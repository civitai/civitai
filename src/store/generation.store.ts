import { create } from 'zustand';
import { devtools, persist } from 'zustand/middleware';
import { immer } from 'zustand/middleware/immer';
import { useCurrentUser } from '~/hooks/useCurrentUser';
import { GetGenerationDataInput } from '~/server/schema/generation.schema';
import {
  GenerationData,
  GenerationResource,
  RemixOfProps,
} from '~/server/services/generation/generation.service';
import {
  engineDefinitions,
  generationFormWorkflowConfigurations,
} from '~/shared/constants/generation.constants';
import { MediaType } from '~/shared/utils/prisma/enums';
import { QS } from '~/utils/qs';
import { trpc } from '~/utils/trpc';
import { isDefined } from '~/utils/type-guards';

export type RunType = 'run' | 'remix' | 'replay';
export type GenerationPanelView = 'queue' | 'generate' | 'feed';
type GenerationState = {
  counter: number;
  loading: boolean;
  opened: boolean;
  view: GenerationPanelView;
  type: MediaType;
  remixOf?: RemixOfProps;
  data?: GenerationData & { runType: RunType };
  // input?: GetGenerationDataInput;
  // used to populate form with model/image generation data
  open: (input?: GetGenerationDataInput) => Promise<void>;
  close: () => void;
  setView: (view: GenerationPanelView) => void;
  setType: (type: MediaType) => void;
  setData: (
    args: GenerationData & {
      type: MediaType;
      workflow?: string;
      sourceImage?: string;
      engine?: string;
    }
  ) => void;
  clearData: () => void;
};

export const useGenerationStore = create<GenerationState>()(
  devtools(
    immer((set) => ({
      counter: 0,
      loading: false,
      opened: false,
      view: 'generate',
      type: 'image',
      open: async (input) => {
        set((state) => {
          state.opened = true;
          if (input) {
            state.view = 'generate';
            state.loading = true;
          }
        });

        if (input) {
          const isMedia = ['audio', 'image', 'video'].includes(input.type);
          if (isMedia) {
            generationFormStore.setType(input.type as MediaType);
          }
          try {
            const result = await fetchGenerationData(input);

            if (isMedia) {
              console.log('Setting remix store');
              useRemixStore.setState({ ...result, resources: withSubstitute(result.resources) });
            }

            const { remixOf, ...data } = result;
            set((state) => {
              state.data = {
                ...data,
                resources: withSubstitute(data.resources),
                runType: input.type === 'image' ? 'remix' : 'run',
              };
              state.loading = false;
              state.counter++;
            });
          } catch (e) {
            console.error('Oh no :V', e);
            set((state) => {
              state.loading = false;
            });
            throw e;
          }
        }
      },
      close: () =>
        set((state) => {
          state.opened = false;
        }),
      setView: (view) =>
        set((state) => {
          state.view = view;
        }),
      setType: (type) => {
        set((state) => {
          state.type = type;
        });
      },
      setData: ({ type, remixOf, workflow, sourceImage, engine, ...data }) => {
        useGenerationFormStore.setState({ type, workflow, sourceImage });
        if (engine) useGenerationFormStore.setState({ engine });
        set((state) => {
          state.remixOf = remixOf;
          state.data = { ...data, resources: withSubstitute(data.resources), runType: 'replay' };
          state.counter++;
          if (!location.pathname.includes('generate')) state.view = 'generate';
        });
      },
      clearData: () =>
        set((state) => {
          state.data = undefined;
          state.counter++;
        }),
    })),
    { name: 'generation-store' }
  )
);

const store = useGenerationStore.getState();
export const generationPanel = {
  open: store.open,
  close: store.close,
  setView: store.setView,
};

export const generationStore = {
  setType: store.setType,
  setData: store.setData,
  clearData: store.clearData,
  // getSupplementaryFormData() {
  //   const { remixOf, type } = useGenerationStore.getState();
  //   return { remixOf, type };
  // },
};

function withSubstitute(resources: GenerationResource[]) {
  return resources.map((item) => {
    const { substitute, ...rest } = item;
    if (!rest.canGenerate && substitute?.canGenerate) return { ...item, ...substitute };
    return rest;
  });
}

const dictionary: Record<string, GenerationData> = {};
export const fetchGenerationData = async (input: GetGenerationDataInput) => {
  let key = 'default';
  switch (input.type) {
    case 'modelVersions':
<<<<<<< HEAD
      key = `${input.type}_${input.ids.join('_')}_${input.epochNumbers?.join('_')}`;
      break;
    case 'modelVersion':
      key = `${input.type}_${input.id}_${input.epochNumbers?.join('_')}`;
=======
      key = `${input.type}_${Array.isArray(input.ids) ? input.ids.join('_') : input.ids}`;
>>>>>>> 66926376
      break;
    default:
      key = `${input.type}_${input.id}`;
      break;
  }

  if (dictionary[key]) return dictionary[key];
  else {
    const response = await fetch(`/api/generation/data?${QS.stringify(input)}`);
    if (!response.ok) throw new Error(response.statusText);
    const data: GenerationData = await response.json();
    dictionary[key] = data;
    return data;
  }
};

export const useGenerationFormStore = create<{
  type: MediaType;
  engine?: string;
  workflow?: string; // is this needed?
  sourceImage?: string;
  width?: number;
  height?: number;
}>()(persist((set) => ({ type: 'image' }), { name: 'generation-form' }));

export const generationFormStore = {
  setType: (type: MediaType) => useGenerationFormStore.setState({ type }),
  setWorkflow: (workflow?: string) => {
    let updatedWorkflow = workflow;
    let engine: string | undefined;
    if (workflow) {
      const configuration = generationFormWorkflowConfigurations.find((x) => x.key === workflow);
      if (!configuration) updatedWorkflow = undefined;
      else {
        if ('engine' in configuration) engine = configuration.engine;
      }
    }

    useGenerationFormStore.setState({ workflow: updatedWorkflow, engine });
  },
  setEngine: (engine: string) => useGenerationFormStore.setState({ engine }),
  setsourceImage: (sourceImage?: string) => useGenerationFormStore.setState({ sourceImage }),
  reset: () => useGenerationFormStore.setState((state) => ({ type: state.type }), true),
};

export const useRemixStore = create<{
  resources?: GenerationResource[];
  params?: Record<string, unknown>;
  remixOf?: RemixOfProps;
}>()(persist(() => ({}), { name: 'remixOf' }));

export function useVideoGenerationWorkflows() {
  const currentUser = useCurrentUser();
  const isMember = (currentUser?.isPaidMember || currentUser?.isModerator) ?? false;
  const { data, isLoading } = trpc.generation.getGenerationEngines.useQuery();
  const workflows = generationFormWorkflowConfigurations
    .map((config) => {
      const engine = data?.find((x) => x.engine === config.engine);
      if (!engine) return null;
      return { ...config, ...engine };
    })
    .filter(isDefined);

  const sourceImage = useGenerationFormStore((state) => state.sourceImage);
  const availableEngines = Object.keys(engineDefinitions)
    .filter((key) =>
      workflows
        ?.filter((x) => {
          return sourceImage ? x.subType === 'img2vid' : x.subType === 'txt2vid';
        })
        .some((x) => x.engine === key && !x.disabled)
    )
    .map((key) => ({ key, ...engineDefinitions[key] }))
    .filter((x) => (x.memberOnly ? isMember : true));

  return { data: workflows, availableEngines, isLoading };
}

export function useSelectedVideoWorkflow() {
  const { data } = useVideoGenerationWorkflows();
  const selectedEngine = useGenerationFormStore((state) => state.engine);
  const sourceImage = useGenerationFormStore((state) => state.sourceImage);
  const workflows = data.filter(({ subType, type }) =>
    type === 'video' && sourceImage ? subType.startsWith('img') : subType.startsWith('txt')
  );
  return workflows.find((x) => x.engine === selectedEngine) ?? workflows[0];
}<|MERGE_RESOLUTION|>--- conflicted
+++ resolved
@@ -156,14 +156,10 @@
   let key = 'default';
   switch (input.type) {
     case 'modelVersions':
-<<<<<<< HEAD
-      key = `${input.type}_${input.ids.join('_')}_${input.epochNumbers?.join('_')}`;
+      key = `${input.type}_${Array.isArray(input.ids)}_${input.epochNumbers?.join('_')}`;
       break;
     case 'modelVersion':
       key = `${input.type}_${input.id}_${input.epochNumbers?.join('_')}`;
-=======
-      key = `${input.type}_${Array.isArray(input.ids) ? input.ids.join('_') : input.ids}`;
->>>>>>> 66926376
       break;
     default:
       key = `${input.type}_${input.id}`;
