/* eslint-disable @typescript-eslint/no-explicit-any */

<<<<<<< HEAD
import { MantineSize } from '@mantine/core';
import { FileWithPath } from '@mantine/dropzone';
import { ImageAnalysisInput } from '~/server/schema/image.schema';
import { TrainingResults } from '~/server/schema/model-file.schema';
import { LabelTypes } from '~/store/training.store';
=======
import type { FileWithPath } from '@mantine/dropzone';
import type { ImageAnalysisInput } from '~/server/schema/image.schema';
import type { TrainingResults } from '~/server/schema/model-file.schema';
import type { LabelTypes } from '~/store/training.store';
>>>>>>> aa1a0880

export {};

declare global {
  /**
   * @see https://stackoverflow.com/a/59774743
   */
  type AsyncReturnType<T extends (...args: any) => Promise<any>> = T extends (
    ...args: any
  ) => Promise<infer R>
    ? R
    : any;

  type BrowserNativeObject = Date | FileList | File;
  type DeepPartial<T> = T extends BrowserNativeObject
    ? T
    : T extends object
    ? {
        [K in keyof T]?: DeepPartial<T[K]>;
      }
    : T;

  type Prettify<T> = {
    [K in keyof T]: T[K];
  } & NonNullable<unknown>;

  type StringLiteral<T> = T extends string ? (string extends T ? never : T) : never;

  // Utility type to extract string values recursively
  type Values<T> = T extends object
    ? Values<T[keyof T]> // Recurse into nested objects
    : T;

  type MixedObject = Record<string, any>;
  type BaseEntity = { id: number | string } & MixedObject;

  type CustomFile = {
    id?: number;
    url: string;
    previewUrl?: string;
    onLoad?: () => void;
    name?: string;
    meta?: Record<string, unknown> | null;
    file?: FileWithPath;
    height?: number | null;
    width?: number | null;
    hash?: string;
    tags?: Array<{ id: number; name: string; isCategory: boolean }>;
    // navigation properties
    uuid?: string;
    analysis?: ImageAnalysisInput;
    status?: 'processing' | 'uploading' | 'complete' | 'blocked' | 'error';
    blockedFor?: string[];
    message?: string;
  };

  type DeepRequired<T> = T extends BrowserNativeObject | Blob
    ? T
    : {
        [K in keyof T]-?: NonNullable<DeepRequired<T[K]>>;
      };

  type DeepNonNullable<T> = { [P in keyof T]-?: NonNullable<T[P]> } & NonNullable<T>;

  type Nullable<T> = { [K in keyof T]: T[K] | null };
  type Primitive = string | number | boolean | bigint | symbol | undefined | null;
  type Builtin = Primitive | Date | Error | RegExp;
  type IsUnknown<Type> = IsAny<Type> extends true ? false : unknown extends Type ? true : false;
  type DeepWritable<Type> = Type extends Exclude<Builtin, Error>
    ? Type
    : Type extends Map<infer Key, infer Value>
    ? Map<DeepWritable<Key>, DeepWritable<Value>>
    : Type extends ReadonlyMap<infer Key, infer Value>
    ? Map<DeepWritable<Key>, DeepWritable<Value>>
    : Type extends WeakMap<infer Key, infer Value>
    ? WeakMap<DeepWritable<Key>, DeepWritable<Value>>
    : Type extends Set<infer Values>
    ? Set<DeepWritable<Values>>
    : Type extends ReadonlySet<infer Values>
    ? Set<DeepWritable<Values>>
    : Type extends WeakSet<infer Values>
    ? WeakSet<DeepWritable<Values>>
    : Type extends Promise<infer Value>
    ? Promise<DeepWritable<Value>>
    : Type extends {}
    ? { -readonly [Key in keyof Type]: DeepWritable<Type[Key]> }
    : IsUnknown<Type> extends true
    ? unknown
    : Type;

  // eslint-disable-next-line no-var, vars-on-top
  var navigation: { currentEntry: { index: number } };

  type TrackedFile = {
    file: File;
    progress: number;
    uploaded: number;
    size: number;
    speed: number;
    timeRemaining: number;
    name: string;
    status: 'pending' | 'error' | 'success' | 'uploading' | 'aborted' | 'blocked';
    abort: () => void;
    uuid: string;
    meta?: Record<string, unknown>;
    id?: number;
  };

  type ModelFileFormat =
    | 'SafeTensor'
    | 'PickleTensor'
    | 'GGUF'
    | 'Diffusers'
    | 'Core ML'
    | 'ONNX'
    | 'Other';
  type ModelFileSize = 'full' | 'pruned';
  type ModelFileFp = 'fp32' | 'fp16' | 'bf16' | 'fp8' | 'nf4';
  type ImageFormat = 'optimized' | 'metadata';

  type UserFilePreferences = {
    format: ModelFileFormat;
    size: ModelFileSize;
    fp: ModelFileFp;
    imageFormat: ImageFormat;
  };

  type BasicFileMetadata = {
    format?: ModelFileFormat;
    size?: ModelFileSize;
    fp?: ModelFileFp;
  };

  // TODO should find a way to merge this with ModelFileMetadata
  type FileMetadata = BasicFileMetadata & {
    labelType?: LabelTypes;
    ownRights?: boolean;
    shareDataset?: boolean;
    numImages?: number;
    numCaptions?: number;
    selectedEpochUrl?: string;
    trainingResults?: TrainingResults;
  };

  type TypeCategory = { id: number; name: string; priority: number; adminOnly: boolean };

  type UploadResult = { url: string; id: string };

  type ImageUploadResponse = { id: string; uploadURL: string } | { error: string };

  type ElementDataAttributes = {
    [key: `data-${string}`]: string;
  };

  interface Window {
    logSignal: (target: string, selector?: (args: unknown) => unknown) => void;
    ping: () => void;
    Twitch: any;
    isAuthed?: boolean;
    authChecked?: boolean;
  }

  type MantineSpacing = MantineSize | number;
}<|MERGE_RESOLUTION|>--- conflicted
+++ resolved
@@ -1,17 +1,10 @@
 /* eslint-disable @typescript-eslint/no-explicit-any */
 
-<<<<<<< HEAD
-import { MantineSize } from '@mantine/core';
-import { FileWithPath } from '@mantine/dropzone';
-import { ImageAnalysisInput } from '~/server/schema/image.schema';
-import { TrainingResults } from '~/server/schema/model-file.schema';
-import { LabelTypes } from '~/store/training.store';
-=======
+import type { MantineSize } from '@mantine/core';
 import type { FileWithPath } from '@mantine/dropzone';
 import type { ImageAnalysisInput } from '~/server/schema/image.schema';
 import type { TrainingResults } from '~/server/schema/model-file.schema';
 import type { LabelTypes } from '~/store/training.store';
->>>>>>> aa1a0880
 
 export {};
 
