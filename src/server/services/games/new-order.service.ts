--- conflicted
+++ resolved
@@ -1,9 +1,4 @@
-<<<<<<< HEAD
-import { select } from 'motion/dist/react-m';
-import { clickhouse } from '~/server/clickhouse/client';
-=======
 import { clickhouse, Tracker } from '~/server/clickhouse/client';
->>>>>>> 7f4bd343
 import {
   NewOrderImageRating,
   NewOrderImageRatingStatus,
@@ -385,7 +380,11 @@
     },
     { ttl: 0 } // TODO.newOrder: set a proper TTL
   );
-<<<<<<< HEAD
+
+  const rank = ranks.find((r) => r.name === name);
+  if (!rank) throw throwNotFoundError(`No rank found with name ${name}`);
+
+  return rank;
 }
  
 export function getNewOrderImageSet({
@@ -428,11 +427,4 @@
   }
 
   return shuffle(imageIds.slice(0, imageCount));
-=======
-
-  const rank = ranks.find((r) => r.name === name);
-  if (!rank) throw throwNotFoundError(`No rank found with name ${name}`);
-
-  return rank;
->>>>>>> 7f4bd343
 }