--- conflicted
+++ resolved
@@ -488,27 +488,8 @@
       SELECT (upsert_tag_on_image(i."id",  t."id", null, null, false, false, false)).*
       FROM "Image" i
              JOIN "Tag" t ON t.${tagSelector} IN (${tagIn})
-<<<<<<< HEAD
       WHERE i."id" IN (${entityIds.join(', ')});
     `;
-=======
-      WHERE i."id" IN (${entityIds.join(', ')})
-      ON CONFLICT ("imageId", "tagId") DO UPDATE SET "disabledAt"    = null,
-                                                     "needsReview" = false,
-                                                     automated     = false
-      RETURNING "tagId", "imageId";
-    `);
-    await dbWrite.$queryRaw`
-      WITH to_update AS (
-        SELECT
-          (value ->> 'imageId')::int as "imageId",
-          (value ->> 'tagId')::int as "tagId"
-        FROM json_array_elements(${JSON.stringify(toUpdate)}::json)
-      )
-      SELECT upsert_tag_on_image("imageId", "tagId", null, null, null, null, true)
-      FROM to_update;
-  `;
->>>>>>> 93f01f62
     updateImageNSFWLevels(entityIds);
   } else if (entityType === 'article') {
     await dbWrite.$executeRawUnsafe(`
