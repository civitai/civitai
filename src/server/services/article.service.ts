--- conflicted
+++ resolved
@@ -686,13 +686,10 @@
       })),
       coverImage: canViewCoverImage ? coverImage : undefined,
       contentJson,
-<<<<<<< HEAD
       contentImages: imageConnections.map((conn) => conn.image),
-=======
       metadata: article.metadata
         ? filterSensitiveProfanityData(article.metadata as ArticleMetadata, isModerator)
         : null,
->>>>>>> 0cae60d2
     };
   } catch (error) {
     if (error instanceof TRPCError) throw error;
@@ -863,28 +860,6 @@
     const isOwner = article.userId === userId || isModerator;
     if (!isOwner) throw throwAuthorizationError('You cannot perform this action');
 
-<<<<<<< HEAD
-    // SECURITY: Validate image scan status before allowing publish
-    // Prevent publishing articles with blocked or failed images
-    // Note: Pending images are allowed - article will remain in Processing status until scan completes
-    if (!isModerator && data.status === ArticleStatus.Published && scanContent) {
-      const scanStatus = await getArticleScanStatus({ id });
-      const hasProblematicImages = scanStatus.blocked > 0 || scanStatus.error > 0;
-
-      if (hasProblematicImages) {
-        const errorParts: string[] = [];
-        if (scanStatus.blocked > 0) {
-          errorParts.push(`${scanStatus.blocked} image(s) blocked (policy violation)`);
-        }
-        if (scanStatus.error > 0) {
-          errorParts.push(`${scanStatus.error} image(s) failed to scan`);
-        }
-
-        throw throwBadRequestError(
-          `Cannot publish article: ${errorParts.join(', ')}. Please remove or replace these images.`
-        );
-      }
-=======
     // Prevent owners from re-publishing articles unpublished for ToS violations
     if (
       article.status === ArticleStatus.UnpublishedViolation &&
@@ -894,7 +869,28 @@
       throw throwBadRequestError(
         'This article was unpublished for violating Terms of Service and cannot be republished. Please contact support if you believe this was in error.'
       );
->>>>>>> 0cae60d2
+    }
+
+    // SECURITY: Validate image scan status before allowing publish
+    // Prevent publishing articles with blocked or failed images
+    // Note: Pending images are allowed - article will remain in Processing status until scan completes
+    if (!isModerator && data.status === ArticleStatus.Published && scanContent) {
+      const scanStatus = await getArticleScanStatus({ id });
+      const hasProblematicImages = scanStatus.blocked > 0 || scanStatus.error > 0;
+
+      if (hasProblematicImages) {
+        const errorParts: string[] = [];
+        if (scanStatus.blocked > 0) {
+          errorParts.push(`${scanStatus.blocked} image(s) blocked (policy violation)`);
+        }
+        if (scanStatus.error > 0) {
+          errorParts.push(`${scanStatus.error} image(s) failed to scan`);
+        }
+
+        throw throwBadRequestError(
+          `Cannot publish article: ${errorParts.join(', ')}. Please remove or replace these images.`
+        );
+      }
     }
 
     const republishing =
@@ -1248,7 +1244,51 @@
   return updated;
 }
 
-<<<<<<< HEAD
+export async function getModeratorArticles({
+  limit,
+  cursor,
+  username,
+  status,
+}: GetModeratorArticlesSchema & { limit: number }) {
+  const AND: Prisma.ArticleWhereInput[] = [
+    {
+      status: {
+        in: status ? [status] : [ArticleStatus.Unpublished, ArticleStatus.UnpublishedViolation],
+      },
+    },
+  ];
+
+  if (username) {
+    AND.push({
+      user: {
+        username: { contains: username, mode: 'insensitive' },
+      },
+    });
+  }
+
+  const items = await dbRead.article.findMany({
+    take: limit + 1,
+    cursor: cursor ? { id: cursor } : undefined,
+    where: { AND },
+    select: articleDetailSelect,
+    orderBy: { createdAt: 'desc' },
+  });
+
+  let nextCursor: number | undefined;
+  if (items.length > limit) {
+    const nextItem = items.pop();
+    nextCursor = nextItem?.id;
+  }
+
+  return {
+    nextCursor,
+    items: items.map((article) => ({
+      ...article,
+      metadata: article.metadata as ArticleMetadata | null,
+    })),
+  };
+}
+
 // --- Article Image Scanning Functions ---
 
 /**
@@ -1547,49 +1587,4 @@
       { timeout: 30000, maxWait: 10000 }
     );
   }
-=======
-export async function getModeratorArticles({
-  limit,
-  cursor,
-  username,
-  status,
-}: GetModeratorArticlesSchema & { limit: number }) {
-  const AND: Prisma.ArticleWhereInput[] = [
-    {
-      status: {
-        in: status ? [status] : [ArticleStatus.Unpublished, ArticleStatus.UnpublishedViolation],
-      },
-    },
-  ];
-
-  if (username) {
-    AND.push({
-      user: {
-        username: { contains: username, mode: 'insensitive' },
-      },
-    });
-  }
-
-  const items = await dbRead.article.findMany({
-    take: limit + 1,
-    cursor: cursor ? { id: cursor } : undefined,
-    where: { AND },
-    select: articleDetailSelect,
-    orderBy: { createdAt: 'desc' },
-  });
-
-  let nextCursor: number | undefined;
-  if (items.length > limit) {
-    const nextItem = items.pop();
-    nextCursor = nextItem?.id;
-  }
-
-  return {
-    nextCursor,
-    items: items.map((article) => ({
-      ...article,
-      metadata: article.metadata as ArticleMetadata | null,
-    })),
-  };
->>>>>>> 0cae60d2
 }