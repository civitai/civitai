--- conflicted
+++ resolved
@@ -30,11 +30,7 @@
   PEAK_EARNING_WINDOW,
   WITHDRAWAL_FEES,
 } from '~/shared/constants/creator-program.constants';
-<<<<<<< HEAD
-=======
-import { numberWithCommas } from '~/utils/number-helpers';
 import { throwBadRequestError } from '~/server/utils/errorHandling';
->>>>>>> d8aeac6b
 
 type UserCapCacheItem = {
   id: number;
