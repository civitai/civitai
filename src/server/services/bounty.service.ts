--- conflicted
+++ resolved
@@ -44,8 +44,8 @@
 import type { ImageMetadata, VideoMetadata } from '~/server/schema/media.schema';
 import { userContentOverviewCache } from '~/server/redis/caches';
 import { throwOnBlockedLinkDomain } from '~/server/services/blocklist.service';
-<<<<<<< HEAD
 import { getBuzzTransactionSupportedAccountTypes } from '~/utils/buzz';
+import { createProfanityFilter } from '~/libs/profanity-simple';
 
 export const getBountyTransactionPrefix = (bountyId: number, userId: number) => {
   return `bounty-${bountyId}-${userId}-${new Date().getTime()}`;
@@ -54,9 +54,6 @@
 export const isBountyTransactionPrefix = (prefix: string) => {
   return prefix.startsWith('bounty-') && prefix.split('-').length >= 4;
 };
-=======
-import { createProfanityFilter } from '~/libs/profanity-simple';
->>>>>>> 090a3443
 
 export const getAllBounties = <TSelect extends Prisma.BountySelect>({
   input: {
