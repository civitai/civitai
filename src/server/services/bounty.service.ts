--- conflicted
+++ resolved
@@ -1,6 +1,4 @@
 import { BountyEntryMode, Currency, MetricTimeframe, Prisma, TagTarget } from '@prisma/client';
-<<<<<<< HEAD
-=======
 import { ManipulateType } from 'dayjs';
 import { groupBy } from 'lodash-es';
 import { isProd } from '~/env/other';
@@ -10,7 +8,6 @@
 import { createEntityImages } from '~/server/services/image.service';
 import { decreaseDate } from '~/utils/date-helpers';
 import { BountySort, BountyStatus } from '../common/enums';
->>>>>>> 5f71b911
 import { dbRead, dbWrite } from '../db/client';
 import { GetByIdInput } from '../schema/base.schema';
 import {
@@ -20,19 +17,6 @@
   GetInfiniteBountySchema,
   UpdateBountyInput,
 } from '../schema/bounty.schema';
-<<<<<<< HEAD
-import { imageSelect } from '../selectors/image.selector';
-import { createBuzzTransaction, getUserBuzzAccount } from '~/server/services/buzz.service';
-import { TransactionType } from '~/server/schema/buzz.schema';
-import { createEntityImages } from '~/server/services/image.service';
-import { groupBy } from 'lodash-es';
-import { BountySort, BountyStatus } from '../common/enums';
-import { isNotTag, isTag } from '../schema/tag.schema';
-import { decreaseDate, startOfDay, toUtc } from '~/utils/date-helpers';
-import { ManipulateType } from 'dayjs';
-import { isProd } from '~/env/other';
-import { bountyRefundedEmail } from '~/server/email/templates';
-=======
 import { isNotTag, isTag } from '../schema/tag.schema';
 import { imageSelect } from '../selectors/image.selector';
 import {
@@ -42,7 +26,6 @@
   throwNotFoundError,
 } from '../utils/errorHandling';
 import { updateEntityFiles } from './file.service';
->>>>>>> 5f71b911
 
 export const getAllBounties = <TSelect extends Prisma.BountySelect>({
   input: {
