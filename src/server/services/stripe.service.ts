import { Currency } from '@prisma/client';
import { MetadataParam } from '@stripe/stripe-js';
import { chunk } from 'lodash-es';
import { Stripe } from 'stripe';
import { env } from '~/env/server.mjs';
import { constants } from '~/server/common/constants';
import { dbRead, dbWrite } from '~/server/db/client';
import { playfab } from '~/server/playfab/client';
import {
  handleLogError,
  throwAuthorizationError,
  throwBadRequestError,
  throwNotFoundError,
  withRetries,
} from '~/server/utils/errorHandling';
import { getServerStripe } from '~/server/utils/get-server-stripe';
import { invalidateSession } from '~/server/utils/session-helpers';
import { getBaseUrl } from '~/server/utils/url-helpers';
import { createLogger } from '~/utils/logging';
import { formatPriceForDisplay } from '~/utils/number-helpers';
import { TransactionType } from '../schema/buzz.schema';
import * as Schema from '../schema/stripe.schema';
import { PaymentMethodDeleteInput } from '../schema/stripe.schema';
import {
  completeStripeBuzzTransaction,
  createBuzzTransaction,
  getMultipliersForUser,
} from './buzz.service';
import { getOrCreateVault } from '~/server/services/vault.service';
import { stripeRouter } from '~/server/routers/stripe.router';
import { sleep } from '~/server/utils/concurrency-helpers';

const baseUrl = getBaseUrl();
const log = createLogger('stripe', 'blue');

export const getPlans = async () => {
  const products = await dbRead.product.findMany({
    where: { active: true, prices: { some: { type: 'recurring', active: true } } },
    select: {
      id: true,
      name: true,
      description: true,
      metadata: true,
      defaultPriceId: true,
      prices: {
        select: {
          id: true,
          interval: true,
          intervalCount: true,
          type: true,
          unitAmount: true,
          currency: true,
          metadata: true,
        },
        where: {
          active: true,
        },
      },
    },
  });

  // Only show the default price for a subscription product
  return products
    .filter(({ metadata }) => {
      return !!(metadata as any)?.[env.STRIPE_METADATA_KEY];
    })
    .map((product) => {
      const prices = product.prices.map((x) => ({ ...x, unitAmount: x.unitAmount ?? 0 }));
      const price = prices.filter((x) => x.id === product.defaultPriceId)[0] ?? prices[0];

      return {
        ...product,
        price,
        prices,
      };
    })
    .sort((a, b) => (a.price?.unitAmount ?? 0) - (b.price?.unitAmount ?? 0));
};
export type StripePlan = Awaited<ReturnType<typeof getPlans>>[number];

export const getUserSubscription = async ({ userId }: Schema.GetUserSubscriptionInput) => {
  const subscription = await dbRead.customerSubscription.findUnique({
    where: { userId },
    select: {
      id: true,
      status: true,
      cancelAtPeriodEnd: true,
      cancelAt: true,
      canceledAt: true,
      currentPeriodStart: true,
      currentPeriodEnd: true,
      createdAt: true,
      endedAt: true,
      product: {
        select: {
          id: true,
          name: true,
          description: true,
          metadata: true,
        },
      },
      price: {
        select: {
          id: true,
          unitAmount: true,
          interval: true,
          intervalCount: true,
          currency: true,
        },
      },
    },
  });

  if (!subscription)
    throw throwNotFoundError(`Could not find subscription for user with id: ${userId}`);

  return {
    ...subscription,
    price: { ...subscription.price, unitAmount: subscription.price.unitAmount ?? 0 },
  };
};
export type StripeSubscription = Awaited<ReturnType<typeof getUserSubscription>>;

export const createCustomer = async ({ id, email }: Schema.CreateCustomerInput) => {
  const stripe = await getServerStripe();

  const user = await dbWrite.user.findUnique({ where: { id }, select: { customerId: true } });
  if (!user?.customerId) {
    const customer = await stripe.customers.create({ email });

    await dbWrite.user.update({ where: { id }, data: { customerId: customer.id } });
    await invalidateSession(id);

    return customer.id;
  } else {
    return user.customerId;
  }
};

export const createSubscribeSession = async ({
  priceId,
  customerId,
  user,
}: Schema.CreateSubscribeSessionInput & {
  customerId?: string;
  user: Schema.CreateCustomerInput;
}) => {
  const stripe = await getServerStripe();

  if (!customerId) {
    customerId = await createCustomer(user);
  }

  const products = await dbRead.product.findMany({});
  const membershipProducts = products.filter(({ metadata }) => {
    return !!(metadata as any)?.[env.STRIPE_METADATA_KEY];
  });

  // Check to see if this user has a subscription with Stripe
  const { data: subscriptions } = await stripe.subscriptions.list({
    customer: customerId,
  });
  const price = await stripe.prices.retrieve(priceId);

  if (!price || !membershipProducts.find((x) => x.id === (price.product as string))) {
    throw throwNotFoundError(`The product you are trying to purchase does not exists`);
  }

  const activeSubscription = subscriptions.find((x) => x.status !== 'canceled');
  const subscriptionItem = activeSubscription?.items.data.find((d) =>
    membershipProducts.some((p) => p.id === (d.price.product as string))
  );
  const activeProduct = membershipProducts.find((p) => p.id === subscriptionItem?.price.product);
  const priceProduct = products.find((p) => p.id === price.product);
  const isUpgrade =
    activeSubscription &&
    constants.memberships.tierOrder.indexOf(
      ((activeProduct?.metadata ?? {}) as Schema.ProductMetadata)?.tier
    ) <
      constants.memberships.tierOrder.indexOf(
        ((priceProduct?.metadata ?? {}) as Schema.ProductMetadata).tier
      );

  if (activeSubscription && !isUpgrade) {
    if (!subscriptionItem) {
      throw throwBadRequestError(
        `Your subscription does not have a main plan. Please contact administration`
      );
    }

    const membershipProduct = membershipProducts.find(
      (p) => p.id === subscriptionItem?.price.product
    );

    const isActivePrice = subscriptionItem.price.id === price.id;
    if (!isActivePrice) {
      const { url } = await createSubscriptionChangeSession({
        customerId,
        priceId,
        subscriptionId: activeSubscription.id,
        subscriptionItemId: subscriptionItem.id,
      });
      await invalidateSession(user.id);
      return { sessionId: null, url };
    } else {
      const { url } = await createManageSubscriptionSession({ customerId });
      await invalidateSession(user.id);
      return { sessionId: null, url };
    }
  }

  const isFounder =
    (activeProduct?.metadata as Schema.ProductMetadata)?.tier ===
    constants.memberships.founderDiscount.tier;

  const discounts = [];

  if (isFounder && new Date() < constants.memberships.founderDiscount.maxDiscountDate) {
    // Create a custom discount for founders to get $5 off
    const coupon = await stripe.coupons.create({
      duration: 'once',
      percent_off: constants.memberships.founderDiscount.discountPercent,
      max_redemptions: 1,
      metadata: {
        customerId,
      },
    });

    discounts.push({
      coupon: coupon.id,
    });
  }

  // array of items we are charging the customer
  const lineItems = [
    {
      price: priceId,
      quantity: 1,
    },
  ];

  const session = await stripe.checkout.sessions.create({
    customer: customerId,
    mode: 'subscription',
    line_items: lineItems,
    success_url: `${baseUrl}/payment/success?cid=${customerId.slice(-8)}`,
    cancel_url: `${baseUrl}/pricing?canceled=true`,
    allow_promotion_codes: discounts.length ? undefined : true,
    discounts: discounts.length ? discounts : undefined,
  });

  return { sessionId: session.id, url: session.url };
};

// export const createPortalSession = async ({ customerId }: { customerId: string }) => {
//   const stripe = await getServerStripe();
//   const session = await stripe.billingPortal.sessions.create({
//     customer: customerId,
//     return_url: `${baseUrl}/pricing`,
//   });

//   return { url: session.url };
// };

export const createDonateSession = async ({
  customerId,
  user,
  returnUrl,
}: {
  customerId?: string;
  user: Schema.CreateCustomerInput;
  returnUrl: string;
}) => {
  const stripe = await getServerStripe();

  if (!customerId) {
    customerId = await createCustomer(user);
  }

  const session = await stripe.checkout.sessions.create({
    customer: customerId,
    cancel_url: returnUrl,
    line_items: [{ price: env.STRIPE_DONATE_ID, quantity: 1 }],
    mode: 'payment',
    submit_type: 'donate',
    success_url: `${baseUrl}/payment/success?type=donation&cid=${customerId.slice(-8)}`,
  });

  return { sessionId: session.id, url: session.url };
};

export const createManageSubscriptionSession = async ({ customerId }: { customerId: string }) => {
  const stripe = await getServerStripe();

  const session = await stripe.billingPortal.sessions.create({
    customer: customerId,
    return_url: `${baseUrl}/user/account`,
  });

  return { url: session.url };
};

export const createSubscriptionChangeSession = async ({
  customerId,
  subscriptionId,
  priceId,
  subscriptionItemId,
}: {
  customerId: string;
  subscriptionId: string;
  subscriptionItemId: string;
  priceId: string;
}) => {
  const stripe = await getServerStripe();

  const session = await stripe.billingPortal.sessions.create({
    customer: customerId,
    return_url: `${baseUrl}/user/account`,
    flow_data: {
      // @ts-ignore This is valid as per stripe's documentation
      type: 'subscription_update_confirm',
      subscription_update_confirm: {
        subscription: subscriptionId,
        items: [
          {
            id: subscriptionItemId,
            quantity: 1,
            price: priceId,
          },
        ],
      },
      after_completion: {
        type: 'redirect',
        redirect: {
          return_url: `${baseUrl}/payment/success?cid=${customerId.slice(-8)}`,
        },
      },
    },
  });

  return { url: session.url };
};

export const createCancelSubscriptionSession = async ({ customerId }: { customerId: string }) => {
  const stripe = await getServerStripe();

  // Check to see if this user has a subscription with Stripe
  const { data: subscriptions } = await stripe.subscriptions.list({
    customer: customerId,
  });

  const activeSubscription = subscriptions.find((x) => x.status !== 'canceled');
  if (!activeSubscription) {
    throw throwBadRequestError(`No active subscription found`);
  }

  const session = await stripe.billingPortal.sessions.create({
    customer: customerId,
    return_url: `${baseUrl}/user/account`,
    flow_data: {
      // @ts-ignore This is valid as per stripe's documentation
      type: 'subscription_cancel',
      subscription_cancel: {
        subscription: activeSubscription.id,
      },
    },
  });

  return { url: session.url };
};

export const createBuzzSession = async ({
  customerId,
  user,
  returnUrl,
  priceId,
  customAmount,
}: Schema.CreateBuzzSessionInput & {
  customerId?: string;
  user: Schema.CreateCustomerInput;
}) => {
  const stripe = await getServerStripe();

  if (!customerId) {
    customerId = await createCustomer(user);
  }

  const price = await dbRead.price.findUnique({
    where: { id: priceId },
    select: { productId: true, currency: true, type: true },
  });

  if (!price)
    throw throwNotFoundError(`The product you are trying to purchase does not exists: ${priceId}`);

  const session = await stripe.checkout.sessions.create({
    customer: customerId,
    cancel_url: returnUrl,
    line_items: [
      customAmount
        ? {
            price_data: {
              unit_amount: customAmount * 100,
              currency: price.currency,
              product: price.productId,
            },
            quantity: 1,
          }
        : { price: priceId, quantity: 1 },
    ],
    mode: price.type === 'recurring' ? 'subscription' : 'payment',
    success_url: returnUrl,
  });

  return { sessionId: session.id, url: session.url };
};

export const upsertSubscription = async (
  subscription: Stripe.Subscription,
  customerId: string,
  eventDate: Date,
  eventType: string
) => {
  const stripe = await getServerStripe();

  const isUpdatingSubscription = eventType === 'customer.subscription.updated';
  if (isUpdatingSubscription) {
    // We need to wait a bit to avoid race conditions
    await sleep(5000);
  }

  const user = await dbWrite.user.findFirst({
    where: { customerId: customerId },
    select: {
      id: true,
      customerId: true,
      subscriptionId: true,
      subscription: {
        select: { updatedAt: true, status: true },
      },
    },
  });

  if (!user) throw throwNotFoundError(`User with customerId: ${customerId} not found`);

  const userHasSubscription = !!user.subscriptionId;
<<<<<<< HEAD

  const isSameSubscriptionItem = user.subscriptionId === subscription.id;
  const isCreatingSubscription = eventType === 'customer.subscription.created';
  const isCancelingSubscription = eventType === 'customer.subscription.deleted';

  const startingNewSubscription =
    isCreatingSubscription && userHasSubscription && !isSameSubscriptionItem;

  log('Subscription event:', eventType);

  if (isCancelingSubscription && isSameSubscriptionItem && subscription.cancel_at === null) {
    // immediate cancel:
    log('Subscription canceled immediately');
=======
  const startingNewSubscription = userHasSubscription && user.subscriptionId !== subscription.id;
  const isCreatingSubscription = eventType === 'customer.subscription.created';
  if (startingNewSubscription) {
    log('Subscription id changed, deleting old subscription');
>>>>>>> 291e3c26
    await dbWrite.customerSubscription.delete({ where: { id: user.subscriptionId as string } });
    await getMultipliersForUser(user.id, true);
    await invalidateSession(user.id);
    return;
  }

  let subscriptionToCancelId: string | undefined;
  if (startingNewSubscription) {
    log('Subscription id changed, deleting old subscription');
    if (user.subscriptionId) {
      await dbWrite.customerSubscription.delete({ where: { userId: user.id } });
    }
    await dbWrite.user.update({ where: { id: user.id }, data: { subscriptionId: null } });
    subscriptionToCancelId = user.subscriptionId as string;
  } else if (userHasSubscription && isCreatingSubscription) {
    log('Subscription already up to date');
    return;
  } else if ((isCancelingSubscription || isUpdatingSubscription) && !isSameSubscriptionItem) {
    // We do not need to do anything, as the subscription has already been removed from the DB in all likelyhood
    log('Subscription updated or cancelled, but not active on member. Nothing to do.');
    return;
  }

  const data = {
    id: subscription.id,
    userId: user.id,
    metadata: subscription.metadata,
<<<<<<< HEAD
    // If the subscription is incomplete, we treat it as active so that we don't lock the user out
    // This is possible in racing condition scenarios to be clear.
=======
>>>>>>> 291e3c26
    status: subscription.status,
    // as far as I can tell, there are never multiple items in this array
    priceId: subscription.items.data[0].price.id,
    productId: subscription.items.data[0].price.product as string,
    cancelAtPeriodEnd: subscription.cancel_at_period_end,
    cancelAt: subscription.cancel_at ? toDateTime(subscription.cancel_at) : null,
    canceledAt: subscription.canceled_at ? toDateTime(subscription.canceled_at) : null,
    currentPeriodStart: toDateTime(subscription.current_period_start),
    currentPeriodEnd: toDateTime(subscription.current_period_end),
    createdAt: toDateTime(subscription.created),
    endedAt: subscription.ended_at ? toDateTime(subscription.ended_at) : null,
    updatedAt: eventDate,
  };

  await dbWrite.$transaction([
    dbWrite.customerSubscription.upsert({ where: { id: data.id }, update: data, create: data }),
    dbWrite.user.update({ where: { id: user.id }, data: { subscriptionId: subscription.id } }),
  ]);

  if (subscriptionToCancelId) {
    await stripe.subscriptions.cancel(subscriptionToCancelId as string).catch((e) => log(e));
  }

  if (user.subscription?.status !== data.status && ['active', 'canceled'].includes(data.status)) {
    await playfab.trackEvent(user.id, {
      eventName: data.status === 'active' ? 'user_start_membership' : 'user_cancel_membership',
      productId: data.productId,
    });
  }

  const userVault = await dbRead.vault.findFirst({
    where: { userId: user.id },
  });

  // Get Stripe details on the vault:
  const product = await dbRead.product.findFirst({
    where: { id: data.productId },
  });

  if (data.status === 'canceled' && userVault) {
    await dbWrite.vault.update({
      where: { userId: user.id },
      data: {
        storageKb: 0, // Reset storage to 0
      },
    });
  } else if (data.status === 'active') {
    const parsedMeta = Schema.productMetadataSchema.safeParse(product?.metadata);
    const vault = userVault ? userVault : await getOrCreateVault({ userId: user.id });
    if (parsedMeta.success && vault.storageKb !== parsedMeta.data.vaultSizeKb) {
      await dbWrite.vault.update({
        where: { userId: vault.userId },
        data: {
          storageKb: parsedMeta.data.vaultSizeKb,
        },
      });
    }
  }

  await getMultipliersForUser(user.id, true);
  await invalidateSession(user.id);
};

export const toDateTime = (secs: number) => {
  const t = new Date('1970-01-01T00:30:00Z'); // Unix epoch start.
  t.setSeconds(secs);
  return t;
};

export const upsertProductRecord = async (product: Stripe.Product) => {
  const productData = {
    id: product.id,
    active: product.active,
    name: product.name,
    description: product.description ?? null,
    metadata: product.metadata,
    defaultPriceId: product.default_price as string | null,
  };

  await dbWrite.product.upsert({
    where: { id: product.id },
    update: productData,
    create: productData,
  });

  return productData;
};

export const upsertPriceRecord = async (price: Stripe.Price) => {
  const priceData = {
    id: price.id,
    productId: typeof price.product === 'string' ? price.product : '',
    active: price.active,
    currency: price.currency,
    description: price.nickname ?? undefined,
    type: price.type,
    unitAmount: price.unit_amount,
    interval: price.recurring?.interval,
    intervalCount: price.recurring?.interval_count,
    metadata: price.metadata,
  };
  await dbWrite.price.upsert({
    where: { id: price.id },
    update: priceData,
    create: priceData,
  });
  return priceData;
};

export const initStripePrices = async () => {
  const stripe = await getServerStripe();
  const { data: prices } = await stripe.prices.list();
  await Promise.all(
    prices.map(async (price) => {
      await upsertPriceRecord(price);
    })
  );
};

export const initStripeProducts = async () => {
  const stripe = await getServerStripe();
  const { data: products } = await stripe.products.list();
  await Promise.all(
    products.map(async (product) => {
      await upsertProductRecord(product);
    })
  );
};

export const manageCheckoutPayment = async (sessionId: string, customerId: string) => {
  const stripe = await getServerStripe();
  const { line_items, payment_status } = await stripe.checkout.sessions.retrieve(sessionId, {
    expand: ['line_items'],
  });

  const purchases =
    line_items?.data.map((data) => ({
      customerId,
      priceId: data.price?.id,
      productId: data.price?.product as string | undefined,
      status: payment_status,
    })) ?? [];

  if (purchases.length > 0) {
    await dbWrite.purchase.createMany({ data: purchases });
  }
};

export const manageInvoicePaid = async (invoice: Stripe.Invoice) => {
  // Check if user exists and has a customerId
  // Use write db to avoid replication lag between webhook requests
  const user = await dbWrite.user.findUnique({
    where: { customerId: invoice.customer as string },
    select: { id: true, customerId: true },
  });

  if (user && !user.customerId) {
    // Since we're handling an invoice, we assume that the user
    // is already created in stripe. We just update in our records
    await dbWrite.user.update({
      where: { id: user.id },
      data: { customerId: invoice.customer as string },
    });
  }

  const purchases = invoice.lines.data.map((data) => ({
    customerId: invoice.customer as string,
    priceId: data.price?.id,
    productId: data.price?.product as string | undefined,
    status: invoice.status,
  }));

  await dbWrite.purchase.createMany({ data: purchases });

  // Don't check for subscription active because there is a chance it hasn't been updated yet
  if (
    invoice.subscription &&
    user &&
    invoice.billing_reason &&
    ['subscription_cycle', 'subscription_create'].includes(invoice.billing_reason)
  ) {
    const products = (await dbRead.product.findMany()).filter(
      (p) => !!(p.metadata as any)?.[env.STRIPE_METADATA_KEY]
    );
    const billedProduct = products.find((p) =>
      invoice.lines.data.some((l) => l.price?.product === p.id)
    );

    if (!billedProduct) {
      return;
    }

    const billedProductMeta = (billedProduct?.metadata ?? {}) as Schema.ProductMetadata;
    const mainPurchase = purchases.find((p) => p.productId === billedProduct?.id);

    if (!mainPurchase) {
      // Give you no buzz. You no pay.
      return;
    }

    await withRetries(() =>
      createBuzzTransaction({
        fromAccountId: 0,
        toAccountId: user.id,
        type: TransactionType.Reward,
        externalTransactionId: invoice.id,
        amount: billedProductMeta.monthlyBuzz ?? 3000, // assume a min of 3000.
        description: `Membership bonus.`,
        details: { invoiceId: invoice.id },
      })
    ).catch(handleLogError);
  }
};

export const cancelSubscription = async ({
  userId,
  subscriptionId,
}: {
  userId?: number;
  subscriptionId?: string;
}) => {
  if (!subscriptionId && userId) {
    const subscription = await dbWrite.customerSubscription.findFirst({
      where: { userId },
      select: { id: true },
    });
    if (!subscription) return;
    subscriptionId = subscription.id;
  }

  if (!subscriptionId) return;
  const stripe = await getServerStripe();
  await stripe.subscriptions.del(subscriptionId);
};

export const getBuzzPackages = async () => {
  const [buzzProduct] = await dbRead.product.findMany({
    where: { active: true, metadata: { path: ['tier'], equals: 'buzz' } },
    select: {
      id: true,
      name: true,
      description: true,
      defaultPriceId: true,
      prices: {
        where: { active: true },
        orderBy: { unitAmount: { sort: 'asc', nulls: 'last' } },
        select: {
          id: true,
          description: true,
          unitAmount: true,
          currency: true,
          metadata: true,
        },
      },
    },
  });

  return buzzProduct.prices.map(({ metadata, description, ...price }) => {
    const meta = Schema.buzzPriceMetadataSchema.safeParse(metadata);

    return {
      ...price,
      name: description,
      buzzAmount: meta.success ? meta.data.buzzAmount : null,
      description: meta.success ? meta.data.bonusDescription : null,
    };
  });
};

export const getPaymentIntent = async ({
  unitAmount,
  currency = Currency.USD,
  metadata,
  paymentMethodTypes,
  customerId,
  user,
}: Schema.PaymentIntentCreationSchema & {
  user: { id: number; email: string };
  customerId?: string;
}) => {
  // TODO: If a user doesn't exist, create one. Initially, this will be protected, but ideally, we should create the user on our end
  if (!customerId) {
    customerId = await createCustomer(user);
  }

  if (unitAmount < constants.buzz.minChargeAmount) {
    throw throwBadRequestError(
      `Minimum purchase amount is $${formatPriceForDisplay(constants.buzz.minChargeAmount / 100)}`
    );
  }
  if (unitAmount > constants.buzz.maxChargeAmount) {
    throw throwBadRequestError(
      `Maximum purchase amount is $${formatPriceForDisplay(constants.buzz.maxChargeAmount / 100)}`
    );
  }

  const stripe = await getServerStripe();
  const paymentIntent = await stripe.paymentIntents.create({
    amount: unitAmount,
    currency,
    automatic_payment_methods: !paymentMethodTypes
      ? {
          enabled: true,
        }
      : undefined,
    customer: customerId,
    metadata: metadata as MetadataParam,
    payment_method_types: paymentMethodTypes || undefined,
    setup_future_usage: 'off_session',
  });

  return {
    clientSecret: paymentIntent.client_secret,
    paymentMethodTypes: paymentIntent.payment_method_types,
  };
};

export const getPaymentIntentsForBuzz = async ({
  userId,
  startingAt,
  endingAt,
}: Schema.GetPaymentIntentsForBuzzSchema) => {
  let customer: string | undefined;
  if (userId) {
    const user = await dbRead.user.findUnique({
      where: { id: userId },
      select: { customerId: true },
    });

    if (!user) throw new Error(`No user with id ${userId}`);

    customer = user.customerId ?? undefined; // undefined is required for the stripe api
  }

  // Converting to unix timestamps because that's what the stripe api expects
  const unixStartingAt = startingAt ? Math.floor(startingAt.getTime() / 1000) : undefined;
  const unixEndingAt = endingAt ? Math.floor(endingAt.getTime() / 1000) : undefined;

  const stripe = await getServerStripe();
  const paymentIntents = await stripe.paymentIntents.list({
    customer,
    limit: 100, // max limit is 100
    created:
      unixStartingAt || unixEndingAt ? { gte: unixStartingAt, lte: unixEndingAt } : undefined,
  });

  const filteredPayments = paymentIntents.data.filter(
    (intent) =>
      intent.status === 'succeeded' &&
      intent.metadata.type === 'buzzPurchase' &&
      !intent.metadata.transactionId
  );
  const batches = chunk(filteredPayments, 10);

  const processedPurchases: Array<{ transactionId: string }> = [];
  for (const batch of batches) {
    const processed = await Promise.all(
      batch.map((intent) => {
        const metadata = intent.metadata as Schema.PaymentIntentMetadataSchema;

        return completeStripeBuzzTransaction({
          amount: metadata.buzzAmount ?? intent.amount * 10,
          stripePaymentIntentId: intent.id,
          details: {
            userId,
            unitAmount: intent.amount,
            buzzAmount: intent.amount * 10,
            type: 'buzzPurchase',
            ...intent.metadata,
          },
          userId: metadata.userId ?? userId,
        });
      })
    );
    processedPurchases.concat(processed);
  }

  return processedPurchases;
};

export const getSetupIntent = async ({
  paymentMethodTypes,
  customerId,
  user,
}: Schema.SetupIntentCreateSchema & {
  user: { id: number; email: string };
  customerId?: string;
}) => {
  if (!customerId) {
    customerId = await createCustomer(user);
  }

  const stripe = await getServerStripe();
  const setupIntent = await stripe.setupIntents.create({
    automatic_payment_methods: !paymentMethodTypes
      ? {
          enabled: true,
        }
      : undefined,
    customer: customerId,
    payment_method_types: paymentMethodTypes || undefined,
  });

  return {
    clientSecret: setupIntent.client_secret,
  };
};

export const getCustomerPaymentMethods = async (customerId: string) => {
  const stripe = await getServerStripe();
  const paymentMethods = await stripe.paymentMethods.list({
    customer: customerId,
  });

  return paymentMethods.data;
};

export const deleteCustomerPaymentMethod = async ({
  paymentMethodId,
  userId,
  isModerator,
}: PaymentMethodDeleteInput & {
  userId: number;
  isModerator: boolean;
}) => {
  const stripe = await getServerStripe();
  const paymentMethod = await stripe.paymentMethods.retrieve(paymentMethodId);

  if (!paymentMethod) {
    throwBadRequestError(`No payment method with id ${paymentMethodId}`);
  }

  const user = await dbWrite.user.findUnique({
    where: { id: userId },
    select: { customerId: true },
  });

  if (!user && !isModerator) throw throwBadRequestError(`No user with id ${userId}`);

  if (user?.customerId !== paymentMethod.customer && !isModerator) {
    throw throwAuthorizationError(`Payment method does not belong to user with id ${userId}`);
  }

  return await stripe.paymentMethods.detach(paymentMethodId);
};<|MERGE_RESOLUTION|>--- conflicted
+++ resolved
@@ -444,8 +444,6 @@
   if (!user) throw throwNotFoundError(`User with customerId: ${customerId} not found`);
 
   const userHasSubscription = !!user.subscriptionId;
-<<<<<<< HEAD
-
   const isSameSubscriptionItem = user.subscriptionId === subscription.id;
   const isCreatingSubscription = eventType === 'customer.subscription.created';
   const isCancelingSubscription = eventType === 'customer.subscription.deleted';
@@ -458,12 +456,6 @@
   if (isCancelingSubscription && isSameSubscriptionItem && subscription.cancel_at === null) {
     // immediate cancel:
     log('Subscription canceled immediately');
-=======
-  const startingNewSubscription = userHasSubscription && user.subscriptionId !== subscription.id;
-  const isCreatingSubscription = eventType === 'customer.subscription.created';
-  if (startingNewSubscription) {
-    log('Subscription id changed, deleting old subscription');
->>>>>>> 291e3c26
     await dbWrite.customerSubscription.delete({ where: { id: user.subscriptionId as string } });
     await getMultipliersForUser(user.id, true);
     await invalidateSession(user.id);
@@ -491,11 +483,6 @@
     id: subscription.id,
     userId: user.id,
     metadata: subscription.metadata,
-<<<<<<< HEAD
-    // If the subscription is incomplete, we treat it as active so that we don't lock the user out
-    // This is possible in racing condition scenarios to be clear.
-=======
->>>>>>> 291e3c26
     status: subscription.status,
     // as far as I can tell, there are never multiple items in this array
     priceId: subscription.items.data[0].price.id,
