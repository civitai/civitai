--- conflicted
+++ resolved
@@ -34,11 +34,7 @@
 import { ImageV2Model } from '~/server/selectors/imagev2.selector';
 import { imageTagCompositeSelect, simpleTagSelect } from '~/server/selectors/tag.selector';
 import { bustCachesForPost, updatePostNsfwLevel } from '~/server/services/post.service';
-<<<<<<< HEAD
 import { getModeratedTags, getTagsNeedingReview } from '~/server/services/system-cache';
-=======
-import { getModerationTags, getTagsNeedingReview } from '~/server/services/system-cache';
->>>>>>> 6e0f66ae
 import { getCosmeticsForUsers, getProfilePicturesForUsers } from '~/server/services/user.service';
 import {
   throwAuthorizationError,
@@ -442,19 +438,11 @@
   id: number;
   name: string | null;
   url: string;
-<<<<<<< HEAD
   nsfwLevel: NsfwLevel;
-  width: number;
-  height: number;
-  hash: string;
-  meta: ImageMetaProps;
-=======
-  nsfw: NsfwLevel;
   width: number | null;
   height: number | null;
   hash: string | null;
   meta: ImageMetaProps | null;
->>>>>>> 6e0f66ae
   hideMeta: boolean;
   generationProcess: ImageGenerationProcess | null;
   createdAt: Date;
