--- conflicted
+++ resolved
@@ -70,7 +70,7 @@
   throwNotFoundError,
 } from '~/server/utils/errorHandling';
 import { getCursor } from '~/server/utils/pagination-helpers';
-import { sfwBrowsingLevelsFlag } from '~/shared/constants/browsingLevel.constants';
+import { homePageBrowsingLevels } from '~/shared/constants/browsingLevel.constants';
 import { Flags } from '~/shared/utils';
 import { logToDb } from '~/utils/logging';
 import { promptWordReplace } from '~/utils/metadata/audit';
@@ -84,23 +84,6 @@
   IngestImageInput,
   ingestImageSchema,
 } from './../schema/image.schema';
-<<<<<<< HEAD
-import { ImageResourceHelperModel } from '~/server/selectors/image.selector';
-import { limitConcurrency } from '~/server/utils/concurrency-helpers';
-import { promptWordReplace } from '~/utils/metadata/audit';
-import { getCursor } from '~/server/utils/pagination-helpers';
-import { getPeriods } from '~/server/utils/enum-helpers';
-import { bulkSetReportStatus } from '~/server/services/report.service';
-import { baseS3Client } from '~/utils/s3-client';
-import { trackModActivity } from '~/server/services/moderator.service';
-import { homePageBrowsingLevels } from '~/shared/constants/browsingLevel.constants';
-import { getVotableTags2 } from '~/server/services/tag.service';
-import { Flags } from '~/shared/utils';
-import { ContentDecorationCosmetic, WithClaimKey } from '~/server/selectors/cosmetic.selector';
-import { getCosmeticsForEntity } from '~/server/services/cosmetic.service';
-import { removeEmpty } from '~/utils/object-helpers';
-=======
->>>>>>> 1bba91a0
 // TODO.ingestion - logToDb something something 'axiom'
 
 // no user should have to see images on the site that haven't been scanned or are queued for removal
