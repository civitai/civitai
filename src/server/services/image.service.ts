import { Prisma } from '@prisma/client';
import { TRPCError } from '@trpc/server';
import { randomUUID } from 'crypto';
import dayjs, { ManipulateType } from 'dayjs';
import { chunk, lowerFirst, truncate } from 'lodash-es';
import { SearchParams, SearchResponse } from 'meilisearch';
import { SessionUser } from 'next-auth';
import { v4 as uuid } from 'uuid';
import { isProd } from '~/env/other';
import { env } from '~/env/server';
import { VotableTagModel } from '~/libs/tags';
import { clickhouse } from '~/server/clickhouse/client';
import { purgeCache } from '~/server/cloudflare/client';
import { CacheTTL, constants, METRICS_IMAGES_SEARCH_INDEX } from '~/server/common/constants';
import {
  BlockedReason,
  ImageScanType,
  ImageSort,
  NotificationCategory,
  NsfwLevel,
  SearchIndexUpdateQueueAction,
} from '~/server/common/enums';
import { getImageGenerationProcess } from '~/server/common/model-helpers';
import { dbRead, dbWrite } from '~/server/db/client';
import { getDbWithoutLag, preventReplicationLag } from '~/server/db/db-helpers';
import { pgDbRead } from '~/server/db/pgDb';
import { logToAxiom } from '~/server/logging/client';
import { metricsSearchClient } from '~/server/meilisearch/client';
import { postMetrics } from '~/server/metrics';
import { leakingContentCounter } from '~/server/prom/client';
import {
  getUserFollows,
  imageMetaCache,
  imageMetadataCache,
  imageMetricsCache,
  imagesForModelVersionsCache,
  tagCache,
  tagIdsForImagesCache,
  thumbnailCache,
  userContentOverviewCache,
} from '~/server/redis/caches';
import { REDIS_KEYS, REDIS_SYS_KEYS, sysRedis } from '~/server/redis/client';
import { GetByIdInput, InfiniteQueryInput } from '~/server/schema/base.schema';
import { CollectionMetadataSchema } from '~/server/schema/collection.schema';
import {
  AddOrRemoveImageTechniquesOutput,
  AddOrRemoveImageToolsOutput,
  GetEntitiesCoverImage,
  GetInfiniteImagesOutput,
  ImageEntityType,
  imageMetaOutput,
  ImageRatingReviewOutput,
  ImageReviewQueueInput,
  ImageSchema,
  ImageUploadProps,
  ReportCsamImagesInput,
  SetVideoThumbnailInput,
  UpdateImageMinorInput,
  UpdateImageNsfwLevelOutput,
  UpdateImageTechniqueOutput,
  UpdateImageToolsOutput,
} from '~/server/schema/image.schema';
import { ImageMetadata, VideoMetadata } from '~/server/schema/media.schema';
import {
  articlesSearchIndex,
  imagesMetricsSearchIndex,
  imagesSearchIndex,
} from '~/server/search-index';
import {
  ImageMetricsSearchIndexRecord,
  MetricsImageFilterableAttribute,
  MetricsImageSortableAttribute,
} from '~/server/search-index/metrics-images.search-index';
import { collectionSelect } from '~/server/selectors/collection.selector';
import { ContentDecorationCosmetic, WithClaimKey } from '~/server/selectors/cosmetic.selector';
import { ImageResourceHelperModel, imageSelect } from '~/server/selectors/image.selector';
import { ImageV2Model } from '~/server/selectors/imagev2.selector';
import { imageTagCompositeSelect, simpleTagSelect } from '~/server/selectors/tag.selector';
import { getUserCollectionPermissionsById } from '~/server/services/collection.service';
import { getCosmeticsForEntity } from '~/server/services/cosmetic.service';
import { upsertImageFlag } from '~/server/services/image-flag.service';
import { trackModActivity } from '~/server/services/moderator.service';
import { createNotification } from '~/server/services/notification.service';
import { bustCachesForPost, updatePostNsfwLevel } from '~/server/services/post.service';
import { bulkSetReportStatus, resolveEntityAppeal } from '~/server/services/report.service';
import {
  getBlockedTags,
  getModeratedTags,
  getTagsNeedingReview,
} from '~/server/services/system-cache';
import { getVotableTags2 } from '~/server/services/tag.service';
import {
  getBasicDataForUsers,
  getCosmeticsForUsers,
  getProfilePicturesForUsers,
} from '~/server/services/user.service';
import { limitConcurrency } from '~/server/utils/concurrency-helpers';
import { getPeriods } from '~/server/utils/enum-helpers';
import {
  throwAuthorizationError,
  throwBadRequestError,
  throwDbError,
  throwNotFoundError,
} from '~/server/utils/errorHandling';
import { getCursor } from '~/server/utils/pagination-helpers';
import {
  nsfwBrowsingLevelsFlag,
  onlySelectableLevels,
  sfwBrowsingLevelsFlag,
} from '~/shared/constants/browsingLevel.constants';
import { generationFormWorkflowConfigurations } from '~/shared/constants/generation.constants';
import { Flags } from '~/shared/utils';
import {
  AppealStatus,
  Availability,
  BlockImageReason,
  CollectionMode,
  EntityMetric_EntityType_Type,
  EntityMetric_MetricType_Type,
  EntityType,
  ImageIngestionStatus,
  MediaType,
  ModelType,
  ReportReason,
  ReportStatus,
  ReviewReactions,
} from '~/shared/utils/prisma/enums';
import { ImageResource } from '~/shared/utils/prisma/models';
import { fetchBlob } from '~/utils/file-utils';
import { getMetadata } from '~/utils/metadata';
import { promptWordReplace } from '~/utils/metadata/audit';
import { removeEmpty } from '~/utils/object-helpers';
import { baseS3Client, imageS3Client } from '~/utils/s3-client';
import { serverUploadImage } from '~/utils/s3-utils';
import { isDefined, isNumber } from '~/utils/type-guards';
import {
  GetImageInput,
  ImageMetaProps,
  ImageModerationSchema,
  IngestImageInput,
  ingestImageSchema,
} from './../schema/image.schema';
import { uniqBy } from 'lodash-es';
import { withRetries } from '~/utils/errorHandling';
<<<<<<< HEAD
import { bustFetchThroughCache, fetchThroughCache } from '~/server/utils/cache-helpers';
import { RuleDefinition } from '~/server/utils/mod-rules';
=======
import { upsertTagsOnImageNew } from '~/server/services/tagsOnImageNew.service';
>>>>>>> 565956b9

// no user should have to see images on the site that haven't been scanned or are queued for removal

export const imageUrlInUse = async ({ url, id }: { url: string; id: number }) => {
  const otherImagesWithSameUrl = await dbRead.image.findFirst({
    select: { id: true },
    where: {
      url: url,
      id: { not: id },
    },
  });

  return !!otherImagesWithSameUrl;
};

export async function purgeResizeCache({ url }: { url: string }) {
  // TODO Remove after fallback bucket is deprecated
  if (env.S3_IMAGE_CACHE_BUCKET_OLD) {
    const { items } = await baseS3Client.listObjects({
      bucket: env.S3_IMAGE_CACHE_BUCKET_OLD,
      prefix: url,
    });
    const keys = items.map((x) => x.Key).filter(isDefined);
    if (keys.length) {
      await baseS3Client.deleteManyObjects({
        bucket: env.S3_IMAGE_CACHE_BUCKET_OLD,
        keys,
      });
    }
  }

  // Purge from new cache bucket
  const { items } = await imageS3Client.listObjects({
    bucket: env.S3_IMAGE_CACHE_BUCKET,
    prefix: url,
  });
  const keys = items.map((x) => x.Key).filter(isDefined);
  if (keys.length) {
    await imageS3Client.deleteManyObjects({
      bucket: env.S3_IMAGE_CACHE_BUCKET,
      keys,
    });
  }
}

async function markImagesDeleted(id: number | number[]) {
  if (!Array.isArray(id)) id = [id];

  const toSet = Object.fromEntries(id.map((x) => [x, x]));
  await Promise.all([
    sysRedis.packed.hmSet(REDIS_SYS_KEYS.INDEXES.IMAGE_DELETED, toSet),
    sysRedis.hExpire(REDIS_SYS_KEYS.INDEXES.IMAGE_DELETED, Object.keys(toSet), CacheTTL.hour),
  ]);
}

const filterOutDeleted = async <T extends object>(data: (T & { id: number })[]) => {
  const keys = data.map((x) => x.id.toString());
  if (!keys.length) return data;
  const deleted = (
    (await sysRedis.packed.hmGet<number>(REDIS_SYS_KEYS.INDEXES.IMAGE_DELETED, keys)) ?? []
  ).filter(isDefined);
  return data.filter((x) => !deleted.includes(x.id));
};

export const deleteImageById = async ({
  id,
  updatePost,
}: GetByIdInput & { updatePost?: boolean }) => {
  updatePost ??= true;
  try {
    const image = await dbWrite.image.delete({
      where: { id },
      select: { url: true, postId: true, nsfwLevel: true, userId: true },
    });
    if (!image) return;

    // Mark as deleted in cache so we filter it out in the future
    await markImagesDeleted(id);

    try {
      if (isProd && !(await imageUrlInUse({ url: image.url, id }))) {
        // TODO Remove after fallback bucket is deprecated
        if (env.S3_IMAGE_UPLOAD_BUCKET_OLD)
          await withRetries(() =>
            baseS3Client.deleteObject({
              bucket: env.S3_IMAGE_UPLOAD_BUCKET_OLD as string,
              key: image.url,
            })
          );
        await withRetries(() =>
          imageS3Client.deleteObject({ bucket: env.S3_IMAGE_UPLOAD_BUCKET, key: image.url })
        );
        await purgeResizeCache({ url: image.url });
      }
    } catch {
      // Ignore errors
    }

    await imagesSearchIndex.queueUpdate([{ id, action: SearchIndexUpdateQueueAction.Delete }]);
    await imagesMetricsSearchIndex.queueUpdate([
      { id, action: SearchIndexUpdateQueueAction.Delete },
    ]);

    // await dbWrite.$executeRaw`DELETE FROM "Image" WHERE id = ${id}`;
    if (updatePost && image.postId) {
      await updatePostNsfwLevel(image.postId);
      await bustCachesForPost(image.postId);
      postMetrics.queueUpdate(image.postId);
    }
    return image;
  } catch {
    // Ignore errors
  }
};

type AffectedImage = {
  id: number;
  userId: number;
  nsfwLevel: number;
  pHash: bigint;
  postId: number | undefined;
};

export const moderateImages = async ({
  ids,
  needsReview,
  reviewType,
  reviewAction,
  userId,
}: ImageModerationSchema & { userId?: number }) => {
  if (reviewAction === 'delete') {
    const affected = await dbWrite.$queryRaw<AffectedImage[]>`
      SELECT id, "userId", "nsfwLevel", "pHash", "postId"
      FROM "Image"
      WHERE id IN (${Prisma.join(ids)});
    `;

    await dbWrite.image.updateMany({
      where: { id: { in: ids } },
      data: {
        needsReview: null,
        ingestion: 'Blocked',
        nsfwLevel: NsfwLevel.Blocked,
        blockedFor: BlockedReason.Moderated,
        updatedAt: new Date(),
      },
    });

    await imagesSearchIndex.queueUpdate(
      ids.map((id) => ({ id, action: SearchIndexUpdateQueueAction.Delete }))
    );
    await imagesMetricsSearchIndex.queueUpdate(
      ids.map((id) => ({ id, action: SearchIndexUpdateQueueAction.Delete }))
    );

    for (const img of affected) {
      await createNotification({
        userId: img.userId,
        type: 'tos-violation',
        category: NotificationCategory.System,
        key: `tos-violation:image:${uuid()}`,
        details: {
          modelName: img.postId ? `post #${img.postId}` : 'a post',
          entity: 'image',
          url: `/images/${img.id ?? ''}`,
        },
      }).catch();
    }

    return affected;
  } else if (reviewAction === 'removeName') {
    await removeNameReference(ids);
    await imagesSearchIndex.queueUpdate(
      ids.map((id) => ({ id, action: SearchIndexUpdateQueueAction.Update }))
    );
    await imagesMetricsSearchIndex.queueUpdate(
      ids.map((id) => ({ id, action: SearchIndexUpdateQueueAction.Update }))
    );
  } else if (reviewAction === 'mistake') {
    // Remove needsReview status
    await dbWrite.image.updateMany({
      where: { id: { in: ids } },
      data: { needsReview: null, ingestion: 'Scanned' },
    });
    await imagesSearchIndex.queueUpdate(
      ids.map((id) => ({ id, action: SearchIndexUpdateQueueAction.Update }))
    );
    await imagesMetricsSearchIndex.queueUpdate(
      ids.map((id) => ({ id, action: SearchIndexUpdateQueueAction.Update }))
    );
  } else {
    // Approve
    await dbWrite.$queryRaw`
        UPDATE "Image" SET
          "needsReview" = ${needsReview},
          "blockedFor" = NULL,
          "ingestion" = 'Scanned',
          -- if image was created within 72 hrs, set scannedAt to now
          "scannedAt" = CASE
            WHEN "createdAt" > NOW() - INTERVAL '3 day' THEN NOW()
            ELSE "scannedAt"
          END
        WHERE id IN (${Prisma.join(ids)});
      `;

    // Remove tags that triggered review
    const tagIds = (await getTagsNeedingReview()).map((x) => x.id);

    // And moderated tags for POI review (since no NSFW allowed)
    const changeTags = reviewType === 'poi';
    if (changeTags) {
      const moderatedTags = await getModeratedTags();
      tagIds.push(...moderatedTags.map((x) => x.id));
    }

    // And blocked tags for Blocked Tag review
    const removeBlockedTags = reviewType === 'tag';
    if (removeBlockedTags) {
      const blockedTags = await getBlockedTags();
      tagIds.push(...blockedTags.map((x) => x.id));
    }

    const toUpdate = await dbWrite.$queryRaw<{ imageId: number; tagId: number }[]>`
        SELECT "imageId", "tagId"
        FROM "TagsOnImageDetails"
        WHERE "imageId" IN (${Prisma.join(ids)}) AND "tagId" IN (${Prisma.join(tagIds)})
      `;

    await upsertTagsOnImageNew(
      toUpdate.map(({ imageId, tagId }) => ({
        imageId,
        tagId,
        disabled: true,
        needsReview: false,
      }))
    );

    await queueImageSearchIndexUpdate({ ids, action: SearchIndexUpdateQueueAction.Update });
  }
  return null;
};

export async function updateNsfwLevel(ids: number | number[]) {
  if (!Array.isArray(ids)) ids = [ids];
  ids = [...new Set(ids)]; // dedupe
  if (!ids.length) return;
  await dbWrite.$executeRawUnsafe(
    `SELECT update_nsfw_levels_new(ARRAY[${ids.join(',')}]::integer[])`
  );
  await thumbnailCache.bust(ids);
}

export const updateImageReportStatusByReason = ({
  id,
  reason,
  status,
}: {
  id: number;
  reason: ReportReason;
  status: ReportStatus;
}) => {
  return dbWrite.$queryRaw<{ id: number; userId: number }[]>`
    UPDATE "Report" r SET status = ${status}::"ReportStatus"
    FROM "ImageReport" i
    WHERE i."reportId" = r.id
      AND i."imageId" = ${id}
      AND r.reason = ${reason}::"ReportReason"
    RETURNING id, "userId"
  `;
};

export const getImageDetail = async ({ id }: GetByIdInput) => {
  return await dbWrite.image.findUnique({
    where: { id },
    select: {
      resources: {
        select: {
          id: true,
          modelVersion: { select: { id: true, name: true } },
          name: true,
          detected: true,
        },
      },
      tags: {
        where: { disabled: false },
        select: {
          automated: true,
          tag: {
            select: simpleTagSelect,
          },
        },
      },
    },
  });
};

export const getImageById = async ({ id }: GetByIdInput) => {
  return await dbRead.image.findUnique({
    where: { id },
  });
};

export const ingestImageById = async ({ id }: GetByIdInput) => {
  const images = await dbWrite.$queryRaw<IngestImageInput[]>`
    SELECT id, url, type, width, height, meta->>'prompt' as prompt
    FROM "Image"
    WHERE id = ${id}
  `;
  if (!images?.length) throw new TRPCError({ code: 'NOT_FOUND' });

  const results = await dbWrite.$queryRaw<{ imageId: number; tagId: number }[]>`
    SELECT "imageId", "tagId"
    FROM "TagsOnImageDetails"
    WHERE "imageId" = ${images[0].id} AND NOT "disabled";
  `;

  await upsertTagsOnImageNew(
    results.map(({ imageId, tagId }) => ({ imageId, tagId, disabled: false }))
  );

  return await ingestImage({ image: images[0] });
};

const defaultScanTypes = [
  ...(env.EXTERNAL_IMAGE_SCANNER === 'hive'
    ? [ImageScanType.Hive]
    : [ImageScanType.Moderation, ImageScanType.Label]),
  ImageScanType.WD14,
  ImageScanType.Hash,
  ...(env.MINOR_SCANNER === 'custom'
    ? [ImageScanType.MinorDetection]
    : env.MINOR_SCANNER === 'hive'
    ? [ImageScanType.HiveDemographics]
    : []),
];

export const ingestImage = async ({
  image,
  tx,
}: {
  image: IngestImageInput;
  tx?: Prisma.TransactionClient;
}): Promise<boolean> => {
  const scanRequestedAt = new Date();
  const dbClient = tx ?? dbWrite;

  if (!isProd || !env.IMAGE_SCANNING_ENDPOINT) {
    console.log('skipping image ingestion');
    const updated = await dbClient.image.update({
      where: { id: image.id },
      select: { postId: true },
      data: {
        scanRequestedAt,
        scannedAt: scanRequestedAt,
        ingestion: ImageIngestionStatus.Scanned,
        nsfwLevel: NsfwLevel.PG,
      },
    });

    // Update post NSFW level
    if (updated.postId) await updatePostNsfwLevel(updated.postId);

    return true;
  }

  const parsedImage = ingestImageSchema.safeParse(image);
  if (!parsedImage.success) throw new Error('Failed to parse image data');

  const { url, id, type, width, height } = parsedImage.data;

  const callbackUrl =
    env.IMAGE_SCANNING_CALLBACK ??
    `${env.NEXTAUTH_URL}/api/webhooks/image-scan-result?token=${env.WEBHOOK_TOKEN}`;

  if (!image.prompt) {
    const { prompt } = await dbClient.$queryRaw<{ prompt?: string }>`
      SELECT meta->>'prompt' as prompt FROM "Image" WHERE id = ${id}
    `;
    image.prompt = prompt;
  }

  const response = await fetch(env.IMAGE_SCANNING_ENDPOINT + '/enqueue', {
    method: 'POST',
    headers: { 'Content-Type': 'application/json' },
    body: JSON.stringify({
      imageId: id,
      imageKey: url,
      type,
      width,
      height,
      prompt: image.prompt,
      // wait: true,
      scans: defaultScanTypes,
      callbackUrl,
      movieRatingModel: env.IMAGE_SCANNING_MODEL,
    }),
  });
  if (response.status === 202) {
    const scanJobs = (await response.json().catch(() => Prisma.JsonNull)) as { jobId: string };
    await dbClient.image.update({
      where: { id },
      data: { scanRequestedAt, scanJobs },
    });

    return true;
  } else {
    await logToAxiom({
      name: 'image-ingestion',
      type: 'error',
      imageId: id,
      url,
      responseStatus: response.status,
    });

    return false;
  }
};

export const ingestImageBulk = async ({
  images,
  tx,
  lowPriority = true,
  scans,
}: {
  images: IngestImageInput[];
  tx?: Prisma.TransactionClient;
  lowPriority?: boolean;
  scans?: ImageScanType[];
}): Promise<boolean> => {
  if (!env.IMAGE_SCANNING_ENDPOINT)
    throw new Error('missing IMAGE_SCANNING_ENDPOINT environment variable');

  const callbackUrl = env.IMAGE_SCANNING_CALLBACK;
  const scanRequestedAt = new Date();
  const imageIds = images.map(({ id }) => id);
  const dbClient = tx ?? dbWrite;

  if (!imageIds.length) return false;

  if (!isProd || !callbackUrl) {
    console.log('skip ingest');
    await dbClient.image.updateMany({
      where: { id: { in: imageIds } },
      data: {
        scanRequestedAt,
        scannedAt: scanRequestedAt,
        ingestion: ImageIngestionStatus.Scanned,
      },
    });
    return true;
  }

  const needsPrompts = !images.some((x) => x.prompt);
  if (needsPrompts) {
    const prompts = await dbClient.$queryRaw<{ id: number; prompt?: string }[]>`
      SELECT id, meta->>'prompt' as prompt FROM "Image" WHERE id IN (${Prisma.join(imageIds)})
    `;
    const promptMap = Object.fromEntries(prompts.map((x) => [x.id, x.prompt]));
    for (const image of images) image.prompt = promptMap[image.id];
  }

  const response = await fetch(
    env.IMAGE_SCANNING_ENDPOINT + `/enqueue-bulk?lowpri=${lowPriority}`,
    {
      method: 'POST',
      headers: { 'Content-Type': 'application/json' },
      body: JSON.stringify(
        images.map((image) => ({
          imageId: image.id,
          imageKey: image.url,
          type: image.type,
          width: image.width,
          height: image.height,
          prompt: image.prompt,
          scans: scans ?? defaultScanTypes,
          callbackUrl,
        }))
      ),
    }
  );
  if (response.status === 202) {
    await dbClient.image.updateMany({
      where: { id: { in: imageIds } },
      data: { scanRequestedAt },
    });
    return true;
  }
  return false;
};

// #region [new service methods]
// export function applyUserPreferencesSql(
//   AND: Prisma.Sql[],
//   {
//     excludedUserIds,
//     excludedImageIds,
//     excludedTagIds,
//     userId,
//     hidden,
//   }: UserPreferencesInput & { userId?: number; hidden?: boolean }
// ) {
//   // Exclude specific users
//   if (excludedUserIds?.length)
//     AND.push(Prisma.sql`i."userId" NOT IN (${Prisma.join(excludedUserIds)})`);
//
//   // Exclude specific images
//   if (excludedImageIds?.length) {
//     AND.push(
//       hidden
//         ? Prisma.sql`i."id" IN (${Prisma.join(excludedImageIds)})`
//         : Prisma.sql`i."id" NOT IN (${Prisma.join(excludedImageIds)})`
//     );
//   }
//
//   // Exclude specific tags
//   if (excludedTagIds?.length) {
//     const OR = [
//       Prisma.join(
//         [
//           Prisma.sql`i."ingestion" = ${ImageIngestionStatus.Scanned}::"ImageIngestionStatus"`,
//           Prisma.sql`NOT EXISTS (
//           SELECT 1 FROM "TagsOnImageDetails" toi
//           WHERE toi."imageId" = i.id AND toi."tagId" IN (${Prisma.join([
//             ...new Set(excludedTagIds),
//           ])}) AND NOT toi.disabled
//         )`,
//         ],
//         ' AND '
//       ),
//     ];
//     if (userId) OR.push(Prisma.sql`i."userId" = ${userId}`);
//     AND.push(Prisma.sql`(${Prisma.join(OR, ' OR ')})`);
//   }
//
//   return AND;
// }

type GetAllImagesRaw = {
  id: number;
  name: string | null;
  url: string;
  nsfwLevel: NsfwLevel;
  width: number | null;
  height: number | null;
  hash: string | null;
  meta?: ImageMetaProps | null;
  hideMeta: boolean;
  hasMeta: boolean;
  onSite: boolean;
  createdAt: Date;
  sortAt: Date;
  mimeType: string | null;
  scannedAt: Date | null;
  ingestion: ImageIngestionStatus;
  blockedFor: BlockedReason | null;
  needsReview: string | null;
  userId: number;
  index: number | null;
  postId: number | null;
  postTitle: string | null;
  modelVersionId: number | null;
  imageId: number | null;
  publishedAt: Date | null;
  unpublishedAt?: Date | null;
  username: string | null;
  userImage: string | null;
  deletedAt: Date | null;
  cursorId?: string;
  type: MediaType;
  metadata: ImageMetadata | VideoMetadata | null;
  baseModel?: string;
  availability: Availability;
  minor: boolean;
  remixOfId?: number | null;
  hasPositivePrompt?: boolean;
};

type GetAllImagesInput = GetInfiniteImagesOutput & {
  useCombinedNsfwLevel?: boolean;
  user?: SessionUser;
  headers?: Record<string, string>; // TODO needed?
};
export type ImagesInfiniteModel = AsyncReturnType<typeof getAllImages>['items'][0];
export const getAllImages = async (
  input: GetAllImagesInput & {
    userId?: number;
  }
) => {
  const {
    limit,
    cursor,
    skip,
    sort,
    postId,
    postIds,
    collectionId, // TODO - call this from separate method?
    modelId,
    modelVersionId,
    imageId, // used in public API
    username,
    period,
    periodMode,
    tags,
    generation,
    reviewId,
    prioritizedUserIds,
    include,
    // hideAutoResources,
    // hideManualResources,
    reactions,
    ids,
    includeBaseModel,
    types,
    hidden,
    followed,
    fromPlatform,
    user,
    pending,
    notPublished,
    tools,
    techniques,
    baseModels,
    collectionTagId,
    excludedUserIds,
  } = input;
  let { browsingLevel, userId: targetUserId } = input;

  const AND: Prisma.Sql[] = [Prisma.sql`i."postId" IS NOT NULL`];
  const WITH: Prisma.Sql[] = [];
  let orderBy: string;
  // const cacheTags: string[] = [];
  // let cacheTime = CacheTTL.xs;
  const userId = user?.id;
  const isModerator = user?.isModerator ?? false;
  const includeCosmetics = include?.includes('cosmetics'); // TODO: This must be done similar to user cosmetics.

  // nb - test code
  // if (modelVersionId) {
  //   const shouldBypassSort = JSON.parse((await redis.get('bypassSort')) ?? '[]') as number[];
  //   if (shouldBypassSort.includes(modelVersionId)) sort = ImageSort.Newest;
  // }

  // Exclude unselectable browsing levels
  browsingLevel = onlySelectableLevels(browsingLevel);

  if (hidden) {
    if (!userId) throw throwAuthorizationError();
    const hiddenImages = await dbRead.imageEngagement.findMany({
      where: { userId, type: 'Hide' },
      select: { imageId: true },
    });
    const imageIds = hiddenImages.map((x) => x.imageId);
    if (imageIds.length) {
      // cacheTime = 0;
      AND.push(Prisma.sql`i."id" IN (${Prisma.join(imageIds)})`);
    } else {
      return { items: [], nextCursor: undefined };
    }
  }

  if (username && !targetUserId) {
    const targetUser = await dbRead.user.findUnique({ where: { username }, select: { id: true } });
    if (!targetUser) throw new Error('User not found');
    targetUserId = targetUser.id;
  }

  // [x]
  if (ids && ids.length > 0) {
    AND.push(Prisma.sql`i."id" IN (${Prisma.join(ids)})`);
  }
  // [x]
  if (types && types.length > 0) {
    AND.push(Prisma.sql`i.type = ANY(ARRAY[${Prisma.join(types)}]::"MediaType"[])`);
  }

  // [x]
  if (include.includes('meta')) {
    AND.push(
      Prisma.sql`NOT (i.meta IS NULL OR jsonb_typeof(i.meta) = 'null' OR i."hideMeta" = TRUE)`
    );
  }

  // [x]
  if (fromPlatform) {
    AND.push(Prisma.sql`(i.meta IS NOT NULL AND i.meta ? 'civitaiResources')`);
  }
  // [x]
  if (notPublished && isModerator) {
    AND.push(Prisma.sql`(p."publishedAt" IS NULL)`);
  } else if (!pending) AND.push(Prisma.sql`(p."publishedAt" < now())`);

  if (!isModerator) {
    AND.push(Prisma.sql`(p."availability" != ${Availability.Private} OR p."userId" = ${userId})`);
  }

  let from = 'FROM "Image" i';
  const joins: string[] = [];
  // Filter to specific model/review content
  const prioritizeUser = !!prioritizedUserIds?.length; // [x]
  if (!prioritizeUser && (modelId || modelVersionId || reviewId)) {
    from = `FROM "ImageResource" irr`;
    joins.push(`JOIN "Image" i ON i.id = irr."imageId"`);
    if (reviewId) {
      joins.push(`JOIN "ResourceReview" re ON re."modelVersionId" = irr."modelVersionId"`);
      AND.push(Prisma.sql`re."id" = ${reviewId}`);
      // cacheTime = 0;
    } else if (modelVersionId) {
      AND.push(Prisma.sql`irr."modelVersionId" = ${modelVersionId}`);
      // cacheTime = CacheTTL.day;
      // cacheTags.push(`images-modelVersion:${modelVersionId}`);
    } else if (modelId) {
      joins.push(`JOIN "ModelVersion" mv ON mv.id = irr."modelVersionId"`);
      AND.push(Prisma.sql`mv."modelId" = ${modelId}`);
      // cacheTime = CacheTTL.day;
      // cacheTags.push(`images-model:${modelId}`);
    }
  }

  // [x] TODO remove
  if (targetUserId) {
    // WITH.push(
    //   Prisma.sql`collaboratingPosts AS (
    //     SELECT "entityId" id FROM "EntityCollaborator"
    //     WHERE "userId" = ${targetUserId}
    //       AND "entityType" = 'Post'
    //       AND "status" = 'Approved'
    //     )`
    // );

    AND.push(
      // TOOD: Due to performance reasons we cannot add this here yet. Will need to revise with other teams.
      // Prisma.sql`(u."id" = ${targetUserId} OR i."postId" IN (SELECT id FROM collaboratingPosts))`
      Prisma.sql`u."id" = ${targetUserId}`
    );
    // Don't cache self queries
    // cacheTime = 0;
    // if (targetUserId !== userId) {
    //   cacheTime = CacheTTL.day;
    //   cacheTags.push(`images-user:${targetUserId}`);
    // } else cacheTime = 0;
  }

  // Filter only followed users
  // [x]
  if (userId && followed) {
    const userIds = await getUserFollows(userId);
    if (userIds.length) {
      // cacheTime = 0;
      AND.push(Prisma.sql`i."userId" IN (${Prisma.join(userIds)})`);
    }
  }

  // Filter to specific tags
  if (tags?.length) {
    AND.push(Prisma.sql`i.id IN (
      SELECT "imageId"
      FROM "TagsOnImageDetails"
      WHERE "tagId" IN (${Prisma.join(tags)}) AND "disabled" = FALSE
    )`);
  }

  // Filter to specific generation process
  // [x]
  if (generation?.length) {
    AND.push(Prisma.sql`i."generationProcess" IN (${Prisma.join(generation)})`);
  }

  // Filter to a specific post
  // [x]
  if (postId) AND.push(Prisma.sql`i."postId" = ${postId}`);
  // [x]
  if (!!postIds?.length) AND.push(Prisma.sql`i."postId" IN (${Prisma.join(postIds)})`);

  // Filter to a specific image
  if (imageId) AND.push(Prisma.sql`i.id = ${imageId}`);

  if (sort === ImageSort.Random && !collectionId) {
    throw throwBadRequestError('Random sort requires a collectionId');
  }

  if (collectionTagId && !collectionId) {
    throw throwBadRequestError('collectionTagId requires a collectionId');
  }

  // Filter to a specific collection and relevant status:
  if (collectionId) {
    const permissions = await getUserCollectionPermissionsById({
      userId,
      isModerator,
      id: collectionId,
    });

    // Check if user has access to collection
    if (!permissions.read) return { nextCursor: undefined, items: [] };

    const displayOwnedItems = userId
      ? ` OR (ci."status" <> 'REJECTED' AND ci."addedById" = ${userId})`
      : '';
    // if (userId) cacheTime = 0;
    const useRandomCursor = cursor && sort === ImageSort.Random;

    WITH.push(
      Prisma.sql`
        ${Prisma.raw(
          useRandomCursor
            ? `
        ctcursor AS (
          SELECT ci."imageId", ci."randomId" FROM "CollectionItem" ci
            WHERE ci."collectionId" = ${collectionId}
              ${collectionTagId ? ` AND ci."tagId" = ${collectionTagId}` : ``}
              AND ci."imageId" = ${cursor}
            LIMIT 1
        ),
        `
            : ''
        )}
        ct AS (
          SELECT ci."imageId", ci."randomId"
          FROM "CollectionItem" ci
          JOIN "Collection" c ON c.id = ci."collectionId"
          WHERE ci."collectionId" = ${collectionId}
            ${Prisma.raw(collectionTagId ? ` AND ci."tagId" = ${collectionTagId}` : ``)}
            AND ci."imageId" IS NOT NULL
            AND (
              (
                ci."status" = 'ACCEPTED'
                AND (
                  (c.metadata::json->'submissionsHiddenUntilEndDate') IS NULL
                  OR (c.metadata::json->'submissionsHiddenUntilEndDate')::TEXT = 'null'
                  OR (c.metadata::json->'submissionsHiddenUntilEndDate')::TEXT = 'false'
                  OR (c.metadata::json->>'submissionEndDate')::TIMESTAMP WITH TIME ZONE <= NOW()
                )
                ${Prisma.raw(sort === ImageSort.Random ? `AND ci."randomId" IS NOT NULL` : '')}
              )
              ${Prisma.raw(displayOwnedItems)}
            )
            ${Prisma.raw(
              useRandomCursor ? `AND ci."randomId" <= (SELECT "randomId" FROM ctcursor)` : ''
            )}
          ${Prisma.raw(sort === ImageSort.Random ? 'ORDER BY "randomId" DESC' : '')}
        )`
    );
  }

  if (excludedUserIds?.length) {
    AND.push(Prisma.sql`i."userId" NOT IN (${Prisma.join(excludedUserIds)})`);
  }

  const isGallery = modelId || modelVersionId || reviewId || userId;
  if (postId && !modelId) {
    // a post image query won't include modelId
    orderBy = `i."index"`;
  } else {
    // Sort by selected sort
    // if (sort === ImageSort.MostComments) {
    //   orderBy = `im."commentCount" DESC, im."reactionCount" DESC, im."imageId"`;
    //   if (!isGallery) AND.push(Prisma.sql`im."commentCount" > 0`);
    // } else if (sort === ImageSort.MostReactions) {
    //   orderBy = `im."reactionCount" DESC, im."heartCount" DESC, im."likeCount" DESC, im."imageId"`;
    //   if (!isGallery) AND.push(Prisma.sql`im."reactionCount" > 0`);
    // } else if (sort === ImageSort.MostCollected) {
    //   orderBy = `im."collectedCount" DESC, im."reactionCount" DESC, im."imageId"`;
    //   if (!isGallery) AND.push(Prisma.sql`im."collectedCount" > 0`);
    // }
    // else if (sort === ImageSort.MostTipped) {
    //   orderBy = `im."tippedAmountCount" DESC, im."reactionCount" DESC, im."imageId"`;
    //   if (!isGallery) AND.push(Prisma.sql`im."tippedAmountCount" > 0`);
    // }
    if (sort === ImageSort.Random) orderBy = 'ct."randomId" DESC';
    // TODO this causes the app to spike
    // else if (sort === ImageSort.Oldest) {
    //   orderBy = 'i."sortAt" ASC';
    //   AND.push(Prisma.sql`i."sortAt" <= now()`);
    // } else {
    //   orderBy = 'i."sortAt" DESC';
    //   AND.push(Prisma.sql`i."sortAt" <= now()`);
    // }
    else if (sort === ImageSort.Oldest) orderBy = `i."id" ASC`;
    else {
      if (from.indexOf(`irr`) !== -1) {
        // Ensure to sort by irr.imageId when reading from imageResources to maximize index utilization
        orderBy = `irr."imageId" DESC`;
      } else {
        orderBy = `i."id" DESC`;
      }
    }
  }

  // if (hidden) {
  //   cacheTime = 0;
  //   AND.push(Prisma.sql`i."id" IN (${Prisma.join(excludedImageIds ?? [])})`);
  // }

  // Limit to images created since period start
  if (period && period !== 'AllTime' && periodMode !== 'stats') {
    const interval = period.toLowerCase();
    AND.push(
      Prisma.sql`i."createdAt" >= date_trunc('day', now()) - interval '1 ${Prisma.raw(interval)}'`
    );
  }

  // Handle cursor & skip conflict
  if (cursor && skip) throw new Error('Cannot use skip with cursor'); // [x]

  // Handle cursor prop
  let { where: cursorClause, prop: cursorProp } = getCursor(orderBy, cursor);
  if (sort === ImageSort.Random) {
    cursorProp = 'i."id"';
    cursorClause = undefined;
  }
  if (cursorClause) AND.push(cursorClause);

  if (prioritizeUser) {
    // [x]
    if (cursor) throw new Error('Cannot use cursor with prioritizedUserIds');
    if (modelVersionId) AND.push(Prisma.sql`p."modelVersionId" = ${modelVersionId}`);

    // If system user, show community images
    const prioritizseIsSystemUser = prioritizedUserIds.length === 1 && prioritizedUserIds[0] === -1;

    // Confirm system user has posts:
    const hasSystemPosts =
      prioritizseIsSystemUser && modelVersionId
        ? await dbRead.post.findFirst({ where: { userId: -1, modelVersionId } })
        : false;

    if (prioritizseIsSystemUser && !hasSystemPosts)
      orderBy = `IIF(i."userId" IN (${prioritizedUserIds.join(',')}), i.index, 1000),  ${orderBy}`;
    else {
      // For everyone else, only show their images.
      AND.push(Prisma.sql`i."userId" IN (${Prisma.join(prioritizedUserIds)})`);
      orderBy = `(i."postId" * 100) + i."index"`; // Order by oldest post first
    }
  }

  if (userId && !!reactions?.length) {
    // cacheTime = 0;
    joins.push(`JOIN "ImageReaction" ir ON ir."imageId" = i.id`);
    AND.push(Prisma.sql`ir.reaction IN (${Prisma.join(reactions)})`);
    AND.push(Prisma.sql`ir."userId" = ${userId}`);
  }

  if (!!tools?.length) {
    // Bring in images that contain the selected tools
    AND.push(Prisma.sql`EXISTS (
      SELECT 1
      FROM "ImageTool" it
      WHERE it."imageId" = i.id
      GROUP BY it."imageId"
      HAVING array_agg(it."toolId" ORDER BY it."toolId") @> ARRAY[${Prisma.join(tools)}]::integer[]
    )`);
  }
  if (!!techniques?.length) {
    AND.push(Prisma.sql`EXISTS (
      SELECT 1
      FROM "ImageTechnique" it
      WHERE it."imageId" = i.id AND it."techniqueId" IN (${Prisma.join(techniques)})
    )`);
  }

  if (baseModels?.length) {
    AND.push(Prisma.sql`EXISTS (
      SELECT 1 FROM "ModelVersion" mv
      RIGHT JOIN "ImageResource" ir ON ir."imageId" = i.id AND ir."modelVersionId" = mv.id
      WHERE mv."baseModel" IN (${Prisma.join(baseModels)})
    )`);
  }

  if (pending && (isModerator || userId)) {
    if (isModerator) {
      AND.push(Prisma.sql`((i."nsfwLevel" & ${browsingLevel}) != 0 OR i."nsfwLevel" = 0)`);
    } else if (userId) {
      AND.push(Prisma.sql`(i."needsReview" IS NULL OR i."userId" = ${userId})`);
      AND.push(
        Prisma.sql`((i."nsfwLevel" & ${browsingLevel}) != 0 OR (i."nsfwLevel" = 0 AND i."userId" = ${userId}) OR (p."collectionId" IS NOT NULL AND EXISTS (SELECT 1 FROM "CollectionContributor" cc WHERE cc."permissions" && ARRAY['MANAGE']::"CollectionContributorPermission"[] AND cc."collectionId" = p."collectionId" AND cc."userId" = ${userId})))`
      );
    }
  } else {
    AND.push(Prisma.sql`i."needsReview" IS NULL`);
    // Acceptable in collections, need to check for contest collection only
    if (!collectionId) AND.push(Prisma.sql`i.minor = FALSE`);
    AND.push(
      browsingLevel
        ? Prisma.sql`(i."nsfwLevel" & ${browsingLevel}) != 0 AND i."nsfwLevel" != 0`
        : Prisma.sql`i.ingestion = ${ImageIngestionStatus.Scanned}::"ImageIngestionStatus"`
    );
  }

  // TODO: Adjust ImageMetric
  const queryFrom = Prisma.sql`
    ${Prisma.raw(from)}
    ${Prisma.raw(joins.join('\n'))}
    JOIN "User" u ON u.id = i."userId"
    JOIN "Post" p ON p.id = i."postId"
    ${Prisma.raw(WITH.length && collectionId ? `JOIN ct ON ct."imageId" = i.id` : '')}
    WHERE ${Prisma.join(AND, ' AND ')}
  `;

  const workflows = generationFormWorkflowConfigurations.map((x) => x.key);
  const queryWith = WITH.length > 0 ? Prisma.sql`WITH ${Prisma.join(WITH, ', ')}` : Prisma.sql``;
  const query = Prisma.sql`
    ${queryWith}
    SELECT
      i.id,
      i.name,
      i.url,
      i."nsfwLevel",
      i.width,
      i.height,
      i.hash,
      -- i.meta,
      i."hideMeta",
      (
        CASE
          WHEN i.meta IS NULL OR jsonb_typeof(i.meta) = 'null' OR i."hideMeta" THEN FALSE
          ELSE TRUE
        END
      ) AS "hasMeta",
      (
        CASE
          WHEN i.meta IS NOT NULL AND jsonb_typeof(i.meta) != 'null' AND NOT i."hideMeta"
            AND i.meta->>'prompt' IS NOT NULL
          THEN TRUE
          ELSE FALSE
        END
      ) AS "hasPositivePrompt",
      (
        CASE
          WHEN i.meta->>'civitaiResources' IS NOT NULL
            OR i.meta->>'workflow' IS NOT NULL AND i.meta->>'workflow' = ANY(ARRAY[
              ${Prisma.join(workflows)}
            ]::text[])
          THEN TRUE
          ELSE FALSE
        END
      ) as "onSite",
      i."meta"->'extra'->'remixOfId' as "remixOfId",
      i."createdAt",
      GREATEST(p."publishedAt", i."scannedAt", i."createdAt") as "sortAt",
      i."mimeType",
      i.type,
      i.metadata,
      i.ingestion,
      i."blockedFor",
      i."scannedAt",
      i."needsReview",
      i."userId",
      i."postId",
      p."title" "postTitle",
      i."index",
      p."publishedAt",
      p.metadata->>'unpublishedAt' "unpublishedAt",
      p."modelVersionId",
      u.username,
      u.image "userImage",
      u."deletedAt",
      p."availability",
      i.minor,
      ${Prisma.raw(
        include.includes('metaSelect')
          ? '(CASE WHEN i."hideMeta" = TRUE THEN NULL ELSE i.meta END) as "meta",'
          : ''
      )}
      ${Prisma.raw(
        includeBaseModel
          ? `(
            SELECT mv."baseModel"
            FROM "ImageResource" ir
            LEFT JOIN "ModelVersion" mv ON ir."modelVersionId" = mv.id
            LEFT JOIN "Model" m ON mv."modelId" = m.id
            WHERE m."type" = 'Checkpoint' AND ir."imageId" = i.id
            LIMIT 1
          ) "baseModel",`
          : ''
      )}
      ${Prisma.raw(cursorProp ? cursorProp : 'null')} "cursorId"
      ${queryFrom}
      ORDER BY ${Prisma.raw(orderBy)}
      ${Prisma.raw(skip ? `OFFSET ${skip}` : '')}
      LIMIT ${limit + 1}
  `;

  console.log('----------------');
  console.log(orderBy);
  console.log('----------------');

  // Disable Prisma query
  // if (!env.IMAGE_QUERY_CACHING) cacheTime = 0;
  // const cacheable = queryCache(dbRead, 'getAllImages', 'v1');
  // const rawImages = await cacheable<GetAllImagesRaw[]>(query, { ttl: cacheTime, tag: cacheTags });

  const { rows: rawImages } = await pgDbRead.query<GetAllImagesRaw>(query);
  // const rawImages = await dbRead.$queryRaw<GetAllImagesRaw[]>(query);

  const imageIds = rawImages.map((i) => i.id);
  let userReactions: Record<number, ReviewReactions[]> | undefined;
  if (userId) {
    const reactionsRaw = await dbRead.imageReaction.findMany({
      where: { imageId: { in: imageIds }, userId },
      select: { imageId: true, reaction: true },
    });
    userReactions = reactionsRaw.reduce((acc, { imageId, reaction }) => {
      acc[imageId] ??= [] as ReviewReactions[];
      acc[imageId].push(reaction);
      return acc;
    }, {} as Record<number, ReviewReactions[]>);
  }

  let nextCursor: string | undefined;
  if (rawImages.length > limit) {
    const nextItem = rawImages.pop();
    nextCursor = nextItem?.cursorId;
  }

  let tagIdsVar: Record<string, { tags: number[]; imageId: number }> | undefined;
  if (include?.includes('tagIds')) {
    tagIdsVar = await tagIdsForImagesCache.fetch(imageIds);
  }

  let tagsVar: (VotableTagModel & { imageId: number })[] | undefined;
  if (include?.includes('tags')) {
    const rawTags = await dbRead.imageTag.findMany({
      where: { imageId: { in: imageIds } },
      select: {
        imageId: true,
        tagId: true,
        tagName: true,
        tagType: true,
        tagNsfwLevel: true,
        score: true,
        automated: true,
        upVotes: true,
        downVotes: true,
        needsReview: true,
      },
    });

    tagsVar = rawTags.map(({ tagId, tagName, tagType, tagNsfwLevel, ...tag }) => ({
      ...tag,
      id: tagId,
      type: tagType,
      nsfwLevel: tagNsfwLevel as NsfwLevel,
      name: tagName,
    }));

    if (userId) {
      const userVotes = await dbRead.tagsOnImageVote.findMany({
        where: { imageId: { in: imageIds }, userId },
        select: { imageId: true, tagId: true, vote: true },
      });

      for (const tag of tagsVar) {
        const userVote = userVotes.find(
          (vote) => vote.tagId === tag.id && vote.imageId === tag.imageId
        );
        if (userVote) tag.vote = userVote.vote > 0 ? 1 : -1;
      }
    }
  }

  const userIds = rawImages.map((i) => i.userId);
  const [userCosmetics, profilePictures, cosmetics] = await Promise.all([
    includeCosmetics ? await getCosmeticsForUsers(userIds) : undefined,
    include?.includes('profilePictures') ? await getProfilePicturesForUsers(userIds) : undefined,
    includeCosmetics ? await getCosmeticsForEntity({ ids: imageIds, entity: 'Image' }) : undefined,
  ]);

  const videoIds = rawImages.filter((x) => x.type === MediaType.video).map((x) => x.id);
  const thumbnails = await getThumbnailsForImages(videoIds);

  const now = new Date();
  const filtered = rawImages.filter((x) => {
    if (isModerator) return true;
    // if (x.needsReview && x.userId !== userId) return false;
    if ((!x.publishedAt || x.publishedAt > now || !!x.unpublishedAt) && x.userId !== userId)
      return false;
    // if (x.ingestion !== 'Scanned' && x.userId !== userId) return false;
    return true;
  });

  const imageMetrics = await getImageMetricsObject(filtered);

  const images: Array<
    Omit<ImageV2Model, 'nsfwLevel' | 'metadata'> & {
      // meta: ImageMetaProps | null; // TODO - don't fetch meta
      meta?: ImageMetaProps | null; // deprecated. Only used in v1 api endpoint
      hideMeta: boolean; // TODO - remove references to this. Instead, use `hasMeta`
      hasMeta: boolean;
      tags?: VotableTagModel[] | undefined;
      tagIds?: number[];
      publishedAt?: Date | null;
      modelVersionId?: number | null;
      baseModel?: string | null; // TODO - remove
      availability?: Availability;
      nsfwLevel: NsfwLevel;
      cosmetic?: WithClaimKey<ContentDecorationCosmetic> | null;
      metadata: ImageMetadata | VideoMetadata | null;
      onSite: boolean;
      modelVersionIds?: number[];
      modelVersionIdsManual?: number[];
      thumbnailUrl?: string;
      remixOfId?: number | null;
      hasPositivePrompt?: boolean;
    }
  > = filtered.map(
    ({ userId: creatorId, username, userImage, deletedAt, cursorId, unpublishedAt, ...i }) => {
      const match = imageMetrics[i.id];
      const thumbnail = thumbnails[i.id];

      return {
        ...i,
        nsfwLevel: Math.max(thumbnail?.nsfwLevel ?? 0, i.nsfwLevel),
        modelVersionIds: [], // TODO doing this basically just for TS
        modelVersionIdsManual: [],
        user: {
          id: creatorId,
          username,
          image: userImage,
          deletedAt,
          cosmetics: userCosmetics?.[creatorId] ?? [],
          profilePicture: profilePictures?.[creatorId] ?? null,
        },
        stats: {
          likeCountAllTime: match?.reactionLike ?? 0,
          laughCountAllTime: match?.reactionLaugh ?? 0,
          heartCountAllTime: match?.reactionHeart ?? 0,
          cryCountAllTime: match?.reactionCry ?? 0,

          commentCountAllTime: match?.comment ?? 0,
          collectedCountAllTime: match?.collection ?? 0,
          tippedAmountCountAllTime: match?.buzz ?? 0,

          dislikeCountAllTime: 0,
          viewCountAllTime: 0,
        },
        reactions:
          userReactions?.[i.id]?.map((r) => ({ userId: userId as number, reaction: r })) ?? [],
        tags: tagsVar?.filter((x) => x.imageId === i.id),
        tagIds: tagIdsVar?.[i.id]?.tags,
        cosmetic: cosmetics?.[i.id] ?? null,
        thumbnailUrl: thumbnail?.url,
      };
    }
  );

  return {
    nextCursor,
    items: images,
  };
};

// TODO split this into image-index.service because this file is a giant

const getMetaForImages = async (imageIds: number[]) => {
  if (imageIds.length === 0) return {};
  return imageMetaCache.fetch(imageIds);
};

const getMetadataForImages = async (imageIds: number[]) => {
  if (imageIds.length === 0) return {};
  return imageMetadataCache.fetch(imageIds);
};

const getThumbnailsForImages = async (imageIds: number[]) => {
  if (imageIds.length === 0) return {};
  return thumbnailCache.fetch(imageIds);
};

type GetAllImagesIndexResult = AsyncReturnType<typeof getAllImages>;
export const getAllImagesIndex = async (
  input: GetAllImagesInput
): Promise<GetAllImagesIndexResult> => {
  // const {
  //   user,
  //   limit,
  //   cursor,
  //   postIds,
  //   modelVersionId,
  //   period,
  //   include,
  //   types,
  //   fromPlatform,
  //   baseModels,
  //   tools,
  //   techniques,
  //   tags,
  //   notPublished,
  //   scheduled,
  //   withMeta: hasMeta,
  //   excludedUserIds,
  //   hideAutoResources
  //   hideManualResources
  //   hidden,
  //   followed,
  //   //
  //   prioritizedUserIds, // TODO fix
  //   modelId, // TODO fix
  //   reviewId, // TODO - remove, not in use...true?
  //   // username, // TODO - query by `userId` instead
  //   userId,
  //   collectionId, // TODO - call this from separate method?
  //   ids,
  //   skip,
  //   postId,
  //   periodMode,
  //   generation,
  //   includeBaseModel,
  //   pending,
  //   collectionTagId,
  //   headers,
  //   excludedTagIds,
  //   withTags,
  //   imageId, // TODO - remove, not in use
  //   // reactions, // we don't have reaction data
  // } = input;
  // const { sort, browsingLevel } = input;

  const { include, user } = input;

  // - cursor uses "offset|entryTimestamp" like "500|1724677401898"
  const cursorParsed = input.cursor?.toString().split('|');
  const offset = isNumber(cursorParsed?.[0]) ? Number(cursorParsed?.[0]) : 0;
  const entry = isNumber(cursorParsed?.[1]) ? Number(cursorParsed?.[1]) : undefined;

  const currentUserId = user?.id;

  const { data: searchResultsTmp, nextCursor: searchNextCursor } = await getImagesFromSearch({
    ...input,
    currentUserId,
    isModerator: user?.isModerator,
    offset,
    entry,
  });

  const searchResults = await filterOutDeleted(searchResultsTmp);

  if (!searchResults.length) {
    return {
      nextCursor: undefined,
      items: [],
    };
  }

  const imageIds = searchResults.map((sr) => sr.id);
  const videoIds = searchResults.filter((sr) => sr.type === MediaType.video).map((sr) => sr.id);
  const userIds = searchResults.map((sr) => sr.userId);

  let userReactions: Record<number, ReviewReactions[]> | undefined;
  if (currentUserId) {
    const reactionsRaw = await dbRead.imageReaction.findMany({
      where: { imageId: { in: imageIds }, userId: currentUserId },
      select: { imageId: true, reaction: true },
    });
    userReactions = reactionsRaw.reduce((acc, { imageId, reaction }) => {
      acc[imageId] ??= [] as ReviewReactions[];
      acc[imageId].push(reaction);
      return acc;
    }, {} as Record<number, ReviewReactions[]>);
  }

  const [
    userDatas,
    profilePictures,
    userCosmetics,
    imageCosmetics,
    imageMeta,
    imageMetadata,
    thumbnails,
  ] = await Promise.all([
    await getBasicDataForUsers(userIds),
    include?.includes('profilePictures') ? await getProfilePicturesForUsers(userIds) : undefined,
    include?.includes('cosmetics') ? await getCosmeticsForUsers(userIds) : undefined,
    include?.includes('cosmetics')
      ? await getCosmeticsForEntity({
          ids: imageIds,
          entity: 'Image',
        })
      : undefined,
    include?.includes('metaSelect') ? await getMetaForImages(imageIds) : undefined,
    await getMetadataForImages(videoIds), // Only need this for videos
    await getThumbnailsForImages(videoIds), // Only need this for videos
  ]);

  const mergedData = searchResults.map(({ publishedAtUnix, ...sr }) => {
    const thisUser = userDatas[sr.userId] ?? {};
    const reactions =
      userReactions?.[sr.id]?.map((r) => ({ userId: currentUserId as number, reaction: r })) ?? [];
    const meta = imageMeta?.[sr.id]?.meta ?? null;
    const metadata = imageMetadata[sr.id]?.metadata ?? null;
    const thumbnail = thumbnails[sr.id] ?? null;
    const nsfwLevel = Math.max(thumbnail?.nsfwLevel ?? 0, sr.nsfwLevel);

    return {
      ...sr,
      modelVersionId: sr.postedToId,
      type: sr.type as MediaType,
      createdAt: sr.sortAt,
      metadata: { ...metadata, width: sr.width, height: sr.height },
      publishedAt: !publishedAtUnix ? undefined : sr.sortAt,
      //
      user: {
        id: sr.userId,
        username: thisUser.username,
        image: thisUser.image,
        deletedAt: thisUser.deletedAt,
        cosmetics: userCosmetics?.[sr.userId] ?? [],
        profilePicture: profilePictures?.[sr.userId] ?? null,
      },
      reactions,
      cosmetic: imageCosmetics?.[sr.id] ?? null,
      // TODO fix below
      availability: Availability.Public,
      tags: [], // needed?
      name: null, // leave
      scannedAt: null, // remove
      mimeType: null, // need?
      ingestion:
        nsfwLevel === NsfwLevel.Blocked
          ? ImageIngestionStatus.Blocked
          : nsfwLevel === 0
          ? ImageIngestionStatus.NotFound
          : ImageIngestionStatus.Scanned, // add? maybe remove
      postTitle: null, // remove
      meta,
      nsfwLevel,
      thumbnailUrl: thumbnail?.url,
    };
  });

  let nextCursor: string | undefined;
  if (searchNextCursor) {
    nextCursor = `${offset + input.limit}|${searchNextCursor}`;
  }

  return {
    nextCursor,
    items: mergedData,
  };
};

const METRICS_SEARCH_INDEX = `${METRICS_IMAGES_SEARCH_INDEX}`;

function strArray(arr: (string | number)[]) {
  return arr.map((x) => `'${x}'`).join(',');
}

type MeiliImageFilter = `${MetricsImageFilterableAttribute} ${string}`;
export const makeMeiliImageSearchFilter = (
  field: MetricsImageFilterableAttribute,
  criteria: string
): MeiliImageFilter => {
  return `${field} ${criteria}`;
};
type MeiliImageSort = `${MetricsImageSortableAttribute}:${'asc' | 'desc'}`;
export const makeMeiliImageSearchSort = (
  field: MetricsImageSortableAttribute,
  criteria: 'asc' | 'desc'
): MeiliImageSort => {
  return `${field}:${criteria}`;
};

type ImageSearchInput = GetAllImagesInput & {
  currentUserId?: number;
  isModerator?: boolean;
  offset?: number;
  entry?: number;
  // Unhandled
  //prioritizedUserIds?: number[];
  //userIds?: number | number[];
  //modelId?: number;
  //reviewId?: number;
};

async function getImagesFromSearch(input: ImageSearchInput) {
  if (!metricsSearchClient) return { data: [], nextCursor: undefined };
  let { postIds = [] } = input;

  const {
    sort,
    modelVersionId,
    types,
    withMeta,
    fromPlatform,
    notPublished,
    scheduled,
    username,
    tags,
    tools,
    techniques,
    baseModels,
    period,
    isModerator,
    currentUserId,
    excludedUserIds,
    hideAutoResources,
    hideManualResources,
    hidden,
    followed,
    limit = 100,
    offset,
    entry,
    postId,
    //
    reviewId,
    modelId,
    prioritizedUserIds,
    useCombinedNsfwLevel,
    remixOfId,
    remixesOnly,
    nonRemixesOnly,
    // TODO check the unused stuff in here
  } = input;
  let { browsingLevel, userId } = input;

  const sorts: MeiliImageSort[] = [];
  const filters: string[] = [];

  if (!isModerator) {
    filters.push(
      // Avoids exposing private resources to the public
      `((NOT availability = ${Availability.Private}) OR "userId" = ${currentUserId})`
    );
  }

  if (postId) {
    postIds = [...(postIds ?? []), postId];
  }

  // Filter
  //------------------------
  if (hidden) {
    if (!currentUserId) throw throwAuthorizationError();
    const hiddenImages = await dbRead.imageEngagement.findMany({
      where: { userId: currentUserId, type: 'Hide' },
      select: { imageId: true },
    });
    const imageIds = hiddenImages.map((x) => x.imageId);
    if (imageIds.length) {
      filters.push(makeMeiliImageSearchFilter('id', `IN [${imageIds.join(',')}]`));
    } else {
      return { data: [], nextCursor: undefined };
    }
  }

  if (username && !userId) {
    const targetUser = await dbRead.user.findUnique({ where: { username }, select: { id: true } });
    if (!targetUser) throw new Error('User not found');
    userId = targetUser.id;

    logToAxiom(
      { type: 'search-warning', message: 'Using username instead of userId' },
      'temp-search'
    ).catch();
  }

  // could throw authorization error here
  if (currentUserId && followed) {
    const followedUsers = await dbRead.userEngagement.findMany({
      where: { userId: currentUserId, type: 'Follow' },
      select: { targetUserId: true },
    });
    const userIds = followedUsers.map((x) => x.targetUserId);
    if (userIds.length) {
      filters.push(makeMeiliImageSearchFilter('userId', `IN [${userIds.join(',')}]`));
    } else {
      return { data: [], nextCursor: undefined };
    }
  }

  // nb: commenting this out while we try checking existence in the db
  // const lastExistedAt = await redis.get(REDIS_KEYS.INDEX_UPDATES.IMAGE_METRIC);
  // if (lastExistedAt) {
  //   filters.push(makeMeiliImageSearchFilter('existedAtUnix', `>= ${lastExistedAt}`));
  // }

  // NSFW Level
  if (!browsingLevel) browsingLevel = NsfwLevel.PG;
  else browsingLevel = onlySelectableLevels(browsingLevel);
  const browsingLevels = Flags.instanceToArray(browsingLevel);
  if (isModerator) browsingLevels.push(0);

  const nsfwLevelField: MetricsImageFilterableAttribute = useCombinedNsfwLevel
    ? 'combinedNsfwLevel'
    : 'nsfwLevel';
  const nsfwFilters = [
    makeMeiliImageSearchFilter(nsfwLevelField, `IN [${browsingLevels.join(',')}]`) as string,
  ];
  const nsfwUserFilters = [
    makeMeiliImageSearchFilter(nsfwLevelField, `= 0`),
    makeMeiliImageSearchFilter('userId', `= ${currentUserId}`),
  ];
  // if (pending) {}
  nsfwFilters.push(`(${nsfwUserFilters.join(' AND ')})`);
  filters.push(`(${nsfwFilters.join(' OR ')})`);

  if (modelVersionId) {
    const versionFilters = [makeMeiliImageSearchFilter('postedToId', `= ${modelVersionId}`)];

    if (!hideAutoResources) {
      versionFilters.push(makeMeiliImageSearchFilter('modelVersionIds', `IN [${modelVersionId}]`));
    }
    if (!hideManualResources) {
      versionFilters.push(
        makeMeiliImageSearchFilter('modelVersionIdsManual', `IN [${modelVersionId}]`)
      );
    }

    filters.push(`(${versionFilters.join(' OR ')})`);
  }

  if (remixOfId) {
    filters.push(makeMeiliImageSearchFilter('remixOfId', `= ${remixOfId}`));
  }

  if (remixesOnly && !nonRemixesOnly) {
    filters.push(makeMeiliImageSearchFilter('remixOfId', '>= 0'));
  }

  if (nonRemixesOnly) {
    filters.push(makeMeiliImageSearchFilter('remixOfId', 'NOT EXISTS'));
  }

  /*
  // TODO this won't work, can't do custom sort
  if (prioritizedUserIds?.length) {
    // why do this?
    // if (cursor) throw new Error('Cannot use cursor with prioritizedUserIds');

    // If system user, show community images
    if (prioritizedUserIds.length === 1 && prioritizedUserIds[0] === -1) {
      sorts.push(makeMeiliImageSearchSort('index', 'asc'))
      // orderBy = `IIF(i."userId" IN (${prioritizedUserIds.join(',')}), i.index, 1000),  ${orderBy}`
    } else {
      // For everyone else, only show their images.
      filters.push(makeMeiliImageSearchFilter('userId', `IN [${prioritizedUserIds.join(',')}]`));
      sorts.push(makeMeiliImageSearchSort('postedToId', 'asc'));
      sorts.push(makeMeiliImageSearchSort('index', 'asc'));
      // orderBy = `(i."postId" * 100) + i."index"`; // Order by oldest post first
    }
  }
  */

  if (withMeta) filters.push(makeMeiliImageSearchFilter('hasMeta', '= true'));
  if (fromPlatform) filters.push(makeMeiliImageSearchFilter('onSite', '= true'));

  if (isModerator) {
    if (notPublished) filters.push(makeMeiliImageSearchFilter('publishedAtUnix', 'NOT EXISTS'));
    else if (scheduled)
      filters.push(makeMeiliImageSearchFilter('publishedAtUnix', `> ${Date.now()}`));
    else {
      const publishedFilters = [makeMeiliImageSearchFilter('publishedAtUnix', `<= ${Date.now()}`)];
      if (currentUserId) {
        publishedFilters.push(makeMeiliImageSearchFilter('userId', `= ${currentUserId}`));
      }
      filters.push(`(${publishedFilters.join(' OR ')})`);
    }
  } else {
    // Users should only see published stuff or things they own
    const publishedFilters = [makeMeiliImageSearchFilter('publishedAtUnix', `<= ${Date.now()}`)];
    if (currentUserId) {
      publishedFilters.push(makeMeiliImageSearchFilter('userId', `= ${currentUserId}`));
    }
    filters.push(`(${publishedFilters.join(' OR ')})`);
  }

  if (types?.length) filters.push(makeMeiliImageSearchFilter('type', `IN [${types.join(',')}]`));
  if (tags?.length) filters.push(makeMeiliImageSearchFilter('tagIds', `IN [${tags.join(',')}]`));
  if (tools?.length) filters.push(makeMeiliImageSearchFilter('toolIds', `IN [${tools.join(',')}]`));
  if (techniques?.length)
    filters.push(makeMeiliImageSearchFilter('techniqueIds', `IN [${techniques.join(',')}]`));
  if (postIds?.length)
    filters.push(makeMeiliImageSearchFilter('postId', `IN [${postIds.join(',')}]`));
  if (baseModels?.length)
    filters.push(makeMeiliImageSearchFilter('baseModel', `IN [${strArray(baseModels)}]`));

  // TODO why were we doing this at all?
  // if (userIds) {
  //   userIds = Array.isArray(userIds) ? userIds : [userIds];
  //   filters.push(makeMeiliImageSearchFilter('userId', `IN [${userIds.join(',')}]`));
  // }

  if (userId) filters.push(makeMeiliImageSearchFilter('userId', `= ${userId}`));
  else if (excludedUserIds)
    filters.push(makeMeiliImageSearchFilter('userId', `NOT IN [${excludedUserIds.join(',')}]`));

  // TODO.metricSearch if reviewId, get corresponding userId instead and add to userIds before making this request
  //  how?
  // if (reviewId) {}

  // Handle period filter
  let afterDate: Date | undefined;
  if (period && period !== 'AllTime') {
    const now = dayjs();
    afterDate = now.subtract(1, period.toLowerCase() as ManipulateType).toDate();
  }
  if (afterDate) filters.push(makeMeiliImageSearchFilter('sortAtUnix', `> ${afterDate.getTime()}`));

  // nb: this is for dev 08-19
  // if (!isProd) {
  // filters.push(makeMeiliImageSearchFilter('id', '<= 25147444'));
  // }

  // TODO log more of these
  // Log properties we don't support yet
  // eslint-disable-next-line @typescript-eslint/no-explicit-any
  const cantProcess: Record<string, any> = {
    reviewId,
    modelId,
    prioritizedUserIds,
  };
  if (reviewId || modelId || prioritizedUserIds) {
    const missingKeys = Object.keys(cantProcess).filter((key) => cantProcess[key] !== undefined);
    logToAxiom(
      { type: 'cant-use-search', input: JSON.stringify(missingKeys) },
      'temp-search'
    ).catch();
  }

  // Sort
  //------------------------

  let searchSort: MeiliImageSort;
  if (sort === ImageSort.MostComments) {
    searchSort = makeMeiliImageSearchSort('commentCount', 'desc');
  } else if (sort === ImageSort.MostReactions) {
    searchSort = makeMeiliImageSearchSort('reactionCount', 'desc');
  } else if (sort === ImageSort.MostCollected) {
    searchSort = makeMeiliImageSearchSort('collectedCount', 'desc');
  } else if (sort === ImageSort.Oldest) {
    searchSort = makeMeiliImageSearchSort('sortAt', 'asc');
  } else {
    searchSort = makeMeiliImageSearchSort('sortAt', 'desc');
    // - to avoid dupes (for any ascending query), we need to filter on that attribute
    if (entry) {
      filters.push(makeMeiliImageSearchFilter('sortAtUnix', `<= ${entry}`));
    }
  }
  sorts.push(searchSort);
  sorts.push(makeMeiliImageSearchSort('id', 'desc')); // secondary sort for consistency

  const request: SearchParams = {
    filter: filters.join(' AND '),
    sort: sorts,
    limit: limit + 1,
    offset,
  };

  try {
    // TODO switch to DocumentsResults, DocumentsResults and .getDocuments, no search
    const results: SearchResponse<ImageMetricsSearchIndexRecord> = await metricsSearchClient
      .index(METRICS_SEARCH_INDEX)
      .search(null, request);

    let nextCursor: number | undefined;
    if (results.hits.length > limit) {
      results.hits.pop();
      // - if we have no entrypoint, it's the first request, and set one for the future
      //   else keep it the same
      nextCursor = !entry ? results.hits[0]?.sortAtUnix : entry;
    }

    const includesNsfwContent = Flags.intersects(browsingLevel, nsfwBrowsingLevelsFlag);
    const filteredHits = results.hits.filter((hit) => {
      // check for good data
      if (!hit.url) return false;
      // filter out items flagged with minor unless it's the owner or moderator
      if (hit.minor) return hit.userId === currentUserId || isModerator;
      // filter out non-scanned unless it's the owner or moderator
      if (![0, NsfwLevel.Blocked].includes(hit.nsfwLevel) && !hit.needsReview) return true;

      return hit.userId === currentUserId || (isModerator && includesNsfwContent);
    });

    const filteredHitIds = filteredHits.map((fh) => fh.id);
    // we could pull in nsfwLevel/needsReview here too and overwrite the search index attributes (move above the hits filter)
    const dbIdResp = await dbRead.image.findMany({
      where: { id: { in: filteredHitIds } },
      select: { id: true },
    });
    const dbIds = dbIdResp.map((dbi) => dbi.id);
    const filtered = filteredHits.filter((fh) => dbIds.includes(fh.id));

    // TODO maybe grab more if the number is now too low?

    const imageMetrics = await getImageMetricsObject(filtered);

    const fullData = filtered.map((h) => {
      const match = imageMetrics[h.id];
      return {
        ...h,
        stats: {
          likeCountAllTime: match?.reactionLike ?? 0,
          laughCountAllTime: match?.reactionLaugh ?? 0,
          heartCountAllTime: match?.reactionHeart ?? 0,
          cryCountAllTime: match?.reactionCry ?? 0,

          commentCountAllTime: match?.comment ?? 0,
          collectedCountAllTime: match?.collection ?? 0,
          tippedAmountCountAllTime: match?.buzz ?? 0,

          dislikeCountAllTime: 0,
          viewCountAllTime: 0,
        },
      };
    });

    if (fullData.length) {
      sysRedis.packed
        .sAdd(
          REDIS_SYS_KEYS.QUEUES.SEEN_IMAGES,
          fullData.map((i) => i.id)
        )
        .catch((e) => {
          const err = e as Error;
          logToAxiom(
            {
              type: 'search-redis-error',
              error: err.message,
              cause: err.cause,
              stack: err.stack,
            },
            'temp-search'
          ).catch();
        });
    }

    return {
      data: fullData,
      nextCursor,
    };
  } catch (error) {
    const err = error as Error;
    logToAxiom(
      {
        type: 'search-error',
        error: err.message,
        cause: err.cause,
        input: removeEmpty(input),
        request,
      },
      'temp-search'
    ).catch();
    return { data: [], nextCursor: undefined };
  }
}

const getImageMetricsObject = async (data: { id: number }[]) => {
  let imageMetrics: AsyncReturnType<typeof getImageMetrics> = {};
  try {
    imageMetrics = await getImageMetrics(data.map((d) => d.id));
  } catch (e) {
    const error = e as Error;
    logToAxiom(
      {
        type: 'error',
        name: 'Failed to getImageMetrics',
        message: error.message,
        stack: error.stack,
        cause: error.cause,
      },
      'clickhouse'
    ).catch();
  }
  return imageMetrics;
};

const getImageMetrics = async (ids: number[]) => {
  if (!ids.length) return {};

  const metricsData = await imageMetricsCache.fetch(ids);
  type PgDataType = (typeof metricsData)[number];

  // - get images with no data at all
  const missingIds = ids.filter((i) => !metricsData[i]);
  // - get images where some of the properties are null
  const missingData = Object.values(metricsData)
    .filter((d) => Object.values(d).some((v) => !isDefined(v)))
    .map((x) => x.imageId);
  const missing = [...new Set([...missingIds, ...missingData])];

  let clickData: DeepNonNullable<PgDataType>[] = [];
  // - If missing data in postgres, get latest from clickhouse
  if (missing.length > 0) {
    if (clickhouse) {
      // - find the missing IDs' data in clickhouse
      clickData = await clickhouse.$query<DeepNonNullable<PgDataType>>(`
          SELECT entityId                                              as "imageId",
                 SUM(if(metricType = 'ReactionLike', metricValue, 0))  as "reactionLike",
                 SUM(if(metricType = 'ReactionHeart', metricValue, 0)) as "reactionHeart",
                 SUM(if(metricType = 'ReactionLaugh', metricValue, 0)) as "reactionLaugh",
                 SUM(if(metricType = 'ReactionCry', metricValue, 0))   as "reactionCry",
                 -- SUM(if(
                 --         metricType in ('ReactionLike', 'ReactionHeart', 'ReactionLaugh', 'ReactionCry'), metricValue, 0
                 --     ))                                                as "reactionTotal",
                 SUM(if(metricType = 'Comment', metricValue, 0))       as "comment",
                 SUM(if(metricType = 'Collection', metricValue, 0))    as "collection",
                 SUM(if(metricType = 'Buzz', metricValue, 0))          as "buzz"
          FROM entityMetricEvents
          WHERE entityType = 'Image'
            AND entityId IN (${missing.join(',')})
          GROUP BY imageId
        `);

      // - if there is nothing at all in clickhouse, fill this with zeroes
      const missingClickIds = missingIds.filter(
        (i) => !clickData.map((c) => c.imageId).includes(i)
      );
      for (const mci of missingClickIds) {
        clickData.push({
          imageId: mci,
          reactionLike: 0,
          reactionHeart: 0,
          reactionLaugh: 0,
          reactionCry: 0,
          comment: 0,
          collection: 0,
          buzz: 0,
        });
      }

      // TODO if we somehow have some data in PG but none at all in CH, these datapoints won't get resolved
      const missingClickData = missingData.filter(
        (i) => !clickData.map((c) => c.imageId).includes(i)
      );
      if (missingClickData.length) {
        if (isProd)
          logToAxiom(
            {
              type: 'info',
              name: 'Missing datapoints in clickhouse',
              details: {
                ids: missingClickData,
              },
            },
            'clickhouse'
          ).catch();
      }

      const dataToInsert = clickData
        .map((cd) =>
          [
            EntityMetric_MetricType_Type.ReactionLike,
            EntityMetric_MetricType_Type.ReactionHeart,
            EntityMetric_MetricType_Type.ReactionLaugh,
            EntityMetric_MetricType_Type.ReactionCry,
            EntityMetric_MetricType_Type.Comment,
            EntityMetric_MetricType_Type.Collection,
            EntityMetric_MetricType_Type.Buzz,
          ].map((mt) => ({
            entityType: EntityMetric_EntityType_Type.Image,
            entityId: cd.imageId,
            metricType: mt,
            metricValue: cd[lowerFirst(mt) as keyof typeof cd],
          }))
        )
        .flat();

      try {
        await dbWrite.entityMetric.createMany({
          data: dataToInsert,
          skipDuplicates: true,
        });
      } catch (e) {
        const error = e as Error;
        logToAxiom(
          {
            type: 'error',
            name: 'Failed to insert EntityMetric cache',
            message: error.message,
            stack: error.stack,
            cause: error.cause,
          },
          'clickhouse'
        ).catch();
      }
    } else {
      logToAxiom(
        {
          type: 'error',
          name: 'No clickhouse client - fetch',
        },
        'clickhouse'
      ).catch();
    }
  }

  return [...Object.values(metricsData), ...clickData].reduce((acc, row) => {
    const { imageId, ...rest } = row;
    acc[imageId] = Object.fromEntries(
      Object.entries(rest).map(([k, v]) => [k, isDefined(v) ? Math.max(0, v) : v])
    ) as Omit<PgDataType, 'imageId'>;
    return acc;
  }, {} as { [p: number]: Omit<PgDataType, 'imageId'> });
};

export async function getTagNamesForImages(imageIds: number[]) {
  const tagIds = await tagIdsForImagesCache.fetch(imageIds);
  const tags = await tagCache.fetch(Object.values(tagIds).flatMap((x) => x.tags));
  const imageTags = Object.fromEntries(
    Object.entries(tagIds).map(([k, v]) => [k, v.tags.map((t) => tags[t]?.name).filter(isDefined)])
  ) as Record<number, string[]>;
  return imageTags;
}

export async function getResourceIdsForImages(imageIds: number[]) {
  const imageResourcesArr = await dbRead.$queryRaw<{ imageId: number; modelVersionId: number }[]>`
    SELECT "imageId", "modelVersionId"
    FROM "ImageResource"
    WHERE "imageId" IN (${Prisma.join(imageIds)})
      AND "modelVersionId" IS NOT NULL
  `;
  const imageResources = imageResourcesArr.reduce((acc, { imageId, modelVersionId }) => {
    if (!acc[imageId]) acc[imageId] = [];
    acc[imageId].push(modelVersionId);
    return acc;
  }, {} as Record<number, number[]>);
  return imageResources;
}

type GetImageRaw = GetAllImagesRaw & {
  reactions?: ReviewReactions[];
  postId?: number | null;
};
export const getImage = async ({
  id,
  userId,
  isModerator,
  withoutPost,
}: GetImageInput & { userId?: number; isModerator?: boolean }) => {
  const AND = [Prisma.sql`i.id = ${id}`];
  if (!isModerator) {
    AND.push(
      Prisma.sql`(${Prisma.join(
        [
          Prisma.sql`i."needsReview" IS NULL AND i.ingestion = ${ImageIngestionStatus.Scanned}::"ImageIngestionStatus"`,
          withoutPost
            ? null
            : Prisma.sql`
              p."collectionId" IS NOT NULL AND EXISTS (
                SELECT 1 FROM "CollectionContributor" cc
                WHERE cc."collectionId" = p."collectionId"
                  AND cc."userId" = ${userId}
                  AND cc."permissions" && ARRAY['MANAGE']::"CollectionContributorPermission"[]
              )`,
          Prisma.sql`i."userId" = ${userId}`,
        ].filter(isDefined),
        ' OR '
      )})`
    );

    if (!withoutPost) {
      AND.push(Prisma.sql`(p."availability" != 'Private' OR p."userId" = ${userId})`);
    }
  }

  const workflows = generationFormWorkflowConfigurations.map((x) => x.key);
  const rawImages = await dbRead.$queryRaw<GetImageRaw[]>`
    SELECT
      i.id,
      i.name,
      i.url,
      i.height,
      i.width,
      i.index,
      i.hash,
      -- i.meta,
      i."hideMeta",
      i."createdAt",
      i."mimeType",
      i."scannedAt",
      i."needsReview",
      i."postId",
      i.ingestion,
      i."blockedFor",
      i.type,
      i.metadata,
      i."nsfwLevel",
      i.minor,
      (
        CASE
          WHEN i.meta IS NULL OR jsonb_typeof(i.meta) = 'null' OR i."hideMeta" THEN FALSE
          ELSE TRUE
        END
      ) AS "hasMeta",
      (
        CASE
          WHEN i.meta IS NOT NULL AND jsonb_typeof(i.meta) != 'null' AND NOT i."hideMeta"
            AND i.meta->>'prompt' IS NOT NULL
          THEN TRUE
          ELSE FALSE
        END
      ) AS "hasPositivePrompt",
      (
        CASE
          WHEN i.meta->>'civitaiResources' IS NOT NULL
            OR i.meta->>'workflow' IS NOT NULL AND i.meta->>'workflow' = ANY(ARRAY[
              ${Prisma.join(workflows)}
            ]::text[])
          THEN TRUE
          ELSE FALSE
        END
      ) as "onSite",
      i."meta"->'extra'->'remixOfId' as "remixOfId",
      u.id as "userId",
      u.username,
      u.image as "userImage",
      u."deletedAt",
      u."profilePictureId",
      ${
        !withoutPost
          ? Prisma.sql`
            p."availability" "availability",
            p."publishedAt" "publishedAt",
          `
          : Prisma.sql`'Public' "availability",`
      }
      (
        SELECT jsonb_agg(reaction)
        FROM "ImageReaction"
        WHERE "imageId" = i.id
        AND "userId" = ${userId}
      ) reactions
    FROM "Image" i
    JOIN "User" u ON u.id = i."userId"
    ${Prisma.raw(
      withoutPost
        ? ''
        : // Now that moderators can review images without post, we need to make this optional
          // in case they land in an image-specific review flow
          `${isModerator ? 'LEFT ' : ''}JOIN "Post" p ON p.id = i."postId" ${
            !isModerator
              ? `AND (p."publishedAt" < now()${userId ? ` OR p."userId" = ${userId}` : ''})`
              : ''
          }`
    )}
    WHERE ${Prisma.join(AND, ' AND ')}
  `;
  if (!rawImages.length) throw throwNotFoundError(`No image with id ${id}`);

  const [{ userId: creatorId, username, userImage, deletedAt, reactions, ...firstRawImage }] =
    rawImages;

  const userCosmetics = await getCosmeticsForUsers([creatorId]);
  const profilePictures = await getProfilePicturesForUsers([creatorId]);

  const imageMetrics = await getImageMetricsObject([firstRawImage]);
  const match = imageMetrics[firstRawImage.id];
  const imageCosmetics = await getCosmeticsForEntity({
    ids: [firstRawImage.id],
    entity: 'Image',
  });

  const image = {
    ...firstRawImage,
    cosmetic: imageCosmetics?.[firstRawImage.id] ?? null,
    user: {
      id: creatorId,
      username,
      image: userImage,
      deletedAt,
      cosmetics: userCosmetics?.[creatorId] ?? [],
      profilePicture: profilePictures?.[creatorId] ?? null,
    },
    stats: {
      likeCountAllTime: match?.reactionLike ?? 0,
      laughCountAllTime: match?.reactionLaugh ?? 0,
      heartCountAllTime: match?.reactionHeart ?? 0,
      cryCountAllTime: match?.reactionCry ?? 0,

      commentCountAllTime: match?.comment ?? 0,
      collectedCountAllTime: match?.collection ?? 0,
      tippedAmountCountAllTime: match?.buzz ?? 0,

      dislikeCountAllTime: 0,
      viewCountAllTime: 0,
    },
    reactions: userId ? reactions?.map((r) => ({ userId, reaction: r })) ?? [] : [],
  };

  return image;
};

export const getImageResources = async ({ id }: GetByIdInput) => {
  const resources = await dbRead.$queryRaw<ImageResourceHelperModel[]>`
    SELECT
      irh."id",
      irh."reviewId",
      irh."reviewRating",
      irh."reviewDetails",
      irh."reviewCreatedAt",
      irh."name",
      irh."hash",
      irh."modelVersionId",
      irh."modelVersionName",
      irh."modelVersionCreatedAt",
      irh."modelId",
      irh."modelName",
      irh."modelThumbsUpCount",
      irh."modelThumbsDownCount",
      irh."modelDownloadCount",
      irh."modelCommentCount",
      irh."modelType",
      irh."modelVersionBaseModel",
      irh."detected"
    FROM
      "ImageResourceHelper" irh
    JOIN "Model" m ON m.id = irh."modelId" AND m."status" = 'Published'
    WHERE
      irh."imageId" = ${Prisma.sql`${id}`}
    AND (irh."hash" IS NOT NULL OR irh."modelVersionId" IS NOT NULL)
  `;

  return resources;
};

export type ImagesForModelVersions = {
  id: number;
  userId: number;
  name: string;
  url: string;
  nsfwLevel: NsfwLevel;
  width: number;
  height: number;
  hash: string;
  modelVersionId: number;
  // meta: ImageMetaProps | null;
  type: MediaType;
  metadata: ImageMetadata | VideoMetadata | null;
  tags?: number[];
  availability: Availability;
  sizeKB?: number;
  onSite: boolean;
  hasMeta: boolean;
  remixOfId?: number | null;
  hasPositivePrompt?: boolean;
};

export const getImagesForModelVersion = async ({
  modelVersionIds,
  excludedTagIds,
  excludedIds,
  excludedUserIds,
  imagesPerVersion = 1,
  include = [],
  user,
  pending,
  browsingLevel,
}: {
  modelVersionIds: number | number[];
  excludedTagIds?: number[];
  excludedIds?: number[];
  excludedUserIds?: number[];
  imagesPerVersion?: number;
  include?: Array<'meta' | 'tags'>;
  user?: SessionUser;
  pending?: boolean;
  browsingLevel?: number;
}) => {
  if (!Array.isArray(modelVersionIds)) modelVersionIds = [modelVersionIds];
  if (!modelVersionIds.length) return [] as ImagesForModelVersions[];

  const userId = user?.id;
  const isModerator = user?.isModerator ?? false;

  const imageWhere: Prisma.Sql[] = [Prisma.sql`p."publishedAt" IS NOT NULL`];

  if (!!excludedTagIds?.length) {
    const excludedTagsOr: Prisma.Sql[] = [
      Prisma.join(
        [
          Prisma.sql`i."nsfwLevel" != 0`,
          Prisma.sql`NOT EXISTS (SELECT 1 FROM "TagsOnImageDetails" toi WHERE toi."imageId" = i.id AND toi."disabled" = FALSE AND toi."tagId" IN (${Prisma.join(
            excludedTagIds
          )}) )`,
        ],
        ' AND '
      ),
    ];
    if (userId) excludedTagsOr.push(Prisma.sql`i."userId" = ${userId}`);
    imageWhere.push(Prisma.sql`(${Prisma.join(excludedTagsOr, ' OR ')})`);
  }
  if (!!excludedIds?.length) {
    imageWhere.push(Prisma.sql`i.id NOT IN (${Prisma.join(excludedIds)})`);
  }
  if (!!excludedUserIds?.length) {
    imageWhere.push(Prisma.sql`i."userId" NOT IN (${Prisma.join(excludedUserIds)})`);
  }

  if (browsingLevel) browsingLevel = onlySelectableLevels(browsingLevel);
  if (pending && (isModerator || userId) && browsingLevel) {
    if (isModerator) {
      imageWhere.push(Prisma.sql`((i."nsfwLevel" & ${browsingLevel}) != 0 OR i."nsfwLevel" = 0)`);
    } else if (userId) {
      imageWhere.push(Prisma.sql`(i."needsReview" IS NULL OR i."userId" = ${userId})`);
      imageWhere.push(
        Prisma.sql`((i."nsfwLevel" & ${browsingLevel}) != 0 OR (i."nsfwLevel" = 0 AND i."userId" = ${userId}))`
      );
    }
  } else {
    imageWhere.push(Prisma.sql`i."needsReview" IS NULL AND i.minor = FALSE`);
    imageWhere.push(
      browsingLevel
        ? Prisma.sql`(i."nsfwLevel" & ${browsingLevel}) != 0`
        : Prisma.sql`i."nsfwLevel" != 0`
    );
  }

  const workflows = generationFormWorkflowConfigurations.map((x) => x.key);
  const query = Prisma.sql`
    -- getImagesForModelVersion
    WITH targets AS (
      SELECT
        id,
        "modelVersionId"
      FROM (
        SELECT
          i.id,
          p."modelVersionId",
          row_number() OVER (PARTITION BY p."modelVersionId" ORDER BY i."postId", i.index) row_num
        FROM "Image" i
        JOIN "Post" p ON p.id = i."postId"
        JOIN "ModelVersion" mv ON mv.id = p."modelVersionId"
        JOIN "Model" m ON m.id = mv."modelId"
        WHERE (p."userId" = m."userId" OR m."userId" = -1)
          AND p."modelVersionId" IN (${Prisma.join(modelVersionIds)})
          AND ${Prisma.join(imageWhere, ' AND ')}

      ) ranked
      WHERE ranked.row_num <= ${imagesPerVersion}
    )
    SELECT
      i.id,
      i."userId",
      i.name,
      i.url,
      i."nsfwLevel",
      i.width,
      i.height,
      i.hash,
      i.type,
      i.metadata,
      t."modelVersionId",
      ${Prisma.raw(include.includes('meta') ? 'i.meta,' : '')}
      p."availability",
      (
        CASE
          WHEN i.meta IS NULL OR jsonb_typeof(i.meta) = 'null' OR i."hideMeta" THEN FALSE
          ELSE TRUE
        END
      ) AS "hasMeta",
      (
        CASE
          WHEN i.meta IS NOT NULL AND jsonb_typeof(i.meta) != 'null' AND NOT i."hideMeta"
            AND i.meta->>'prompt' IS NOT NULL
          THEN TRUE
          ELSE FALSE
        END
      ) AS "hasPositivePrompt",
      (
        CASE
          WHEN i.meta->>'civitaiResources' IS NOT NULL
            OR i.meta->>'workflow' IS NOT NULL AND i.meta->>'workflow' = ANY(ARRAY[
              ${Prisma.join(workflows)}
            ]::text[])
          THEN TRUE
          ELSE FALSE
        END
      ) as "onSite",
      i."meta"->'extra'->'remixOfId' as "remixOfId"
    FROM targets t
    JOIN "Image" i ON i.id = t.id
    JOIN "Post" p ON p.id = i."postId"
    ORDER BY i."postId", i."index"
  `;
  const images = await dbRead.$queryRaw<ImagesForModelVersions[]>(query);

  // const remainingModelVersionIds = modelVersionIds.filter(
  //   (x) => !images.some((i) => i.modelVersionId === x)
  // );

  // if (remainingModelVersionIds.length) {
  //   const communityImages = await dbRead.$queryRaw<ImagesForModelVersions[]>`
  //       -- Get Community posts tied to the specific modelVersion via the post.
  //       WITH targets AS (
  //         SELECT
  //           id,
  //           "modelVersionId",
  //           row_num
  //         FROM (
  //           SELECT
  //             i.id,
  //             p."modelVersionId",
  //             row_number() OVER (PARTITION BY p."modelVersionId" ORDER BY im."reactionCount" DESC) row_num
  //           FROM "Image" i
  //           JOIN "Post" p ON p.id = i."postId"
  //           JOIN "ImageMetric" im ON im."imageId" = i.id AND im.timeframe = 'AllTime'::"MetricTimeframe"
  //           WHERE p."modelVersionId" IN (${Prisma.join(remainingModelVersionIds)})
  //             AND ${Prisma.join(imageWhere, ' AND ')}
  //         ) ranked
  //         WHERE ranked.row_num <= 20
  //       )
  //       SELECT
  //         i.id,
  //         i."userId",
  //         i.name,
  //         i.url,
  //         i."nsfwLevel",
  //         i.width,
  //         i.height,
  //         i.hash,
  //         i.type,
  //         i.metadata,
  //         t."modelVersionId",
  //         p."availability"
  //         ${Prisma.raw(include.includes('meta') ? ', i.meta' : '')}
  //       FROM targets t
  //       JOIN "Image" i ON i.id = t.id
  //       JOIN "Post" p ON p.id = i."postId"
  //       ORDER BY t.row_num
  //     `;
  //   images = [...images, ...communityImages];
  // }

  if (include.includes('tags')) {
    const imageIds = images.map((i) => i.id);
    const tagIdsVar = await tagIdsForImagesCache.fetch(imageIds);
    for (const image of images) {
      image.tags = tagIdsVar?.[image.id]?.tags;
    }
  }

  return images;
};

export async function getImagesForModelVersionCache(modelVersionIds: number[]) {
  const images = await imagesForModelVersionsCache.fetch(modelVersionIds);
  const tagsForImages = await tagIdsForImagesCache.fetch(Object.keys(images).map(Number));
  return Object.keys(images).reduce(
    (acc, imageId) => ({
      ...acc,
      [imageId]: {
        ...images[imageId],
        tags: tagsForImages[imageId]?.tags,
      },
    }),
    images
  );
}

export async function deleteImagesForModelVersionCache(modelVersionId: number) {
  await imagesForModelVersionsCache.bust(modelVersionId);
}

// TODO cover only is not handled, but is passed in
export const getImagesForPosts = async ({
  postIds,
  // excludedIds,
  coverOnly = true,
  browsingLevel,
  user,
  pending,
}: {
  postIds: number | number[];
  // excludedIds?: number[];
  coverOnly?: boolean;
  browsingLevel?: number;
  user?: SessionUser;
  pending?: boolean;
}) => {
  const userId = user?.id;
  const isModerator = user?.isModerator ?? false;

  if (!Array.isArray(postIds)) postIds = [postIds];
  const imageWhere: Prisma.Sql[] = [
    Prisma.sql`i."postId" IN (${Prisma.join(postIds)})`,
    Prisma.sql`i."needsReview" IS NULL`,
  ];

  //   if (!!excludedIds?.length)
  //     imageWhere.push(Prisma.sql`i."id" NOT IN (${Prisma.join(excludedIds)})`);
  // }

  if (browsingLevel) browsingLevel = onlySelectableLevels(browsingLevel);
  if (pending && (isModerator || userId) && browsingLevel) {
    if (isModerator) {
      imageWhere.push(Prisma.sql`((i."nsfwLevel" & ${browsingLevel}) != 0 OR i."nsfwLevel" = 0)`);
    } else if (userId) {
      imageWhere.push(Prisma.sql`(i."needsReview" IS NULL OR i."userId" = ${userId})`);
      imageWhere.push(
        Prisma.sql`((i."nsfwLevel" & ${browsingLevel}) != 0 OR (i."nsfwLevel" = 0 AND i."userId" = ${userId}))`
      );
    }
  } else {
    imageWhere.push(Prisma.sql`i."needsReview" IS NULL AND i.minor = FALSE`);
    imageWhere.push(
      browsingLevel
        ? Prisma.sql`(i."nsfwLevel" & ${browsingLevel}) != 0`
        : Prisma.sql`i.ingestion = ${ImageIngestionStatus.Scanned}::"ImageIngestionStatus"`
    );
  }

  const workflows = generationFormWorkflowConfigurations.map((x) => x.key);
  const images = await dbRead.$queryRaw<
    {
      id: number;
      userId: number;
      name: string;
      url: string;
      nsfwLevel: NsfwLevel;
      width: number;
      height: number;
      hash: string;
      createdAt: Date;
      postId: number;
      type: MediaType;
      metadata: ImageMetadata | VideoMetadata | null;
      hasMeta: boolean;
      onSite: boolean;
      remixOfId?: number | null;
      hasPositivePrompt?: boolean;
    }[]
  >`
    SELECT
      i.id,
      i."userId",
      i.name,
      i.url,
      i."nsfwLevel",
      i.width,
      i.height,
      i.hash,
      i.type,
      i.metadata,
      i."createdAt",
      i."postId",
      (
        CASE
          WHEN i.meta IS NULL OR jsonb_typeof(i.meta) = 'null' OR i."hideMeta" THEN FALSE
          ELSE TRUE
        END
      ) AS "hasMeta",
      (
        CASE
          WHEN i.meta IS NOT NULL AND jsonb_typeof(i.meta) != 'null' AND NOT i."hideMeta"
            AND i.meta->>'prompt' IS NOT NULL
          THEN TRUE
          ELSE FALSE
        END
      ) AS "hasPositivePrompt",
      (
        CASE
          WHEN i.meta->>'civitaiResources' IS NOT NULL
            OR i.meta->>'workflow' IS NOT NULL AND i.meta->>'workflow' = ANY(ARRAY[
                ${Prisma.join(workflows)}
              ]::text[])
          THEN TRUE
          ELSE FALSE
        END
      ) as "onSite",
      i.metadata->>'remixOfId' as "remixOfId"
    FROM "Image" i
    WHERE ${Prisma.join(imageWhere, ' AND ')}
    ORDER BY i.index ASC
  `;
  const imageIds = images.map((i) => i.id);
  const tagIds = await tagIdsForImagesCache.fetch(imageIds);
  let userReactions: Record<number, ReviewReactions[]> | undefined;
  if (userId) {
    const reactionsRaw = await dbRead.imageReaction.findMany({
      where: { imageId: { in: imageIds }, userId },
      select: { imageId: true, reaction: true },
    });
    userReactions = reactionsRaw.reduce((acc, { imageId, reaction }) => {
      acc[imageId] ??= [] as ReviewReactions[];
      acc[imageId].push(reaction);
      return acc;
    }, {} as Record<number, ReviewReactions[]>);
  }

  const imageMetrics = await getImageMetricsObject(images);

  return images.map((i) => {
    const match = imageMetrics[i.id];
    return {
      ...i,
      tagIds: tagIds[i.id]?.tags,
      reactions: userReactions?.[i.id] ?? [],

      likeCount: match?.reactionLike ?? 0,
      laughCount: match?.reactionLaugh ?? 0,
      heartCount: match?.reactionHeart ?? 0,
      cryCount: match?.reactionCry ?? 0,

      commentCount: match?.comment ?? 0,
      collectedCount: match?.collection ?? 0,
      tippedAmountCount: match?.buzz ?? 0,

      dislikeCount: 0,
      viewCount: 0,
    };
  });
};

export const removeImageResource = async ({ id }: GetByIdInput) => {
  try {
    const resource = await dbWrite.imageResource.delete({
      where: { id },
    });
    if (!resource) throw throwNotFoundError(`No image resource with id ${id}`);

    purgeImageGenerationDataCache(id);
    purgeCache({ tags: [`image-resources-${id}`] });

    return resource;
  } catch (error) {
    if (error instanceof TRPCError) throw error;
    throw throwDbError(error);
  }
};

// export function applyModRulesSql(
//   AND: Prisma.Sql[],
//   { userId, publishedOnly = true }: { userId?: number; publishedOnly?: boolean }
// ) {
//   // Hide images that need review
//   const needsReviewOr = [Prisma.sql`i."needsReview" IS NULL`];
//   // Hide images that aren't published
//   const publishedOr = publishedOnly ? [Prisma.sql`p."publishedAt" < now()`] : [];
//
//   if (userId) {
//     const belongsToUser = Prisma.sql`i."userId" = ${userId}`;
//     needsReviewOr.push(belongsToUser);
//
//     if (publishedOnly) {
//       publishedOr.push(belongsToUser);
//     }
//   }
//
//   AND.push(Prisma.sql`(${Prisma.join(needsReviewOr, ' OR ')})`);
//
//   if (publishedOr.length > 0) {
//     AND.push(Prisma.sql`(${Prisma.join(publishedOr, ' OR ')})`);
//   }
// }

// export type GetIngestionResultsProps = AsyncReturnType<typeof getIngestionResults>;
export const getIngestionResults = async ({ ids, userId }: { ids: number[]; userId?: number }) => {
  const images = await dbRead.image.findMany({
    where: { id: { in: ids } },
    select: {
      id: true,
      ingestion: true,
      blockedFor: true,
      tagComposites: {
        where: { OR: [{ score: { gt: 0 } }, { tagType: 'Moderation' }] },
        select: imageTagCompositeSelect,
        orderBy: { score: 'desc' },
      },
    },
  });

  const dictionary = images.reduce<
    Record<
      number,
      { ingestion: ImageIngestionStatus; blockedFor?: string; tags?: VotableTagModel[] }
    >
  >((acc, value) => {
    const { id, ingestion, blockedFor, tagComposites } = value;
    const tags: VotableTagModel[] = tagComposites.map(
      ({ tagId, tagName, tagType, tagNsfwLevel, ...tag }) => ({
        ...tag,
        id: tagId,
        type: tagType,
        nsfwLevel: tagNsfwLevel as NsfwLevel,
        name: tagName,
      })
    );
    return {
      ...acc,
      [id]: {
        ingestion,
        blockedFor: blockedFor ?? undefined,
        tags: !!blockedFor ? undefined : tags,
      },
    };
  }, {});

  if (userId) {
    const userVotes = await dbRead.tagsOnImageVote.findMany({
      where: { imageId: { in: ids }, userId },
      select: { tagId: true, vote: true },
    });

    for (const key in dictionary) {
      if (dictionary.hasOwnProperty(key)) {
        for (const tag of dictionary[key].tags ?? []) {
          const userVote = userVotes.find((vote) => vote.tagId === tag.id);
          if (userVote) tag.vote = userVote.vote > 0 ? 1 : -1;
        }
      }
    }
  }

  return dictionary;
};

type GetImageConnectionRaw = {
  id: number;
  name: string;
  url: string;
  nsfwLevel: NsfwLevel;
  width: number;
  height: number;
  hash: string;
  meta: ImageMetaProps; // TODO - remove
  hideMeta: boolean;
  createdAt: Date;
  mimeType: string;
  scannedAt: Date;
  ingestion: ImageIngestionStatus;
  needsReview: string | null;
  userId: number;
  index: number;
  type: MediaType;
  metadata: ImageMetadata | VideoMetadata;
  entityId: number;
  hasMeta: boolean;
  hasPositivePrompt?: boolean;
};

export const getImagesByEntity = async ({
  id,
  ids,
  type,
  imagesPerId = 4,
  include,
  userId,
  isModerator,
}: {
  id?: number;
  ids?: number[];
  type: ImageEntityType;
  imagesPerId?: number;
  include?: ['tags'];
  userId?: number;
  isModerator?: boolean;
}) => {
  if (!id && (!ids || ids.length === 0)) {
    return [];
  }

  const AND: Prisma.Sql[] = !isModerator
    ? [
        Prisma.sql`(i."ingestion" = ${ImageIngestionStatus.Scanned}::"ImageIngestionStatus"${
          userId ? Prisma.sql` OR i."userId" = ${userId}` : Prisma.sql``
        })`,
      ]
    : [];

  if (!isModerator) {
    const needsReviewOr = [
      Prisma.sql`i."needsReview" IS NULL`,
      userId ? Prisma.sql`i."userId" = ${userId}` : null,
    ].filter(isDefined);

    if (needsReviewOr.length > 0) {
      AND.push(Prisma.sql`(${Prisma.join(needsReviewOr, ' OR ')})`);
    }
  }

  const images = await dbRead.$queryRaw<GetImageConnectionRaw[]>`
    WITH targets AS (
      SELECT
        id,
        "entityId"
      FROM (
        SELECT
          i.id,
          ic."entityId",
          row_number() OVER (PARTITION BY ic."entityId" ORDER BY i.index) row_num
        FROM "Image" i
        JOIN "ImageConnection" ic ON ic."imageId" = i.id
            AND ic."entityType" = ${type}
            AND ic."entityId" IN (${Prisma.join(ids ? ids : [id])})
        ${AND.length ? Prisma.sql`WHERE ${Prisma.join(AND, ' AND ')}` : Prisma.empty}
      ) ranked
      WHERE ranked.row_num <= ${imagesPerId}
    )
    SELECT
      i.id,
      i.name,
      i.url,
      i."nsfwLevel",
      i.width,
      i.height,
      i.hash,
      i.meta,
      i."hideMeta",
      i."createdAt",
      i."mimeType",
      i.type,
      i.metadata,
      i.ingestion,
      i."scannedAt",
      i."needsReview",
      i."userId",
      i."index",
      (
        CASE
          WHEN i.meta IS NULL OR jsonb_typeof(i.meta) = 'null' OR i."hideMeta" THEN FALSE
          ELSE TRUE
        END
      ) AS "hasMeta",
      (
        CASE
          WHEN i.meta IS NOT NULL AND jsonb_typeof(i.meta) != 'null' AND NOT i."hideMeta"
            AND i.meta->>'prompt' IS NOT NULL
          THEN TRUE
          ELSE FALSE
        END
      ) AS "hasPositivePrompt",
      t."entityId"
    FROM targets t
    JOIN "Image" i ON i.id = t.id`;

  let tagsVar: (VotableTagModel & { imageId: number })[] | undefined = [];
  if (include && include.includes('tags')) {
    const imageIds = images.map((i) => i.id);
    const rawTags = await dbRead.imageTag.findMany({
      where: { imageId: { in: imageIds } },
      select: {
        imageId: true,
        tagId: true,
        tagName: true,
        tagType: true,
        tagNsfwLevel: true,
        score: true,
        automated: true,
        upVotes: true,
        downVotes: true,
        needsReview: true,
      },
    });

    tagsVar = rawTags.map(({ tagId, tagName, tagType, tagNsfwLevel, ...tag }) => ({
      ...tag,
      id: tagId,
      type: tagType,
      nsfwLevel: tagNsfwLevel as NsfwLevel,
      name: tagName,
    }));
  }

  return images.map((i) => ({
    ...i,
    tags: tagsVar?.filter((x) => x.imageId === i.id),
  }));
};

export async function createImage({
  toolIds,
  techniqueIds,
  skipIngestion,
  ...image
}: ImageSchema & { userId: number; skipIngestion?: boolean }) {
  const result = await dbWrite.image.create({
    data: {
      ...image,
      meta: (image.meta as Prisma.JsonObject) ?? Prisma.JsonNull,
      generationProcess: image.meta ? getImageGenerationProcess(image.meta) : null,
      tools: !!toolIds?.length
        ? { createMany: { data: toolIds.map((toolId) => ({ toolId })) } }
        : undefined,
      techniques: !!techniqueIds?.length
        ? { createMany: { data: techniqueIds.map((techniqueId) => ({ techniqueId })) } }
        : undefined,
      ingestion: skipIngestion ? ImageIngestionStatus.PendingManualAssignment : undefined,
    },
    select: { id: true },
  });

  if (!skipIngestion) {
    await upsertImageFlag({ imageId: result.id, prompt: image.meta?.prompt });
    await ingestImage({
      image: {
        id: result.id,
        url: image.url,
        type: image.type,
        height: image.height,
        width: image.width,
        prompt: image?.meta?.prompt,
      },
    });
  }

  await userContentOverviewCache.bust(image.userId);

  return result;
}

export const createEntityImages = async ({
  tx,
  entityId,
  entityType,
  images,
  userId,
}: {
  tx?: Prisma.TransactionClient;
  entityId?: number;
  entityType?: string;
  images: ImageUploadProps[];
  userId: number;
}) => {
  const dbClient = tx ?? dbWrite;

  if (images.length === 0) {
    return [];
  }

  await dbClient.image.createMany({
    data: images.map((image) => ({
      ...image,
      meta: (image?.meta as Prisma.JsonObject) ?? Prisma.JsonNull,
      userId,
      resources: undefined,
    })),
  });

  const imageRecords = await dbClient.image.findMany({
    select: { id: true, url: true, type: true, width: true, height: true },
    where: {
      url: { in: images.map((i) => i.url) },
      ingestion: ImageIngestionStatus.Pending,
      userId,
    },
  });

  const shouldAddImageResources = !!entityType && ['Bounty', 'BountyEntry'].includes(entityType);
  const batches = chunk(imageRecords, 50);
  for (const batch of batches) {
    if (shouldAddImageResources) {
      const tasks = batch.map((image) => () => createImageResources({ imageId: image.id, tx }));
      await limitConcurrency(tasks, 10);
    }

    const tasks = batch.map((image) => () => ingestImage({ image, tx }));
    await limitConcurrency(tasks, 10);
  }

  if (entityType && entityId) {
    await dbClient.imageConnection.createMany({
      data: imageRecords.map((image) => ({
        imageId: image.id,
        entityId,
        entityType,
      })),
    });
  }

  return imageRecords;
};

type GetEntityImageRaw = {
  id: number;
  name: string;
  url: string;
  nsfwLevel: NsfwLevel;
  width: number;
  height: number;
  hash: string;
  meta: ImageMetaProps;
  hideMeta: boolean;
  createdAt: Date;
  mimeType: string;
  scannedAt: Date;
  needsReview: string | null;
  userId: number;
  index: number;
  postId: number | null;
  type: MediaType;
  metadata: MixedObject | null;
  entityId: number;
  entityType: string;
};

export const getEntityCoverImage = async ({
  entities,
  include,
}: GetEntitiesCoverImage & {
  include?: ['tags'];
}) => {
  if (entities.length === 0) {
    return [];
  }

  // Returns 1 cover image for:
  // Models, Images, Bounties, BountyEntries, Article and Post.
  const imagesRaw = await dbRead.$queryRaw<GetEntityImageRaw[]>`
    WITH entities AS (
      SELECT * FROM jsonb_to_recordset(${JSON.stringify(entities)}::jsonb) AS v(
        "entityId" INTEGER,
        "entityType" VARCHAR
      )
    )
    SELECT
      i.id,
      i.name,
      i.url,
      i."nsfwLevel",
      i.width,
      i.height,
      i.hash,
      i.meta,
      i."hideMeta",
      i."createdAt",
      i."mimeType",
      i.type,
      i.metadata,
      i."scannedAt",
      i."needsReview",
      i."userId",
      i."index",
      i."postId",
      t."entityId",
      t."entityType"
    FROM (
      -- NOTE: Adding "order1/2/3" looks a bit hacky, but it avoids using partitions and makes it far more performant.
      -- It might may look weird, but it has 0 practical effect other than better performance.
       SELECT
         *
        FROM
        (
          -- MODEL
          SELECT DISTINCT ON (e."entityId")
            e."entityId",
            e."entityType",
            i.id as "imageId",
            mv.index "order1",
            p.id "order2",
            i.index "order3"
          FROM entities e
          JOIN "Model" m ON e."entityId" = m.id
          JOIN "ModelVersion" mv ON m.id = mv."modelId"
          JOIN "Post" p ON mv.id = p."modelVersionId" AND p."userId" = m."userId"
          JOIN "Image" i ON p.id = i."postId"
          WHERE e."entityType" = 'Model'
          AND m.status = 'Published'
          AND i."ingestion" = 'Scanned'
          AND i."needsReview" IS NULL
          ORDER BY e."entityId", mv.index,  p.id, i.index
        ) t

        UNION

        -- MODEL VERSION
        SELECT * FROM (
          SELECT DISTINCT ON (e."entityId")
            e."entityId",
            e."entityType",
            i.id as "imageId",
            mv.index "order1",
            p.id "order2",
            i.index "order3"
          FROM entities e
          JOIN "ModelVersion" mv ON e."entityId" = mv."id"
          JOIN "Post" p ON mv.id = p."modelVersionId"
          JOIN "Image" i ON p.id = i."postId"
          WHERE e."entityType" = 'ModelVersion'
          AND mv.status = 'Published'
          AND i."ingestion" = 'Scanned'
          AND i."needsReview" IS NULL
          ORDER BY e."entityId", mv.index,  p.id, i.index
        ) t

        UNION
        -- IMAGES
        SELECT
            e."entityId",
            e."entityType",
            e."entityId" AS "imageId",
            0 "order1",
            0 "order2",
            0 "order3"
        FROM entities e
        WHERE e."entityType" = 'Image'

        UNION
        -- ARTICLES
        SELECT * FROM (
          SELECT DISTINCT ON (e."entityId")
              e."entityId",
              e."entityType",
              i.id AS "imageId",
              0 "order1",
	          0 "order2",
	          0 "order3"
          FROM entities e
          JOIN "Article" a ON a.id = e."entityId"
          JOIN "Image" i ON a."coverId" = i.id
          WHERE e."entityType" = 'Article'
          AND a."publishedAt" IS NOT NULL
              AND i."ingestion" = 'Scanned'
              AND i."needsReview" IS NULL
        ) t

        UNION
        -- POSTS
        SELECT * FROM  (
          SELECT DISTINCT ON(e."entityId")
              e."entityId",
              e."entityType",
              i.id AS "imageId",
              i."postId" "order1",
	          i.index "order2",
	          0 "order3"
          FROM entities e
          JOIN "Post" p ON p.id = e."entityId"
          JOIN "Image" i ON i."postId" = p.id
          WHERE e."entityType" = 'Post'
            AND p."publishedAt" IS NOT NULL
            AND i."ingestion" = 'Scanned'
            AND i."needsReview" IS NULL
          ORDER BY e."entityId", i."postId", i.index
        ) t

        UNION
        -- CONNECTIONS
        SELECT * FROM (
          SELECT
              e."entityId",
              e."entityType",
              i.id AS "imageId",
              0 "order1",
	          0 "order2",
	          0 "order3"
          FROM entities e
          JOIN "ImageConnection" ic ON ic."entityId" = e."entityId" AND ic."entityType" = e."entityType"
          JOIN "Image" i ON i.id = ic."imageId"
        ) t
    ) t
    JOIN "Image" i ON i.id = t."imageId"
    WHERE i."ingestion" = 'Scanned' AND i."needsReview" IS NULL`;

  const images = entities
    .map((e) => {
      const image = imagesRaw.find(
        (i) => i.entityId === e.entityId && i.entityType === e.entityType
      );
      return image ?? null;
    })
    .filter(isDefined);

  let tagsVar: (VotableTagModel & { imageId: number })[] | undefined = [];
  if (include && include.includes('tags')) {
    const imageIds = images.map((i) => i.id);
    const rawTags = await dbRead.imageTag.findMany({
      where: { imageId: { in: imageIds } },
      select: {
        imageId: true,
        tagId: true,
        tagName: true,
        tagType: true,
        tagNsfwLevel: true,
        score: true,
        automated: true,
        upVotes: true,
        downVotes: true,
        needsReview: true,
      },
    });

    tagsVar = rawTags.map(({ tagId, tagName, tagType, tagNsfwLevel, ...tag }) => ({
      ...tag,
      id: tagId,
      type: tagType,
      nsfwLevel: tagNsfwLevel as NsfwLevel,
      name: tagName,
    }));
  }

  const cosmetics = await getCosmeticsForEntity({ ids: images.map((i) => i.id), entity: 'Image' });

  return images.map((i) => ({
    ...i,
    tags: tagsVar?.filter((x) => x.imageId === i.id),
    cosmetic: cosmetics[i.id],
  }));
};

export const updateEntityImages = async ({
  tx,
  entityId,
  entityType,
  images,
  userId,
}: {
  tx?: Prisma.TransactionClient;
  entityId: number;
  entityType: string;
  images: ImageUploadProps[];
  userId: number;
}) => {
  const dbClient = tx ?? dbWrite;
  const connections = await dbClient.imageConnection.findMany({
    select: { imageId: true },
    where: {
      entityId,
      entityType,
    },
  });

  // Delete any images that are no longer in the list.
  await dbClient.imageConnection.deleteMany({
    where: {
      entityId,
      entityType,
      imageId: { notIn: images.map((i) => i.id).filter(isDefined) },
    },
  });

  const newImages = images.filter((x) => !x.id);
  const newLinkedImages = images.filter(
    (x) => !!x.id && !connections.find((c) => c.imageId === x.id)
  );

  const links = [...newLinkedImages.map((i) => i.id)];

  if (newImages.length > 0) {
    await dbClient.image.createMany({
      data: newImages.map((image) => ({
        ...image,
        meta: (image?.meta as Prisma.JsonObject) ?? Prisma.JsonNull,
        userId,
        resources: undefined,
      })),
    });

    const imageRecords = await dbClient.image.findMany({
      select: { id: true, url: true, type: true, width: true, height: true },
      where: {
        url: { in: newImages.map((i) => i.url) },
        ingestion: ImageIngestionStatus.Pending,
        userId,
      },
    });

    links.push(...imageRecords.map((i) => i.id));

    // Process the new images just in case:
    const shouldAddImageResources = !!entityType && ['Bounty', 'BountyEntry'].includes(entityType);
    const batches = chunk(imageRecords, 50);
    for (const batch of batches) {
      if (shouldAddImageResources) {
        await Promise.all(batch.map((image) => createImageResources({ imageId: image.id, tx })));
      }

      await Promise.all(batch.map((image) => ingestImage({ image, tx })));
    }
  }

  if (links.length > 0) {
    // Create any new files.
    await dbClient.imageConnection.createMany({
      data: links.filter(isDefined).map((id) => ({
        imageId: id,
        entityId,
        entityType,
      })),
    });
  }
};

const imageReviewQueueJoinMap = {
  report: {
    select: `
      report.id as "reportId",
      report.reason as "reportReason",
      report.status as "reportStatus",
      report.details as "reportDetails",
      array_length("alsoReportedBy", 1) as "reportCount",
      ur.username as "reportUsername",
      ur.id as "reportUserId",
    `,
    join: `
      JOIN "ImageReport" imgr ON i.id = imgr."imageId"
      JOIN "Report" report ON report.id = imgr."reportId"
      JOIN "User" ur ON ur.id = report."userId"
    `,
  },
  appeal: {
    select: `
      appeal.id as "appealId",
      appeal."appealMessage" as "appealMessage",
      appeal."createdAt" as "appealCreatedAt",
      au.id as "appealUserId",
      au.username as "appealUsername",
      mu.id as "moderatorId",
      mu.username as "moderatorUsername",
      ma."createdAt" as "removedAt",
    `,
    join: `
      LEFT JOIN LATERAL (
        SELECT * FROM "Appeal"
        WHERE "entityId" = i.id AND "entityType" = 'Image'
        ORDER BY "createdAt" DESC
        LIMIT 1
      ) appeal ON true
      JOIN "User" au ON au.id = appeal."userId"
      JOIN "ModActivity" ma ON ma."entityId" = i.id AND ma."entityType" = 'image'
      JOIN "User" mu ON mu.id = ma."userId"
    `,
  },
} as const;
type AdditionalQueryKey = keyof typeof imageReviewQueueJoinMap;

type GetImageModerationReviewQueueRaw = {
  id: number;
  name: string;
  url: string;
  nsfwLevel: NsfwLevel;
  width: number;
  height: number;
  hash: string;
  meta: ImageMetaProps;
  hideMeta: boolean;
  createdAt: Date;
  sortAt: Date;
  mimeType: string;
  scannedAt: Date;
  ingestion: ImageIngestionStatus;
  blockedFor: BlockedReason | null;
  needsReview: string | null;
  userId: number;
  index: number;
  postId: number;
  postTitle: string;
  modelVersionId: number | null;
  imageId: number | null;
  publishedAt: Date | null;
  username: string | null;
  userImage: string | null;
  deletedAt: Date | null;
  cursorId?: bigint;
  type: MediaType;
  metadata: Prisma.JsonValue;
  baseModel?: string;
  entityType: string;
  entityId: number;
  reportId?: number;
  reportReason?: string;
  reportStatus?: ReportStatus;
  reportDetails?: Prisma.JsonValue;
  reportUsername?: string;
  reportUserId?: number;
  reportCount?: number;
  appealId?: number;
  appealMessage?: string;
  appealCreatedAt?: Date;
  appealUserId?: number;
  appealUsername?: string;
  moderatorId?: number;
  moderatorUsername?: string;
  removedAt?: Date;
  minor: boolean;
};
export const getImageModerationReviewQueue = async ({
  limit,
  cursor,
  needsReview,
  tagReview,
  reportReview,
  tagIds,
}: ImageReviewQueueInput) => {
  const AND: Prisma.Sql[] = [];

  if (needsReview) {
    AND.push(Prisma.sql`i."needsReview" = ${needsReview}`);
  }

  if (tagReview) {
    AND.push(Prisma.sql`EXISTS (
      SELECT 1 FROM "TagsOnImageDetails" toi
      WHERE toi."imageId" = i.id AND toi."needsReview"
    )`);
    AND.push(Prisma.sql`
      i."nsfwLevel" < ${NsfwLevel.Blocked}
    `);
  }

  if (tagIds?.length) {
    AND.push(Prisma.sql`EXISTS (
      SELECT 1 FROM "TagsOnImageDetails" toi
      WHERE toi."imageId" = i.id AND toi."tagId" IN (${Prisma.join(tagIds)})
    )`);
  }

  // Order by oldest first. This is to ensure that images that have been in the queue the longest
  // are reviewed first.
  let orderBy = `i."id" DESC`;

  let cursorProp = 'i."id"';
  let cursorDirection = 'DESC';

  if (reportReview) {
    // Add this to the WHERE:
    AND.push(Prisma.sql`report."status" = 'Pending'`);
    // Also, update sorter to most recent:
    orderBy = `report."createdAt" ASC`;
    cursorProp = 'report.id';
    cursorDirection = 'ASC';
  }

  if (cursor) {
    // Random sort cursor is handled by the WITH query
    const cursorOperator = cursorDirection === 'DESC' ? '<' : '>';
    if (cursorProp)
      AND.push(Prisma.sql`${Prisma.raw(cursorProp)} ${Prisma.raw(cursorOperator)} ${cursor}`);
  }

  // TODO: find a better way to handle different select/join for each type of review
  const queryKey = reportReview ? 'report' : (needsReview as AdditionalQueryKey);
  const additionalQuery = queryKey ? imageReviewQueueJoinMap[queryKey] : undefined;

  const rawImages = await dbRead.$queryRaw<GetImageModerationReviewQueueRaw[]>`
    -- Image moderation queue
    SELECT
      i.id,
      i.name,
      i.url,
      i."nsfwLevel",
      i.width,
      i.height,
      i.hash,
      i.meta,
      i."hideMeta",
      i."createdAt",
      GREATEST(p."publishedAt", i."scannedAt", i."createdAt") as "sortAt",
      i."mimeType",
      i.type,
      i.metadata,
      i.ingestion,
      i."blockedFor",
      i."scannedAt",
      i."needsReview",
      i."userId",
      i."postId",
      p."title" "postTitle",
      i."index",
      i.minor,
      p."publishedAt",
      p."modelVersionId",
      u.username,
      u.image "userImage",
      u."deletedAt",
      ic."entityType",
      ic."entityId",
      ${Prisma.raw(additionalQuery ? additionalQuery.select : '')}
      ${Prisma.raw(cursorProp ? cursorProp : 'null')} "cursorId"
      FROM "Image" i
      JOIN "User" u ON u.id = i."userId"
      LEFT JOIN "Post" p ON p.id = i."postId"
      LEFT JOIN "ImageConnection" ic on ic."imageId" = i.id
      ${Prisma.raw(additionalQuery ? additionalQuery.join : '')}
      WHERE ${Prisma.join(AND, ' AND ')}
      ORDER BY ${Prisma.raw(orderBy)}
      LIMIT ${limit + 1}
  `;

  let nextCursor: bigint | undefined;

  if (rawImages.length > limit) {
    const nextItem = rawImages.pop();
    nextCursor = nextItem?.cursorId;
  }

  const imageIds = rawImages.map((i) => i.id);
  let tagsVar: (VotableTagModel & { imageId: number })[] | undefined;

  if (tagReview || needsReview === 'tag') {
    const rawTags = await dbRead.imageTag.findMany({
      where: { imageId: { in: imageIds } },
      select: {
        imageId: true,
        tagId: true,
        tagName: true,
        tagType: true,
        tagNsfwLevel: true,
        score: true,
        automated: true,
        upVotes: true,
        downVotes: true,
        needsReview: true,
      },
    });

    tagsVar = rawTags.map(({ tagId, tagName, tagType, tagNsfwLevel, ...tag }) => ({
      ...tag,
      id: tagId,
      type: tagType,
      nsfwLevel: tagNsfwLevel as NsfwLevel,
      name: tagName,
    }));
  }

  let namesMap: Map<number, string[]> | undefined;
  if (needsReview === 'poi' && imageIds.length > 0) {
    namesMap = new Map();
    const names = await dbRead.$queryRaw<{ imageId: number; name: string }[]>`
      SELECT
        toi."imageId",
        t.name
      FROM "TagsOnImageNew" toi
      JOIN "TagsOnTags" tot ON tot."toTagId" = toi."tagId"
      JOIN "Tag" t ON t.id = tot."toTagId"
      JOIN "Tag" f ON f.id = tot."fromTagId" AND f.name = 'real person'
      WHERE toi."imageId" IN (${Prisma.join(imageIds)});
    `;
    for (const x of names) {
      if (!namesMap.has(x.imageId)) namesMap.set(x.imageId, []);
      namesMap.get(x.imageId)?.push(x.name);
    }
  }

  let tosDetails: Map<number, { tosReason: string }> | undefined;
  if (clickhouse && needsReview === 'appeal' && imageIds.length > 0) {
    const tosImages = await clickhouse.$query<{ imageId: number; tosReason: string }>`
      SELECT imageId, tosReason
      FROM images
      WHERE imageId IN (${imageIds})
        AND type = 'DeleteTOS'
        AND tosReason IS NOT NULL
    `;

    for (const image of tosImages) {
      if (!tosDetails) tosDetails = new Map();
      tosDetails.set(image.imageId, { tosReason: image.tosReason });
    }
  }

  const images: Array<
    Omit<ImageV2Model, 'stats' | 'metadata'> & {
      meta: ImageMetaProps | null;
      tags?: VotableTagModel[] | undefined;
      names?: string[];
      report?:
        | {
            id: number;
            reason: string;
            details: Prisma.JsonValue;
            status: ReportStatus;
            count: number;
            user: { id: number; username?: string | null };
          }
        | undefined;
      appeal?:
        | {
            id: number;
            reason: string;
            createdAt: Date;
            user: { id: number; username?: string | null };
            moderator?: { id: number; username?: string | null };
          }
        | undefined;
      publishedAt?: Date | null;
      modelVersionId?: number | null;
      entityType?: string | null;
      entityId?: number | null;
      metadata?: MixedObject | null;
      removedAt?: Date | null;
      tosReason?: string | null;
      minor: boolean;
    }
  > = rawImages.map(
    ({
      userId: creatorId,
      username,
      userImage,
      deletedAt,
      reportId,
      reportReason,
      reportStatus,
      reportDetails,
      reportUsername,
      reportUserId,
      reportCount,
      appealId,
      appealMessage,
      appealCreatedAt,
      appealUserId,
      appealUsername,
      removedAt,
      moderatorId,
      moderatorUsername,
      ...i
    }) => ({
      ...i,
      metadata: i.metadata as MixedObject,
      user: {
        id: creatorId,
        username,
        image: userImage,
        deletedAt,
        cosmetics: [],
        // No need for profile picture
        profilePicture: null,
      },
      reactions: [],
      tags: tagsVar?.filter((x) => x.imageId === i.id),
      names: namesMap?.get(i.id) ?? undefined,
      report: reportId
        ? {
            id: reportId,
            reason: reportReason as string,
            details: reportDetails as Prisma.JsonValue,
            status: reportStatus as ReportStatus,
            count: (reportCount ?? 0) + 1,
            user: { id: reportUserId as number, username: reportUsername },
          }
        : undefined,
      appeal: appealId
        ? {
            id: appealId,
            reason: appealMessage as string,
            createdAt: appealCreatedAt as Date,
            user: { id: appealUserId as number, username: appealUsername },
            moderator: { id: moderatorId as number, username: moderatorUsername },
          }
        : undefined,
      removedAt,
      tosReason: tosDetails?.get(i.id)?.tosReason,
    })
  );

  return {
    nextCursor,
    items: images,
  };
};

export async function get404Images() {
  const imagesRaw = await dbRead.$queryRaw<
    { url: string; username: string; meta: ImageMetaProps | null }[]
  >`
    SELECT
      u.username,
      i.url,
      i.meta
    FROM "CollectionItem" ci
    JOIN "Image" i ON i.id = ci."imageId"
    JOIN "User" u ON u.id = i."userId" AND username IS NOT NULL
    JOIN "Collection" c ON c.id = ci."collectionId"
    WHERE c."userId" = -1
      AND c.name = '404 Contest'
      AND i."ingestion" = 'Scanned'
      AND i."needsReview" IS NULL
      AND (i."nsfwLevel" & ${sfwBrowsingLevelsFlag}) != 0
      AND ci.status = 'ACCEPTED';
  `;

  const images = Object.values(imagesRaw).map(({ meta, username, url }) => {
    const alt = truncate(meta?.prompt, { length: constants.altTruncateLength });
    return [username, url, alt];
  });

  return images;
}

type POITag = {
  id: number;
  name: string;
  count: number;
};

export async function getModeratorPOITags() {
  const tags = await dbRead.$queryRaw<POITag[]>`
    WITH real_person_tags AS MATERIALIZED (
      SELECT t.id, t.name
      FROM "TagsOnTags" tot
      JOIN "Tag" t ON t.id = tot."toTagId"
      JOIN "Tag" f ON f.id = tot."fromTagId"
      WHERE f.name = 'real person'
    )
    SELECT
      rpt.id,
      rpt.name,
      CAST(COUNT(i.id) as int) as count
    FROM "Image" i
    JOIN "TagsOnImageNew" toi ON toi."imageId" = i.id
    JOIN real_person_tags rpt ON rpt.id = toi."tagId"
    WHERE i."needsReview" = 'poi'
    GROUP BY rpt.id, rpt.name
    ORDER BY 3 DESC;
  `;

  return tags;
}

type NameReference = {
  imageId: number;
  tagId: number;
  name: string;
};

async function removeNameReference(images: number[]) {
  const tasks = chunk(images, 500).map((images) => async () => {
    // Get images to de-reference
    const [targets, prompts] = await Promise.all([
      await dbRead.$queryRaw<NameReference[]>`
        SELECT
          toi."imageId",
          t.id as "tagId",
          t.name
        FROM "TagsOnImageNew" toi
        JOIN "TagsOnTags" tot ON tot."toTagId" = toi."tagId"
        JOIN "Tag" t ON t.id = tot."toTagId"
        JOIN "Tag" f ON f.id = tot."fromTagId" AND f.name = 'real person'
        WHERE toi."imageId" IN (${Prisma.join(images)});
      `,
      // Update prompts
      await dbRead.$queryRaw<{ imageId: number; prompt: string }[]>`
        SELECT
          i.id as "imageId",
          meta->>'prompt' as prompt
        FROM "Image" i
        WHERE id IN (${Prisma.join(images)});
      `,
    ]);
    const targetMap = new Map(targets.map((x) => [x.imageId, x]));

    // Update prompts
    for (const x of prompts) {
      const { name } = targetMap.get(x.imageId) ?? {};
      if (!name) continue;

      x.prompt = promptWordReplace(x.prompt, name, 'person');
    }

    const promptsJson = JSON.stringify(prompts);
    await dbWrite.$executeRaw`
      WITH updates AS (
        SELECT
          CAST(t->>'imageId' as int) as id,
          t->>'prompt' as prompt
        FROM json_array_elements(${promptsJson}::json) t
      )
      UPDATE "Image" i
        SET meta = jsonb_set(meta, '{prompt}', to_jsonb(t.prompt)),
          "needsReview" = null,
          ingestion = 'Scanned'::"ImageIngestionStatus"
      FROM updates t
      WHERE t.id = i.id;
    `;

    // Remove tags
    await dbWrite.$executeRaw`
      DELETE FROM "TagsOnImageNew" toi
      USING "TagsOnTags" tot
      WHERE toi."imageId" IN (${Prisma.join(images)})
        AND toi."tagId" = tot."toTagId"
        AND tot."fromTagId" IN (SELECT id FROM "Tag" WHERE name = 'real person');
    `;
  });

  await limitConcurrency(tasks, 3);
}

export async function reportCsamImages({
  imageIds,
  user,
  ip,
}: ReportCsamImagesInput & {
  user: SessionUser;
  ip?: string;
}) {
  if (!user.isModerator) throw throwAuthorizationError();
  await dbWrite.image.updateMany({
    where: { id: { in: imageIds } },
    data: { needsReview: 'csam' },
  });
  const images = await dbRead.image.findMany({
    where: { id: { in: imageIds } },
    select: { reports: { select: { reportId: true } } },
  });
  const reportIds = images.flatMap((x) => x.reports.map((x) => x.reportId));
  await bulkSetReportStatus({ ids: reportIds, status: ReportStatus.Actioned, userId: user.id, ip });
}

export async function ingestArticleCoverImages(array: { imageId: number; articleId: number }[]) {
  const imageIds = array.map((x) => x.imageId);
  const images = await dbRead.image.findMany({
    where: { id: { in: imageIds } },
    select: { id: true, url: true, height: true, width: true },
  });

  await articlesSearchIndex.queueUpdate(
    array.map((x) => ({ id: x.articleId, action: SearchIndexUpdateQueueAction.Update }))
  );

  await ingestImageBulk({ images, lowPriority: true });
}

export async function updateImageNsfwLevel({
  id,
  nsfwLevel,
  user,
  status,
}: UpdateImageNsfwLevelOutput & { user: SessionUser }) {
  if (!nsfwLevel) throw throwBadRequestError();
  if (user.isModerator) {
    await dbWrite.image.update({ where: { id }, data: { nsfwLevel, nsfwLevelLocked: true } });
    // Current meilisearch image index gets locked specially when doing a single image update due to the cheer size of this index.
    // Commenting this out should solve the problem.
    // await imagesSearchIndex.updateSync([{ id, action: SearchIndexUpdateQueueAction.Update }]);
    if (status) {
      await dbWrite.imageRatingRequest.updateMany({
        where: { imageId: id, status: 'Pending' },
        data: { status },
      });
    }
    await trackModActivity(user.id, {
      entityType: 'image',
      entityId: id,
      activity: 'setNsfwLevel',
    });
  } else {
    // Track potential content leaking
    // If the image is currently PG and the new level is R or higher, and the image isn't from the original user, increment the counter
    const current = await dbWrite.image.findFirst({
      where: { id },
      select: { nsfwLevel: true, userId: true },
    });
    if (!current) return;
    if (
      current?.nsfwLevel === NsfwLevel.PG &&
      nsfwLevel >= NsfwLevel.R &&
      current?.userId !== user.id
    ) {
      leakingContentCounter.inc();
    }

    await dbWrite.imageRatingRequest.upsert({
      where: { imageId_userId: { imageId: id, userId: user.id } },
      create: {
        nsfwLevel,
        imageId: id,
        userId: user.id,
        weight: current.userId === user.id ? 3 : 1,
      },
      update: { nsfwLevel },
    });
  }
}

type ImageRatingRequestResponse = {
  id: number;
  votes: Record<number, number>;
  url: string;
  nsfwLevel: number;
  nsfwLevelLocked: boolean;
  width: number | null;
  height: number | null;
  type: MediaType;
  total: number;
  createdAt: Date;
};

export async function getImageRatingRequests({
  cursor,
  limit,
  user,
}: ImageRatingReviewOutput & { user: SessionUser }) {
  // const results = await dbRead.$queryRaw<ImageRatingRequestResponse[]>`
  //   WITH CTE_Requests AS (
  //     SELECT
  //       DISTINCT ON (irr."imageId") irr."imageId" as id,
  //       MIN(irr."createdAt") as "createdAt",
  //       COUNT(CASE WHEN i."nsfwLevel" != irr."nsfwLevel" THEN i.id END)::INT "total",
  //       SUM(CASE WHEN irr."userId" = i."userId" THEN irr."nsfwLevel" ELSE 0 END)::INT "ownerVote",
  //       i.url,
  //       i."nsfwLevel",
  //       i."nsfwLevelLocked",
  //       i.type,
  //       i.height,
  //       i.width,
  //       jsonb_build_object(
  //         ${NsfwLevel.PG}, count(irr."nsfwLevel")
  //           FILTER (where irr."nsfwLevel" = ${NsfwLevel.PG}),
  //         ${NsfwLevel.PG13}, count(irr."nsfwLevel")
  //           FILTER (where irr."nsfwLevel" = ${NsfwLevel.PG13}),
  //         ${NsfwLevel.R}, count(irr."nsfwLevel")
  //           FILTER (where irr."nsfwLevel" = ${NsfwLevel.R}),
  //         ${NsfwLevel.X}, count(irr."nsfwLevel")
  //           FILTER (where irr."nsfwLevel" = ${NsfwLevel.X}),
  //         ${NsfwLevel.XXX}, count(irr."nsfwLevel")
  //           FILTER (where irr."nsfwLevel" = ${NsfwLevel.XXX})
  //       ) "votes"
  //       FROM "ImageRatingRequest" irr
  //       JOIN "Image" i on i.id = irr."imageId"
  //       WHERE irr.status = ${ReportStatus.Pending}::"ReportStatus"
  //         AND i."nsfwLevel" != ${NsfwLevel.Blocked}
  //       GROUP BY irr."imageId", i.id
  //   )
  //   SELECT
  //     r.*
  //   FROM CTE_Requests r
  //   WHERE (r.total >= 3 OR (r."ownerVote" != 0 AND r."ownerVote" != r."nsfwLevel"))
  //   ${!!cursor ? Prisma.sql` AND r."createdAt" >= ${new Date(cursor)}` : Prisma.sql``}
  //   ORDER BY r."createdAt"
  //   LIMIT ${limit + 1}
  // `;

  // const results = await dbRead.$queryRaw<ImageRatingRequestResponse[]>`
  // WITH image_rating_requests AS (
  //     SELECT
  //       irr.*,
  //       i."userId"  "imageUserId",
  //       i."nsfwLevel"  "imageNsfwLevel"
  //     FROM "ImageRatingRequest" irr
  //     JOIN "Image" i ON i.id = irr."imageId"
  //     WHERE irr.status = ${ReportStatus.Pending}::"ReportStatus"
  //     AND irr."nsfwLevel" != ${NsfwLevel.Blocked}
  //     ORDER BY irr."createdAt"
  //   ),
  //   requests AS (
  //     SELECT
  //       "imageId" id,
  //       MIN("createdAt") as "createdAt",
  //       COUNT(CASE WHEN "nsfwLevel" != "imageNsfwLevel" THEN "imageId" END)::INT "total",
  //       COALESCE(bit_or(CASE WHEN "userId" = "imageUserId" THEN "nsfwLevel" ELSE 0 END))::INT "ownerVote",
  //       jsonb_build_object(
  //           ${NsfwLevel.PG}, count("nsfwLevel")
  //             FILTER (where "nsfwLevel" = ${NsfwLevel.PG}),
  //           ${NsfwLevel.PG13}, count("nsfwLevel")
  //             FILTER (where "nsfwLevel" = ${NsfwLevel.PG13}),
  //           ${NsfwLevel.R}, count("nsfwLevel")
  //             FILTER (where "nsfwLevel" = ${NsfwLevel.R}),
  //           ${NsfwLevel.X}, count("nsfwLevel")
  //             FILTER (where "nsfwLevel" = ${NsfwLevel.X}),
  //           ${NsfwLevel.XXX}, count("nsfwLevel")
  //             FILTER (where "nsfwLevel" = ${NsfwLevel.XXX})
  //         ) "votes"
  //     FROM image_rating_requests
  //     GROUP BY "imageId"
  //   )
  //   SELECT
  //     i.url,
  //     i."nsfwLevel",
  //     i."nsfwLevelLocked",
  //     i."userId",
  //     i.type,
  //     i.width,
  //     i.height,
  //     r.*
  //   FROM requests r
  //   JOIN "Image" i ON i.id = r."id"
  //   WHERE (r.total >= 3 OR (r."ownerVote" != 0 AND r."ownerVote" != i."nsfwLevel"))
  //   AND i."blockedFor" IS NULL
  //   ${!!cursor ? Prisma.sql` AND r."createdAt" >= ${new Date(cursor)}` : Prisma.sql``}
  //   ORDER BY r."createdAt"
  //   LIMIT ${limit + 1}
  // `;

  const results = await dbRead.$queryRaw<ImageRatingRequestResponse[]>`
      WITH image_rating_requests AS (
        SELECT
          "imageId",
          COALESCE(SUM(weight),0) total,
          MIN("createdAt") "createdAt",
          jsonb_build_object(
                  1, COALESCE(SUM(weight) FILTER (where "nsfwLevel" = 1),0),
                  2, COALESCE(SUM(weight) FILTER (where "nsfwLevel" = 2),0),
                  4, COALESCE(SUM(weight) FILTER (where "nsfwLevel" = 4),0),
                  8, COALESCE(SUM(weight) FILTER (where "nsfwLevel" = 8),0),
                  16, COALESCE(SUM(weight) FILTER (where "nsfwLevel" = 16),0)
                ) "votes"
        FROM "ImageRatingRequest"
        WHERE status = 'Pending'
        GROUP BY "imageId"
      )
      SELECT
        i.id,
        irr.votes,
        irr.total::int,
        i.url,
        i."nsfwLevel",
        i."nsfwLevelLocked",
        i.width,
        i.height,
        i.type,
        i."createdAt"
      FROM image_rating_requests irr
      JOIN "Image" i ON i.id = irr."imageId"
      WHERE irr.total >= 3
        AND i."blockedFor" IS NULL
        AND i."nsfwLevelLocked" = FALSE
        AND i.ingestion != 'PendingManualAssignment'::"ImageIngestionStatus"
        AND i."nsfwLevel" < ${NsfwLevel.Blocked}
        ${!!cursor ? Prisma.sql` AND irr."createdAt" >= ${new Date(cursor)}` : Prisma.sql``}
      ORDER BY irr."createdAt"
      LIMIT ${limit + 1}
  `;

  let nextCursor: string | undefined;
  if (limit && results.length > limit) {
    const nextItem = results.pop();
    nextCursor = nextItem?.createdAt.toISOString() || undefined;
  }

  const imageIds = results.map((x) => x.id);
  const tags = await getVotableTags2({
    ids: imageIds,
    user,
    type: 'image',
    nsfwLevel: Flags.arrayToInstance([
      NsfwLevel.PG13,
      NsfwLevel.R,
      NsfwLevel.X,
      NsfwLevel.XXX,
      NsfwLevel.Blocked,
    ]),
  });

  return {
    nextCursor,
    items: results.map((item) => ({ ...item, tags: tags.filter((x) => x.imageId === item.id) })),
  };
}

// #region [image tools]
async function authorizeImagesAction({
  imageIds,
  user,
}: {
  imageIds: number[];
  user: SessionUser;
}) {
  if (!user.isModerator) {
    const images = await dbRead.image.findMany({
      where: { id: { in: imageIds }, userId: user.id },
      select: { id: true },
    });
    const validatedIds = images.map((x) => x.id);
    if (!imageIds.every((id) => validatedIds.includes(id))) throw throwAuthorizationError();
  }
}

export async function addImageTools({
  data,
  user,
}: {
  data: AddOrRemoveImageToolsOutput['data'];
  user: SessionUser;
}) {
  await authorizeImagesAction({ imageIds: data.map((x) => x.imageId), user });
  await dbWrite.imageTool.createMany({ data, skipDuplicates: true });
  for (const { imageId } of data) {
    purgeImageGenerationDataCache(imageId);
  }

  await queueImageSearchIndexUpdate({
    ids: data.map((x) => x.imageId),
    action: SearchIndexUpdateQueueAction.Update,
  });
}

export async function removeImageTools({
  data,
  user,
}: {
  data: AddOrRemoveImageToolsOutput['data'];
  user: SessionUser;
}) {
  await authorizeImagesAction({ imageIds: data.map((x) => x.imageId), user });
  const toolsByImage = data.reduce<Record<number, number[]>>((acc, { imageId, toolId }) => {
    if (!acc[imageId]) acc[imageId] = [];
    acc[imageId].push(toolId);
    return acc;
  }, {});

  await dbWrite.$transaction(
    Object.entries(toolsByImage).map(([imageId, toolIds]) =>
      dbWrite.imageTool.deleteMany({ where: { imageId: Number(imageId), toolId: { in: toolIds } } })
    )
  );
  for (const { imageId } of data) {
    purgeImageGenerationDataCache(imageId);
  }

  await queueImageSearchIndexUpdate({
    ids: data.map((x) => x.imageId),
    action: SearchIndexUpdateQueueAction.Update,
  });
}

export async function updateImageTools({
  data,
  user,
}: {
  data: UpdateImageToolsOutput['data'];
  user: SessionUser;
}) {
  await authorizeImagesAction({ imageIds: data.map((x) => x.imageId), user });
  await dbWrite.$transaction(
    data.map(({ imageId, toolId, notes }) =>
      dbWrite.imageTool.update({
        where: { imageId_toolId: { imageId, toolId } },
        data: { notes },
        select: { imageId: true },
      })
    )
  );
  for (const { imageId } of data) {
    purgeImageGenerationDataCache(imageId);
  }
}

// #endregion

// #region [image techniques]
export async function addImageTechniques({
  data,
  user,
}: {
  data: AddOrRemoveImageTechniquesOutput['data'];
  user: SessionUser;
}) {
  await authorizeImagesAction({ imageIds: data.map((x) => x.imageId), user });
  await dbWrite.imageTechnique.createMany({ data, skipDuplicates: true });
  for (const { imageId } of data) {
    purgeImageGenerationDataCache(imageId);
  }

  await queueImageSearchIndexUpdate({
    ids: data.map((x) => x.imageId),
    action: SearchIndexUpdateQueueAction.Update,
  });
}

export async function removeImageTechniques({
  data,
  user,
}: {
  data: AddOrRemoveImageTechniquesOutput['data'];
  user: SessionUser;
}) {
  await authorizeImagesAction({ imageIds: data.map((x) => x.imageId), user });
  const techniquesByImage = data.reduce<Record<number, number[]>>(
    (acc, { imageId, techniqueId }) => {
      if (!acc[imageId]) acc[imageId] = [];
      acc[imageId].push(techniqueId);
      return acc;
    },
    {}
  );

  await dbWrite.$transaction(
    Object.entries(techniquesByImage).map(([imageId, techniqueIds]) =>
      dbWrite.imageTechnique.deleteMany({
        where: { imageId: Number(imageId), techniqueId: { in: techniqueIds } },
      })
    )
  );

  for (const { imageId } of data) {
    purgeImageGenerationDataCache(imageId);
  }

  await queueImageSearchIndexUpdate({
    ids: data.map((x) => x.imageId),
    action: SearchIndexUpdateQueueAction.Update,
  });
}

export async function updateImageTechniques({
  data,
  user,
}: {
  data: UpdateImageTechniqueOutput['data'];
  user: SessionUser;
}) {
  await authorizeImagesAction({ imageIds: data.map((x) => x.imageId), user });
  await dbWrite.$transaction(
    data.map(({ imageId, techniqueId, notes }) =>
      dbWrite.imageTechnique.update({
        where: { imageId_techniqueId: { imageId, techniqueId } },
        data: { notes },
        select: { imageId: true },
      })
    )
  );
  for (const { imageId } of data) {
    purgeImageGenerationDataCache(imageId);
  }
}

// #endregion

export function purgeImageGenerationDataCache(id: number) {
  purgeCache({ tags: [`image-generation-data-${id}`] }).catch((error) =>
    logToAxiom({
      type: 'error',
      name: 'purgeImageGenerationDataCache',
      message: error.message,
      error,
    })
  );
}

const strengthTypes: ModelType[] = ['TextualInversion', 'LORA', 'DoRA', 'LoCon'];

export async function getImageGenerationData({ id }: { id: number }) {
  const image = await dbRead.image.findUnique({
    where: { id },
    select: {
      hideMeta: true,
      generationProcess: true,
      meta: true,
      type: true,
      tools: {
        orderBy: { tool: { priority: 'asc' } },
        select: {
          notes: true,
          tool: {
            select: {
              id: true,
              name: true,
              icon: true,
              domain: true,
              priority: true,
            },
          },
        },
      },
      techniques: {
        select: {
          notes: true,
          technique: {
            select: {
              id: true,
              name: true,
            },
          },
        },
      },
    },
  });
  if (!image) throw throwNotFoundError();

  const tools = image.tools.map(({ notes, tool }) => ({ ...tool, notes }));
  const techniques = image.techniques.map(({ notes, technique }) => ({ ...technique, notes }));

  const { rows: resources } = await pgDbRead.query<{
    id: number;
    strength?: number;
    modelId: number;
    modelName: string;
    modelType: ModelType;
    versionId: number;
    versionName: string;
    baseModel: string;
  }>(Prisma.sql`
    SELECT
      ir.id,
      ir.strength,
      m.id as "modelId",
      m.name as "modelName",
      m.type as "modelType",
      mv.id as "versionId",
      mv.name as "versionName",
      mv."baseModel" as "baseModel"
    FROM "ImageResource" ir
    JOIN "ModelVersion" mv ON mv.id = ir."modelVersionId"
    JOIN "Model" m on mv."modelId" = m.id
      WHERE ir."imageId" = ${id}
  `);

  const parsedMeta = imageMetaOutput.safeParse(image.meta);
  const data = parsedMeta.success ? parsedMeta.data : {};
  const { 'Clip skip': legacyClipSkip, clipSkip = legacyClipSkip, external, ...rest } = data;
  const meta =
    parsedMeta.success && !image.hideMeta ? removeEmpty({ ...rest, clipSkip }) : undefined;

  let onSite = false;
  let process: string | null = null;
  let hasControlNet = false;
  if (meta) {
    if ('civitaiResources' in meta) onSite = true;
    else if ('workflow' in meta) {
      const workflow = generationFormWorkflowConfigurations.find((x) => x.key === meta.workflow);
      if (workflow) {
        onSite = true;
        process = workflow.subType;
      }
    }

    if (meta.comfy) {
      hasControlNet = !!meta.controlNets?.length;
    } else {
      hasControlNet = Object.keys(meta).some((x) => x.toLowerCase().startsWith('controlnet'));
    }

    if (!process) {
      if (meta.comfy) process = 'comfy';
      else if (image.generationProcess === 'txt2imgHiRes') process = 'txt2img + Hi-Res';
      else process = image.generationProcess;

      if (process && hasControlNet) process += ' + ControlNet';
    }
  }

  return {
    type: image.type,
    onSite,
    process,
    meta,
    resources: resources.map((resource) => ({
      ...resource,
      strength:
        strengthTypes.includes(resource.modelType) && resource.strength
          ? resource.strength / 100
          : undefined,
    })),
    tools,
    techniques,
    external,
    canRemix: !image.hideMeta && !!meta?.prompt,
    remixOfId: meta?.extra?.remixOfId,
  };
}

export const getImageContestCollectionDetails = async ({
  id,
  userId,
}: { userId?: number } & GetByIdInput) => {
  const items = await dbRead.collectionItem.findMany({
    where: {
      collection: {
        mode: CollectionMode.Contest,
      },
      imageId: id,
    },
    select: {
      id: true,
      imageId: true,
      status: true,
      createdAt: true,
      reviewedAt: true,
      collection: { select: collectionSelect },
      scores: { select: { userId: true, score: true } },
      tag: true,
    },
  });

  const permissions = await Promise.all(
    items.map(async (item) => {
      const permissions = await getUserCollectionPermissionsById({
        id: item.collection.id as number,
        userId,
      });

      return permissions;
    })
  );

  return items.map((i) => ({
    ...i,
    permissions: permissions.find((p) => p.collectionId === i.collection.id),
    collection: {
      ...i.collection,
      metadata: (i.collection.metadata ?? {}) as CollectionMetadataSchema,
      tags: i.collection.tags.map((t) => t.tag),
    },
  }));
};

// this method should hopefully not be a lasting addition
export type ModerationImageModel = AsyncReturnType<typeof getImagesByUserIdForModeration>[number];

export async function getImagesByUserIdForModeration(userId: number) {
  const { tags, meta, ...select } = imageSelect;
  return await dbRead.image.findMany({
    where: { userId },
    select,
  });
}

export function addBlockedImage({
  hash,
  reason,
}: {
  hash: bigint | number;
  reason: BlockImageReason;
}) {
  return clickhouse?.insert({
    table: 'blocked_images',
    values: [{ hash: Number(hash), reason }],
    format: 'JSONEachRow',
  });
}

export function bulkAddBlockedImages({
  data,
}: {
  data: { hash: bigint | number; reason: BlockImageReason }[];
}) {
  if (data.length === 0) return;

  const values = data.map(({ hash, reason }) => ({
    hash: Number(hash),
    reason: reason.toString(),
  }));

  return clickhouse?.insert({
    table: 'blocked_images',
    values,
    format: 'JSONEachRow',
  });
}

export async function bulkRemoveBlockedImages({
  ids,
  hashes,
}: {
  hashes?: bigint[] | number[];
  ids?: number[];
}) {
  if (ids) {
    const images = await dbWrite.image.findMany({
      where: { id: { in: ids } },
      select: { pHash: true },
    });

    hashes = images.map((i) => i.pHash as bigint).filter(isDefined);
  }

  if (!hashes?.length) return;

  return dbWrite.blockedImage.deleteMany({ where: { hash: { in: hashes } } });
}

export async function getImagesPendingIngestion() {
  const date = new Date();
  date.setDate(date.getDate() - 5);
  return await dbRead.image.findMany({
    where: { ingestion: 'Pending', createdAt: { gt: date } },
    select: {
      id: true,
      name: true,
      url: true,
      createdAt: true,
      metadata: true,
    },
    orderBy: { id: 'desc' },
  });
}

export async function queueImageSearchIndexUpdate({
  ids,
  action,
}: {
  ids: number[];
  action: SearchIndexUpdateQueueAction;
}) {
  await imagesSearchIndex.queueUpdate(ids.map((id) => ({ id, action })));
  await imagesMetricsSearchIndex.queueUpdate(ids.map((id) => ({ id, action })));
}

export async function getPostDetailByImageId({ imageId }: { imageId: number }) {
  const image = await dbRead.image.findUnique({
    where: { id: imageId },
    select: { postId: true },
  });
  if (!image || !image.postId) return null;

  const post = await dbRead.post.findUnique({
    where: { id: image.postId },
    select: { title: true, detail: true },
  });
  if (!post) return null;

  return post;
}

export async function setVideoThumbnail({
  imageId,
  frame,
  customThumbnail,
  userId,
  isModerator,
  postId,
}: SetVideoThumbnailInput & { userId: number; isModerator?: boolean }) {
  const db = await getDbWithoutLag('postImages', postId);
  const image = await db.image.findUnique({
    where: { id: imageId, userId: !isModerator ? userId : undefined },
    select: { id: true, type: true, metadata: true, userId: true },
  });
  if (!image)
    throw throwAuthorizationError("You don't have permission to set the thumbnail for this video.");
  if (image.type !== MediaType.video) throw throwBadRequestError('This is not a video.');

  let thumbnailId = customThumbnail?.id;
  if (customThumbnail) {
    const thumbnail = await createImage({
      ...customThumbnail,
      userId: image.userId,
      metadata: { parentId: image.id },
    });
    thumbnailId = thumbnail.id;
  }

  const videoMetadata = image.metadata as VideoMetadata;
  const updated = await dbWrite.image.update({
    where: { id: imageId },
    data: { metadata: { ...videoMetadata, thumbnailFrame: frame, thumbnailId } },
  });

  // Clear up the thumbnail cache
  await Promise.all([
    preventReplicationLag('postImages', postId),
    thumbnailCache.bust(imageId),
    queueImageSearchIndexUpdate({
      ids: [imageId],
      action: SearchIndexUpdateQueueAction.Update,
    }),
  ]);

  return updated;
}

export async function updateImageMinor({ id, minor }: UpdateImageMinorInput) {
  const image = await dbWrite.image.update({
    where: { id },
    data: { minor },
  });

  // Remove it from search index if minor is true
  await queueImageSearchIndexUpdate({
    ids: [id],
    action: minor ? SearchIndexUpdateQueueAction.Delete : SearchIndexUpdateQueueAction.Update,
  });

  return image;
}

export async function createImageResources({
  imageId,
  tx,
}: {
  imageId: number;
  tx?: Prisma.TransactionClient;
}) {
  const dbClient = tx ?? dbWrite;
  // Read the resources based on complex metadata and hash matches
  const resources = await dbClient.$queryRaw<
    (ImageResource & { modelversionid?: number })[]
  >`SELECT * FROM get_image_resources(${imageId}::int)`;
  if (!resources.length) return null;

  const resourcesWithModelVersions = uniqBy(
    resources.filter((x) => x.modelversionid),
    'modelversionid'
  );
  const resourcesWithoutModelVersions = uniqBy(
    resources.filter((x) => !x.modelversionid),
    'name'
  );

  const sql: Prisma.Sql[] = [...resourcesWithModelVersions, ...resourcesWithoutModelVersions].map(
    (r) => Prisma.sql`
        (${r.id}, ${r.modelVersionId ?? r.modelversionid}, ${r.name}, ${r.hash}, ${r.strength}, ${
      r.detected
    })
      `
  );

  // Write the resources to the image
  await dbClient.$executeRaw`
    INSERT INTO "ImageResource" ("imageId", "modelVersionId", name, hash, strength, detected)
    VALUES ${Prisma.join(sql, ',')}
    ON CONFLICT ("imageId", "modelVersionId", "name") DO UPDATE
    SET
      detected = excluded.detected,
      hash = excluded.hash,
      strength = excluded.strength;
  `;

  return resources;
}

export const getMyImages = async ({
  userId,
  limit,
  cursor = 0,
}: InfiniteQueryInput & { userId: number }) => {
  try {
    const images = await dbRead.image.findMany({
      select: { id: true, url: true, meta: true, createdAt: true },
      where: {
        userId,
        type: MediaType.image,
        postId: { not: null },
        ingestion: ImageIngestionStatus.Scanned,
      },
      take: limit + 1,
      cursor: cursor ? { id: cursor } : undefined,
      orderBy: { id: 'desc' },
    });

    let nextCursor: number | undefined;
    if (images.length > limit) {
      const nextItem = images.pop();
      nextCursor = nextItem?.id;
    }

    return {
      items: images,
      nextCursor,
    };
  } catch (error) {
    if (error instanceof TRPCError) throw error;
    else throw throwDbError(error);
  }
};

export const uploadImageFromUrl = async ({ imageUrl }: { imageUrl: string }) => {
  const blob = await fetchBlob(imageUrl);

  if (!blob) {
    throw new Error('Failed to fetch image');
  }

  const imageKey = randomUUID();

  const upload = await serverUploadImage({
    file: blob,
    key: imageKey,
    bucket: env.S3_IMAGE_UPLOAD_BUCKET,
  });

  const data = await upload.done();
  const meta = await getMetadata(imageUrl);

  const response = {
    meta: meta,
    metadata: {
      size: blob.size,
      width: 512, //  This is mostly a safeguard to default.
      height: 512, //  This is mostly a safeguard to default.
    },
    url: data.Key,
  };

  return response;
};

export async function getImagesModRules() {
  const modRules = await fetchThroughCache(
    REDIS_KEYS.CACHES.MOD_RULES.IMAGES,
    async () => {
      const rules = await dbRead.moderationRule.findMany({
        where: { entityType: EntityType.Image, enabled: true },
        select: { definition: true, action: true, reason: true },
        orderBy: [{ order: 'asc' }],
      });

      return rules.map(({ definition, ...rule }) => ({
        ...rule,
        definition: definition as RuleDefinition,
      }));
    },
    { ttl: CacheTTL.day }
  );

  return modRules;
}

export async function bustImageModRulesCache() {
  await bustFetchThroughCache(REDIS_KEYS.CACHES.MOD_RULES.IMAGES);
}<|MERGE_RESOLUTION|>--- conflicted
+++ resolved
@@ -142,12 +142,9 @@
 } from './../schema/image.schema';
 import { uniqBy } from 'lodash-es';
 import { withRetries } from '~/utils/errorHandling';
-<<<<<<< HEAD
+import { upsertTagsOnImageNew } from '~/server/services/tagsOnImageNew.service';
 import { bustFetchThroughCache, fetchThroughCache } from '~/server/utils/cache-helpers';
 import { RuleDefinition } from '~/server/utils/mod-rules';
-=======
-import { upsertTagsOnImageNew } from '~/server/services/tagsOnImageNew.service';
->>>>>>> 565956b9
 
 // no user should have to see images on the site that haven't been scanned or are queued for removal
 
