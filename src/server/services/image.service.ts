--- conflicted
+++ resolved
@@ -112,10 +112,6 @@
   // Exclude TOS violations
   if (!isMod) AND.push(Prisma.sql`i."tosViolation" = false`);
 
-<<<<<<< HEAD
-  if (!!tags?.length) conditionalFilters.push({ tags: { some: { tagId: { in: tags } } } });
-  else if (!needsReview && !tagReview && !(modelId || modelVersionId || reviewId)) {
-=======
   // Exclude images that need review
   if (!isMod) {
     const needsReviewOR = [
@@ -153,7 +149,6 @@
       WHERE toi."imageId" = i.id AND toi."tagId" IN (${Prisma.join(tags)})
     )`);
   } else if (infinite && !needsReview && !tagReview) {
->>>>>>> f2373bd7
     const periodStart = decreaseDate(new Date(), 3, 'days');
     AND.push(Prisma.sql`i."featuredAt" > ${periodStart}`);
   }
@@ -606,13 +601,8 @@
   reviewId,
   withTags, // TODO.justin - return image tags when this is requested
   prioritizedUserIds,
-<<<<<<< HEAD
-}: GetInfiniteImagesInput & { userId?: number; user?: SessionUser }) => {
-  const AND = [Prisma.sql`i."needsReview" = false`];
-=======
 }: GetInfiniteImagesInput & { userId?: number; isModerator?: boolean }) => {
   const AND = [Prisma.sql`i."postId" IS NOT NULL`];
->>>>>>> f2373bd7
   let orderBy: string;
 
   // If User Is Mod
@@ -738,13 +728,8 @@
     FROM "Image" i
     JOIN "User" u ON u.id = i."userId"
     ${Prisma.raw(cursorProp?.startsWith('r.') ? 'JOIN "ImageRank" r ON r."imageId" = i.id' : '')}
-<<<<<<< HEAD
     LEFT JOIN "ImageMetric" im ON im."imageId" = i.id AND im.timeframe = 'AllTime'::"MetricTimeframe"
     ${Prisma.raw(
-=======
-    LEFT JOIN "ImageMetric" im ON im."imageId" = i.id AND im.timeframe = ${period}::"MetricTimeframe"
-    ${
->>>>>>> f2373bd7
       !userId
         ? Prisma.sql``
         : Prisma.sql`LEFT JOIN (
