import { Prisma } from '@prisma/client';
import { TRPCError } from '@trpc/server';
import { randomUUID } from 'crypto';
import dayjs, { ManipulateType } from 'dayjs';
import { chunk, lowerFirst, truncate } from 'lodash-es';
import { SearchParams, SearchResponse } from 'meilisearch';
import { SessionUser } from 'next-auth';
import { v4 as uuid } from 'uuid';
import { isProd } from '~/env/other';
import { env } from '~/env/server';
import { VotableTagModel } from '~/libs/tags';
import { clickhouse } from '~/server/clickhouse/client';
import { purgeCache } from '~/server/cloudflare/client';
import { CacheTTL, constants, METRICS_IMAGES_SEARCH_INDEX } from '~/server/common/constants';
import {
  BlockedReason,
  ImageScanType,
  ImageSort,
  NotificationCategory,
  NsfwLevel,
  SearchIndexUpdateQueueAction,
} from '~/server/common/enums';
import { getImageGenerationProcess } from '~/server/common/model-helpers';
import { dbRead, dbWrite } from '~/server/db/client';
import { getDbWithoutLag, preventReplicationLag } from '~/server/db/db-helpers';
import { pgDbRead } from '~/server/db/pgDb';
import { logToAxiom } from '~/server/logging/client';
import { metricsSearchClient } from '~/server/meilisearch/client';
import { postMetrics } from '~/server/metrics';
import { leakingContentCounter } from '~/server/prom/client';
import {
  getUserFollows,
  imageMetaCache,
  imageMetadataCache,
  imageMetricsCache,
  imagesForModelVersionsCache,
  tagCache,
  tagIdsForImagesCache,
  thumbnailCache,
  userContentOverviewCache,
} from '~/server/redis/caches';
import { REDIS_KEYS, REDIS_SYS_KEYS, sysRedis } from '~/server/redis/client';
import { GetByIdInput, InfiniteQueryInput } from '~/server/schema/base.schema';
import { CollectionMetadataSchema } from '~/server/schema/collection.schema';
import {
  AddOrRemoveImageTechniquesOutput,
  AddOrRemoveImageToolsOutput,
  GetEntitiesCoverImage,
  GetInfiniteImagesOutput,
  ImageEntityType,
  imageMetaOutput,
  ImageRatingReviewOutput,
  ImageReviewQueueInput,
  ImageSchema,
  ImageUploadProps,
  ReportCsamImagesInput,
  SetVideoThumbnailInput,
  UpdateImageMinorInput,
  UpdateImageNsfwLevelOutput,
  UpdateImageTechniqueOutput,
  UpdateImageToolsOutput,
} from '~/server/schema/image.schema';
import { ImageMetadata, VideoMetadata } from '~/server/schema/media.schema';
import {
  articlesSearchIndex,
  imagesMetricsSearchIndex,
  imagesSearchIndex,
} from '~/server/search-index';
import {
  ImageMetricsSearchIndexRecord,
  MetricsImageFilterableAttribute,
  MetricsImageSortableAttribute,
} from '~/server/search-index/metrics-images.search-index';
import { collectionSelect } from '~/server/selectors/collection.selector';
import { ContentDecorationCosmetic, WithClaimKey } from '~/server/selectors/cosmetic.selector';
import { ImageResourceHelperModel, imageSelect } from '~/server/selectors/image.selector';
import { ImageV2Model } from '~/server/selectors/imagev2.selector';
import { imageTagCompositeSelect, simpleTagSelect } from '~/server/selectors/tag.selector';
import { getUserCollectionPermissionsById } from '~/server/services/collection.service';
import { getCosmeticsForEntity } from '~/server/services/cosmetic.service';
import { upsertImageFlag } from '~/server/services/image-flag.service';
import { trackModActivity } from '~/server/services/moderator.service';
import { createNotification } from '~/server/services/notification.service';
import { bustCachesForPost, updatePostNsfwLevel } from '~/server/services/post.service';
import { bulkSetReportStatus, resolveEntityAppeal } from '~/server/services/report.service';
import {
  getBlockedTags,
  getModeratedTags,
  getTagsNeedingReview,
} from '~/server/services/system-cache';
import { getVotableTags2 } from '~/server/services/tag.service';
import {
  getBasicDataForUsers,
  getCosmeticsForUsers,
  getProfilePicturesForUsers,
} from '~/server/services/user.service';
import { limitConcurrency } from '~/server/utils/concurrency-helpers';
import { getPeriods } from '~/server/utils/enum-helpers';
import {
  throwAuthorizationError,
  throwBadRequestError,
  throwDbError,
  throwNotFoundError,
} from '~/server/utils/errorHandling';
import { getCursor } from '~/server/utils/pagination-helpers';
import {
  nsfwBrowsingLevelsFlag,
  onlySelectableLevels,
  sfwBrowsingLevelsFlag,
} from '~/shared/constants/browsingLevel.constants';
import { generationFormWorkflowConfigurations } from '~/shared/constants/generation.constants';
import { Flags } from '~/shared/utils';
import {
  AppealStatus,
  Availability,
  BlockImageReason,
  CollectionMode,
  EntityMetric_EntityType_Type,
  EntityMetric_MetricType_Type,
  EntityType,
  ImageIngestionStatus,
  MediaType,
  ModelType,
  ReportReason,
  ReportStatus,
  ReviewReactions,
} from '~/shared/utils/prisma/enums';
import { ImageResource } from '~/shared/utils/prisma/models';
import { fetchBlob } from '~/utils/file-utils';
import { getMetadata } from '~/utils/metadata';
import { promptWordReplace } from '~/utils/metadata/audit';
import { removeEmpty } from '~/utils/object-helpers';
import { baseS3Client, imageS3Client } from '~/utils/s3-client';
import { serverUploadImage } from '~/utils/s3-utils';
import { isDefined, isNumber } from '~/utils/type-guards';
import {
  GetImageInput,
  ImageMetaProps,
  ImageModerationSchema,
  IngestImageInput,
  ingestImageSchema,
} from './../schema/image.schema';
import { uniqBy } from 'lodash-es';
import { withRetries } from '~/utils/errorHandling';
<<<<<<< HEAD
import { bustFetchThroughCache, fetchThroughCache } from '~/server/utils/cache-helpers';
import { RuleDefinition } from '~/server/utils/mod-rules';
// TODO.ingestion - logToDb something something 'axiom'
=======
>>>>>>> 4acb63f8

// no user should have to see images on the site that haven't been scanned or are queued for removal

export const imageUrlInUse = async ({ url, id }: { url: string; id: number }) => {
  const otherImagesWithSameUrl = await dbRead.image.findFirst({
    select: { id: true },
    where: {
      url: url,
      id: { not: id },
    },
  });

  return !!otherImagesWithSameUrl;
};

export async function purgeResizeCache({ url }: { url: string }) {
  // TODO Remove after fallback bucket is deprecated
  if (env.S3_IMAGE_CACHE_BUCKET_OLD) {
    const { items } = await baseS3Client.listObjects({
      bucket: env.S3_IMAGE_CACHE_BUCKET_OLD,
      prefix: url,
    });
    const keys = items.map((x) => x.Key).filter(isDefined);
    if (keys.length) {
      await baseS3Client.deleteManyObjects({
        bucket: env.S3_IMAGE_CACHE_BUCKET_OLD,
        keys,
      });
    }
  }

  // Purge from new cache bucket
  const { items } = await imageS3Client.listObjects({
    bucket: env.S3_IMAGE_CACHE_BUCKET,
    prefix: url,
  });
  const keys = items.map((x) => x.Key).filter(isDefined);
  if (keys.length) {
    await imageS3Client.deleteManyObjects({
      bucket: env.S3_IMAGE_CACHE_BUCKET,
      keys,
    });
  }
}

async function markImagesDeleted(id: number | number[]) {
  if (!Array.isArray(id)) id = [id];

  const toSet = Object.fromEntries(id.map((x) => [x, x]));
  await Promise.all([
    sysRedis.packed.hmSet(REDIS_SYS_KEYS.INDEXES.IMAGE_DELETED, toSet),
    sysRedis.hExpire(REDIS_SYS_KEYS.INDEXES.IMAGE_DELETED, Object.keys(toSet), CacheTTL.hour),
  ]);
}

const filterOutDeleted = async <T extends object>(data: (T & { id: number })[]) => {
  const keys = data.map((x) => x.id.toString());
  if (!keys.length) return data;
  const deleted = (
    (await sysRedis.packed.hmGet<number>(REDIS_SYS_KEYS.INDEXES.IMAGE_DELETED, keys)) ?? []
  ).filter(isDefined);
  return data.filter((x) => !deleted.includes(x.id));
};

export const deleteImageById = async ({
  id,
  updatePost,
}: GetByIdInput & { updatePost?: boolean }) => {
  updatePost ??= true;
  try {
    const image = await dbWrite.image.delete({
      where: { id },
      select: { url: true, postId: true, nsfwLevel: true, userId: true },
    });
    if (!image) return;

    // Mark as deleted in cache so we filter it out in the future
    await markImagesDeleted(id);

    try {
      if (isProd && !(await imageUrlInUse({ url: image.url, id }))) {
        // TODO Remove after fallback bucket is deprecated
        if (env.S3_IMAGE_UPLOAD_BUCKET_OLD)
          await withRetries(() =>
            baseS3Client.deleteObject({
              bucket: env.S3_IMAGE_UPLOAD_BUCKET_OLD as string,
              key: image.url,
            })
          );
        await withRetries(() =>
          imageS3Client.deleteObject({ bucket: env.S3_IMAGE_UPLOAD_BUCKET, key: image.url })
        );
        await purgeResizeCache({ url: image.url });
      }
    } catch {
      // Ignore errors
    }

    await imagesSearchIndex.queueUpdate([{ id, action: SearchIndexUpdateQueueAction.Delete }]);
    await imagesMetricsSearchIndex.queueUpdate([
      { id, action: SearchIndexUpdateQueueAction.Delete },
    ]);

    // await dbWrite.$executeRaw`DELETE FROM "Image" WHERE id = ${id}`;
    if (updatePost && image.postId) {
      await updatePostNsfwLevel(image.postId);
      await bustCachesForPost(image.postId);
      postMetrics.queueUpdate(image.postId);
    }
    return image;
  } catch {
    // Ignore errors
  }
};

type AffectedImage = {
  id: number;
  userId: number;
  nsfwLevel: number;
  pHash: bigint;
  postId: number | undefined;
};

export const moderateImages = async ({
  ids,
  needsReview,
  reviewType,
  reviewAction,
  userId,
}: ImageModerationSchema & { userId?: number }) => {
  if (reviewAction === 'delete') {
    const affected = await dbWrite.$queryRaw<AffectedImage[]>`
      SELECT id, "userId", "nsfwLevel", "pHash", "postId"
      FROM "Image"
      WHERE id IN (${Prisma.join(ids)});
    `;

    await dbWrite.image.updateMany({
      where: { id: { in: ids } },
      data: {
        needsReview: null,
        ingestion: 'Blocked',
        nsfwLevel: NsfwLevel.Blocked,
        blockedFor: BlockedReason.Moderated,
        updatedAt: new Date(),
      },
    });

    await imagesSearchIndex.queueUpdate(
      ids.map((id) => ({ id, action: SearchIndexUpdateQueueAction.Delete }))
    );
    await imagesMetricsSearchIndex.queueUpdate(
      ids.map((id) => ({ id, action: SearchIndexUpdateQueueAction.Delete }))
    );

    for (const img of affected) {
      await createNotification({
        userId: img.userId,
        type: 'tos-violation',
        category: NotificationCategory.System,
        key: `tos-violation:image:${uuid()}`,
        details: {
          modelName: img.postId ? `post #${img.postId}` : 'a post',
          entity: 'image',
          url: `/images/${img.id ?? ''}`,
        },
      }).catch();
    }

    return affected;
  } else if (reviewAction === 'removeName') {
    await removeNameReference(ids);
    await imagesSearchIndex.queueUpdate(
      ids.map((id) => ({ id, action: SearchIndexUpdateQueueAction.Update }))
    );
    await imagesMetricsSearchIndex.queueUpdate(
      ids.map((id) => ({ id, action: SearchIndexUpdateQueueAction.Update }))
    );
  } else if (reviewAction === 'mistake') {
    // Remove needsReview status
    await dbWrite.image.updateMany({
      where: { id: { in: ids } },
      data: { needsReview: null, ingestion: 'Scanned' },
    });
    await imagesSearchIndex.queueUpdate(
      ids.map((id) => ({ id, action: SearchIndexUpdateQueueAction.Update }))
    );
    await imagesMetricsSearchIndex.queueUpdate(
      ids.map((id) => ({ id, action: SearchIndexUpdateQueueAction.Update }))
    );
  } else {
    // Approve
    const results = await dbWrite.$queryRaw<{ id: number; nsfwLevel: number }[]>`
      UPDATE "Image" SET
        "needsReview" = ${needsReview},
        "blockedFor" = NULL,
        "ingestion" = 'Scanned',
        -- if image was created within 72 hrs, set scannedAt to now
        "scannedAt" = CASE
          WHEN "createdAt" > NOW() - INTERVAL '3 day' THEN NOW()
          ELSE "scannedAt"
        END,
        "nsfwLevel" = CASE
          WHEN "nsfwLevel" = ${NsfwLevel.Blocked}::int THEN 0
          ELSE "nsfwLevel"
        END
      WHERE id IN (${Prisma.join(ids)})
      RETURNING id, "nsfwLevel";
    `;

    // Remove tags that triggered review
    const tagIds = (await getTagsNeedingReview()).map((x) => x.id);

    // And moderated tags for POI review (since no NSFW allowed)
    const changeTags = reviewType === 'poi';
    if (changeTags) {
      const moderatedTags = await getModeratedTags();
      tagIds.push(...moderatedTags.map((x) => x.id));
    }

    // And blocked tags for Blocked Tag review
    const removeBlockedTags = reviewType === 'tag';
    if (removeBlockedTags) {
      const blockedTags = await getBlockedTags();
      tagIds.push(...blockedTags.map((x) => x.id));
    }

    // TODO.TagsOnImage - remove this after the migration
    const toUpdate = await dbWrite.$queryRaw<{ imageId: number; tagId: number }[]>`
      UPDATE "TagsOnImage" SET "disabled" = false, "disabledAt" = null
      WHERE "imageId" IN (${Prisma.join(ids)}) AND "tagId" IN (${Prisma.join(tagIds)})
      RETURNING "imageId", "tagId";
    `;

    await dbWrite.$queryRaw`
      WITH to_insert AS (
        SELECT
          (value ->> 'imageId')::int as "imageId",
          (value ->> 'tagId')::int as "tagId"
        FROM json_array_elements(${JSON.stringify(toUpdate)}::json)
      )
      SELECT upsert_tag_on_image("imageId", "tagId", null, null, null, true, false)
      FROM to_insert;
    `;

    // Resolve any pending appeals
    await resolveEntityAppeal({
      ids: results.map((x) => x.id),
      entityType: EntityType.Image,
      status: AppealStatus.Approved,
      resolvedMessage: 'Image approved',
      userId,
    });

    // Update nsfw level of image
    const resetLevels = results.filter((x) => x.nsfwLevel === 0).map((x) => x.id);
    if (resetLevels.length) await updateNsfwLevel(resetLevels);
    else if (changeTags) await updateNsfwLevel(ids);

    await imagesSearchIndex.queueUpdate(
      ids.map((id) => ({ id, action: SearchIndexUpdateQueueAction.Update }))
    );
    await imagesMetricsSearchIndex.queueUpdate(
      ids.map((id) => ({ id, action: SearchIndexUpdateQueueAction.Update }))
    );
  }
  return null;
};

export async function updateNsfwLevel(ids: number | number[]) {
  if (!Array.isArray(ids)) ids = [ids];
  ids = [...new Set(ids)]; // dedupe
  if (!ids.length) return;
  await dbWrite.$executeRawUnsafe(`SELECT update_nsfw_levels(ARRAY[${ids.join(',')}]::integer[])`);
  await thumbnailCache.bust(ids);
}

export const updateImageReportStatusByReason = ({
  id,
  reason,
  status,
}: {
  id: number;
  reason: ReportReason;
  status: ReportStatus;
}) => {
  return dbWrite.$queryRaw<{ id: number; userId: number }[]>`
    UPDATE "Report" r SET status = ${status}::"ReportStatus"
    FROM "ImageReport" i
    WHERE i."reportId" = r.id
      AND i."imageId" = ${id}
      AND r.reason = ${reason}::"ReportReason"
    RETURNING id, "userId"
  `;
};

export const getImageDetail = async ({ id }: GetByIdInput) => {
  return await dbWrite.image.findUnique({
    where: { id },
    select: {
      resources: {
        select: {
          id: true,
          modelVersion: { select: { id: true, name: true } },
          name: true,
          detected: true,
        },
      },
      tags: {
        where: { disabledAt: null },
        select: {
          automated: true,
          tag: {
            select: simpleTagSelect,
          },
        },
      },
    },
  });
};

export const getImageById = async ({ id }: GetByIdInput) => {
  return await dbRead.image.findUnique({
    where: { id },
  });
};

export const ingestImageById = async ({ id }: GetByIdInput) => {
  const images = await dbWrite.$queryRaw<IngestImageInput[]>`
    SELECT id, url, type, width, height, meta->>'prompt' as prompt
    FROM "Image"
    WHERE id = ${id}
  `;
  if (!images?.length) throw new TRPCError({ code: 'NOT_FOUND' });

  // TODO.TagsOnImage - remove this after the migration
  const results = await dbWrite.$queryRaw<{ imageId: number; tagId: number }[]>`
    UPDATE "TagsOnImage" SET "disabled" = false, "disabledAt" = null
    WHERE "imageId" = ${images[0].id} AND "disabledAt" IS NOT NULL
    RETURNING "imageId", "tagId";
  `;

  await dbWrite.$queryRaw`
    WITH to_insert AS (
      SELECT
        (value ->> 'imageId')::int as "imageId",
        (value ->> 'tagId')::int as "tagId"
      FROM json_array_elements(${JSON.stringify(results)}::json)
    )
    SELECT upsert_tag_on_image("imageId", "tagId", null, null, null, false)
    FROM to_insert;
  `;

  return await ingestImage({ image: images[0] });
};

const defaultScanTypes = [
  ...(env.EXTERNAL_IMAGE_SCANNER === 'hive'
    ? [ImageScanType.Hive]
    : [ImageScanType.Moderation, ImageScanType.Label]),
  ImageScanType.WD14,
  ImageScanType.Hash,
  ...(env.MINOR_SCANNER === 'custom'
    ? [ImageScanType.MinorDetection]
    : env.MINOR_SCANNER === 'hive'
    ? [ImageScanType.HiveDemographics]
    : []),
];

export const ingestImage = async ({
  image,
  tx,
}: {
  image: IngestImageInput;
  tx?: Prisma.TransactionClient;
}): Promise<boolean> => {
  const scanRequestedAt = new Date();
  const dbClient = tx ?? dbWrite;

  if (!isProd || !env.IMAGE_SCANNING_ENDPOINT) {
    console.log('skipping image ingestion');
    const updated = await dbClient.image.update({
      where: { id: image.id },
      select: { postId: true },
      data: {
        scanRequestedAt,
        scannedAt: scanRequestedAt,
        ingestion: ImageIngestionStatus.Scanned,
        nsfwLevel: NsfwLevel.PG,
      },
    });
    // TODO.manuel: Create default tagsOnImage record
    // await dbWrite.tagsOnImage.create();

    // Update post NSFW level
    if (updated.postId) await updatePostNsfwLevel(updated.postId);

    return true;
  }

  const parsedImage = ingestImageSchema.safeParse(image);
  if (!parsedImage.success) throw new Error('Failed to parse image data');

  const { url, id, type, width, height } = parsedImage.data;

  const callbackUrl =
    env.IMAGE_SCANNING_CALLBACK ??
    `${env.NEXTAUTH_URL}/api/webhooks/image-scan-result?token=${env.WEBHOOK_TOKEN}`;

  if (!image.prompt) {
    const { prompt } = await dbClient.$queryRaw<{ prompt?: string }>`
      SELECT meta->>'prompt' as prompt FROM "Image" WHERE id = ${id}
    `;
    image.prompt = prompt;
  }

  const response = await fetch(env.IMAGE_SCANNING_ENDPOINT + '/enqueue', {
    method: 'POST',
    headers: { 'Content-Type': 'application/json' },
    body: JSON.stringify({
      imageId: id,
      imageKey: url,
      type,
      width,
      height,
      prompt: image.prompt,
      // wait: true,
      scans: defaultScanTypes,
      callbackUrl,
      movieRatingModel: env.IMAGE_SCANNING_MODEL,
    }),
  });
  if (response.status === 202) {
    const scanJobs = (await response.json().catch(() => Prisma.JsonNull)) as { jobId: string };
    await dbClient.image.update({
      where: { id },
      data: { scanRequestedAt, scanJobs },
    });

    return true;
  } else {
    await logToAxiom({
      name: 'image-ingestion',
      type: 'error',
      imageId: id,
      url,
      responseStatus: response.status,
    });

    return false;
  }
};

export const ingestImageBulk = async ({
  images,
  tx,
  lowPriority = true,
  scans,
}: {
  images: IngestImageInput[];
  tx?: Prisma.TransactionClient;
  lowPriority?: boolean;
  scans?: ImageScanType[];
}): Promise<boolean> => {
  if (!env.IMAGE_SCANNING_ENDPOINT)
    throw new Error('missing IMAGE_SCANNING_ENDPOINT environment variable');

  const callbackUrl = env.IMAGE_SCANNING_CALLBACK;
  const scanRequestedAt = new Date();
  const imageIds = images.map(({ id }) => id);
  const dbClient = tx ?? dbWrite;

  if (!imageIds.length) return false;

  if (!isProd || !callbackUrl) {
    console.log('skip ingest');
    await dbClient.image.updateMany({
      where: { id: { in: imageIds } },
      data: {
        scanRequestedAt,
        scannedAt: scanRequestedAt,
        ingestion: ImageIngestionStatus.Scanned,
      },
    });
    return true;
  }

  const needsPrompts = !images.some((x) => x.prompt);
  if (needsPrompts) {
    const prompts = await dbClient.$queryRaw<{ id: number; prompt?: string }[]>`
      SELECT id, meta->>'prompt' as prompt FROM "Image" WHERE id IN (${Prisma.join(imageIds)})
    `;
    const promptMap = Object.fromEntries(prompts.map((x) => [x.id, x.prompt]));
    for (const image of images) image.prompt = promptMap[image.id];
  }

  const response = await fetch(
    env.IMAGE_SCANNING_ENDPOINT + `/enqueue-bulk?lowpri=${lowPriority}`,
    {
      method: 'POST',
      headers: { 'Content-Type': 'application/json' },
      body: JSON.stringify(
        images.map((image) => ({
          imageId: image.id,
          imageKey: image.url,
          type: image.type,
          width: image.width,
          height: image.height,
          prompt: image.prompt,
          scans: scans ?? defaultScanTypes,
          callbackUrl,
        }))
      ),
    }
  );
  if (response.status === 202) {
    await dbClient.image.updateMany({
      where: { id: { in: imageIds } },
      data: { scanRequestedAt },
    });
    return true;
  }
  return false;
};

// #region [new service methods]
// export function applyUserPreferencesSql(
//   AND: Prisma.Sql[],
//   {
//     excludedUserIds,
//     excludedImageIds,
//     excludedTagIds,
//     userId,
//     hidden,
//   }: UserPreferencesInput & { userId?: number; hidden?: boolean }
// ) {
//   // Exclude specific users
//   if (excludedUserIds?.length)
//     AND.push(Prisma.sql`i."userId" NOT IN (${Prisma.join(excludedUserIds)})`);
//
//   // Exclude specific images
//   if (excludedImageIds?.length) {
//     AND.push(
//       hidden
//         ? Prisma.sql`i."id" IN (${Prisma.join(excludedImageIds)})`
//         : Prisma.sql`i."id" NOT IN (${Prisma.join(excludedImageIds)})`
//     );
//   }
//
//   // Exclude specific tags
//   if (excludedTagIds?.length) {
//     const OR = [
//       Prisma.join(
//         [
//           Prisma.sql`i."ingestion" = ${ImageIngestionStatus.Scanned}::"ImageIngestionStatus"`,
//           Prisma.sql`NOT EXISTS (
//           SELECT 1 FROM "TagsOnImage" toi
//           WHERE toi."imageId" = i.id AND toi."tagId" IN (${Prisma.join([
//             ...new Set(excludedTagIds),
//           ])}) AND NOT toi.disabled
//         )`,
//         ],
//         ' AND '
//       ),
//     ];
//     if (userId) OR.push(Prisma.sql`i."userId" = ${userId}`);
//     AND.push(Prisma.sql`(${Prisma.join(OR, ' OR ')})`);
//   }
//
//   return AND;
// }

type GetAllImagesRaw = {
  id: number;
  name: string | null;
  url: string;
  nsfwLevel: NsfwLevel;
  width: number | null;
  height: number | null;
  hash: string | null;
  meta?: ImageMetaProps | null;
  hideMeta: boolean;
  hasMeta: boolean;
  onSite: boolean;
  createdAt: Date;
  sortAt: Date;
  mimeType: string | null;
  scannedAt: Date | null;
  ingestion: ImageIngestionStatus;
  blockedFor: BlockedReason | null;
  needsReview: string | null;
  userId: number;
  index: number | null;
  postId: number | null;
  postTitle: string | null;
  modelVersionId: number | null;
  imageId: number | null;
  publishedAt: Date | null;
  unpublishedAt?: Date | null;
  username: string | null;
  userImage: string | null;
  deletedAt: Date | null;
  cursorId?: string;
  type: MediaType;
  metadata: ImageMetadata | VideoMetadata | null;
  baseModel?: string;
  availability: Availability;
  minor: boolean;
  remixOfId?: number | null;
  hasPositivePrompt?: boolean;
};

type GetAllImagesInput = GetInfiniteImagesOutput & {
  useCombinedNsfwLevel?: boolean;
  user?: SessionUser;
  headers?: Record<string, string>; // TODO needed?
};
export type ImagesInfiniteModel = AsyncReturnType<typeof getAllImages>['items'][0];
export const getAllImages = async (
  input: GetAllImagesInput & {
    userId?: number;
  }
) => {
  const {
    limit,
    cursor,
    skip,
    sort,
    postId,
    postIds,
    collectionId, // TODO - call this from separate method?
    modelId,
    modelVersionId,
    imageId, // TODO - remove, not in use
    username,
    period,
    periodMode,
    tags,
    generation,
    reviewId,
    prioritizedUserIds,
    include,
    // hideAutoResources,
    // hideManualResources,
    reactions,
    ids,
    includeBaseModel,
    types,
    hidden,
    followed,
    fromPlatform,
    user,
    pending,
    notPublished,
    tools,
    techniques,
    baseModels,
    collectionTagId,
    excludedUserIds,
  } = input;
  let { browsingLevel, userId: targetUserId } = input;

  const AND: Prisma.Sql[] = [Prisma.sql`i."postId" IS NOT NULL`];
  const WITH: Prisma.Sql[] = [];
  let orderBy: string;
  // const cacheTags: string[] = [];
  // let cacheTime = CacheTTL.xs;
  const userId = user?.id;
  const isModerator = user?.isModerator ?? false;
  const includeCosmetics = include?.includes('cosmetics'); // TODO: This must be done similar to user cosmetics.

  // nb - test code
  // if (modelVersionId) {
  //   const shouldBypassSort = JSON.parse((await redis.get('bypassSort')) ?? '[]') as number[];
  //   if (shouldBypassSort.includes(modelVersionId)) sort = ImageSort.Newest;
  // }

  // Exclude unselectable browsing levels
  browsingLevel = onlySelectableLevels(browsingLevel);

  if (hidden) {
    if (!userId) throw throwAuthorizationError();
    const hiddenImages = await dbRead.imageEngagement.findMany({
      where: { userId, type: 'Hide' },
      select: { imageId: true },
    });
    const imageIds = hiddenImages.map((x) => x.imageId);
    if (imageIds.length) {
      // cacheTime = 0;
      AND.push(Prisma.sql`i."id" IN (${Prisma.join(imageIds)})`);
    } else {
      return { items: [], nextCursor: undefined };
    }
  }

  if (username && !targetUserId) {
    const targetUser = await dbRead.user.findUnique({ where: { username }, select: { id: true } });
    if (!targetUser) throw new Error('User not found');
    targetUserId = targetUser.id;
  }

  // [x]
  if (ids && ids.length > 0) {
    AND.push(Prisma.sql`i."id" IN (${Prisma.join(ids)})`);
  }
  // [x]
  if (types && types.length > 0) {
    AND.push(Prisma.sql`i.type = ANY(ARRAY[${Prisma.join(types)}]::"MediaType"[])`);
  }

  // [x]
  if (include.includes('meta')) {
    AND.push(
      Prisma.sql`NOT (i.meta IS NULL OR jsonb_typeof(i.meta) = 'null' OR i."hideMeta" = TRUE)`
    );
  }

  // [x]
  if (fromPlatform) {
    AND.push(Prisma.sql`(i.meta IS NOT NULL AND i.meta ? 'civitaiResources')`);
  }
  // [x]
  if (notPublished && isModerator) {
    AND.push(Prisma.sql`(p."publishedAt" IS NULL)`);
  } else if (!pending) AND.push(Prisma.sql`(p."publishedAt" < now())`);

  if (!isModerator) {
    AND.push(Prisma.sql`(p."availability" != ${Availability.Private} OR p."userId" = ${userId})`);
  }

  let from = 'FROM "Image" i';
  const joins: string[] = [];
  // Filter to specific model/review content
  const prioritizeUser = !!prioritizedUserIds?.length; // [x]
  if (!prioritizeUser && (modelId || modelVersionId || reviewId)) {
    from = `FROM "ImageResource" irr`;
    joins.push(`JOIN "Image" i ON i.id = irr."imageId"`);
    if (reviewId) {
      joins.push(`JOIN "ResourceReview" re ON re."modelVersionId" = irr."modelVersionId"`);
      AND.push(Prisma.sql`re."id" = ${reviewId}`);
      // cacheTime = 0;
    } else if (modelVersionId) {
      AND.push(Prisma.sql`irr."modelVersionId" = ${modelVersionId}`);
      // cacheTime = CacheTTL.day;
      // cacheTags.push(`images-modelVersion:${modelVersionId}`);
    } else if (modelId) {
      joins.push(`JOIN "ModelVersion" mv ON mv.id = irr."modelVersionId"`);
      AND.push(Prisma.sql`mv."modelId" = ${modelId}`);
      // cacheTime = CacheTTL.day;
      // cacheTags.push(`images-model:${modelId}`);
    }
  }

  // [x] TODO remove
  if (targetUserId) {
    // WITH.push(
    //   Prisma.sql`collaboratingPosts AS (
    //     SELECT "entityId" id FROM "EntityCollaborator"
    //     WHERE "userId" = ${targetUserId}
    //       AND "entityType" = 'Post'
    //       AND "status" = 'Approved'
    //     )`
    // );

    AND.push(
      // TOOD: Due to performance reasons we cannot add this here yet. Will need to revise with other teams.
      // Prisma.sql`(u."id" = ${targetUserId} OR i."postId" IN (SELECT id FROM collaboratingPosts))`
      Prisma.sql`u."id" = ${targetUserId}`
    );
    // Don't cache self queries
    // cacheTime = 0;
    // if (targetUserId !== userId) {
    //   cacheTime = CacheTTL.day;
    //   cacheTags.push(`images-user:${targetUserId}`);
    // } else cacheTime = 0;
  }

  // Filter only followed users
  // [x]
  if (userId && followed) {
    const userIds = await getUserFollows(userId);
    if (userIds.length) {
      // cacheTime = 0;
      AND.push(Prisma.sql`i."userId" IN (${Prisma.join(userIds)})`);
    }
  }

  // Filter to specific tags
  if (tags?.length) {
    AND.push(Prisma.sql`i.id IN (
      SELECT "imageId"
      FROM "TagsOnImage"
      WHERE "tagId" IN (${Prisma.join(tags)}) AND "disabledAt" IS NULL
    )`);
  }

  // Filter to specific generation process
  // [x]
  if (generation?.length) {
    AND.push(Prisma.sql`i."generationProcess" IN (${Prisma.join(generation)})`);
  }

  // Filter to a specific post
  // [x]
  if (postId) AND.push(Prisma.sql`i."postId" = ${postId}`);
  // [x]
  if (!!postIds?.length) AND.push(Prisma.sql`i."postId" IN (${Prisma.join(postIds)})`);

  // Filter to a specific image
  // [x] not needed
  if (imageId) AND.push(Prisma.sql`i.id = ${imageId}`);

  if (sort === ImageSort.Random && !collectionId) {
    throw throwBadRequestError('Random sort requires a collectionId');
  }

  if (collectionTagId && !collectionId) {
    throw throwBadRequestError('collectionTagId requires a collectionId');
  }

  // Filter to a specific collection and relevant status:
  if (collectionId) {
    const permissions = await getUserCollectionPermissionsById({
      userId,
      isModerator,
      id: collectionId,
    });

    // Check if user has access to collection
    if (!permissions.read) return { nextCursor: undefined, items: [] };

    const displayOwnedItems = userId
      ? ` OR (ci."status" <> 'REJECTED' AND ci."addedById" = ${userId})`
      : '';
    // if (userId) cacheTime = 0;
    const useRandomCursor = cursor && sort === ImageSort.Random;

    WITH.push(
      Prisma.sql`
        ${Prisma.raw(
          useRandomCursor
            ? `
        ctcursor AS (
          SELECT ci."imageId", ci."randomId" FROM "CollectionItem" ci
            WHERE ci."collectionId" = ${collectionId}
              ${collectionTagId ? ` AND ci."tagId" = ${collectionTagId}` : ``}
              AND ci."imageId" = ${cursor}
            LIMIT 1
        ),
        `
            : ''
        )}
        ct AS (
          SELECT ci."imageId", ci."randomId"
          FROM "CollectionItem" ci
          JOIN "Collection" c ON c.id = ci."collectionId"
          WHERE ci."collectionId" = ${collectionId}
            ${Prisma.raw(collectionTagId ? ` AND ci."tagId" = ${collectionTagId}` : ``)}
            AND ci."imageId" IS NOT NULL
            AND (
              (
                ci."status" = 'ACCEPTED'
                AND (
                  (c.metadata::json->'submissionsHiddenUntilEndDate') IS NULL
                  OR (c.metadata::json->'submissionsHiddenUntilEndDate')::TEXT = 'null'
                  OR (c.metadata::json->'submissionsHiddenUntilEndDate')::TEXT = 'false'
                  OR (c.metadata::json->>'submissionEndDate')::TIMESTAMP WITH TIME ZONE <= NOW()
                )
                ${Prisma.raw(sort === ImageSort.Random ? `AND ci."randomId" IS NOT NULL` : '')}
              )
              ${Prisma.raw(displayOwnedItems)}
            )
            ${Prisma.raw(
              useRandomCursor ? `AND ci."randomId" <= (SELECT "randomId" FROM ctcursor)` : ''
            )}
          ${Prisma.raw(sort === ImageSort.Random ? 'ORDER BY "randomId" DESC' : '')}
        )`
    );
  }

  if (excludedUserIds?.length) {
    AND.push(Prisma.sql`i."userId" NOT IN (${Prisma.join(excludedUserIds)})`);
  }

  const isGallery = modelId || modelVersionId || reviewId || userId;
  if (postId && !modelId) {
    // a post image query won't include modelId
    orderBy = `i."index"`;
  } else {
    // Sort by selected sort
    // if (sort === ImageSort.MostComments) {
    //   orderBy = `im."commentCount" DESC, im."reactionCount" DESC, im."imageId"`;
    //   if (!isGallery) AND.push(Prisma.sql`im."commentCount" > 0`);
    // } else if (sort === ImageSort.MostReactions) {
    //   orderBy = `im."reactionCount" DESC, im."heartCount" DESC, im."likeCount" DESC, im."imageId"`;
    //   if (!isGallery) AND.push(Prisma.sql`im."reactionCount" > 0`);
    // } else if (sort === ImageSort.MostCollected) {
    //   orderBy = `im."collectedCount" DESC, im."reactionCount" DESC, im."imageId"`;
    //   if (!isGallery) AND.push(Prisma.sql`im."collectedCount" > 0`);
    // }
    // else if (sort === ImageSort.MostTipped) {
    //   orderBy = `im."tippedAmountCount" DESC, im."reactionCount" DESC, im."imageId"`;
    //   if (!isGallery) AND.push(Prisma.sql`im."tippedAmountCount" > 0`);
    // }
    if (sort === ImageSort.Random) orderBy = 'ct."randomId" DESC';
    // TODO this causes the app to spike
    // else if (sort === ImageSort.Oldest) {
    //   orderBy = 'i."sortAt" ASC';
    //   AND.push(Prisma.sql`i."sortAt" <= now()`);
    // } else {
    //   orderBy = 'i."sortAt" DESC';
    //   AND.push(Prisma.sql`i."sortAt" <= now()`);
    // }
    else if (sort === ImageSort.Oldest) orderBy = `i."id" ASC`;
    else {
      if (from.indexOf(`irr`) !== -1) {
        // Ensure to sort by irr.imageId when reading from imageResources to maximize index utilization
        orderBy = `irr."imageId" DESC`;
      } else {
        orderBy = `i."id" DESC`;
      }
    }
  }

  // if (hidden) {
  //   cacheTime = 0;
  //   AND.push(Prisma.sql`i."id" IN (${Prisma.join(excludedImageIds ?? [])})`);
  // }

  // Limit to images created since period start
  const sortingByMetrics = orderBy.includes('im.'); // [x]
  if (sortingByMetrics && period !== 'AllTime' && periodMode !== 'stats') {
    const ageGroups = getPeriods(period);
    AND.push(
      Prisma.sql`im."ageGroup" = ANY(ARRAY[${Prisma.join(ageGroups)}]::"MetricTimeframe"[])`
    );
  } else if (period && period !== 'AllTime' && periodMode !== 'stats') {
    const interval = period.toLowerCase();
    AND.push(
      Prisma.sql`i."createdAt" >= date_trunc('day', now()) - interval '1 ${Prisma.raw(interval)}'`
    );
  }

  // Handle cursor & skip conflict
  if (cursor && skip) throw new Error('Cannot use skip with cursor'); // [x]

  // Handle cursor prop
  let { where: cursorClause, prop: cursorProp } = getCursor(orderBy, cursor);
  if (sort === ImageSort.Random) {
    cursorProp = 'i."id"';
    cursorClause = undefined;
  }
  if (cursorClause) AND.push(cursorClause);

  if (prioritizeUser) {
    // [x]
    if (cursor) throw new Error('Cannot use cursor with prioritizedUserIds');
    if (modelVersionId) AND.push(Prisma.sql`p."modelVersionId" = ${modelVersionId}`);

    // If system user, show community images
    const prioritizseIsSystemUser = prioritizedUserIds.length === 1 && prioritizedUserIds[0] === -1;

    // Confirm system user has posts:
    const hasSystemPosts =
      prioritizseIsSystemUser && modelVersionId
        ? await dbRead.post.findFirst({ where: { userId: -1, modelVersionId } })
        : false;

    if (prioritizseIsSystemUser && !hasSystemPosts)
      orderBy = `IIF(i."userId" IN (${prioritizedUserIds.join(',')}), i.index, 1000),  ${orderBy}`;
    else {
      // For everyone else, only show their images.
      AND.push(Prisma.sql`i."userId" IN (${Prisma.join(prioritizedUserIds)})`);
      orderBy = `(i."postId" * 100) + i."index"`; // Order by oldest post first
    }
  }

  if (userId && !!reactions?.length) {
    // cacheTime = 0;
    joins.push(`JOIN "ImageReaction" ir ON ir."imageId" = i.id`);
    AND.push(Prisma.sql`ir.reaction IN (${Prisma.join(reactions)})`);
    AND.push(Prisma.sql`ir."userId" = ${userId}`);
  }

  if (!!tools?.length) {
    // Bring in images that contain the selected tools
    AND.push(Prisma.sql`EXISTS (
      SELECT 1
      FROM "ImageTool" it
      WHERE it."imageId" = i.id
      GROUP BY it."imageId"
      HAVING array_agg(it."toolId" ORDER BY it."toolId") @> ARRAY[${Prisma.join(tools)}]::integer[]
    )`);
  }
  if (!!techniques?.length) {
    AND.push(Prisma.sql`EXISTS (
      SELECT 1
      FROM "ImageTechnique" it
      WHERE it."imageId" = i.id AND it."techniqueId" IN (${Prisma.join(techniques)})
    )`);
  }

  if (baseModels?.length) {
    AND.push(Prisma.sql`EXISTS (
      SELECT 1 FROM "ModelVersion" mv
      RIGHT JOIN "ImageResource" ir ON ir."imageId" = i.id AND ir."modelVersionId" = mv.id
      WHERE mv."baseModel" IN (${Prisma.join(baseModels)})
    )`);
  }

  if (pending && (isModerator || userId)) {
    if (isModerator) {
      AND.push(Prisma.sql`((i."nsfwLevel" & ${browsingLevel}) != 0 OR i."nsfwLevel" = 0)`);
    } else if (userId) {
      AND.push(Prisma.sql`(i."needsReview" IS NULL OR i."userId" = ${userId})`);
      AND.push(
        Prisma.sql`((i."nsfwLevel" & ${browsingLevel}) != 0 OR (i."nsfwLevel" = 0 AND i."userId" = ${userId}) OR (p."collectionId" IS NOT NULL AND EXISTS (SELECT 1 FROM "CollectionContributor" cc WHERE cc."permissions" && ARRAY['MANAGE']::"CollectionContributorPermission"[] AND cc."collectionId" = p."collectionId" AND cc."userId" = ${userId})))`
      );
    }
  } else {
    AND.push(Prisma.sql`i."needsReview" IS NULL`);
    // Acceptable in collections, need to check for contest collection only
    if (!collectionId) AND.push(Prisma.sql`i.minor = FALSE`);
    AND.push(
      browsingLevel
        ? Prisma.sql`(i."nsfwLevel" & ${browsingLevel}) != 0 AND i."nsfwLevel" != 0`
        : Prisma.sql`i.ingestion = ${ImageIngestionStatus.Scanned}::"ImageIngestionStatus"`
    );
  }

  // TODO: Adjust ImageMetric
  const queryFrom = Prisma.sql`
    ${Prisma.raw(from)}
    ${Prisma.raw(joins.join('\n'))}
    JOIN "User" u ON u.id = i."userId"
    JOIN "Post" p ON p.id = i."postId"
    ${Prisma.raw(WITH.length && collectionId ? `JOIN ct ON ct."imageId" = i.id` : '')}
    ${Prisma.raw(
      ids?.length ? 'LEFT' : ''
    )} JOIN "ImageMetric" im ON im."imageId" = i.id AND im.timeframe = 'AllTime'::"MetricTimeframe"
    WHERE ${Prisma.join(AND, ' AND ')}
  `;

  const workflows = generationFormWorkflowConfigurations.map((x) => x.key);
  const queryWith = WITH.length > 0 ? Prisma.sql`WITH ${Prisma.join(WITH, ', ')}` : Prisma.sql``;
  const query = Prisma.sql`
    ${queryWith}
    SELECT
      i.id,
      i.name,
      i.url,
      i."nsfwLevel",
      i.width,
      i.height,
      i.hash,
      -- i.meta,
      i."hideMeta",
      (
        CASE
          WHEN i.meta IS NULL OR jsonb_typeof(i.meta) = 'null' OR i."hideMeta" THEN FALSE
          ELSE TRUE
        END
      ) AS "hasMeta",
      (
        CASE
          WHEN i.meta IS NOT NULL AND jsonb_typeof(i.meta) != 'null' AND NOT i."hideMeta"
            AND i.meta->>'prompt' IS NOT NULL
          THEN TRUE
          ELSE FALSE
        END
      ) AS "hasPositivePrompt",
      (
        CASE
          WHEN i.meta->>'civitaiResources' IS NOT NULL
            OR i.meta->>'workflow' IS NOT NULL AND i.meta->>'workflow' = ANY(ARRAY[
              ${Prisma.join(workflows)}
            ]::text[])
          THEN TRUE
          ELSE FALSE
        END
      ) as "onSite",
      i."meta"->'extra'->'remixOfId' as "remixOfId",
      i."createdAt",
      GREATEST(p."publishedAt", i."scannedAt", i."createdAt") as "sortAt",
      i."mimeType",
      i.type,
      i.metadata,
      i.ingestion,
      i."blockedFor",
      i."scannedAt",
      i."needsReview",
      i."userId",
      i."postId",
      p."title" "postTitle",
      i."index",
      p."publishedAt",
      p.metadata->>'unpublishedAt' "unpublishedAt",
      p."modelVersionId",
      u.username,
      u.image "userImage",
      u."deletedAt",
      p."availability",
      i.minor,
      ${Prisma.raw(
        include.includes('metaSelect')
          ? '(CASE WHEN i."hideMeta" = TRUE THEN NULL ELSE i.meta END) as "meta",'
          : ''
      )}
      ${Prisma.raw(
        includeBaseModel
          ? `(
            SELECT mv."baseModel"
            FROM "ImageResource" ir
            LEFT JOIN "ModelVersion" mv ON ir."modelVersionId" = mv.id
            LEFT JOIN "Model" m ON mv."modelId" = m.id
            WHERE m."type" = 'Checkpoint' AND ir."imageId" = i.id
            LIMIT 1
          ) "baseModel",`
          : ''
      )}
      ${Prisma.raw(cursorProp ? cursorProp : 'null')} "cursorId"
      ${queryFrom}
      ORDER BY ${Prisma.raw(orderBy)}
      ${Prisma.raw(skip ? `OFFSET ${skip}` : '')}
      LIMIT ${limit + 1}
  `;

  console.log('----------------');
  console.log(orderBy);
  console.log('----------------');

  // Disable Prisma query
  // if (!env.IMAGE_QUERY_CACHING) cacheTime = 0;
  // const cacheable = queryCache(dbRead, 'getAllImages', 'v1');
  // const rawImages = await cacheable<GetAllImagesRaw[]>(query, { ttl: cacheTime, tag: cacheTags });

  const { rows: rawImages } = await pgDbRead.query<GetAllImagesRaw>(query);
  // const rawImages = await dbRead.$queryRaw<GetAllImagesRaw[]>(query);

  const imageIds = rawImages.map((i) => i.id);
  let userReactions: Record<number, ReviewReactions[]> | undefined;
  if (userId) {
    const reactionsRaw = await dbRead.imageReaction.findMany({
      where: { imageId: { in: imageIds }, userId },
      select: { imageId: true, reaction: true },
    });
    userReactions = reactionsRaw.reduce((acc, { imageId, reaction }) => {
      acc[imageId] ??= [] as ReviewReactions[];
      acc[imageId].push(reaction);
      return acc;
    }, {} as Record<number, ReviewReactions[]>);
  }

  let nextCursor: string | undefined;
  if (rawImages.length > limit) {
    const nextItem = rawImages.pop();
    nextCursor = nextItem?.cursorId;
  }

  let tagIdsVar: Record<string, { tags: number[]; imageId: number }> | undefined;
  if (include?.includes('tagIds')) {
    tagIdsVar = await tagIdsForImagesCache.fetch(imageIds);
  }

  let tagsVar: (VotableTagModel & { imageId: number })[] | undefined;
  if (include?.includes('tags')) {
    const rawTags = await dbRead.imageTag.findMany({
      where: { imageId: { in: imageIds } },
      select: {
        imageId: true,
        tagId: true,
        tagName: true,
        tagType: true,
        tagNsfwLevel: true,
        score: true,
        automated: true,
        upVotes: true,
        downVotes: true,
        needsReview: true,
      },
    });

    tagsVar = rawTags.map(({ tagId, tagName, tagType, tagNsfwLevel, ...tag }) => ({
      ...tag,
      id: tagId,
      type: tagType,
      nsfwLevel: tagNsfwLevel as NsfwLevel,
      name: tagName,
    }));

    if (userId) {
      const userVotes = await dbRead.tagsOnImageVote.findMany({
        where: { imageId: { in: imageIds }, userId },
        select: { imageId: true, tagId: true, vote: true },
      });

      for (const tag of tagsVar) {
        const userVote = userVotes.find(
          (vote) => vote.tagId === tag.id && vote.imageId === tag.imageId
        );
        if (userVote) tag.vote = userVote.vote > 0 ? 1 : -1;
      }
    }
  }

  const userIds = rawImages.map((i) => i.userId);
  const [userCosmetics, profilePictures, cosmetics] = await Promise.all([
    includeCosmetics ? await getCosmeticsForUsers(userIds) : undefined,
    include?.includes('profilePictures') ? await getProfilePicturesForUsers(userIds) : undefined,
    includeCosmetics ? await getCosmeticsForEntity({ ids: imageIds, entity: 'Image' }) : undefined,
  ]);

  const videoIds = rawImages.filter((x) => x.type === MediaType.video).map((x) => x.id);
  const thumbnails = await getThumbnailsForImages(videoIds);

  const now = new Date();
  const filtered = rawImages.filter((x) => {
    if (isModerator) return true;
    // if (x.needsReview && x.userId !== userId) return false;
    if ((!x.publishedAt || x.publishedAt > now || !!x.unpublishedAt) && x.userId !== userId)
      return false;
    // if (x.ingestion !== 'Scanned' && x.userId !== userId) return false;
    return true;
  });

  const imageMetrics = await getImageMetricsObject(filtered);

  const images: Array<
    Omit<ImageV2Model, 'nsfwLevel' | 'metadata'> & {
      // meta: ImageMetaProps | null; // TODO - don't fetch meta
      meta?: ImageMetaProps | null; // deprecated. Only used in v1 api endpoint
      hideMeta: boolean; // TODO - remove references to this. Instead, use `hasMeta`
      hasMeta: boolean;
      tags?: VotableTagModel[] | undefined;
      tagIds?: number[];
      publishedAt?: Date | null;
      modelVersionId?: number | null;
      baseModel?: string | null; // TODO - remove
      availability?: Availability;
      nsfwLevel: NsfwLevel;
      cosmetic?: WithClaimKey<ContentDecorationCosmetic> | null;
      metadata: ImageMetadata | VideoMetadata | null;
      onSite: boolean;
      modelVersionIds?: number[];
      modelVersionIdsManual?: number[];
      thumbnailUrl?: string;
      remixOfId?: number | null;
      hasPositivePrompt?: boolean;
    }
  > = filtered.map(
    ({ userId: creatorId, username, userImage, deletedAt, cursorId, unpublishedAt, ...i }) => {
      const match = imageMetrics[i.id];
      const thumbnail = thumbnails[i.id];

      return {
        ...i,
        nsfwLevel: Math.max(thumbnail?.nsfwLevel ?? 0, i.nsfwLevel),
        modelVersionIds: [], // TODO doing this basically just for TS
        modelVersionIdsManual: [],
        user: {
          id: creatorId,
          username,
          image: userImage,
          deletedAt,
          cosmetics: userCosmetics?.[creatorId] ?? [],
          profilePicture: profilePictures?.[creatorId] ?? null,
        },
        stats: {
          likeCountAllTime: match?.reactionLike ?? 0,
          laughCountAllTime: match?.reactionLaugh ?? 0,
          heartCountAllTime: match?.reactionHeart ?? 0,
          cryCountAllTime: match?.reactionCry ?? 0,

          commentCountAllTime: match?.comment ?? 0,
          collectedCountAllTime: match?.collection ?? 0,
          tippedAmountCountAllTime: match?.buzz ?? 0,

          dislikeCountAllTime: 0,
          viewCountAllTime: 0,
        },
        reactions:
          userReactions?.[i.id]?.map((r) => ({ userId: userId as number, reaction: r })) ?? [],
        tags: tagsVar?.filter((x) => x.imageId === i.id),
        tagIds: tagIdsVar?.[i.id]?.tags,
        cosmetic: cosmetics?.[i.id] ?? null,
        thumbnailUrl: thumbnail?.url,
      };
    }
  );

  return {
    nextCursor,
    items: images,
  };
};

// TODO split this into image-index.service because this file is a giant

const getMetaForImages = async (imageIds: number[]) => {
  if (imageIds.length === 0) return {};
  return imageMetaCache.fetch(imageIds);
};

const getMetadataForImages = async (imageIds: number[]) => {
  if (imageIds.length === 0) return {};
  return imageMetadataCache.fetch(imageIds);
};

const getThumbnailsForImages = async (imageIds: number[]) => {
  if (imageIds.length === 0) return {};
  return thumbnailCache.fetch(imageIds);
};

type GetAllImagesIndexResult = AsyncReturnType<typeof getAllImages>;
export const getAllImagesIndex = async (
  input: GetAllImagesInput
): Promise<GetAllImagesIndexResult> => {
  // const {
  //   user,
  //   limit,
  //   cursor,
  //   postIds,
  //   modelVersionId,
  //   period,
  //   include,
  //   types,
  //   fromPlatform,
  //   baseModels,
  //   tools,
  //   techniques,
  //   tags,
  //   notPublished,
  //   scheduled,
  //   withMeta: hasMeta,
  //   excludedUserIds,
  //   hideAutoResources
  //   hideManualResources
  //   hidden,
  //   followed,
  //   //
  //   prioritizedUserIds, // TODO fix
  //   modelId, // TODO fix
  //   reviewId, // TODO - remove, not in use...true?
  //   // username, // TODO - query by `userId` instead
  //   userId,
  //   collectionId, // TODO - call this from separate method?
  //   ids,
  //   skip,
  //   postId,
  //   periodMode,
  //   generation,
  //   includeBaseModel,
  //   pending,
  //   collectionTagId,
  //   headers,
  //   excludedTagIds,
  //   withTags,
  //   imageId, // TODO - remove, not in use
  //   // reactions, // we don't have reaction data
  // } = input;
  // const { sort, browsingLevel } = input;

  const { include, user } = input;

  // - cursor uses "offset|entryTimestamp" like "500|1724677401898"
  const cursorParsed = input.cursor?.toString().split('|');
  const offset = isNumber(cursorParsed?.[0]) ? Number(cursorParsed?.[0]) : 0;
  const entry = isNumber(cursorParsed?.[1]) ? Number(cursorParsed?.[1]) : undefined;

  const currentUserId = user?.id;

  const { data: searchResultsTmp, nextCursor: searchNextCursor } = await getImagesFromSearch({
    ...input,
    currentUserId,
    isModerator: user?.isModerator,
    offset,
    entry,
  });

  const searchResults = await filterOutDeleted(searchResultsTmp);

  if (!searchResults.length) {
    return {
      nextCursor: undefined,
      items: [],
    };
  }

  const imageIds = searchResults.map((sr) => sr.id);
  const videoIds = searchResults.filter((sr) => sr.type === MediaType.video).map((sr) => sr.id);
  const userIds = searchResults.map((sr) => sr.userId);

  let userReactions: Record<number, ReviewReactions[]> | undefined;
  if (currentUserId) {
    const reactionsRaw = await dbRead.imageReaction.findMany({
      where: { imageId: { in: imageIds }, userId: currentUserId },
      select: { imageId: true, reaction: true },
    });
    userReactions = reactionsRaw.reduce((acc, { imageId, reaction }) => {
      acc[imageId] ??= [] as ReviewReactions[];
      acc[imageId].push(reaction);
      return acc;
    }, {} as Record<number, ReviewReactions[]>);
  }

  const [
    userDatas,
    profilePictures,
    userCosmetics,
    imageCosmetics,
    imageMeta,
    imageMetadata,
    thumbnails,
  ] = await Promise.all([
    await getBasicDataForUsers(userIds),
    include?.includes('profilePictures') ? await getProfilePicturesForUsers(userIds) : undefined,
    include?.includes('cosmetics') ? await getCosmeticsForUsers(userIds) : undefined,
    include?.includes('cosmetics')
      ? await getCosmeticsForEntity({
          ids: imageIds,
          entity: 'Image',
        })
      : undefined,
    include?.includes('metaSelect') ? await getMetaForImages(imageIds) : undefined,
    await getMetadataForImages(videoIds), // Only need this for videos
    await getThumbnailsForImages(videoIds), // Only need this for videos
  ]);

  const mergedData = searchResults.map(({ publishedAtUnix, ...sr }) => {
    const thisUser = userDatas[sr.userId] ?? {};
    const reactions =
      userReactions?.[sr.id]?.map((r) => ({ userId: currentUserId as number, reaction: r })) ?? [];
    const meta = imageMeta?.[sr.id]?.meta ?? null;
    const metadata = imageMetadata[sr.id]?.metadata ?? null;
    const thumbnail = thumbnails[sr.id] ?? null;
    const nsfwLevel = Math.max(thumbnail?.nsfwLevel ?? 0, sr.nsfwLevel);

    return {
      ...sr,
      modelVersionId: sr.postedToId,
      type: sr.type as MediaType,
      createdAt: sr.sortAt,
      metadata: { ...metadata, width: sr.width, height: sr.height },
      publishedAt: !publishedAtUnix ? undefined : sr.sortAt,
      //
      user: {
        id: sr.userId,
        username: thisUser.username,
        image: thisUser.image,
        deletedAt: thisUser.deletedAt,
        cosmetics: userCosmetics?.[sr.userId] ?? [],
        profilePicture: profilePictures?.[sr.userId] ?? null,
      },
      reactions,
      cosmetic: imageCosmetics?.[sr.id] ?? null,
      // TODO fix below
      availability: Availability.Public,
      tags: [], // needed?
      name: null, // leave
      scannedAt: null, // remove
      mimeType: null, // need?
      ingestion:
        nsfwLevel === NsfwLevel.Blocked
          ? ImageIngestionStatus.Blocked
          : nsfwLevel === 0
          ? ImageIngestionStatus.NotFound
          : ImageIngestionStatus.Scanned, // add? maybe remove
      postTitle: null, // remove
      meta,
      nsfwLevel,
      thumbnailUrl: thumbnail?.url,
    };
  });

  let nextCursor: string | undefined;
  if (searchNextCursor) {
    nextCursor = `${offset + input.limit}|${searchNextCursor}`;
  }

  return {
    nextCursor,
    items: mergedData,
  };
};

const METRICS_SEARCH_INDEX = `${METRICS_IMAGES_SEARCH_INDEX}`;

function strArray(arr: (string | number)[]) {
  return arr.map((x) => `'${x}'`).join(',');
}

type MeiliImageFilter = `${MetricsImageFilterableAttribute} ${string}`;
export const makeMeiliImageSearchFilter = (
  field: MetricsImageFilterableAttribute,
  criteria: string
): MeiliImageFilter => {
  return `${field} ${criteria}`;
};
type MeiliImageSort = `${MetricsImageSortableAttribute}:${'asc' | 'desc'}`;
export const makeMeiliImageSearchSort = (
  field: MetricsImageSortableAttribute,
  criteria: 'asc' | 'desc'
): MeiliImageSort => {
  return `${field}:${criteria}`;
};

type ImageSearchInput = GetAllImagesInput & {
  currentUserId?: number;
  isModerator?: boolean;
  offset?: number;
  entry?: number;
  // Unhandled
  //prioritizedUserIds?: number[];
  //userIds?: number | number[];
  //modelId?: number;
  //reviewId?: number;
};

async function getImagesFromSearch(input: ImageSearchInput) {
  if (!metricsSearchClient) return { data: [], nextCursor: undefined };
  let { postIds = [] } = input;

  const {
    sort,
    modelVersionId,
    types,
    withMeta,
    fromPlatform,
    notPublished,
    scheduled,
    username,
    tags,
    tools,
    techniques,
    baseModels,
    period,
    isModerator,
    currentUserId,
    excludedUserIds,
    hideAutoResources,
    hideManualResources,
    hidden,
    followed,
    limit = 100,
    offset,
    entry,
    postId,
    //
    reviewId,
    modelId,
    prioritizedUserIds,
    useCombinedNsfwLevel,
    remixOfId,
    remixesOnly,
    nonRemixesOnly,
    // TODO check the unused stuff in here
  } = input;
  let { browsingLevel, userId } = input;

  const sorts: MeiliImageSort[] = [];
  const filters: string[] = [];

  if (!isModerator) {
    filters.push(
      // Avoids exposing private resources to the public
      `((NOT availability = ${Availability.Private}) OR "userId" = ${currentUserId})`
    );
  }

  if (postId) {
    postIds = [...(postIds ?? []), postId];
  }

  // Filter
  //------------------------
  if (hidden) {
    if (!currentUserId) throw throwAuthorizationError();
    const hiddenImages = await dbRead.imageEngagement.findMany({
      where: { userId: currentUserId, type: 'Hide' },
      select: { imageId: true },
    });
    const imageIds = hiddenImages.map((x) => x.imageId);
    if (imageIds.length) {
      filters.push(makeMeiliImageSearchFilter('id', `IN [${imageIds.join(',')}]`));
    } else {
      return { data: [], nextCursor: undefined };
    }
  }

  if (username && !userId) {
    const targetUser = await dbRead.user.findUnique({ where: { username }, select: { id: true } });
    if (!targetUser) throw new Error('User not found');
    userId = targetUser.id;

    logToAxiom(
      { type: 'search-warning', message: 'Using username instead of userId' },
      'temp-search'
    ).catch();
  }

  // could throw authorization error here
  if (currentUserId && followed) {
    const followedUsers = await dbRead.userEngagement.findMany({
      where: { userId: currentUserId, type: 'Follow' },
      select: { targetUserId: true },
    });
    const userIds = followedUsers.map((x) => x.targetUserId);
    if (userIds.length) {
      filters.push(makeMeiliImageSearchFilter('userId', `IN [${userIds.join(',')}]`));
    } else {
      return { data: [], nextCursor: undefined };
    }
  }

  // nb: commenting this out while we try checking existence in the db
  // const lastExistedAt = await redis.get(REDIS_KEYS.INDEX_UPDATES.IMAGE_METRIC);
  // if (lastExistedAt) {
  //   filters.push(makeMeiliImageSearchFilter('existedAtUnix', `>= ${lastExistedAt}`));
  // }

  // NSFW Level
  if (!browsingLevel) browsingLevel = NsfwLevel.PG;
  else browsingLevel = onlySelectableLevels(browsingLevel);
  const browsingLevels = Flags.instanceToArray(browsingLevel);
  if (isModerator) browsingLevels.push(0);

  const nsfwLevelField: MetricsImageFilterableAttribute = useCombinedNsfwLevel
    ? 'combinedNsfwLevel'
    : 'nsfwLevel';
  const nsfwFilters = [
    makeMeiliImageSearchFilter(nsfwLevelField, `IN [${browsingLevels.join(',')}]`) as string,
  ];
  const nsfwUserFilters = [
    makeMeiliImageSearchFilter(nsfwLevelField, `= 0`),
    makeMeiliImageSearchFilter('userId', `= ${currentUserId}`),
  ];
  // if (pending) {}
  nsfwFilters.push(`(${nsfwUserFilters.join(' AND ')})`);
  filters.push(`(${nsfwFilters.join(' OR ')})`);

  if (modelVersionId) {
    const versionFilters = [makeMeiliImageSearchFilter('postedToId', `= ${modelVersionId}`)];

    if (!hideAutoResources) {
      versionFilters.push(makeMeiliImageSearchFilter('modelVersionIds', `IN [${modelVersionId}]`));
    }
    if (!hideManualResources) {
      versionFilters.push(
        makeMeiliImageSearchFilter('modelVersionIdsManual', `IN [${modelVersionId}]`)
      );
    }

    filters.push(`(${versionFilters.join(' OR ')})`);
  }

  if (remixOfId) {
    filters.push(makeMeiliImageSearchFilter('remixOfId', `= ${remixOfId}`));
  }

  if (remixesOnly && !nonRemixesOnly) {
    filters.push(makeMeiliImageSearchFilter('remixOfId', '>= 0'));
  }

  if (nonRemixesOnly) {
    filters.push(makeMeiliImageSearchFilter('remixOfId', 'NOT EXISTS'));
  }

  /*
  // TODO this won't work, can't do custom sort
  if (prioritizedUserIds?.length) {
    // why do this?
    // if (cursor) throw new Error('Cannot use cursor with prioritizedUserIds');

    // If system user, show community images
    if (prioritizedUserIds.length === 1 && prioritizedUserIds[0] === -1) {
      sorts.push(makeMeiliImageSearchSort('index', 'asc'))
      // orderBy = `IIF(i."userId" IN (${prioritizedUserIds.join(',')}), i.index, 1000),  ${orderBy}`
    } else {
      // For everyone else, only show their images.
      filters.push(makeMeiliImageSearchFilter('userId', `IN [${prioritizedUserIds.join(',')}]`));
      sorts.push(makeMeiliImageSearchSort('postedToId', 'asc'));
      sorts.push(makeMeiliImageSearchSort('index', 'asc'));
      // orderBy = `(i."postId" * 100) + i."index"`; // Order by oldest post first
    }
  }
  */

  if (withMeta) filters.push(makeMeiliImageSearchFilter('hasMeta', '= true'));
  if (fromPlatform) filters.push(makeMeiliImageSearchFilter('onSite', '= true'));

  if (isModerator) {
    if (notPublished) filters.push(makeMeiliImageSearchFilter('publishedAtUnix', 'NOT EXISTS'));
    else if (scheduled)
      filters.push(makeMeiliImageSearchFilter('publishedAtUnix', `> ${Date.now()}`));
    else {
      const publishedFilters = [makeMeiliImageSearchFilter('publishedAtUnix', `<= ${Date.now()}`)];
      if (currentUserId) {
        publishedFilters.push(makeMeiliImageSearchFilter('userId', `= ${currentUserId}`));
      }
      filters.push(`(${publishedFilters.join(' OR ')})`);
    }
  } else {
    // Users should only see published stuff or things they own
    const publishedFilters = [makeMeiliImageSearchFilter('publishedAtUnix', `<= ${Date.now()}`)];
    if (currentUserId) {
      publishedFilters.push(makeMeiliImageSearchFilter('userId', `= ${currentUserId}`));
    }
    filters.push(`(${publishedFilters.join(' OR ')})`);
  }

  if (types?.length) filters.push(makeMeiliImageSearchFilter('type', `IN [${types.join(',')}]`));
  if (tags?.length) filters.push(makeMeiliImageSearchFilter('tagIds', `IN [${tags.join(',')}]`));
  if (tools?.length) filters.push(makeMeiliImageSearchFilter('toolIds', `IN [${tools.join(',')}]`));
  if (techniques?.length)
    filters.push(makeMeiliImageSearchFilter('techniqueIds', `IN [${techniques.join(',')}]`));
  if (postIds?.length)
    filters.push(makeMeiliImageSearchFilter('postId', `IN [${postIds.join(',')}]`));
  if (baseModels?.length)
    filters.push(makeMeiliImageSearchFilter('baseModel', `IN [${strArray(baseModels)}]`));

  // TODO why were we doing this at all?
  // if (userIds) {
  //   userIds = Array.isArray(userIds) ? userIds : [userIds];
  //   filters.push(makeMeiliImageSearchFilter('userId', `IN [${userIds.join(',')}]`));
  // }

  if (userId) filters.push(makeMeiliImageSearchFilter('userId', `= ${userId}`));
  else if (excludedUserIds)
    filters.push(makeMeiliImageSearchFilter('userId', `NOT IN [${excludedUserIds.join(',')}]`));

  // TODO.metricSearch if reviewId, get corresponding userId instead and add to userIds before making this request
  //  how?
  // if (reviewId) {}

  // Handle period filter
  let afterDate: Date | undefined;
  if (period && period !== 'AllTime') {
    const now = dayjs();
    afterDate = now.subtract(1, period.toLowerCase() as ManipulateType).toDate();
  }
  if (afterDate) filters.push(makeMeiliImageSearchFilter('sortAtUnix', `> ${afterDate.getTime()}`));

  // nb: this is for dev 08-19
  // if (!isProd) {
  // filters.push(makeMeiliImageSearchFilter('id', '<= 25147444'));
  // }

  // TODO log more of these
  // Log properties we don't support yet
  // eslint-disable-next-line @typescript-eslint/no-explicit-any
  const cantProcess: Record<string, any> = {
    reviewId,
    modelId,
    prioritizedUserIds,
  };
  if (reviewId || modelId || prioritizedUserIds) {
    const missingKeys = Object.keys(cantProcess).filter((key) => cantProcess[key] !== undefined);
    logToAxiom(
      { type: 'cant-use-search', input: JSON.stringify(missingKeys) },
      'temp-search'
    ).catch();
  }

  // Sort
  //------------------------

  let searchSort: MeiliImageSort;
  if (sort === ImageSort.MostComments) {
    searchSort = makeMeiliImageSearchSort('commentCount', 'desc');
  } else if (sort === ImageSort.MostReactions) {
    searchSort = makeMeiliImageSearchSort('reactionCount', 'desc');
  } else if (sort === ImageSort.MostCollected) {
    searchSort = makeMeiliImageSearchSort('collectedCount', 'desc');
  } else if (sort === ImageSort.Oldest) {
    searchSort = makeMeiliImageSearchSort('sortAt', 'asc');
  } else {
    searchSort = makeMeiliImageSearchSort('sortAt', 'desc');
    // - to avoid dupes (for any ascending query), we need to filter on that attribute
    if (entry) {
      filters.push(makeMeiliImageSearchFilter('sortAtUnix', `<= ${entry}`));
    }
  }
  sorts.push(searchSort);
  sorts.push(makeMeiliImageSearchSort('id', 'desc')); // secondary sort for consistency

  const request: SearchParams = {
    filter: filters.join(' AND '),
    sort: sorts,
    limit: limit + 1,
    offset,
  };

  try {
    // TODO switch to DocumentsResults, DocumentsResults and .getDocuments, no search
    const results: SearchResponse<ImageMetricsSearchIndexRecord> = await metricsSearchClient
      .index(METRICS_SEARCH_INDEX)
      .search(null, request);

    let nextCursor: number | undefined;
    if (results.hits.length > limit) {
      results.hits.pop();
      // - if we have no entrypoint, it's the first request, and set one for the future
      //   else keep it the same
      nextCursor = !entry ? results.hits[0]?.sortAtUnix : entry;
    }

    const includesNsfwContent = Flags.intersects(browsingLevel, nsfwBrowsingLevelsFlag);
    const filteredHits = results.hits.filter((hit) => {
      // check for good data
      if (!hit.url) return false;
      // filter out items flagged with minor unless it's the owner or moderator
      if (hit.minor) return hit.userId === currentUserId || isModerator;
      // filter out non-scanned unless it's the owner or moderator
      if (![0, NsfwLevel.Blocked].includes(hit.nsfwLevel) && !hit.needsReview) return true;

      return hit.userId === currentUserId || (isModerator && includesNsfwContent);
    });

    const filteredHitIds = filteredHits.map((fh) => fh.id);
    // we could pull in nsfwLevel/needsReview here too and overwrite the search index attributes (move above the hits filter)
    const dbIdResp = await dbRead.image.findMany({
      where: { id: { in: filteredHitIds } },
      select: { id: true },
    });
    const dbIds = dbIdResp.map((dbi) => dbi.id);
    const filtered = filteredHits.filter((fh) => dbIds.includes(fh.id));

    // TODO maybe grab more if the number is now too low?

    const imageMetrics = await getImageMetricsObject(filtered);

    const fullData = filtered.map((h) => {
      const match = imageMetrics[h.id];
      return {
        ...h,
        stats: {
          likeCountAllTime: match?.reactionLike ?? 0,
          laughCountAllTime: match?.reactionLaugh ?? 0,
          heartCountAllTime: match?.reactionHeart ?? 0,
          cryCountAllTime: match?.reactionCry ?? 0,

          commentCountAllTime: match?.comment ?? 0,
          collectedCountAllTime: match?.collection ?? 0,
          tippedAmountCountAllTime: match?.buzz ?? 0,

          dislikeCountAllTime: 0,
          viewCountAllTime: 0,
        },
      };
    });

    if (fullData.length) {
      sysRedis.packed
        .sAdd(
          REDIS_SYS_KEYS.QUEUES.SEEN_IMAGES,
          fullData.map((i) => i.id)
        )
        .catch((e) => {
          const err = e as Error;
          logToAxiom(
            {
              type: 'search-redis-error',
              error: err.message,
              cause: err.cause,
              stack: err.stack,
            },
            'temp-search'
          ).catch();
        });
    }

    return {
      data: fullData,
      nextCursor,
    };
  } catch (error) {
    const err = error as Error;
    logToAxiom(
      {
        type: 'search-error',
        error: err.message,
        cause: err.cause,
        input: removeEmpty(input),
        request,
      },
      'temp-search'
    ).catch();
    return { data: [], nextCursor: undefined };
  }
}

const getImageMetricsObject = async (data: { id: number }[]) => {
  let imageMetrics: AsyncReturnType<typeof getImageMetrics> = {};
  try {
    imageMetrics = await getImageMetrics(data.map((d) => d.id));
  } catch (e) {
    const error = e as Error;
    logToAxiom(
      {
        type: 'error',
        name: 'Failed to getImageMetrics',
        message: error.message,
        stack: error.stack,
        cause: error.cause,
      },
      'clickhouse'
    ).catch();
  }
  return imageMetrics;
};

const getImageMetrics = async (ids: number[]) => {
  if (!ids.length) return {};

  const metricsData = await imageMetricsCache.fetch(ids);
  type PgDataType = (typeof metricsData)[number];

  // - get images with no data at all
  const missingIds = ids.filter((i) => !metricsData[i]);
  // - get images where some of the properties are null
  const missingData = Object.values(metricsData)
    .filter((d) => Object.values(d).some((v) => !isDefined(v)))
    .map((x) => x.imageId);
  const missing = [...new Set([...missingIds, ...missingData])];

  let clickData: DeepNonNullable<PgDataType>[] = [];
  // - If missing data in postgres, get latest from clickhouse
  if (missing.length > 0) {
    if (clickhouse) {
      // - find the missing IDs' data in clickhouse
      clickData = await clickhouse.$query<DeepNonNullable<PgDataType>>(`
          SELECT entityId                                              as "imageId",
                 SUM(if(metricType = 'ReactionLike', metricValue, 0))  as "reactionLike",
                 SUM(if(metricType = 'ReactionHeart', metricValue, 0)) as "reactionHeart",
                 SUM(if(metricType = 'ReactionLaugh', metricValue, 0)) as "reactionLaugh",
                 SUM(if(metricType = 'ReactionCry', metricValue, 0))   as "reactionCry",
                 -- SUM(if(
                 --         metricType in ('ReactionLike', 'ReactionHeart', 'ReactionLaugh', 'ReactionCry'), metricValue, 0
                 --     ))                                                as "reactionTotal",
                 SUM(if(metricType = 'Comment', metricValue, 0))       as "comment",
                 SUM(if(metricType = 'Collection', metricValue, 0))    as "collection",
                 SUM(if(metricType = 'Buzz', metricValue, 0))          as "buzz"
          FROM entityMetricEvents
          WHERE entityType = 'Image'
            AND entityId IN (${missing.join(',')})
          GROUP BY imageId
        `);

      // - if there is nothing at all in clickhouse, fill this with zeroes
      const missingClickIds = missingIds.filter(
        (i) => !clickData.map((c) => c.imageId).includes(i)
      );
      for (const mci of missingClickIds) {
        clickData.push({
          imageId: mci,
          reactionLike: 0,
          reactionHeart: 0,
          reactionLaugh: 0,
          reactionCry: 0,
          comment: 0,
          collection: 0,
          buzz: 0,
        });
      }

      // TODO if we somehow have some data in PG but none at all in CH, these datapoints won't get resolved
      const missingClickData = missingData.filter(
        (i) => !clickData.map((c) => c.imageId).includes(i)
      );
      if (missingClickData.length) {
        if (isProd)
          logToAxiom(
            {
              type: 'info',
              name: 'Missing datapoints in clickhouse',
              details: {
                ids: missingClickData,
              },
            },
            'clickhouse'
          ).catch();
      }

      const dataToInsert = clickData
        .map((cd) =>
          [
            EntityMetric_MetricType_Type.ReactionLike,
            EntityMetric_MetricType_Type.ReactionHeart,
            EntityMetric_MetricType_Type.ReactionLaugh,
            EntityMetric_MetricType_Type.ReactionCry,
            EntityMetric_MetricType_Type.Comment,
            EntityMetric_MetricType_Type.Collection,
            EntityMetric_MetricType_Type.Buzz,
          ].map((mt) => ({
            entityType: EntityMetric_EntityType_Type.Image,
            entityId: cd.imageId,
            metricType: mt,
            metricValue: cd[lowerFirst(mt) as keyof typeof cd],
          }))
        )
        .flat();

      try {
        await dbWrite.entityMetric.createMany({
          data: dataToInsert,
          skipDuplicates: true,
        });
      } catch (e) {
        const error = e as Error;
        logToAxiom(
          {
            type: 'error',
            name: 'Failed to insert EntityMetric cache',
            message: error.message,
            stack: error.stack,
            cause: error.cause,
          },
          'clickhouse'
        ).catch();
      }
    } else {
      logToAxiom(
        {
          type: 'error',
          name: 'No clickhouse client - fetch',
        },
        'clickhouse'
      ).catch();
    }
  }

  return [...Object.values(metricsData), ...clickData].reduce((acc, row) => {
    const { imageId, ...rest } = row;
    acc[imageId] = Object.fromEntries(
      Object.entries(rest).map(([k, v]) => [k, isDefined(v) ? Math.max(0, v) : v])
    ) as Omit<PgDataType, 'imageId'>;
    return acc;
  }, {} as { [p: number]: Omit<PgDataType, 'imageId'> });
};

export async function getTagNamesForImages(imageIds: number[]) {
  const tagIds = await tagIdsForImagesCache.fetch(imageIds);
  const tags = await tagCache.fetch(Object.values(tagIds).flatMap((x) => x.tags));
  const imageTags = Object.fromEntries(
    Object.entries(tagIds).map(([k, v]) => [k, v.tags.map((t) => tags[t]?.name).filter(isDefined)])
  ) as Record<number, string[]>;
  return imageTags;
}

export async function getResourceIdsForImages(imageIds: number[]) {
  const imageResourcesArr = await dbRead.$queryRaw<{ imageId: number; modelVersionId: number }[]>`
    SELECT "imageId", "modelVersionId"
    FROM "ImageResource"
    WHERE "imageId" IN (${Prisma.join(imageIds)})
      AND "modelVersionId" IS NOT NULL
  `;
  const imageResources = imageResourcesArr.reduce((acc, { imageId, modelVersionId }) => {
    if (!acc[imageId]) acc[imageId] = [];
    acc[imageId].push(modelVersionId);
    return acc;
  }, {} as Record<number, number[]>);
  return imageResources;
}

type GetImageRaw = GetAllImagesRaw & {
  reactions?: ReviewReactions[];
  postId?: number | null;
};
export const getImage = async ({
  id,
  userId,
  isModerator,
  withoutPost,
}: GetImageInput & { userId?: number; isModerator?: boolean }) => {
  const AND = [Prisma.sql`i.id = ${id}`];
  if (!isModerator) {
    AND.push(
      Prisma.sql`(${Prisma.join(
        [
          Prisma.sql`i."needsReview" IS NULL AND i.ingestion = ${ImageIngestionStatus.Scanned}::"ImageIngestionStatus"`,
          withoutPost
            ? null
            : Prisma.sql`
              p."collectionId" IS NOT NULL AND EXISTS (
                SELECT 1 FROM "CollectionContributor" cc
                WHERE cc."collectionId" = p."collectionId"
                  AND cc."userId" = ${userId}
                  AND cc."permissions" && ARRAY['MANAGE']::"CollectionContributorPermission"[]
              )`,
          Prisma.sql`i."userId" = ${userId}`,
        ].filter(isDefined),
        ' OR '
      )})`
    );

    if (!withoutPost) {
      AND.push(Prisma.sql`(p."availability" != 'Private' OR p."userId" = ${userId})`);
    }
  }

  const workflows = generationFormWorkflowConfigurations.map((x) => x.key);
  const rawImages = await dbRead.$queryRaw<GetImageRaw[]>`
    SELECT
      i.id,
      i.name,
      i.url,
      i.height,
      i.width,
      i.index,
      i.hash,
      -- i.meta,
      i."hideMeta",
      i."createdAt",
      i."mimeType",
      i."scannedAt",
      i."needsReview",
      i."postId",
      i.ingestion,
      i."blockedFor",
      i.type,
      i.metadata,
      i."nsfwLevel",
      i.minor,
      (
        CASE
          WHEN i.meta IS NULL OR jsonb_typeof(i.meta) = 'null' OR i."hideMeta" THEN FALSE
          ELSE TRUE
        END
      ) AS "hasMeta",
      (
        CASE
          WHEN i.meta IS NOT NULL AND jsonb_typeof(i.meta) != 'null' AND NOT i."hideMeta"
            AND i.meta->>'prompt' IS NOT NULL
          THEN TRUE
          ELSE FALSE
        END
      ) AS "hasPositivePrompt",
      (
        CASE
          WHEN i.meta->>'civitaiResources' IS NOT NULL
            OR i.meta->>'workflow' IS NOT NULL AND i.meta->>'workflow' = ANY(ARRAY[
              ${Prisma.join(workflows)}
            ]::text[])
          THEN TRUE
          ELSE FALSE
        END
      ) as "onSite",
      i."meta"->'extra'->'remixOfId' as "remixOfId",
      u.id as "userId",
      u.username,
      u.image as "userImage",
      u."deletedAt",
      u."profilePictureId",
      ${
        !withoutPost
          ? Prisma.sql`
            p."availability" "availability",
            p."publishedAt" "publishedAt",
          `
          : Prisma.sql`'Public' "availability",`
      }
      (
        SELECT jsonb_agg(reaction)
        FROM "ImageReaction"
        WHERE "imageId" = i.id
        AND "userId" = ${userId}
      ) reactions
    FROM "Image" i
    JOIN "User" u ON u.id = i."userId"
    ${Prisma.raw(
      withoutPost
        ? ''
        : // Now that moderators can review images without post, we need to make this optional
          // in case they land in an image-specific review flow
          `${isModerator ? 'LEFT ' : ''}JOIN "Post" p ON p.id = i."postId" ${
            !isModerator
              ? `AND (p."publishedAt" < now()${userId ? ` OR p."userId" = ${userId}` : ''})`
              : ''
          }`
    )}
    WHERE ${Prisma.join(AND, ' AND ')}
  `;
  if (!rawImages.length) throw throwNotFoundError(`No image with id ${id}`);

  const [{ userId: creatorId, username, userImage, deletedAt, reactions, ...firstRawImage }] =
    rawImages;

  const userCosmetics = await getCosmeticsForUsers([creatorId]);
  const profilePictures = await getProfilePicturesForUsers([creatorId]);

  const imageMetrics = await getImageMetricsObject([firstRawImage]);
  const match = imageMetrics[firstRawImage.id];
  const imageCosmetics = await getCosmeticsForEntity({
    ids: [firstRawImage.id],
    entity: 'Image',
  });

  const image = {
    ...firstRawImage,
    cosmetic: imageCosmetics?.[firstRawImage.id] ?? null,
    user: {
      id: creatorId,
      username,
      image: userImage,
      deletedAt,
      cosmetics: userCosmetics?.[creatorId] ?? [],
      profilePicture: profilePictures?.[creatorId] ?? null,
    },
    stats: {
      likeCountAllTime: match?.reactionLike ?? 0,
      laughCountAllTime: match?.reactionLaugh ?? 0,
      heartCountAllTime: match?.reactionHeart ?? 0,
      cryCountAllTime: match?.reactionCry ?? 0,

      commentCountAllTime: match?.comment ?? 0,
      collectedCountAllTime: match?.collection ?? 0,
      tippedAmountCountAllTime: match?.buzz ?? 0,

      dislikeCountAllTime: 0,
      viewCountAllTime: 0,
    },
    reactions: userId ? reactions?.map((r) => ({ userId, reaction: r })) ?? [] : [],
  };

  return image;
};

export const getImageResources = async ({ id }: GetByIdInput) => {
  const resources = await dbRead.$queryRaw<ImageResourceHelperModel[]>`
    SELECT
      irh."id",
      irh."reviewId",
      irh."reviewRating",
      irh."reviewDetails",
      irh."reviewCreatedAt",
      irh."name",
      irh."hash",
      irh."modelVersionId",
      irh."modelVersionName",
      irh."modelVersionCreatedAt",
      irh."modelId",
      irh."modelName",
      irh."modelThumbsUpCount",
      irh."modelThumbsDownCount",
      irh."modelDownloadCount",
      irh."modelCommentCount",
      irh."modelType",
      irh."modelVersionBaseModel",
      irh."detected"
    FROM
      "ImageResourceHelper" irh
    JOIN "Model" m ON m.id = irh."modelId" AND m."status" = 'Published'
    WHERE
      irh."imageId" = ${Prisma.sql`${id}`}
    AND (irh."hash" IS NOT NULL OR irh."modelVersionId" IS NOT NULL)
  `;

  return resources;
};

export type ImagesForModelVersions = {
  id: number;
  userId: number;
  name: string;
  url: string;
  nsfwLevel: NsfwLevel;
  width: number;
  height: number;
  hash: string;
  modelVersionId: number;
  // meta: ImageMetaProps | null;
  type: MediaType;
  metadata: ImageMetadata | VideoMetadata | null;
  tags?: number[];
  availability: Availability;
  sizeKB?: number;
  onSite: boolean;
  hasMeta: boolean;
  remixOfId?: number | null;
  hasPositivePrompt?: boolean;
};

export const getImagesForModelVersion = async ({
  modelVersionIds,
  excludedTagIds,
  excludedIds,
  excludedUserIds,
  imagesPerVersion = 1,
  include = [],
  user,
  pending,
  browsingLevel,
}: {
  modelVersionIds: number | number[];
  excludedTagIds?: number[];
  excludedIds?: number[];
  excludedUserIds?: number[];
  imagesPerVersion?: number;
  include?: Array<'meta' | 'tags'>;
  user?: SessionUser;
  pending?: boolean;
  browsingLevel?: number;
}) => {
  if (!Array.isArray(modelVersionIds)) modelVersionIds = [modelVersionIds];
  if (!modelVersionIds.length) return [] as ImagesForModelVersions[];

  const userId = user?.id;
  const isModerator = user?.isModerator ?? false;

  const imageWhere: Prisma.Sql[] = [Prisma.sql`p."publishedAt" IS NOT NULL`];

  if (!!excludedTagIds?.length) {
    const excludedTagsOr: Prisma.Sql[] = [
      Prisma.join(
        [
          Prisma.sql`i."nsfwLevel" != 0`,
          Prisma.sql`NOT EXISTS (SELECT 1 FROM "TagsOnImage" toi WHERE toi."imageId" = i.id AND toi."disabledAt" IS NULL AND toi."tagId" IN (${Prisma.join(
            excludedTagIds
          )}) )`,
        ],
        ' AND '
      ),
    ];
    if (userId) excludedTagsOr.push(Prisma.sql`i."userId" = ${userId}`);
    imageWhere.push(Prisma.sql`(${Prisma.join(excludedTagsOr, ' OR ')})`);
  }
  if (!!excludedIds?.length) {
    imageWhere.push(Prisma.sql`i.id NOT IN (${Prisma.join(excludedIds)})`);
  }
  if (!!excludedUserIds?.length) {
    imageWhere.push(Prisma.sql`i."userId" NOT IN (${Prisma.join(excludedUserIds)})`);
  }

  if (browsingLevel) browsingLevel = onlySelectableLevels(browsingLevel);
  if (pending && (isModerator || userId) && browsingLevel) {
    if (isModerator) {
      imageWhere.push(Prisma.sql`((i."nsfwLevel" & ${browsingLevel}) != 0 OR i."nsfwLevel" = 0)`);
    } else if (userId) {
      imageWhere.push(Prisma.sql`(i."needsReview" IS NULL OR i."userId" = ${userId})`);
      imageWhere.push(
        Prisma.sql`((i."nsfwLevel" & ${browsingLevel}) != 0 OR (i."nsfwLevel" = 0 AND i."userId" = ${userId}))`
      );
    }
  } else {
    imageWhere.push(Prisma.sql`i."needsReview" IS NULL AND i.minor = FALSE`);
    imageWhere.push(
      browsingLevel
        ? Prisma.sql`(i."nsfwLevel" & ${browsingLevel}) != 0`
        : Prisma.sql`i."nsfwLevel" != 0`
    );
  }

  const workflows = generationFormWorkflowConfigurations.map((x) => x.key);
  const query = Prisma.sql`
    -- getImagesForModelVersion
    WITH targets AS (
      SELECT
        id,
        "modelVersionId"
      FROM (
        SELECT
          i.id,
          p."modelVersionId",
          row_number() OVER (PARTITION BY p."modelVersionId" ORDER BY i."postId", i.index) row_num
        FROM "Image" i
        JOIN "Post" p ON p.id = i."postId"
        JOIN "ModelVersion" mv ON mv.id = p."modelVersionId"
        JOIN "Model" m ON m.id = mv."modelId"
        WHERE (p."userId" = m."userId" OR m."userId" = -1)
          AND p."modelVersionId" IN (${Prisma.join(modelVersionIds)})
          AND ${Prisma.join(imageWhere, ' AND ')}

      ) ranked
      WHERE ranked.row_num <= ${imagesPerVersion}
    )
    SELECT
      i.id,
      i."userId",
      i.name,
      i.url,
      i."nsfwLevel",
      i.width,
      i.height,
      i.hash,
      i.type,
      i.metadata,
      t."modelVersionId",
      ${Prisma.raw(include.includes('meta') ? 'i.meta,' : '')}
      p."availability",
      (
        CASE
          WHEN i.meta IS NULL OR jsonb_typeof(i.meta) = 'null' OR i."hideMeta" THEN FALSE
          ELSE TRUE
        END
      ) AS "hasMeta",
      (
        CASE
          WHEN i.meta IS NOT NULL AND jsonb_typeof(i.meta) != 'null' AND NOT i."hideMeta"
            AND i.meta->>'prompt' IS NOT NULL
          THEN TRUE
          ELSE FALSE
        END
      ) AS "hasPositivePrompt",
      (
        CASE
          WHEN i.meta->>'civitaiResources' IS NOT NULL
            OR i.meta->>'workflow' IS NOT NULL AND i.meta->>'workflow' = ANY(ARRAY[
              ${Prisma.join(workflows)}
            ]::text[])
          THEN TRUE
          ELSE FALSE
        END
      ) as "onSite",
      i."meta"->'extra'->'remixOfId' as "remixOfId"
    FROM targets t
    JOIN "Image" i ON i.id = t.id
    JOIN "Post" p ON p.id = i."postId"
    ORDER BY i."postId", i."index"
  `;
  const images = await dbRead.$queryRaw<ImagesForModelVersions[]>(query);

  // const remainingModelVersionIds = modelVersionIds.filter(
  //   (x) => !images.some((i) => i.modelVersionId === x)
  // );

  // if (remainingModelVersionIds.length) {
  //   const communityImages = await dbRead.$queryRaw<ImagesForModelVersions[]>`
  //       -- Get Community posts tied to the specific modelVersion via the post.
  //       WITH targets AS (
  //         SELECT
  //           id,
  //           "modelVersionId",
  //           row_num
  //         FROM (
  //           SELECT
  //             i.id,
  //             p."modelVersionId",
  //             row_number() OVER (PARTITION BY p."modelVersionId" ORDER BY im."reactionCount" DESC) row_num
  //           FROM "Image" i
  //           JOIN "Post" p ON p.id = i."postId"
  //           JOIN "ImageMetric" im ON im."imageId" = i.id AND im.timeframe = 'AllTime'::"MetricTimeframe"
  //           WHERE p."modelVersionId" IN (${Prisma.join(remainingModelVersionIds)})
  //             AND ${Prisma.join(imageWhere, ' AND ')}
  //         ) ranked
  //         WHERE ranked.row_num <= 20
  //       )
  //       SELECT
  //         i.id,
  //         i."userId",
  //         i.name,
  //         i.url,
  //         i."nsfwLevel",
  //         i.width,
  //         i.height,
  //         i.hash,
  //         i.type,
  //         i.metadata,
  //         t."modelVersionId",
  //         p."availability"
  //         ${Prisma.raw(include.includes('meta') ? ', i.meta' : '')}
  //       FROM targets t
  //       JOIN "Image" i ON i.id = t.id
  //       JOIN "Post" p ON p.id = i."postId"
  //       ORDER BY t.row_num
  //     `;
  //   images = [...images, ...communityImages];
  // }

  if (include.includes('tags')) {
    const imageIds = images.map((i) => i.id);
    const tagIdsVar = await tagIdsForImagesCache.fetch(imageIds);
    for (const image of images) {
      image.tags = tagIdsVar?.[image.id]?.tags;
    }
  }

  return images;
};

export async function getImagesForModelVersionCache(modelVersionIds: number[]) {
  const images = await imagesForModelVersionsCache.fetch(modelVersionIds);
  const tagsForImages = await tagIdsForImagesCache.fetch(Object.keys(images).map(Number));
  return Object.keys(images).reduce(
    (acc, imageId) => ({
      ...acc,
      [imageId]: {
        ...images[imageId],
        tags: tagsForImages[imageId]?.tags,
      },
    }),
    images
  );
}

export async function deleteImagesForModelVersionCache(modelVersionId: number) {
  await imagesForModelVersionsCache.bust(modelVersionId);
}

// TODO cover only is not handled, but is passed in
export const getImagesForPosts = async ({
  postIds,
  // excludedIds,
  coverOnly = true,
  browsingLevel,
  user,
  pending,
}: {
  postIds: number | number[];
  // excludedIds?: number[];
  coverOnly?: boolean;
  browsingLevel?: number;
  user?: SessionUser;
  pending?: boolean;
}) => {
  const userId = user?.id;
  const isModerator = user?.isModerator ?? false;

  if (!Array.isArray(postIds)) postIds = [postIds];
  const imageWhere: Prisma.Sql[] = [
    Prisma.sql`i."postId" IN (${Prisma.join(postIds)})`,
    Prisma.sql`i."needsReview" IS NULL`,
  ];

  //   if (!!excludedIds?.length)
  //     imageWhere.push(Prisma.sql`i."id" NOT IN (${Prisma.join(excludedIds)})`);
  // }

  if (browsingLevel) browsingLevel = onlySelectableLevels(browsingLevel);
  if (pending && (isModerator || userId) && browsingLevel) {
    if (isModerator) {
      imageWhere.push(Prisma.sql`((i."nsfwLevel" & ${browsingLevel}) != 0 OR i."nsfwLevel" = 0)`);
    } else if (userId) {
      imageWhere.push(Prisma.sql`(i."needsReview" IS NULL OR i."userId" = ${userId})`);
      imageWhere.push(
        Prisma.sql`((i."nsfwLevel" & ${browsingLevel}) != 0 OR (i."nsfwLevel" = 0 AND i."userId" = ${userId}))`
      );
    }
  } else {
    imageWhere.push(Prisma.sql`i."needsReview" IS NULL AND i.minor = FALSE`);
    imageWhere.push(
      browsingLevel
        ? Prisma.sql`(i."nsfwLevel" & ${browsingLevel}) != 0`
        : Prisma.sql`i.ingestion = ${ImageIngestionStatus.Scanned}::"ImageIngestionStatus"`
    );
  }

  const workflows = generationFormWorkflowConfigurations.map((x) => x.key);
  const images = await dbRead.$queryRaw<
    {
      id: number;
      userId: number;
      name: string;
      url: string;
      nsfwLevel: NsfwLevel;
      width: number;
      height: number;
      hash: string;
      createdAt: Date;
      postId: number;
      type: MediaType;
      metadata: ImageMetadata | VideoMetadata | null;
      hasMeta: boolean;
      onSite: boolean;
      remixOfId?: number | null;
      hasPositivePrompt?: boolean;
    }[]
  >`
    SELECT
      i.id,
      i."userId",
      i.name,
      i.url,
      i."nsfwLevel",
      i.width,
      i.height,
      i.hash,
      i.type,
      i.metadata,
      i."createdAt",
      i."postId",
      (
        CASE
          WHEN i.meta IS NULL OR jsonb_typeof(i.meta) = 'null' OR i."hideMeta" THEN FALSE
          ELSE TRUE
        END
      ) AS "hasMeta",
      (
        CASE
          WHEN i.meta IS NOT NULL AND jsonb_typeof(i.meta) != 'null' AND NOT i."hideMeta"
            AND i.meta->>'prompt' IS NOT NULL
          THEN TRUE
          ELSE FALSE
        END
      ) AS "hasPositivePrompt",
      (
        CASE
          WHEN i.meta->>'civitaiResources' IS NOT NULL
            OR i.meta->>'workflow' IS NOT NULL AND i.meta->>'workflow' = ANY(ARRAY[
                ${Prisma.join(workflows)}
              ]::text[])
          THEN TRUE
          ELSE FALSE
        END
      ) as "onSite",
      i.metadata->>'remixOfId' as "remixOfId"
    FROM "Image" i
    WHERE ${Prisma.join(imageWhere, ' AND ')}
    ORDER BY i.index ASC
  `;
  const imageIds = images.map((i) => i.id);
  const tagIds = await tagIdsForImagesCache.fetch(imageIds);
  let userReactions: Record<number, ReviewReactions[]> | undefined;
  if (userId) {
    const reactionsRaw = await dbRead.imageReaction.findMany({
      where: { imageId: { in: imageIds }, userId },
      select: { imageId: true, reaction: true },
    });
    userReactions = reactionsRaw.reduce((acc, { imageId, reaction }) => {
      acc[imageId] ??= [] as ReviewReactions[];
      acc[imageId].push(reaction);
      return acc;
    }, {} as Record<number, ReviewReactions[]>);
  }

  const imageMetrics = await getImageMetricsObject(images);

  return images.map((i) => {
    const match = imageMetrics[i.id];
    return {
      ...i,
      tagIds: tagIds[i.id]?.tags,
      reactions: userReactions?.[i.id] ?? [],

      likeCount: match?.reactionLike ?? 0,
      laughCount: match?.reactionLaugh ?? 0,
      heartCount: match?.reactionHeart ?? 0,
      cryCount: match?.reactionCry ?? 0,

      commentCount: match?.comment ?? 0,
      collectedCount: match?.collection ?? 0,
      tippedAmountCount: match?.buzz ?? 0,

      dislikeCount: 0,
      viewCount: 0,
    };
  });
};

export const removeImageResource = async ({ id }: GetByIdInput) => {
  try {
    const resource = await dbWrite.imageResource.delete({
      where: { id },
    });
    if (!resource) throw throwNotFoundError(`No image resource with id ${id}`);

    purgeImageGenerationDataCache(id);
    purgeCache({ tags: [`image-resources-${id}`] });

    return resource;
  } catch (error) {
    if (error instanceof TRPCError) throw error;
    throw throwDbError(error);
  }
};

// export function applyModRulesSql(
//   AND: Prisma.Sql[],
//   { userId, publishedOnly = true }: { userId?: number; publishedOnly?: boolean }
// ) {
//   // Hide images that need review
//   const needsReviewOr = [Prisma.sql`i."needsReview" IS NULL`];
//   // Hide images that aren't published
//   const publishedOr = publishedOnly ? [Prisma.sql`p."publishedAt" < now()`] : [];
//
//   if (userId) {
//     const belongsToUser = Prisma.sql`i."userId" = ${userId}`;
//     needsReviewOr.push(belongsToUser);
//
//     if (publishedOnly) {
//       publishedOr.push(belongsToUser);
//     }
//   }
//
//   AND.push(Prisma.sql`(${Prisma.join(needsReviewOr, ' OR ')})`);
//
//   if (publishedOr.length > 0) {
//     AND.push(Prisma.sql`(${Prisma.join(publishedOr, ' OR ')})`);
//   }
// }

// export type GetIngestionResultsProps = AsyncReturnType<typeof getIngestionResults>;
export const getIngestionResults = async ({ ids, userId }: { ids: number[]; userId?: number }) => {
  const images = await dbRead.image.findMany({
    where: { id: { in: ids } },
    select: {
      id: true,
      ingestion: true,
      blockedFor: true,
      tagComposites: {
        where: { OR: [{ score: { gt: 0 } }, { tagType: 'Moderation' }] },
        select: imageTagCompositeSelect,
        orderBy: { score: 'desc' },
      },
    },
  });

  const dictionary = images.reduce<
    Record<
      number,
      { ingestion: ImageIngestionStatus; blockedFor?: string; tags?: VotableTagModel[] }
    >
  >((acc, value) => {
    const { id, ingestion, blockedFor, tagComposites } = value;
    const tags: VotableTagModel[] = tagComposites.map(
      ({ tagId, tagName, tagType, tagNsfwLevel, ...tag }) => ({
        ...tag,
        id: tagId,
        type: tagType,
        nsfwLevel: tagNsfwLevel as NsfwLevel,
        name: tagName,
      })
    );
    return {
      ...acc,
      [id]: {
        ingestion,
        blockedFor: blockedFor ?? undefined,
        tags: !!blockedFor ? undefined : tags,
      },
    };
  }, {});

  if (userId) {
    const userVotes = await dbRead.tagsOnImageVote.findMany({
      where: { imageId: { in: ids }, userId },
      select: { tagId: true, vote: true },
    });

    for (const key in dictionary) {
      if (dictionary.hasOwnProperty(key)) {
        for (const tag of dictionary[key].tags ?? []) {
          const userVote = userVotes.find((vote) => vote.tagId === tag.id);
          if (userVote) tag.vote = userVote.vote > 0 ? 1 : -1;
        }
      }
    }
  }

  return dictionary;
};

type GetImageConnectionRaw = {
  id: number;
  name: string;
  url: string;
  nsfwLevel: NsfwLevel;
  width: number;
  height: number;
  hash: string;
  meta: ImageMetaProps; // TODO - remove
  hideMeta: boolean;
  createdAt: Date;
  mimeType: string;
  scannedAt: Date;
  ingestion: ImageIngestionStatus;
  needsReview: string | null;
  userId: number;
  index: number;
  type: MediaType;
  metadata: ImageMetadata | VideoMetadata;
  entityId: number;
  hasMeta: boolean;
  hasPositivePrompt?: boolean;
};

export const getImagesByEntity = async ({
  id,
  ids,
  type,
  imagesPerId = 4,
  include,
  userId,
  isModerator,
}: {
  id?: number;
  ids?: number[];
  type: ImageEntityType;
  imagesPerId?: number;
  include?: ['tags'];
  userId?: number;
  isModerator?: boolean;
}) => {
  if (!id && (!ids || ids.length === 0)) {
    return [];
  }

  const AND: Prisma.Sql[] = !isModerator
    ? [
        Prisma.sql`(i."ingestion" = ${ImageIngestionStatus.Scanned}::"ImageIngestionStatus"${
          userId ? Prisma.sql` OR i."userId" = ${userId}` : Prisma.sql``
        })`,
      ]
    : [];

  if (!isModerator) {
    const needsReviewOr = [
      Prisma.sql`i."needsReview" IS NULL`,
      userId ? Prisma.sql`i."userId" = ${userId}` : null,
    ].filter(isDefined);

    if (needsReviewOr.length > 0) {
      AND.push(Prisma.sql`(${Prisma.join(needsReviewOr, ' OR ')})`);
    }
  }

  const images = await dbRead.$queryRaw<GetImageConnectionRaw[]>`
    WITH targets AS (
      SELECT
        id,
        "entityId"
      FROM (
        SELECT
          i.id,
          ic."entityId",
          row_number() OVER (PARTITION BY ic."entityId" ORDER BY i.index) row_num
        FROM "Image" i
        JOIN "ImageConnection" ic ON ic."imageId" = i.id
            AND ic."entityType" = ${type}
            AND ic."entityId" IN (${Prisma.join(ids ? ids : [id])})
        ${AND.length ? Prisma.sql`WHERE ${Prisma.join(AND, ' AND ')}` : Prisma.empty}
      ) ranked
      WHERE ranked.row_num <= ${imagesPerId}
    )
    SELECT
      i.id,
      i.name,
      i.url,
      i."nsfwLevel",
      i.width,
      i.height,
      i.hash,
      i.meta,
      i."hideMeta",
      i."createdAt",
      i."mimeType",
      i.type,
      i.metadata,
      i.ingestion,
      i."scannedAt",
      i."needsReview",
      i."userId",
      i."index",
      (
        CASE
          WHEN i.meta IS NULL OR jsonb_typeof(i.meta) = 'null' OR i."hideMeta" THEN FALSE
          ELSE TRUE
        END
      ) AS "hasMeta",
      (
        CASE
          WHEN i.meta IS NOT NULL AND jsonb_typeof(i.meta) != 'null' AND NOT i."hideMeta"
            AND i.meta->>'prompt' IS NOT NULL
          THEN TRUE
          ELSE FALSE
        END
      ) AS "hasPositivePrompt",
      t."entityId"
    FROM targets t
    JOIN "Image" i ON i.id = t.id`;

  let tagsVar: (VotableTagModel & { imageId: number })[] | undefined = [];
  if (include && include.includes('tags')) {
    const imageIds = images.map((i) => i.id);
    const rawTags = await dbRead.imageTag.findMany({
      where: { imageId: { in: imageIds } },
      select: {
        imageId: true,
        tagId: true,
        tagName: true,
        tagType: true,
        tagNsfwLevel: true,
        score: true,
        automated: true,
        upVotes: true,
        downVotes: true,
        needsReview: true,
      },
    });

    tagsVar = rawTags.map(({ tagId, tagName, tagType, tagNsfwLevel, ...tag }) => ({
      ...tag,
      id: tagId,
      type: tagType,
      nsfwLevel: tagNsfwLevel as NsfwLevel,
      name: tagName,
    }));
  }

  return images.map((i) => ({
    ...i,
    tags: tagsVar?.filter((x) => x.imageId === i.id),
  }));
};

export async function createImage({
  toolIds,
  techniqueIds,
  skipIngestion,
  ...image
}: ImageSchema & { userId: number; skipIngestion?: boolean }) {
  const result = await dbWrite.image.create({
    data: {
      ...image,
      meta: (image.meta as Prisma.JsonObject) ?? Prisma.JsonNull,
      generationProcess: image.meta ? getImageGenerationProcess(image.meta) : null,
      tools: !!toolIds?.length
        ? { createMany: { data: toolIds.map((toolId) => ({ toolId })) } }
        : undefined,
      techniques: !!techniqueIds?.length
        ? { createMany: { data: techniqueIds.map((techniqueId) => ({ techniqueId })) } }
        : undefined,
      ingestion: skipIngestion ? ImageIngestionStatus.PendingManualAssignment : undefined,
    },
    select: { id: true },
  });

  if (!skipIngestion) {
    await upsertImageFlag({ imageId: result.id, prompt: image.meta?.prompt });
    await ingestImage({
      image: {
        id: result.id,
        url: image.url,
        type: image.type,
        height: image.height,
        width: image.width,
        prompt: image?.meta?.prompt,
      },
    });
  }

  await userContentOverviewCache.bust(image.userId);

  return result;
}

export const createEntityImages = async ({
  tx,
  entityId,
  entityType,
  images,
  userId,
}: {
  tx?: Prisma.TransactionClient;
  entityId?: number;
  entityType?: string;
  images: ImageUploadProps[];
  userId: number;
}) => {
  const dbClient = tx ?? dbWrite;

  if (images.length === 0) {
    return [];
  }

  await dbClient.image.createMany({
    data: images.map((image) => ({
      ...image,
      meta: (image?.meta as Prisma.JsonObject) ?? Prisma.JsonNull,
      userId,
      resources: undefined,
    })),
  });

  const imageRecords = await dbClient.image.findMany({
    select: { id: true, url: true, type: true, width: true, height: true },
    where: {
      url: { in: images.map((i) => i.url) },
      ingestion: ImageIngestionStatus.Pending,
      userId,
    },
  });

  const shouldAddImageResources = !!entityType && ['Bounty', 'BountyEntry'].includes(entityType);
  const batches = chunk(imageRecords, 50);
  for (const batch of batches) {
    if (shouldAddImageResources) {
      const tasks = batch.map((image) => () => createImageResources({ imageId: image.id, tx }));
      await limitConcurrency(tasks, 10);
    }

    const tasks = batch.map((image) => () => ingestImage({ image, tx }));
    await limitConcurrency(tasks, 10);
  }

  if (entityType && entityId) {
    await dbClient.imageConnection.createMany({
      data: imageRecords.map((image) => ({
        imageId: image.id,
        entityId,
        entityType,
      })),
    });
  }

  return imageRecords;
};

type GetEntityImageRaw = {
  id: number;
  name: string;
  url: string;
  nsfwLevel: NsfwLevel;
  width: number;
  height: number;
  hash: string;
  meta: ImageMetaProps;
  hideMeta: boolean;
  createdAt: Date;
  mimeType: string;
  scannedAt: Date;
  needsReview: string | null;
  userId: number;
  index: number;
  postId: number | null;
  type: MediaType;
  metadata: MixedObject | null;
  entityId: number;
  entityType: string;
};

export const getEntityCoverImage = async ({
  entities,
  include,
}: GetEntitiesCoverImage & {
  include?: ['tags'];
}) => {
  if (entities.length === 0) {
    return [];
  }

  // Returns 1 cover image for:
  // Models, Images, Bounties, BountyEntries, Article and Post.
  const imagesRaw = await dbRead.$queryRaw<GetEntityImageRaw[]>`
    WITH entities AS (
      SELECT * FROM jsonb_to_recordset(${JSON.stringify(entities)}::jsonb) AS v(
        "entityId" INTEGER,
        "entityType" VARCHAR
      )
    )
    SELECT
      i.id,
      i.name,
      i.url,
      i."nsfwLevel",
      i.width,
      i.height,
      i.hash,
      i.meta,
      i."hideMeta",
      i."createdAt",
      i."mimeType",
      i.type,
      i.metadata,
      i."scannedAt",
      i."needsReview",
      i."userId",
      i."index",
      i."postId",
      t."entityId",
      t."entityType"
    FROM (
      -- NOTE: Adding "order1/2/3" looks a bit hacky, but it avoids using partitions and makes it far more performant.
      -- It might may look weird, but it has 0 practical effect other than better performance.
       SELECT
         *
        FROM
        (
          -- MODEL
          SELECT DISTINCT ON (e."entityId")
            e."entityId",
            e."entityType",
            i.id as "imageId",
            mv.index "order1",
            p.id "order2",
            i.index "order3"
          FROM entities e
          JOIN "Model" m ON e."entityId" = m.id
          JOIN "ModelVersion" mv ON m.id = mv."modelId"
          JOIN "Post" p ON mv.id = p."modelVersionId" AND p."userId" = m."userId"
          JOIN "Image" i ON p.id = i."postId"
          WHERE e."entityType" = 'Model'
          AND m.status = 'Published'
          AND i."ingestion" = 'Scanned'
          AND i."needsReview" IS NULL
          ORDER BY e."entityId", mv.index,  p.id, i.index
        ) t

        UNION

        -- MODEL VERSION
        SELECT * FROM (
          SELECT DISTINCT ON (e."entityId")
            e."entityId",
            e."entityType",
            i.id as "imageId",
            mv.index "order1",
            p.id "order2",
            i.index "order3"
          FROM entities e
          JOIN "ModelVersion" mv ON e."entityId" = mv."id"
          JOIN "Post" p ON mv.id = p."modelVersionId"
          JOIN "Image" i ON p.id = i."postId"
          WHERE e."entityType" = 'ModelVersion'
          AND mv.status = 'Published'
          AND i."ingestion" = 'Scanned'
          AND i."needsReview" IS NULL
          ORDER BY e."entityId", mv.index,  p.id, i.index
        ) t

        UNION
        -- IMAGES
        SELECT
            e."entityId",
            e."entityType",
            e."entityId" AS "imageId",
            0 "order1",
            0 "order2",
            0 "order3"
        FROM entities e
        WHERE e."entityType" = 'Image'

        UNION
        -- ARTICLES
        SELECT * FROM (
          SELECT DISTINCT ON (e."entityId")
              e."entityId",
              e."entityType",
              i.id AS "imageId",
              0 "order1",
	          0 "order2",
	          0 "order3"
          FROM entities e
          JOIN "Article" a ON a.id = e."entityId"
          JOIN "Image" i ON a."coverId" = i.id
          WHERE e."entityType" = 'Article'
          AND a."publishedAt" IS NOT NULL
              AND i."ingestion" = 'Scanned'
              AND i."needsReview" IS NULL
        ) t

        UNION
        -- POSTS
        SELECT * FROM  (
          SELECT DISTINCT ON(e."entityId")
              e."entityId",
              e."entityType",
              i.id AS "imageId",
              i."postId" "order1",
	          i.index "order2",
	          0 "order3"
          FROM entities e
          JOIN "Post" p ON p.id = e."entityId"
          JOIN "Image" i ON i."postId" = p.id
          WHERE e."entityType" = 'Post'
            AND p."publishedAt" IS NOT NULL
            AND i."ingestion" = 'Scanned'
            AND i."needsReview" IS NULL
          ORDER BY e."entityId", i."postId", i.index
        ) t

        UNION
        -- CONNECTIONS
        SELECT * FROM (
          SELECT
              e."entityId",
              e."entityType",
              i.id AS "imageId",
              0 "order1",
	          0 "order2",
	          0 "order3"
          FROM entities e
          JOIN "ImageConnection" ic ON ic."entityId" = e."entityId" AND ic."entityType" = e."entityType"
          JOIN "Image" i ON i.id = ic."imageId"
        ) t
    ) t
    JOIN "Image" i ON i.id = t."imageId"
    WHERE i."ingestion" = 'Scanned' AND i."needsReview" IS NULL`;

  const images = entities
    .map((e) => {
      const image = imagesRaw.find(
        (i) => i.entityId === e.entityId && i.entityType === e.entityType
      );
      return image ?? null;
    })
    .filter(isDefined);

  let tagsVar: (VotableTagModel & { imageId: number })[] | undefined = [];
  if (include && include.includes('tags')) {
    const imageIds = images.map((i) => i.id);
    const rawTags = await dbRead.imageTag.findMany({
      where: { imageId: { in: imageIds } },
      select: {
        imageId: true,
        tagId: true,
        tagName: true,
        tagType: true,
        tagNsfwLevel: true,
        score: true,
        automated: true,
        upVotes: true,
        downVotes: true,
        needsReview: true,
      },
    });

    tagsVar = rawTags.map(({ tagId, tagName, tagType, tagNsfwLevel, ...tag }) => ({
      ...tag,
      id: tagId,
      type: tagType,
      nsfwLevel: tagNsfwLevel as NsfwLevel,
      name: tagName,
    }));
  }

  const cosmetics = await getCosmeticsForEntity({ ids: images.map((i) => i.id), entity: 'Image' });

  return images.map((i) => ({
    ...i,
    tags: tagsVar?.filter((x) => x.imageId === i.id),
    cosmetic: cosmetics[i.id],
  }));
};

export const updateEntityImages = async ({
  tx,
  entityId,
  entityType,
  images,
  userId,
}: {
  tx?: Prisma.TransactionClient;
  entityId: number;
  entityType: string;
  images: ImageUploadProps[];
  userId: number;
}) => {
  const dbClient = tx ?? dbWrite;
  const connections = await dbClient.imageConnection.findMany({
    select: { imageId: true },
    where: {
      entityId,
      entityType,
    },
  });

  // Delete any images that are no longer in the list.
  await dbClient.imageConnection.deleteMany({
    where: {
      entityId,
      entityType,
      imageId: { notIn: images.map((i) => i.id).filter(isDefined) },
    },
  });

  const newImages = images.filter((x) => !x.id);
  const newLinkedImages = images.filter(
    (x) => !!x.id && !connections.find((c) => c.imageId === x.id)
  );

  const links = [...newLinkedImages.map((i) => i.id)];

  if (newImages.length > 0) {
    await dbClient.image.createMany({
      data: newImages.map((image) => ({
        ...image,
        meta: (image?.meta as Prisma.JsonObject) ?? Prisma.JsonNull,
        userId,
        resources: undefined,
      })),
    });

    const imageRecords = await dbClient.image.findMany({
      select: { id: true, url: true, type: true, width: true, height: true },
      where: {
        url: { in: newImages.map((i) => i.url) },
        ingestion: ImageIngestionStatus.Pending,
        userId,
      },
    });

    links.push(...imageRecords.map((i) => i.id));

    // Process the new images just in case:
    const shouldAddImageResources = !!entityType && ['Bounty', 'BountyEntry'].includes(entityType);
    const batches = chunk(imageRecords, 50);
    for (const batch of batches) {
      if (shouldAddImageResources) {
        await Promise.all(batch.map((image) => createImageResources({ imageId: image.id, tx })));
      }

      await Promise.all(batch.map((image) => ingestImage({ image, tx })));
    }
  }

  if (links.length > 0) {
    // Create any new files.
    await dbClient.imageConnection.createMany({
      data: links.filter(isDefined).map((id) => ({
        imageId: id,
        entityId,
        entityType,
      })),
    });
  }
};

const imageReviewQueueJoinMap = {
  report: {
    select: `
      report.id as "reportId",
      report.reason as "reportReason",
      report.status as "reportStatus",
      report.details as "reportDetails",
      array_length("alsoReportedBy", 1) as "reportCount",
      ur.username as "reportUsername",
      ur.id as "reportUserId",
    `,
    join: `
      JOIN "ImageReport" imgr ON i.id = imgr."imageId"
      JOIN "Report" report ON report.id = imgr."reportId"
      JOIN "User" ur ON ur.id = report."userId"
    `,
  },
  appeal: {
    select: `
      appeal.id as "appealId",
      appeal."appealMessage" as "appealMessage",
      appeal."createdAt" as "appealCreatedAt",
      au.id as "appealUserId",
      au.username as "appealUsername",
      mu.id as "moderatorId",
      mu.username as "moderatorUsername",
      ma."createdAt" as "removedAt",
    `,
    join: `
      LEFT JOIN LATERAL (
        SELECT * FROM "Appeal"
        WHERE "entityId" = i.id AND "entityType" = 'Image'
        ORDER BY "createdAt" DESC
        LIMIT 1
      ) appeal ON true
      JOIN "User" au ON au.id = appeal."userId"
      JOIN "ModActivity" ma ON ma."entityId" = i.id AND ma."entityType" = 'image'
      JOIN "User" mu ON mu.id = ma."userId"
    `,
  },
} as const;
type AdditionalQueryKey = keyof typeof imageReviewQueueJoinMap;

type GetImageModerationReviewQueueRaw = {
  id: number;
  name: string;
  url: string;
  nsfwLevel: NsfwLevel;
  width: number;
  height: number;
  hash: string;
  meta: ImageMetaProps;
  hideMeta: boolean;
  createdAt: Date;
  sortAt: Date;
  mimeType: string;
  scannedAt: Date;
  ingestion: ImageIngestionStatus;
  blockedFor: BlockedReason | null;
  needsReview: string | null;
  userId: number;
  index: number;
  postId: number;
  postTitle: string;
  modelVersionId: number | null;
  imageId: number | null;
  publishedAt: Date | null;
  username: string | null;
  userImage: string | null;
  deletedAt: Date | null;
  cursorId?: bigint;
  type: MediaType;
  metadata: Prisma.JsonValue;
  baseModel?: string;
  entityType: string;
  entityId: number;
  reportId?: number;
  reportReason?: string;
  reportStatus?: ReportStatus;
  reportDetails?: Prisma.JsonValue;
  reportUsername?: string;
  reportUserId?: number;
  reportCount?: number;
  appealId?: number;
  appealMessage?: string;
  appealCreatedAt?: Date;
  appealUserId?: number;
  appealUsername?: string;
  moderatorId?: number;
  moderatorUsername?: string;
  removedAt?: Date;
  minor: boolean;
};
export const getImageModerationReviewQueue = async ({
  limit,
  cursor,
  needsReview,
  tagReview,
  reportReview,
  tagIds,
}: ImageReviewQueueInput) => {
  const AND: Prisma.Sql[] = [];

  if (needsReview) {
    AND.push(Prisma.sql`i."needsReview" = ${needsReview}`);
  }

  if (tagReview) {
    AND.push(Prisma.sql`EXISTS (
      SELECT 1 FROM "TagsOnImage" toi
      WHERE toi."imageId" = i.id AND toi."needsReview"
    )`);
    AND.push(Prisma.sql`
      i."nsfwLevel" < ${NsfwLevel.Blocked}
    `);
  }

  if (tagIds?.length) {
    AND.push(Prisma.sql`EXISTS (
      SELECT 1 FROM "TagsOnImage" toi
      WHERE toi."imageId" = i.id AND toi."tagId" IN (${Prisma.join(tagIds)})
    )`);
  }

  // Order by oldest first. This is to ensure that images that have been in the queue the longest
  // are reviewed first.
  let orderBy = `i."id" DESC`;

  let cursorProp = 'i."id"';
  let cursorDirection = 'DESC';

  if (reportReview) {
    // Add this to the WHERE:
    AND.push(Prisma.sql`report."status" = 'Pending'`);
    // Also, update sorter to most recent:
    orderBy = `report."createdAt" ASC`;
    cursorProp = 'report.id';
    cursorDirection = 'ASC';
  }

  if (cursor) {
    // Random sort cursor is handled by the WITH query
    const cursorOperator = cursorDirection === 'DESC' ? '<' : '>';
    if (cursorProp)
      AND.push(Prisma.sql`${Prisma.raw(cursorProp)} ${Prisma.raw(cursorOperator)} ${cursor}`);
  }

  // TODO: find a better way to handle different select/join for each type of review
  const queryKey = reportReview ? 'report' : (needsReview as AdditionalQueryKey);
  const additionalQuery = queryKey ? imageReviewQueueJoinMap[queryKey] : undefined;

  const rawImages = await dbRead.$queryRaw<GetImageModerationReviewQueueRaw[]>`
    -- Image moderation queue
    SELECT
      i.id,
      i.name,
      i.url,
      i."nsfwLevel",
      i.width,
      i.height,
      i.hash,
      i.meta,
      i."hideMeta",
      i."createdAt",
      GREATEST(p."publishedAt", i."scannedAt", i."createdAt") as "sortAt",
      i."mimeType",
      i.type,
      i.metadata,
      i.ingestion,
      i."blockedFor",
      i."scannedAt",
      i."needsReview",
      i."userId",
      i."postId",
      p."title" "postTitle",
      i."index",
      i.minor,
      p."publishedAt",
      p."modelVersionId",
      u.username,
      u.image "userImage",
      u."deletedAt",
      ic."entityType",
      ic."entityId",
      ${Prisma.raw(additionalQuery ? additionalQuery.select : '')}
      ${Prisma.raw(cursorProp ? cursorProp : 'null')} "cursorId"
      FROM "Image" i
      JOIN "User" u ON u.id = i."userId"
      LEFT JOIN "Post" p ON p.id = i."postId"
      LEFT JOIN "ImageConnection" ic on ic."imageId" = i.id
      ${Prisma.raw(additionalQuery ? additionalQuery.join : '')}
      WHERE ${Prisma.join(AND, ' AND ')}
      ORDER BY ${Prisma.raw(orderBy)}
      LIMIT ${limit + 1}
  `;

  let nextCursor: bigint | undefined;

  if (rawImages.length > limit) {
    const nextItem = rawImages.pop();
    nextCursor = nextItem?.cursorId;
  }

  const imageIds = rawImages.map((i) => i.id);
  let tagsVar: (VotableTagModel & { imageId: number })[] | undefined;

  if (tagReview || needsReview === 'tag') {
    const rawTags = await dbRead.imageTag.findMany({
      where: { imageId: { in: imageIds } },
      select: {
        imageId: true,
        tagId: true,
        tagName: true,
        tagType: true,
        tagNsfwLevel: true,
        score: true,
        automated: true,
        upVotes: true,
        downVotes: true,
        needsReview: true,
      },
    });

    tagsVar = rawTags.map(({ tagId, tagName, tagType, tagNsfwLevel, ...tag }) => ({
      ...tag,
      id: tagId,
      type: tagType,
      nsfwLevel: tagNsfwLevel as NsfwLevel,
      name: tagName,
    }));
  }

  let namesMap: Map<number, string[]> | undefined;
  if (needsReview === 'poi' && imageIds.length > 0) {
    namesMap = new Map();
    const names = await dbRead.$queryRaw<{ imageId: number; name: string }[]>`
      SELECT
        toi."imageId",
        t.name
      FROM "TagsOnImage" toi
      JOIN "TagsOnTags" tot ON tot."toTagId" = toi."tagId"
      JOIN "Tag" t ON t.id = tot."toTagId"
      JOIN "Tag" f ON f.id = tot."fromTagId" AND f.name = 'real person'
      WHERE toi."imageId" IN (${Prisma.join(imageIds)});
    `;
    for (const x of names) {
      if (!namesMap.has(x.imageId)) namesMap.set(x.imageId, []);
      namesMap.get(x.imageId)?.push(x.name);
    }
  }

  let tosDetails: Map<number, { tosReason: string }> | undefined;
  if (clickhouse && needsReview === 'appeal' && imageIds.length > 0) {
    const tosImages = await clickhouse.$query<{ imageId: number; tosReason: string }>`
      SELECT imageId, tosReason
      FROM images
      WHERE imageId IN (${imageIds})
        AND type = 'DeleteTOS'
        AND tosReason IS NOT NULL
    `;

    for (const image of tosImages) {
      if (!tosDetails) tosDetails = new Map();
      tosDetails.set(image.imageId, { tosReason: image.tosReason });
    }
  }

  const images: Array<
    Omit<ImageV2Model, 'stats' | 'metadata'> & {
      meta: ImageMetaProps | null;
      tags?: VotableTagModel[] | undefined;
      names?: string[];
      report?:
        | {
            id: number;
            reason: string;
            details: Prisma.JsonValue;
            status: ReportStatus;
            count: number;
            user: { id: number; username?: string | null };
          }
        | undefined;
      appeal?:
        | {
            id: number;
            reason: string;
            createdAt: Date;
            user: { id: number; username?: string | null };
            moderator?: { id: number; username?: string | null };
          }
        | undefined;
      publishedAt?: Date | null;
      modelVersionId?: number | null;
      entityType?: string | null;
      entityId?: number | null;
      metadata?: MixedObject | null;
      removedAt?: Date | null;
      tosReason?: string | null;
      minor: boolean;
    }
  > = rawImages.map(
    ({
      userId: creatorId,
      username,
      userImage,
      deletedAt,
      reportId,
      reportReason,
      reportStatus,
      reportDetails,
      reportUsername,
      reportUserId,
      reportCount,
      appealId,
      appealMessage,
      appealCreatedAt,
      appealUserId,
      appealUsername,
      removedAt,
      moderatorId,
      moderatorUsername,
      ...i
    }) => ({
      ...i,
      metadata: i.metadata as MixedObject,
      user: {
        id: creatorId,
        username,
        image: userImage,
        deletedAt,
        cosmetics: [],
        // No need for profile picture
        profilePicture: null,
      },
      reactions: [],
      tags: tagsVar?.filter((x) => x.imageId === i.id),
      names: namesMap?.get(i.id) ?? undefined,
      report: reportId
        ? {
            id: reportId,
            reason: reportReason as string,
            details: reportDetails as Prisma.JsonValue,
            status: reportStatus as ReportStatus,
            count: (reportCount ?? 0) + 1,
            user: { id: reportUserId as number, username: reportUsername },
          }
        : undefined,
      appeal: appealId
        ? {
            id: appealId,
            reason: appealMessage as string,
            createdAt: appealCreatedAt as Date,
            user: { id: appealUserId as number, username: appealUsername },
            moderator: { id: moderatorId as number, username: moderatorUsername },
          }
        : undefined,
      removedAt,
      tosReason: tosDetails?.get(i.id)?.tosReason,
    })
  );

  return {
    nextCursor,
    items: images,
  };
};

export async function get404Images() {
  const imagesRaw = await dbRead.$queryRaw<
    { url: string; username: string; meta: ImageMetaProps | null }[]
  >`
    SELECT
      u.username,
      i.url,
      i.meta
    FROM "CollectionItem" ci
    JOIN "Image" i ON i.id = ci."imageId"
    JOIN "User" u ON u.id = i."userId" AND username IS NOT NULL
    JOIN "Collection" c ON c.id = ci."collectionId"
    WHERE c."userId" = -1
      AND c.name = '404 Contest'
      AND i."ingestion" = 'Scanned'
      AND i."needsReview" IS NULL
      AND (i."nsfwLevel" & ${sfwBrowsingLevelsFlag}) != 0
      AND ci.status = 'ACCEPTED';
  `;

  const images = Object.values(imagesRaw).map(({ meta, username, url }) => {
    const alt = truncate(meta?.prompt, { length: constants.altTruncateLength });
    return [username, url, alt];
  });

  return images;
}

type POITag = {
  id: number;
  name: string;
  count: number;
};

export async function getModeratorPOITags() {
  const tags = await dbRead.$queryRaw<POITag[]>`
    WITH real_person_tags AS MATERIALIZED (
      SELECT t.id, t.name
      FROM "TagsOnTags" tot
      JOIN "Tag" t ON t.id = tot."toTagId"
      JOIN "Tag" f ON f.id = tot."fromTagId"
      WHERE f.name = 'real person'
    )
    SELECT
      rpt.id,
      rpt.name,
      CAST(COUNT(i.id) as int) as count
    FROM "Image" i
    JOIN "TagsOnImage" toi ON toi."imageId" = i.id
    JOIN real_person_tags rpt ON rpt.id = toi."tagId"
    WHERE i."needsReview" = 'poi'
    GROUP BY rpt.id, rpt.name
    ORDER BY 3 DESC;
  `;

  return tags;
}

type NameReference = {
  imageId: number;
  tagId: number;
  name: string;
};

async function removeNameReference(images: number[]) {
  const tasks = chunk(images, 500).map((images) => async () => {
    // Get images to de-reference
    const [targets, prompts] = await Promise.all([
      await dbRead.$queryRaw<NameReference[]>`
        SELECT
          toi."imageId",
          t.id as "tagId",
          t.name
        FROM "TagsOnImage" toi
        JOIN "TagsOnTags" tot ON tot."toTagId" = toi."tagId"
        JOIN "Tag" t ON t.id = tot."toTagId"
        JOIN "Tag" f ON f.id = tot."fromTagId" AND f.name = 'real person'
        WHERE toi."imageId" IN (${Prisma.join(images)});
      `,
      // Update prompts
      await dbRead.$queryRaw<{ imageId: number; prompt: string }[]>`
        SELECT
          i.id as "imageId",
          meta->>'prompt' as prompt
        FROM "Image" i
        WHERE id IN (${Prisma.join(images)});
      `,
    ]);
    const targetMap = new Map(targets.map((x) => [x.imageId, x]));

    // Update prompts
    for (const x of prompts) {
      const { name } = targetMap.get(x.imageId) ?? {};
      if (!name) continue;

      x.prompt = promptWordReplace(x.prompt, name, 'person');
    }

    const promptsJson = JSON.stringify(prompts);
    await dbWrite.$executeRaw`
      WITH updates AS (
        SELECT
          CAST(t->>'imageId' as int) as id,
          t->>'prompt' as prompt
        FROM json_array_elements(${promptsJson}::json) t
      )
      UPDATE "Image" i
        SET meta = jsonb_set(meta, '{prompt}', to_jsonb(t.prompt)),
          "needsReview" = null,
          ingestion = 'Scanned'::"ImageIngestionStatus"
      FROM updates t
      WHERE t.id = i.id;
    `;

    // Remove tags
    // TODO.TagsOnImage - remove this after the migration
    await dbWrite.$executeRaw`
      DELETE FROM "TagsOnImage" toi
      USING "TagsOnTags" tot
      WHERE toi."imageId" IN (${Prisma.join(images)})
        AND toi."tagId" = tot."toTagId"
        AND tot."fromTagId" IN (SELECT id FROM "Tag" WHERE name = 'real person');
    `;

    // Remove tags
    await dbWrite.$executeRaw`
      DELETE FROM "TagsOnImageNew" toi
      USING "TagsOnTags" tot
      WHERE toi."imageId" IN (${Prisma.join(images)})
        AND toi."tagId" = tot."toTagId"
        AND tot."fromTagId" IN (SELECT id FROM "Tag" WHERE name = 'real person');
    `;
  });

  await limitConcurrency(tasks, 3);
}

export async function reportCsamImages({
  imageIds,
  user,
  ip,
}: ReportCsamImagesInput & {
  user: SessionUser;
  ip?: string;
}) {
  if (!user.isModerator) throw throwAuthorizationError();
  await dbWrite.image.updateMany({
    where: { id: { in: imageIds } },
    data: { needsReview: 'csam' },
  });
  const images = await dbRead.image.findMany({
    where: { id: { in: imageIds } },
    select: { reports: { select: { reportId: true } } },
  });
  const reportIds = images.flatMap((x) => x.reports.map((x) => x.reportId));
  await bulkSetReportStatus({ ids: reportIds, status: ReportStatus.Actioned, userId: user.id, ip });
}

export async function ingestArticleCoverImages(array: { imageId: number; articleId: number }[]) {
  const imageIds = array.map((x) => x.imageId);
  const images = await dbRead.image.findMany({
    where: { id: { in: imageIds } },
    select: { id: true, url: true, height: true, width: true },
  });

  await articlesSearchIndex.queueUpdate(
    array.map((x) => ({ id: x.articleId, action: SearchIndexUpdateQueueAction.Update }))
  );

  await ingestImageBulk({ images, lowPriority: true });
}

export async function updateImageNsfwLevel({
  id,
  nsfwLevel,
  user,
  status,
}: UpdateImageNsfwLevelOutput & { user: SessionUser }) {
  if (!nsfwLevel) throw throwBadRequestError();
  if (user.isModerator) {
    await dbWrite.image.update({ where: { id }, data: { nsfwLevel, nsfwLevelLocked: true } });
    // Current meilisearch image index gets locked specially when doing a single image update due to the cheer size of this index.
    // Commenting this out should solve the problem.
    // await imagesSearchIndex.updateSync([{ id, action: SearchIndexUpdateQueueAction.Update }]);
    if (status) {
      await dbWrite.imageRatingRequest.updateMany({
        where: { imageId: id, status: 'Pending' },
        data: { status },
      });
    }
    await trackModActivity(user.id, {
      entityType: 'image',
      entityId: id,
      activity: 'setNsfwLevel',
    });
  } else {
    // Track potential content leaking
    // If the image is currently PG and the new level is R or higher, and the image isn't from the original user, increment the counter
    const current = await dbWrite.image.findFirst({
      where: { id },
      select: { nsfwLevel: true, userId: true },
    });
    if (!current) return;
    if (
      current?.nsfwLevel === NsfwLevel.PG &&
      nsfwLevel >= NsfwLevel.R &&
      current?.userId !== user.id
    ) {
      leakingContentCounter.inc();
    }

    await dbWrite.imageRatingRequest.upsert({
      where: { imageId_userId: { imageId: id, userId: user.id } },
      create: {
        nsfwLevel,
        imageId: id,
        userId: user.id,
        weight: current.userId === user.id ? 3 : 1,
      },
      update: { nsfwLevel },
    });
  }
}

type ImageRatingRequestResponse = {
  id: number;
  votes: Record<number, number>;
  url: string;
  nsfwLevel: number;
  nsfwLevelLocked: boolean;
  width: number | null;
  height: number | null;
  type: MediaType;
  total: number;
  createdAt: Date;
};

export async function getImageRatingRequests({
  cursor,
  limit,
  user,
}: ImageRatingReviewOutput & { user: SessionUser }) {
  // const results = await dbRead.$queryRaw<ImageRatingRequestResponse[]>`
  //   WITH CTE_Requests AS (
  //     SELECT
  //       DISTINCT ON (irr."imageId") irr."imageId" as id,
  //       MIN(irr."createdAt") as "createdAt",
  //       COUNT(CASE WHEN i."nsfwLevel" != irr."nsfwLevel" THEN i.id END)::INT "total",
  //       SUM(CASE WHEN irr."userId" = i."userId" THEN irr."nsfwLevel" ELSE 0 END)::INT "ownerVote",
  //       i.url,
  //       i."nsfwLevel",
  //       i."nsfwLevelLocked",
  //       i.type,
  //       i.height,
  //       i.width,
  //       jsonb_build_object(
  //         ${NsfwLevel.PG}, count(irr."nsfwLevel")
  //           FILTER (where irr."nsfwLevel" = ${NsfwLevel.PG}),
  //         ${NsfwLevel.PG13}, count(irr."nsfwLevel")
  //           FILTER (where irr."nsfwLevel" = ${NsfwLevel.PG13}),
  //         ${NsfwLevel.R}, count(irr."nsfwLevel")
  //           FILTER (where irr."nsfwLevel" = ${NsfwLevel.R}),
  //         ${NsfwLevel.X}, count(irr."nsfwLevel")
  //           FILTER (where irr."nsfwLevel" = ${NsfwLevel.X}),
  //         ${NsfwLevel.XXX}, count(irr."nsfwLevel")
  //           FILTER (where irr."nsfwLevel" = ${NsfwLevel.XXX})
  //       ) "votes"
  //       FROM "ImageRatingRequest" irr
  //       JOIN "Image" i on i.id = irr."imageId"
  //       WHERE irr.status = ${ReportStatus.Pending}::"ReportStatus"
  //         AND i."nsfwLevel" != ${NsfwLevel.Blocked}
  //       GROUP BY irr."imageId", i.id
  //   )
  //   SELECT
  //     r.*
  //   FROM CTE_Requests r
  //   WHERE (r.total >= 3 OR (r."ownerVote" != 0 AND r."ownerVote" != r."nsfwLevel"))
  //   ${!!cursor ? Prisma.sql` AND r."createdAt" >= ${new Date(cursor)}` : Prisma.sql``}
  //   ORDER BY r."createdAt"
  //   LIMIT ${limit + 1}
  // `;

  // const results = await dbRead.$queryRaw<ImageRatingRequestResponse[]>`
  // WITH image_rating_requests AS (
  //     SELECT
  //       irr.*,
  //       i."userId"  "imageUserId",
  //       i."nsfwLevel"  "imageNsfwLevel"
  //     FROM "ImageRatingRequest" irr
  //     JOIN "Image" i ON i.id = irr."imageId"
  //     WHERE irr.status = ${ReportStatus.Pending}::"ReportStatus"
  //     AND irr."nsfwLevel" != ${NsfwLevel.Blocked}
  //     ORDER BY irr."createdAt"
  //   ),
  //   requests AS (
  //     SELECT
  //       "imageId" id,
  //       MIN("createdAt") as "createdAt",
  //       COUNT(CASE WHEN "nsfwLevel" != "imageNsfwLevel" THEN "imageId" END)::INT "total",
  //       COALESCE(bit_or(CASE WHEN "userId" = "imageUserId" THEN "nsfwLevel" ELSE 0 END))::INT "ownerVote",
  //       jsonb_build_object(
  //           ${NsfwLevel.PG}, count("nsfwLevel")
  //             FILTER (where "nsfwLevel" = ${NsfwLevel.PG}),
  //           ${NsfwLevel.PG13}, count("nsfwLevel")
  //             FILTER (where "nsfwLevel" = ${NsfwLevel.PG13}),
  //           ${NsfwLevel.R}, count("nsfwLevel")
  //             FILTER (where "nsfwLevel" = ${NsfwLevel.R}),
  //           ${NsfwLevel.X}, count("nsfwLevel")
  //             FILTER (where "nsfwLevel" = ${NsfwLevel.X}),
  //           ${NsfwLevel.XXX}, count("nsfwLevel")
  //             FILTER (where "nsfwLevel" = ${NsfwLevel.XXX})
  //         ) "votes"
  //     FROM image_rating_requests
  //     GROUP BY "imageId"
  //   )
  //   SELECT
  //     i.url,
  //     i."nsfwLevel",
  //     i."nsfwLevelLocked",
  //     i."userId",
  //     i.type,
  //     i.width,
  //     i.height,
  //     r.*
  //   FROM requests r
  //   JOIN "Image" i ON i.id = r."id"
  //   WHERE (r.total >= 3 OR (r."ownerVote" != 0 AND r."ownerVote" != i."nsfwLevel"))
  //   AND i."blockedFor" IS NULL
  //   ${!!cursor ? Prisma.sql` AND r."createdAt" >= ${new Date(cursor)}` : Prisma.sql``}
  //   ORDER BY r."createdAt"
  //   LIMIT ${limit + 1}
  // `;

  const results = await dbRead.$queryRaw<ImageRatingRequestResponse[]>`
      WITH image_rating_requests AS (
        SELECT
          "imageId",
          COALESCE(SUM(weight),0) total,
          MIN("createdAt") "createdAt",
          jsonb_build_object(
                  1, COALESCE(SUM(weight) FILTER (where "nsfwLevel" = 1),0),
                  2, COALESCE(SUM(weight) FILTER (where "nsfwLevel" = 2),0),
                  4, COALESCE(SUM(weight) FILTER (where "nsfwLevel" = 4),0),
                  8, COALESCE(SUM(weight) FILTER (where "nsfwLevel" = 8),0),
                  16, COALESCE(SUM(weight) FILTER (where "nsfwLevel" = 16),0)
                ) "votes"
        FROM "ImageRatingRequest"
        WHERE status = 'Pending'
        GROUP BY "imageId"
      )
      SELECT
        i.id,
        irr.votes,
        irr.total::int,
        i.url,
        i."nsfwLevel",
        i."nsfwLevelLocked",
        i.width,
        i.height,
        i.type,
        i."createdAt"
      FROM image_rating_requests irr
      JOIN "Image" i ON i.id = irr."imageId"
      WHERE irr.total >= 3
        AND i."blockedFor" IS NULL
        AND i."nsfwLevelLocked" = FALSE
        AND i.ingestion != 'PendingManualAssignment'::"ImageIngestionStatus"
        AND i."nsfwLevel" < ${NsfwLevel.Blocked}
        ${!!cursor ? Prisma.sql` AND irr."createdAt" >= ${new Date(cursor)}` : Prisma.sql``}
      ORDER BY irr."createdAt"
      LIMIT ${limit + 1}
  `;

  let nextCursor: string | undefined;
  if (limit && results.length > limit) {
    const nextItem = results.pop();
    nextCursor = nextItem?.createdAt.toISOString() || undefined;
  }

  const imageIds = results.map((x) => x.id);
  const tags = await getVotableTags2({
    ids: imageIds,
    user,
    type: 'image',
    nsfwLevel: Flags.arrayToInstance([
      NsfwLevel.PG13,
      NsfwLevel.R,
      NsfwLevel.X,
      NsfwLevel.XXX,
      NsfwLevel.Blocked,
    ]),
  });

  return {
    nextCursor,
    items: results.map((item) => ({ ...item, tags: tags.filter((x) => x.imageId === item.id) })),
  };
}

// #region [image tools]
async function authorizeImagesAction({
  imageIds,
  user,
}: {
  imageIds: number[];
  user: SessionUser;
}) {
  if (!user.isModerator) {
    const images = await dbRead.image.findMany({
      where: { id: { in: imageIds }, userId: user.id },
      select: { id: true },
    });
    const validatedIds = images.map((x) => x.id);
    if (!imageIds.every((id) => validatedIds.includes(id))) throw throwAuthorizationError();
  }
}

export async function addImageTools({
  data,
  user,
}: {
  data: AddOrRemoveImageToolsOutput['data'];
  user: SessionUser;
}) {
  await authorizeImagesAction({ imageIds: data.map((x) => x.imageId), user });
  await dbWrite.imageTool.createMany({ data, skipDuplicates: true });
  for (const { imageId } of data) {
    purgeImageGenerationDataCache(imageId);
  }

  await queueImageSearchIndexUpdate({
    ids: data.map((x) => x.imageId),
    action: SearchIndexUpdateQueueAction.Update,
  });
}

export async function removeImageTools({
  data,
  user,
}: {
  data: AddOrRemoveImageToolsOutput['data'];
  user: SessionUser;
}) {
  await authorizeImagesAction({ imageIds: data.map((x) => x.imageId), user });
  const toolsByImage = data.reduce<Record<number, number[]>>((acc, { imageId, toolId }) => {
    if (!acc[imageId]) acc[imageId] = [];
    acc[imageId].push(toolId);
    return acc;
  }, {});

  await dbWrite.$transaction(
    Object.entries(toolsByImage).map(([imageId, toolIds]) =>
      dbWrite.imageTool.deleteMany({ where: { imageId: Number(imageId), toolId: { in: toolIds } } })
    )
  );
  for (const { imageId } of data) {
    purgeImageGenerationDataCache(imageId);
  }

  await queueImageSearchIndexUpdate({
    ids: data.map((x) => x.imageId),
    action: SearchIndexUpdateQueueAction.Update,
  });
}

export async function updateImageTools({
  data,
  user,
}: {
  data: UpdateImageToolsOutput['data'];
  user: SessionUser;
}) {
  await authorizeImagesAction({ imageIds: data.map((x) => x.imageId), user });
  await dbWrite.$transaction(
    data.map(({ imageId, toolId, notes }) =>
      dbWrite.imageTool.update({
        where: { imageId_toolId: { imageId, toolId } },
        data: { notes },
        select: { imageId: true },
      })
    )
  );
  for (const { imageId } of data) {
    purgeImageGenerationDataCache(imageId);
  }
}

// #endregion

// #region [image techniques]
export async function addImageTechniques({
  data,
  user,
}: {
  data: AddOrRemoveImageTechniquesOutput['data'];
  user: SessionUser;
}) {
  await authorizeImagesAction({ imageIds: data.map((x) => x.imageId), user });
  await dbWrite.imageTechnique.createMany({ data, skipDuplicates: true });
  for (const { imageId } of data) {
    purgeImageGenerationDataCache(imageId);
  }

  await queueImageSearchIndexUpdate({
    ids: data.map((x) => x.imageId),
    action: SearchIndexUpdateQueueAction.Update,
  });
}

export async function removeImageTechniques({
  data,
  user,
}: {
  data: AddOrRemoveImageTechniquesOutput['data'];
  user: SessionUser;
}) {
  await authorizeImagesAction({ imageIds: data.map((x) => x.imageId), user });
  const techniquesByImage = data.reduce<Record<number, number[]>>(
    (acc, { imageId, techniqueId }) => {
      if (!acc[imageId]) acc[imageId] = [];
      acc[imageId].push(techniqueId);
      return acc;
    },
    {}
  );

  await dbWrite.$transaction(
    Object.entries(techniquesByImage).map(([imageId, techniqueIds]) =>
      dbWrite.imageTechnique.deleteMany({
        where: { imageId: Number(imageId), techniqueId: { in: techniqueIds } },
      })
    )
  );

  for (const { imageId } of data) {
    purgeImageGenerationDataCache(imageId);
  }

  await queueImageSearchIndexUpdate({
    ids: data.map((x) => x.imageId),
    action: SearchIndexUpdateQueueAction.Update,
  });
}

export async function updateImageTechniques({
  data,
  user,
}: {
  data: UpdateImageTechniqueOutput['data'];
  user: SessionUser;
}) {
  await authorizeImagesAction({ imageIds: data.map((x) => x.imageId), user });
  await dbWrite.$transaction(
    data.map(({ imageId, techniqueId, notes }) =>
      dbWrite.imageTechnique.update({
        where: { imageId_techniqueId: { imageId, techniqueId } },
        data: { notes },
        select: { imageId: true },
      })
    )
  );
  for (const { imageId } of data) {
    purgeImageGenerationDataCache(imageId);
  }
}

// #endregion

export function purgeImageGenerationDataCache(id: number) {
  purgeCache({ tags: [`image-generation-data-${id}`] }).catch((error) =>
    logToAxiom({
      type: 'error',
      name: 'purgeImageGenerationDataCache',
      message: error.message,
      error,
    })
  );
}

const strengthTypes: ModelType[] = ['TextualInversion', 'LORA', 'DoRA', 'LoCon'];

export async function getImageGenerationData({ id }: { id: number }) {
  const image = await dbRead.image.findUnique({
    where: { id },
    select: {
      hideMeta: true,
      generationProcess: true,
      meta: true,
      type: true,
      tools: {
        orderBy: { tool: { priority: 'asc' } },
        select: {
          notes: true,
          tool: {
            select: {
              id: true,
              name: true,
              icon: true,
              domain: true,
              priority: true,
            },
          },
        },
      },
      techniques: {
        select: {
          notes: true,
          technique: {
            select: {
              id: true,
              name: true,
            },
          },
        },
      },
    },
  });
  if (!image) throw throwNotFoundError();

  const tools = image.tools.map(({ notes, tool }) => ({ ...tool, notes }));
  const techniques = image.techniques.map(({ notes, technique }) => ({ ...technique, notes }));

  const { rows: resources } = await pgDbRead.query<{
    id: number;
    strength?: number;
    modelId: number;
    modelName: string;
    modelType: ModelType;
    versionId: number;
    versionName: string;
    baseModel: string;
  }>(Prisma.sql`
    SELECT
      ir.id,
      ir.strength,
      m.id as "modelId",
      m.name as "modelName",
      m.type as "modelType",
      mv.id as "versionId",
      mv.name as "versionName",
      mv."baseModel" as "baseModel"
    FROM "ImageResource" ir
    JOIN "ModelVersion" mv ON mv.id = ir."modelVersionId"
    JOIN "Model" m on mv."modelId" = m.id
      WHERE ir."imageId" = ${id}
  `);

  const parsedMeta = imageMetaOutput.safeParse(image.meta);
  const data = parsedMeta.success ? parsedMeta.data : {};
  const { 'Clip skip': legacyClipSkip, clipSkip = legacyClipSkip, external, ...rest } = data;
  const meta =
    parsedMeta.success && !image.hideMeta ? removeEmpty({ ...rest, clipSkip }) : undefined;

  let onSite = false;
  let process: string | null = null;
  let hasControlNet = false;
  if (meta) {
    if ('civitaiResources' in meta) onSite = true;
    else if ('workflow' in meta) {
      const workflow = generationFormWorkflowConfigurations.find((x) => x.key === meta.workflow);
      if (workflow) {
        onSite = true;
        process = workflow.subType;
      }
    }

    if (meta.comfy) {
      hasControlNet = !!meta.controlNets?.length;
    } else {
      hasControlNet = Object.keys(meta).some((x) => x.toLowerCase().startsWith('controlnet'));
    }

    if (!process) {
      if (meta.comfy) process = 'comfy';
      else if (image.generationProcess === 'txt2imgHiRes') process = 'txt2img + Hi-Res';
      else process = image.generationProcess;

      if (process && hasControlNet) process += ' + ControlNet';
    }
  }

  return {
    type: image.type,
    onSite,
    process,
    meta,
    resources: resources.map((resource) => ({
      ...resource,
      strength:
        strengthTypes.includes(resource.modelType) && resource.strength
          ? resource.strength / 100
          : undefined,
    })),
    tools,
    techniques,
    external,
    canRemix: !image.hideMeta && !!meta?.prompt,
    remixOfId: meta?.extra?.remixOfId,
  };
}

export const getImageContestCollectionDetails = async ({
  id,
  userId,
}: { userId?: number } & GetByIdInput) => {
  const items = await dbRead.collectionItem.findMany({
    where: {
      collection: {
        mode: CollectionMode.Contest,
      },
      imageId: id,
    },
    select: {
      id: true,
      imageId: true,
      status: true,
      createdAt: true,
      reviewedAt: true,
      collection: { select: collectionSelect },
      scores: { select: { userId: true, score: true } },
      tag: true,
    },
  });

  const permissions = await Promise.all(
    items.map(async (item) => {
      const permissions = await getUserCollectionPermissionsById({
        id: item.collection.id as number,
        userId,
      });

      return permissions;
    })
  );

  return items.map((i) => ({
    ...i,
    permissions: permissions.find((p) => p.collectionId === i.collection.id),
    collection: {
      ...i.collection,
      metadata: (i.collection.metadata ?? {}) as CollectionMetadataSchema,
      tags: i.collection.tags.map((t) => t.tag),
    },
  }));
};

// this method should hopefully not be a lasting addition
export type ModerationImageModel = AsyncReturnType<typeof getImagesByUserIdForModeration>[number];

export async function getImagesByUserIdForModeration(userId: number) {
  const { tags, meta, ...select } = imageSelect;
  return await dbRead.image.findMany({
    where: { userId },
    select,
  });
}

export function addBlockedImage({
  hash,
  reason,
}: {
  hash: bigint | number;
  reason: BlockImageReason;
}) {
  return clickhouse?.insert({
    table: 'blocked_images',
    values: [{ hash: Number(hash), reason }],
    format: 'JSONEachRow',
  });
}

export function bulkAddBlockedImages({
  data,
}: {
  data: { hash: bigint | number; reason: BlockImageReason }[];
}) {
  if (data.length === 0) return;

  const values = data.map(({ hash, reason }) => ({
    hash: Number(hash),
    reason: reason.toString(),
  }));

  return clickhouse?.insert({
    table: 'blocked_images',
    values,
    format: 'JSONEachRow',
  });
}

export async function bulkRemoveBlockedImages({
  ids,
  hashes,
}: {
  hashes?: bigint[] | number[];
  ids?: number[];
}) {
  if (ids) {
    const images = await dbWrite.image.findMany({
      where: { id: { in: ids } },
      select: { pHash: true },
    });

    hashes = images.map((i) => i.pHash as bigint).filter(isDefined);
  }

  if (!hashes?.length) return;

  return dbWrite.blockedImage.deleteMany({ where: { hash: { in: hashes } } });
}

export async function getImagesPendingIngestion() {
  const date = new Date();
  date.setDate(date.getDate() - 5);
  return await dbRead.image.findMany({
    where: { ingestion: 'Pending', createdAt: { gt: date } },
    select: {
      id: true,
      name: true,
      url: true,
      createdAt: true,
      metadata: true,
    },
    orderBy: { id: 'desc' },
  });
}

export async function queueImageSearchIndexUpdate({
  ids,
  action,
}: {
  ids: number[];
  action: SearchIndexUpdateQueueAction;
}) {
  await imagesSearchIndex.queueUpdate(ids.map((id) => ({ id, action })));
  await imagesMetricsSearchIndex.queueUpdate(ids.map((id) => ({ id, action })));
}

export async function getPostDetailByImageId({ imageId }: { imageId: number }) {
  const image = await dbRead.image.findUnique({
    where: { id: imageId },
    select: { postId: true },
  });
  if (!image || !image.postId) return null;

  const post = await dbRead.post.findUnique({
    where: { id: image.postId },
    select: { title: true, detail: true },
  });
  if (!post) return null;

  return post;
}

export async function setVideoThumbnail({
  imageId,
  frame,
  customThumbnail,
  userId,
  isModerator,
  postId,
}: SetVideoThumbnailInput & { userId: number; isModerator?: boolean }) {
  const db = await getDbWithoutLag('postImages', postId);
  const image = await db.image.findUnique({
    where: { id: imageId, userId: !isModerator ? userId : undefined },
    select: { id: true, type: true, metadata: true, userId: true },
  });
  if (!image)
    throw throwAuthorizationError("You don't have permission to set the thumbnail for this video.");
  if (image.type !== MediaType.video) throw throwBadRequestError('This is not a video.');

  let thumbnailId = customThumbnail?.id;
  if (customThumbnail) {
    const thumbnail = await createImage({
      ...customThumbnail,
      userId: image.userId,
      metadata: { parentId: image.id },
    });
    thumbnailId = thumbnail.id;
  }

  const videoMetadata = image.metadata as VideoMetadata;
  const updated = await dbWrite.image.update({
    where: { id: imageId },
    data: { metadata: { ...videoMetadata, thumbnailFrame: frame, thumbnailId } },
  });

  // Clear up the thumbnail cache
  await Promise.all([
    preventReplicationLag('postImages', postId),
    thumbnailCache.bust(imageId),
    queueImageSearchIndexUpdate({
      ids: [imageId],
      action: SearchIndexUpdateQueueAction.Update,
    }),
  ]);

  return updated;
}

export async function updateImageMinor({ id, minor }: UpdateImageMinorInput) {
  const image = await dbWrite.image.update({
    where: { id },
    data: { minor },
  });

  // Remove it from search index if minor is true
  await queueImageSearchIndexUpdate({
    ids: [id],
    action: minor ? SearchIndexUpdateQueueAction.Delete : SearchIndexUpdateQueueAction.Update,
  });

  return image;
}

export async function createImageResources({
  imageId,
  tx,
}: {
  imageId: number;
  tx?: Prisma.TransactionClient;
}) {
  const dbClient = tx ?? dbWrite;
  // Read the resources based on complex metadata and hash matches
  const resources = await dbClient.$queryRaw<
    (ImageResource & { modelversionid?: number })[]
  >`SELECT * FROM get_image_resources(${imageId}::int)`;
  if (!resources.length) return null;

  const resourcesWithModelVersions = uniqBy(
    resources.filter((x) => x.modelversionid),
    'modelversionid'
  );
  const resourcesWithoutModelVersions = uniqBy(
    resources.filter((x) => !x.modelversionid),
    'name'
  );

  const sql: Prisma.Sql[] = [...resourcesWithModelVersions, ...resourcesWithoutModelVersions].map(
    (r) => Prisma.sql`
        (${r.id}, ${r.modelVersionId ?? r.modelversionid}, ${r.name}, ${r.hash}, ${r.strength}, ${
      r.detected
    })
      `
  );

  // Write the resources to the image
  await dbClient.$executeRaw`
    INSERT INTO "ImageResource" ("imageId", "modelVersionId", name, hash, strength, detected)
    VALUES ${Prisma.join(sql, ',')}
    ON CONFLICT ("imageId", "modelVersionId", "name") DO UPDATE
    SET
      detected = excluded.detected,
      hash = excluded.hash,
      strength = excluded.strength;
  `;

  return resources;
}

export const getMyImages = async ({
  userId,
  limit,
  cursor = 0,
}: InfiniteQueryInput & { userId: number }) => {
  try {
    const images = await dbRead.image.findMany({
      select: { id: true, url: true, meta: true, createdAt: true },
      where: {
        userId,
        type: MediaType.image,
        postId: { not: null },
        ingestion: ImageIngestionStatus.Scanned,
      },
      take: limit + 1,
      cursor: cursor ? { id: cursor } : undefined,
      orderBy: { id: 'desc' },
    });

    let nextCursor: number | undefined;
    if (images.length > limit) {
      const nextItem = images.pop();
      nextCursor = nextItem?.id;
    }

    return {
      items: images,
      nextCursor,
    };
  } catch (error) {
    if (error instanceof TRPCError) throw error;
    else throw throwDbError(error);
  }
};

export const uploadImageFromUrl = async ({ imageUrl }: { imageUrl: string }) => {
  const blob = await fetchBlob(imageUrl);

  if (!blob) {
    throw new Error('Failed to fetch image');
  }

  const imageKey = randomUUID();

  const upload = await serverUploadImage({
    file: blob,
    key: imageKey,
    bucket: env.S3_IMAGE_UPLOAD_BUCKET,
  });

  const data = await upload.done();
  const meta = await getMetadata(imageUrl);

  const response = {
    meta: meta,
    metadata: {
      size: blob.size,
      width: 512, //  This is mostly a safeguard to default.
      height: 512, //  This is mostly a safeguard to default.
    },
    url: data.Key,
  };

  return response;
};

export async function getImagesModRules() {
  const modRules = await fetchThroughCache(REDIS_KEYS.CACHES.MOD_RULES.IMAGES, async () => {
    const rules = await dbRead.moderationRule.findMany({
      where: { entityType: EntityType.Image, enabled: true },
      select: { definition: true, action: true },
      orderBy: [{ order: 'asc' }],
    });

    return rules.map(({ definition, ...rule }) => ({
      ...rule,
      definition: definition as RuleDefinition,
    }));
  });

  return modRules;
}

export async function bustImageModRulesCache() {
  await bustFetchThroughCache(REDIS_KEYS.CACHES.MOD_RULES.IMAGES);
}<|MERGE_RESOLUTION|>--- conflicted
+++ resolved
@@ -142,12 +142,8 @@
 } from './../schema/image.schema';
 import { uniqBy } from 'lodash-es';
 import { withRetries } from '~/utils/errorHandling';
-<<<<<<< HEAD
 import { bustFetchThroughCache, fetchThroughCache } from '~/server/utils/cache-helpers';
 import { RuleDefinition } from '~/server/utils/mod-rules';
-// TODO.ingestion - logToDb something something 'axiom'
-=======
->>>>>>> 4acb63f8
 
 // no user should have to see images on the site that haven't been scanned or are queued for removal
 
