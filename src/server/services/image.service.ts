import { Prisma } from '@prisma/client';
import { TRPCError } from '@trpc/server';
import { randomUUID } from 'crypto';
import type { ManipulateType } from 'dayjs';
import dayjs from '~/shared/utils/dayjs';
import { chunk, lowerFirst, truncate, uniqBy } from 'lodash-es';
import type { SearchParams, SearchResponse } from 'meilisearch';
import type { SessionUser } from 'next-auth';
import { v4 as uuid } from 'uuid';
import { isDev, isProd } from '~/env/other';
import { env } from '~/env/server';
import type { VotableTagModel } from '~/libs/tags';
import { clickhouse } from '~/server/clickhouse/client';
import { purgeCache } from '~/server/cloudflare/client';
import {
  CacheTTL,
  constants,
  METRICS_IMAGES_SEARCH_INDEX,
  nsfwRestrictedBaseModels,
} from '~/server/common/constants';
import {
  BlockedReason,
  ImageScanType,
  ImageSort,
  NotificationCategory,
  NsfwLevel,
  SearchIndexUpdateQueueAction,
} from '~/server/common/enums';
import { getImageGenerationProcess } from '~/server/common/model-helpers';
import { dbRead, dbWrite } from '~/server/db/client';
import { getDbWithoutLag, preventReplicationLag } from '~/server/db/db-lag-helpers';
import { pgDbRead } from '~/server/db/pgDb';
import { poolCounters } from '~/server/games/new-order/utils';
import { logToAxiom } from '~/server/logging/client';
import { metricsSearchClient } from '~/server/meilisearch/client';
import { postMetrics } from '~/server/metrics';
import { videoGenerationConfig2 } from '~/server/orchestrator/generation/generation.config';
import { leakingContentCounter } from '~/server/prom/client';
import {
  getBaseModelFromResources,
  getUserFollows,
  imageMetaCache,
  imageMetadataCache,
  imageResourcesCache,
  imageTagsCache,
  tagCache,
  tagIdsForImagesCache,
  thumbnailCache,
  userImageVideoCountCache,
} from '~/server/redis/caches';
import { imageMetricsCache } from '~/server/redis/entity-metric-populate';
import { REDIS_KEYS, REDIS_SYS_KEYS, sysRedis } from '~/server/redis/client';
import { createCachedObject } from '~/server/utils/cache-helpers';
import { createLruCache } from '~/server/utils/lru-cache';
import type { GetByIdInput } from '~/server/schema/base.schema';
import type { CollectionMetadataSchema } from '~/server/schema/collection.schema';
import type {
  AddOrRemoveImageTechniquesOutput,
  AddOrRemoveImageToolsOutput,
  DownleveledReviewOutput,
  GetEntitiesCoverImage,
  GetImageInput,
  GetInfiniteImagesOutput,
  GetMyImagesInput,
  ImageEntityType,
  ImageMetaProps,
  ImageModerationBlockSchema,
  ImageModerationSchema,
  ImageModerationUnblockSchema,
  ImageRatingReviewOutput,
  ImageReviewQueueInput,
  ImageSchema,
  ImageUploadProps,
  IngestImageInput,
  RemoveImageResourceSchema,
  ReportCsamImagesInput,
  SetVideoThumbnailInput,
  ToggleImageFlagInput,
  UpdateImageAcceptableMinorInput,
  UpdateImageNsfwLevelOutput,
  UpdateImageTechniqueOutput,
  UpdateImageToolsOutput,
} from '~/server/schema/image.schema';
import { imageMetaOutput, ingestImageSchema } from '~/server/schema/image.schema';
import type { ImageMetadata, VideoMetadata } from '~/server/schema/media.schema';
import {
  articlesSearchIndex,
  imagesMetricsSearchIndex,
  imagesSearchIndex,
} from '~/server/search-index';
import type {
  ImageMetricsSearchIndexRecord,
  MetricsImageFilterableAttribute,
  MetricsImageSortableAttribute,
} from '~/server/search-index/metrics-images.search-index';
import type { ContentDecorationCosmetic, WithClaimKey } from '~/server/selectors/cosmetic.selector';
import type { ImageResourceHelperModel } from '~/server/selectors/image.selector';
import { imageSelect } from '~/server/selectors/image.selector';
import type { ImageV2Model } from '~/server/selectors/imagev2.selector';
import { imageTagCompositeSelect, simpleTagSelect } from '~/server/selectors/tag.selector';
import {
  getCollectionRandomSeed,
  getUserCollectionPermissionsById,
  getUserCollectionPermissionsByIds,
  removeEntityFromAllCollections,
} from '~/server/services/collection.service';
import { getCosmeticsForEntity } from '~/server/services/cosmetic.service';
import { addImageToQueue } from '~/server/services/games/new-order.service';
import { upsertImageFlag } from '~/server/services/image-flag.service';
import {
  deleteImagTagsForReviewByImageIds,
  getImagTagsForReviewByImageIds,
} from '~/server/services/image-review.service';
import type { ImageModActivity } from '~/server/services/moderator.service';
import { trackModActivity } from '~/server/services/moderator.service';
import { createNotification } from '~/server/services/notification.service';
import { bustCachesForPosts, updatePostNsfwLevel } from '~/server/services/post.service';
import { bulkSetReportStatus } from '~/server/services/report.service';
import { getVotableTags2 } from '~/server/services/tag.service';
import { upsertTagsOnImageNew } from '~/server/services/tagsOnImageNew.service';
import {
  getBasicDataForUsers,
  getCosmeticsForUsers,
  getProfilePicturesForUsers,
} from '~/server/services/user.service';
import { bustFetchThroughCache, fetchThroughCache } from '~/server/utils/cache-helpers';
import { Limiter, limitConcurrency } from '~/server/utils/concurrency-helpers';
import {
  throwAuthorizationError,
  throwBadRequestError,
  throwDbError,
  throwNotFoundError,
} from '~/server/utils/errorHandling';
import type { RuleDefinition } from '~/server/utils/mod-rules';
import { getCursor } from '~/server/utils/pagination-helpers';
import {
  nsfwBrowsingLevelsArray,
  nsfwBrowsingLevelsFlag,
  onlySelectableLevels,
  sfwBrowsingLevelsFlag,
} from '~/shared/constants/browsingLevel.constants';
import { Flags } from '~/shared/utils/flags';
import type { ModelType, ReportReason, ReviewReactions } from '~/shared/utils/prisma/enums';
import {
  Availability,
  BlockImageReason,
  CollectionMode,
  EntityType,
  ImageIngestionStatus,
  MediaType,
  NewOrderRankType,
  ReportStatus,
} from '~/shared/utils/prisma/enums';
import { withRetries } from '~/utils/errorHandling';
import { fetchBlob } from '~/utils/file-utils';
import { getMetadata } from '~/utils/metadata';
import { removeEmpty } from '~/utils/object-helpers';
import { imageS3Client } from '~/utils/s3-client';
import { serverUploadImage } from '~/utils/s3-utils';
import { isDefined, isNumber } from '~/utils/type-guards';
import FliptSingleton, { FLIPT_FEATURE_FLAGS, isFlipt } from '../flipt/client';
import { ensureRegisterFeedImageExistenceCheckMetrics } from '../metrics/feed-image-existence-check.metrics';
import client from 'prom-client';

import { createImageIngestionRequest } from '~/server/services/orchestrator/orchestrator.service';
import { number } from 'zod';

const {
  cacheHitRequestsTotal,
  ffRequestsTotal,
  requestDurationSeconds,
  requestTotal,
  droppedIdsTotal,
} = ensureRegisterFeedImageExistenceCheckMetrics(client.register);

// no user should have to see images on the site that haven't been scanned or are queued for removal

export async function purgeResizeCache({ url }: { url: string }) {
  // Purge from new cache bucket
  const { items } = await imageS3Client.listObjects({
    bucket: env.S3_IMAGE_CACHE_BUCKET,
    prefix: url,
  });
  const keys = items.map((x) => x.Key).filter(isDefined);
  if (keys.length) {
    await imageS3Client.deleteManyObjects({
      bucket: env.S3_IMAGE_CACHE_BUCKET,
      keys,
    });
  }
}

export async function deleteImageFromS3({ id, url }: { id: number; url: string }) {
  if (!env.DATABASE_IS_PROD) return;

  try {
    const otherImagesWithSameUrl = await dbWrite.image.findFirst({
      select: { id: true },
      where: {
        url: url,
        id: { not: id },
      },
    });

    if (!!otherImagesWithSameUrl) return;

    await withRetries(() =>
      imageS3Client.deleteObject({ bucket: env.S3_IMAGE_UPLOAD_BUCKET, key: url })
    );
    await purgeResizeCache({ url: url });
  } catch (e) {
    // do nothing
  }
}

export const invalidateManyImageExistence = async (ids: number[]) => {
  // Set keys individually to avoid CROSSSLOT errors
  await Promise.all(
    ids.map((id) =>
      sysRedis.packed.set(`${REDIS_SYS_KEYS.CACHES.IMAGE_EXISTS}:${id}` as const, 'false', {
        EX: 60 * 5,
      })
    )
  );
};

async function getImageTagsForImages(
  imageIds: number[]
): Promise<(VotableTagModel & { imageId: number })[]> {
  const tagsByImage = await imageTagsCache.fetch(imageIds);

  return imageIds.flatMap(
    (imageId) =>
      tagsByImage[imageId]?.tags.map(({ tagId, tagName, tagType, tagNsfwLevel, ...tag }) => ({
        ...tag,
        imageId,
        id: tagId,
        type: tagType,
        nsfwLevel: tagNsfwLevel as NsfwLevel,
        name: tagName,
      })) ?? []
  );
}

export const deleteImageById = async ({
  id,
  updatePost,
}: GetByIdInput & { updatePost?: boolean }) => {
  updatePost ??= true;
  try {
    // Remove image from all collections before deleting
    await removeEntityFromAllCollections('image', id);

    const image = await dbWrite.image.delete({
      where: { id },
      select: { url: true, postId: true, nsfwLevel: true, userId: true },
    });
    if (!image) return;

    const invalidateExistence = invalidateManyImageExistence([id]);

    await Promise.all([
      deleteImageFromS3({ id, url: image.url }),
      queueImageSearchIndexUpdate({
        ids: [id],
        action: SearchIndexUpdateQueueAction.Delete,
      }),
      ...(updatePost && image.postId
        ? [
            updatePostNsfwLevel(image.postId),
            bustCachesForPosts(image.postId),
            postMetrics.queueUpdate(image.postId),
          ]
        : []),
      invalidateExistence,
    ]);

    return image;
  } catch {
    // Ignore errors
  }
};

export async function deleteImages(ids: number[], updatePosts = true) {
  const images = await Limiter({ batchSize: 100 }).process(ids, async (ids, batchIndex) => {
    // Remove images from all collections before deleting
    // Note: Since we're using raw SQL delete, Prisma cascades won't trigger automatically
    await Promise.all(ids.map((id) => removeEntityFromAllCollections('image', id)));

    const results = await dbWrite.$queryRaw<
      { id: number; url: string; postId: number | null; nsfwLevel: number; userId: number }[]
    >`
      DELETE FROM "Image"
      WHERE id IN (${Prisma.join(ids)})
      RETURNING id, url, "postId", "nsfwLevel", "userId"
    `;
    const imageIds = results.map((x) => x.id);
    const idsForPostUpdate = updatePosts ? results.map((x) => x.postId).filter(isDefined) : [];

    const invalidateExistence = invalidateManyImageExistence(idsForPostUpdate);

    await Promise.all([
      queueImageSearchIndexUpdate({
        ids: imageIds,
        action: SearchIndexUpdateQueueAction.Delete,
      }),
      updatePostNsfwLevel(idsForPostUpdate),
      bustCachesForPosts(idsForPostUpdate),
      postMetrics.queueUpdate(idsForPostUpdate),
      invalidateExistence,
    ]);

    await Limiter({ batchSize: 5 }).process(
      results,
      async (results) =>
        await Promise.all(results.map(({ id, url }) => deleteImageFromS3({ id, url })))
    );
    if (isDev) console.log(`Batch ${batchIndex}: Deleted ${results.length} images`);

    return results;
  });

  return images;
}

function getReviewTypeToBlockedReason(reason: string) {
  switch (reason) {
    case 'csam':
      return BlockImageReason.CSAM;
    case 'newUser':
      return BlockImageReason.Ownership;
    case 'minor':
    case 'poi':
    case 'reported':
    case 'blocked':
    case 'tag':
    case 'appeal':
    case 'modRule':
    default:
      return BlockImageReason.TOS;
  }
}

export async function handleUnblockImages({
  ids: imageIds,
  moderatorId,
}: ImageModerationUnblockSchema) {
  const images = await dbRead.image.findMany({
    where: { id: { in: imageIds } },
    select: {
      id: true,
      userId: true,
      pHash: true,
      postId: true,
      nsfwLevel: true,
      blockedFor: true,
      needsReview: true,
    },
  });
  await Limiter().process(images, async (images) => {
    const ids = images.map((x) => x.id);
    const grouped = images.reduce<Record<string, number[]>>((acc, image) => {
      if (!image.needsReview) image.needsReview = 'null';
      if (!acc[image.needsReview]) acc[image.needsReview] = [];
      acc[image.needsReview].push(image.id);
      return acc;
    }, {});

    const imageTagsForReview = await getImagTagsForReviewByImageIds(ids);
    await Promise.all([
      ...Object.entries(grouped).map(
        ([needsReview, groupedIds]) => dbWrite.$queryRaw`
          UPDATE "Image" SET
            "needsReview" = NULL,
            "blockedFor" = NULL,
            "metadata" = "metadata" - 'ruleId' - 'ruleReason', -- Remove ruleId and ruleReason from metadata
            ${needsReview === 'poi' ? Prisma.sql`"poi" = false,` : Prisma.sql``}
            ${
              needsReview === 'minor'
                ? Prisma.sql`"minor" = CASE WHEN "nsfwLevel" >= 4 THEN FALSE ELSE TRUE END,`
                : Prisma.sql``
            }
            ${
              ['minor', 'poi', 'newUser', 'bestiality'].includes(needsReview)
                ? Prisma.sql`"scannedAt" = NOW(),`
                : Prisma.sql``
            }
            "ingestion" = 'Scanned'
          WHERE id IN (${Prisma.join(groupedIds)});
        `
      ),
      upsertTagsOnImageNew(
        imageTagsForReview.map(({ imageId, tagId }) => ({
          imageId,
          tagId,
          disabled: true,
          needsReview: false,
        }))
      ),
    ]);

    await Promise.all([
      updateNsfwLevel(ids),
      queueImageSearchIndexUpdate({ ids, action: SearchIndexUpdateQueueAction.Update }),
      deleteImagTagsForReviewByImageIds(ids),
      bulkRemoveBlockedImages(images.map(({ pHash }) => pHash).filter(isDefined)),
    ]);

    if (moderatorId) {
      await trackModActivity(moderatorId, {
        entityType: 'image',
        entityId: ids,
        activity: 'review',
      });
    }
  });
  return images;
}

export async function handleBlockImages({
  ids: imageIds,
  userId,
  include,
  moderatorId,
}: ImageModerationBlockSchema) {
  if (!imageIds?.length && !userId) throw new Error('one of "ids" or "userId" is required');
  const images = await dbRead.image.findMany({
    where: { id: imageIds ? { in: imageIds } : undefined, userId },
    select: {
      id: true,
      userId: true,
      pHash: true,
      postId: true,
      nsfwLevel: true,
      blockedFor: true,
      needsReview: true,
    },
  });
  await Limiter({ batchSize: 100, limit: 10 }).process(images, async (images) => {
    const ids = images.map((x) => x.id);
    const invalidateExistence = invalidateManyImageExistence(ids);

    await Promise.all([
      dbWrite.image.updateMany({
        where: { id: { in: ids } },
        data: {
          needsReview: null,
          ingestion: 'Blocked',
          nsfwLevel: NsfwLevel.Blocked,
          blockedFor: BlockedReason.Moderated,
          updatedAt: new Date(),
        },
      }),

      queueImageSearchIndexUpdate({ ids, action: SearchIndexUpdateQueueAction.Delete }),
      invalidateExistence,
    ]);
    if (include?.includes('phash-block')) {
      await bulkAddBlockedImages({
        data: images
          .map(({ pHash, blockedFor }) => {
            if (!pHash) return null;
            return {
              hash: pHash,
              reason: getReviewTypeToBlockedReason(blockedFor ?? BlockedReason.Moderated),
            };
          })
          .filter(isDefined),
      });
    }
    if (include?.includes('user-notification')) {
      await Promise.all(
        images.map((img) =>
          createNotification({
            userId: img.userId,
            type: 'tos-violation',
            category: NotificationCategory.System,
            key: `tos-violation:image:${uuid()}`,
            details: {
              modelName: img.postId ? `post #${img.postId}` : 'a post',
              entity: 'image',
              url: `/images/${img.id ?? ''}`,
            },
          }).catch()
        )
      );
    }

    if (moderatorId && !!imageIds?.length) {
      await trackModActivity(moderatorId, {
        entityType: 'image',
        entityId: ids,
        activity: 'review',
      });
    }
  });

  if (moderatorId && userId) {
    await trackModActivity(moderatorId, {
      entityType: 'user',
      entityId: userId,
      activity: 'removeContent',
    });
  }

  return images;
}

export const moderateImages = async (
  args: ImageModerationSchema & (ImageModerationUnblockSchema | ImageModerationBlockSchema)
) => {
  switch (args.reviewAction) {
    case 'unblock':
      return handleUnblockImages(args);
    case 'block':
      return handleBlockImages(args);
  }
};

export async function updateNsfwLevel(ids: number | number[]) {
  if (!Array.isArray(ids)) ids = [ids];
  ids = [...new Set(ids)]; // dedupe
  if (!ids.length) return;
  await dbWrite.$executeRawUnsafe(
    `SELECT update_nsfw_levels_new(ARRAY[${ids.join(',')}]::integer[])`
  );
  await thumbnailCache.bust(ids);
}

export const updateImageReportStatusByReason = ({
  id,
  reason,
  status,
}: {
  id: number;
  reason: ReportReason;
  status: ReportStatus;
}) => {
  return dbWrite.$queryRaw<{ id: number; userId: number }[]>`
    UPDATE "Report" r SET status = ${status}::"ReportStatus"
    FROM "ImageReport" i
    WHERE i."reportId" = r.id
      AND i."imageId" = ${id}
      AND r.reason = ${reason}::"ReportReason"
    RETURNING id, "userId"
  `;
};

export const getImageDetail = async ({ id }: GetByIdInput) => {
  const [resourcesData, tagsData] = await Promise.all([
    imageResourcesCache.fetch([id]),
    imageTagsCache.fetch([id]),
  ]);

  const resources = (resourcesData[id]?.resources ?? []).map((r) => ({
    id: r.modelVersionId, // Use modelVersionId as identifier (ImageResourceNew has no id column)
    modelVersion: { id: r.modelVersionId, name: r.versionName },
    detected: r.detected,
  }));

  const tags = (tagsData[id]?.tags ?? []).map((t) => ({
    automated: t.automated,
    tag: {
      id: t.tagId,
      name: t.tagName,
      isCategory: false, // ImageTag doesn't have isCategory, default to false
    },
  }));

  return { resources, tags };
};

export const getImageById = async ({ id }: GetByIdInput) => {
  return await dbRead.image.findUnique({
    where: { id },
  });
};

export const ingestImageById = async ({ id }: GetByIdInput) => {
  const images = await dbWrite.$queryRaw<IngestImageInput[]>`
    SELECT id, url, type, width, height, meta->>'prompt' as prompt
    FROM "Image"
    WHERE id = ${id}
  `;
  if (!images?.length) throw new TRPCError({ code: 'NOT_FOUND' });

  const results = await dbWrite.$queryRaw<{ imageId: number; tagId: number }[]>`
    SELECT "imageId", "tagId"
    FROM "TagsOnImageDetails"
    WHERE "imageId" = ${images[0].id} AND NOT "disabled";
  `;

  await upsertTagsOnImageNew(
    results.map(({ imageId, tagId }) => ({ imageId, tagId, disabled: false }))
  );

  return await ingestImage({ image: images[0] });
};

// const scanner = env.EXTERNAL_IMAGE_SCANNER;
// const clavataScan = env.CLAVATA_SCAN;
export const imageScanTypes: ImageScanType[] = [
  ImageScanType.WD14,
  ImageScanType.Hash,
  // ImageScanType.Clavata,
  // ImageScanType.Hive,
  ImageScanType.SpineRating,
];

export const ingestImage = async ({
  image,
  lowPriority,
  tx,
  userId,
}: {
  image: IngestImageInput;
  lowPriority?: boolean;
  tx?: Prisma.TransactionClient;
  userId?: number;
}): Promise<boolean> => {
  const scanRequestedAt = new Date();
  const dbClient = tx ?? dbWrite;

  // if (!isProd || !env.IMAGE_SCANNING_ENDPOINT) {
  //   console.log('skipping image ingestion');
  //   const updated = await dbClient.image.update({
  //     where: { id: image.id },
  //     select: { postId: true },
  //     data: {
  //       scanRequestedAt,
  //       scannedAt: scanRequestedAt,
  //       ingestion: ImageIngestionStatus.Scanned,
  //       nsfwLevel: NsfwLevel.PG,
  //     },
  //   });

  //   // Update post NSFW level
  //   if (updated.postId) await updatePostNsfwLevel(updated.postId);

  //   return true;
  // }

  const parsedImage = ingestImageSchema.safeParse(image);
  if (!parsedImage.success) throw new Error('Failed to parse image data');

  const { url, id, type, width, height } = parsedImage.data;

  const callbackUrl =
    env.IMAGE_SCANNING_CALLBACK ??
    `${env.NEXTAUTH_URL}/api/webhooks/image-scan-result?token=${env.WEBHOOK_TOKEN}`;

  if (!image.prompt) {
    const { prompt } = await dbClient.$queryRaw<{ prompt?: string }>`
      SELECT meta->>'prompt' as prompt FROM "Image" WHERE id = ${id}
    `;
    image.prompt = prompt;
  }

<<<<<<< HEAD
  const useOrchestrator = userId === 5 || userId === 5418 || userId === 4;
  if (useOrchestrator) {
=======
  if (env.IMAGE_SCANNER_NEW) {
>>>>>>> cc4229d8
    const workflowResponse = await createImageIngestionRequest({
      imageId: id,
      url,
      type,
      callbackUrl,
      priority: lowPriority ? 'low' : undefined,
    });
    if (!workflowResponse) return false;
    const scanJobsJson = JSON.stringify({ workflowId: workflowResponse.id });
    await dbClient.$executeRaw`
        UPDATE "Image"
        SET
          "scanRequestedAt" = ${scanRequestedAt},
          "scanJobs" = CASE
            WHEN "scanJobs" IS NOT NULL AND "scanJobs" ? 'retryCount' THEN
              ${scanJobsJson}::jsonb || jsonb_build_object('retryCount', ("scanJobs"->'retryCount'))
            ELSE
              ${scanJobsJson}::jsonb
          END
        WHERE id = ${id}
      `;
    return true;
  }

  let scanUrl = `${env.IMAGE_SCANNING_ENDPOINT}/enqueue`;
  if (lowPriority) scanUrl += '?lowpri=true';

  const response = await fetch(scanUrl, {
    method: 'POST',
    headers: { 'Content-Type': 'application/json' },
    body: JSON.stringify({
      imageId: id,
      imageKey: url,
      type,
      width,
      height,
      prompt: image.prompt,
      // wait: true,
      scans: imageScanTypes,
      callbackUrl,
      movieRatingModel: env.IMAGE_SCANNING_MODEL,
    }),
  });
  if (response.status === 202) {
    const scanJobs = (await response.json().catch(() => Prisma.JsonNull)) as
      | { jobId: string }
      | typeof Prisma.JsonNull;

    // Convert scanJobs to JSON string for raw SQL, preserving existing retryCount if it exists
    const scanJobsJson = scanJobs === Prisma.JsonNull ? null : JSON.stringify(scanJobs);

    if (scanJobsJson) {
      await dbClient.$executeRaw`
        UPDATE "Image"
        SET
          "scanRequestedAt" = ${scanRequestedAt},
          "scanJobs" = CASE
            WHEN "scanJobs" IS NOT NULL AND "scanJobs" ? 'retryCount' THEN
              ${scanJobsJson}::jsonb || jsonb_build_object('retryCount', ("scanJobs"->'retryCount'))
            ELSE
              ${scanJobsJson}::jsonb
          END
        WHERE id = ${id}
      `;
    } else {
      await dbClient.$executeRaw`
        UPDATE "Image"
        SET "scanRequestedAt" = ${scanRequestedAt}
        WHERE id = ${id}
      `;
    }

    return true;
  } else {
    await logToAxiom({
      name: 'image-ingestion',
      type: 'error',
      imageId: id,
      url,
      responseStatus: response.status,
    });

    return false;
  }
};

export const ingestImageBulk = async ({
  images,
  tx,
  lowPriority = true,
  scans,
}: {
  images: IngestImageInput[];
  tx?: Prisma.TransactionClient;
  lowPriority?: boolean;
  scans?: ImageScanType[];
}): Promise<boolean> => {
  if (!env.IMAGE_SCANNING_ENDPOINT)
    throw new Error('missing IMAGE_SCANNING_ENDPOINT environment variable');

  const callbackUrl = env.IMAGE_SCANNING_CALLBACK;
  const scanRequestedAt = new Date();
  const imageIds = images.map(({ id }) => id);
  const dbClient = tx ?? dbWrite;

  if (!imageIds.length) return false;

  // TODO.articleImageScan: uncomment when ready to enable image scanning for articles
  // if (!isProd || !callbackUrl) {
  //   console.log('skip ingest');
  //   await dbClient.image.updateMany({
  //     where: { id: { in: imageIds } },
  //     data: {
  //       scanRequestedAt,
  //       scannedAt: scanRequestedAt,
  //       ingestion: ImageIngestionStatus.Scanned,
  //       nsfwLevel: NsfwLevel.PG,
  //     },
  //   });
  //   return true;
  // }

  const needsPrompts = !images.some((x) => x.prompt);
  if (needsPrompts) {
    const prompts = await dbClient.$queryRaw<{ id: number; prompt?: string }[]>`
      SELECT id, meta->>'prompt' as prompt FROM "Image" WHERE id IN (${Prisma.join(imageIds)})
    `;
    const promptMap = Object.fromEntries(prompts.map((x) => [x.id, x.prompt]));
    for (const image of images) image.prompt = promptMap[image.id];
  }

  const response = await fetch(
    env.IMAGE_SCANNING_ENDPOINT + `/enqueue-bulk?lowpri=${lowPriority}`,
    {
      method: 'POST',
      headers: { 'Content-Type': 'application/json' },
      body: JSON.stringify(
        images.map((image) => ({
          imageId: image.id,
          imageKey: image.url,
          type: image.type,
          width: image.width,
          height: image.height,
          prompt: image.prompt,
          scans: scans ?? imageScanTypes,
          callbackUrl,
        }))
      ),
    }
  );
  if (response.status === 202) {
    await dbClient.image.updateMany({
      where: { id: { in: imageIds } },
      data: { scanRequestedAt },
    });
    return true;
  }

  return false;
};

// #region [new service methods]
// export function applyUserPreferencesSql(
//   AND: Prisma.Sql[],
//   {
//     excludedUserIds,
//     excludedImageIds,
//     excludedTagIds,
//     userId,
//     hidden,
//   }: UserPreferencesInput & { userId?: number; hidden?: boolean }
// ) {
//   // Exclude specific users
//   if (excludedUserIds?.length)
//     AND.push(Prisma.sql`i."userId" NOT IN (${Prisma.join(excludedUserIds)})`);
//
//   // Exclude specific images
//   if (excludedImageIds?.length) {
//     AND.push(
//       hidden
//         ? Prisma.sql`i."id" IN (${Prisma.join(excludedImageIds)})`
//         : Prisma.sql`i."id" NOT IN (${Prisma.join(excludedImageIds)})`
//     );
//   }
//
//   // Exclude specific tags
//   if (excludedTagIds?.length) {
//     const OR = [
//       Prisma.join(
//         [
//           Prisma.sql`i."ingestion" = ${ImageIngestionStatus.Scanned}::"ImageIngestionStatus"`,
//           Prisma.sql`NOT EXISTS (
//           SELECT 1 FROM "TagsOnImageDetails" toi
//           WHERE toi."imageId" = i.id AND toi."tagId" IN (${Prisma.join([
//             ...new Set(excludedTagIds),
//           ])}) AND NOT toi.disabled
//         )`,
//         ],
//         ' AND '
//       ),
//     ];
//     if (userId) OR.push(Prisma.sql`i."userId" = ${userId}`);
//     AND.push(Prisma.sql`(${Prisma.join(OR, ' OR ')})`);
//   }
//
//   return AND;
// }

type GetAllImagesRaw = {
  id: number;
  name: string | null;
  url: string;
  nsfwLevel: NsfwLevel;
  width: number | null;
  height: number | null;
  hash: string | null;
  meta?: ImageMetaProps | null;
  hideMeta: boolean;
  hasMeta: boolean;
  onSite: boolean;
  createdAt: Date;
  sortAt: Date;
  mimeType: string | null;
  scannedAt: Date | null;
  ingestion: ImageIngestionStatus;
  blockedFor: BlockedReason | null;
  needsReview: string | null;
  userId: number;
  index: number | null;
  postId: number | null;
  postTitle: string | null;
  modelVersionId: number | null;
  imageId: number | null;
  publishedAt: Date | null;
  unpublishedAt?: Date | null;
  cursorId?: string;
  type: MediaType;
  metadata: ImageMetadata | VideoMetadata | null;
  baseModel?: string;
  availability: Availability;
  minor: boolean;
  acceptableMinor: boolean;
  poi?: boolean;
  remixOfId?: number | null;
  hasPositivePrompt?: boolean;
};

type GetAllImagesInput = GetInfiniteImagesOutput & {
  useCombinedNsfwLevel?: boolean;
  user?: SessionUser;
  headers?: Record<string, string>; // TODO needed?
  useLogicalReplica: boolean;
};
export type ImagesInfiniteModel = AsyncReturnType<typeof getAllImages>['items'][0];
export const getAllImages = async (
  input: GetAllImagesInput & {
    userId?: number;
  }
) => {
  const {
    limit,
    cursor,
    skip,
    sort,
    postId,
    postIds,
    collectionId, // TODO - call this from separate method?
    modelId,
    modelVersionId,
    imageId, // used in public API
    username,
    period,
    periodMode,
    tags,
    generation,
    reviewId,
    prioritizedUserIds,
    include,
    // hideAutoResources,
    // hideManualResources,
    reactions,
    includeBaseModel,
    types,
    hidden,
    followed,
    fromPlatform,
    user,
    pending,
    notPublished,
    tools,
    techniques,
    baseModels,
    collectionTagId,
    excludedUserIds,
    disablePoi,
    disableMinor,
    poiOnly,
    minorOnly,
  } = input;
  let { browsingLevel, userId: targetUserId, ids } = input;

  const AND: Prisma.Sql[] = [Prisma.sql`i."postId" IS NOT NULL`];
  const WITH: Prisma.Sql[] = [];
  let orderBy: string;
  // const cacheTags: string[] = [];
  // let cacheTime = CacheTTL.xs;
  const userId = user?.id;
  const isModerator = user?.isModerator ?? false;
  const includeCosmetics = include?.includes('cosmetics'); // TODO: This must be done similar to user cosmetics.

  // Exclude unselectable browsing levels
  browsingLevel = onlySelectableLevels(browsingLevel);

  // Parse random cursor seed upfront (needed to determine if we need to fetch seed)
  let parsedRandomCursorSeed: number | undefined;
  if (sort === ImageSort.Random && cursor) {
    const cursorStr = String(cursor);
    const parts = cursorStr.split(':');
    if (parts.length === 3) {
      parsedRandomCursorSeed = Number(parts[0]);
    }
  }

  // Prefetch independent async data in parallel
  const needsCollectionSeed = collectionId && sort === ImageSort.Random && !parsedRandomCursorSeed;
  const [
    prefetchedHiddenImages,
    prefetchedTargetUser,
    prefetchedIsFlipt,
    prefetchedUserFollows,
    prefetchedCollectionPermissions,
    prefetchedCollectionSeed,
  ] = await Promise.all([
    hidden && userId
      ? dbRead.imageEngagement.findMany({
          where: { userId, type: 'Hide' },
          select: { imageId: true },
        })
      : undefined,
    username && !targetUserId
      ? dbRead.user.findUnique({ where: { username }, select: { id: true } })
      : undefined,
    prioritizedUserIds?.length
      ? isFlipt('use-model-version-cache-for-images', modelVersionId?.toString(), {
          isModerator: isModerator.toString(),
          userId: userId?.toString() || 'anon',
        })
      : false,
    userId && followed ? getUserFollows(userId) : undefined,
    collectionId
      ? getUserCollectionPermissionsById({ userId, isModerator, id: collectionId })
      : undefined,
    needsCollectionSeed ? getCollectionRandomSeed() : undefined,
  ]);

  if (hidden) {
    if (!userId) throw throwAuthorizationError();
    const imageIds = prefetchedHiddenImages?.map((x) => x.imageId) ?? [];
    if (imageIds.length) {
      // cacheTime = 0;
      AND.push(Prisma.sql`i."id" IN (${Prisma.join(imageIds)})`);
    } else {
      return { items: [], nextCursor: undefined };
    }
  }

  if (username && !targetUserId) {
    if (!prefetchedTargetUser) throw new Error('User not found');
    targetUserId = prefetchedTargetUser.id;
  }

  // Hacked this to use the model version image cache instead
  const prioritizeUser = !!prioritizedUserIds?.length;
  const useModelVersionCache = prioritizeUser && prefetchedIsFlipt;
  if (prioritizeUser && useModelVersionCache) {
    if (cursor) throw new Error('Cannot use cursor with prioritizedUserIds');
    if (!modelVersionId)
      throw new Error('modelVersionId is required when using prioritizedUserIds');

    const cachedData = await imagesForModelVersionsCache.fetch([modelVersionId]);
    const versionData = cachedData[modelVersionId];
    if (!versionData || !versionData.images?.length) {
      return { items: [], nextCursor: undefined };
    }

    ids = versionData.images.map((img) => img.id);
  }

  // [x]
  if (ids && ids.length > 0) {
    AND.push(Prisma.sql`i."id" = ANY(${ids}::int[])`);
  }
  // [x]
  if (types && types.length > 0) {
    AND.push(Prisma.sql`i.type = ANY(ARRAY[${Prisma.join(types)}]::"MediaType"[])`);
  }

  // [x]
  if (include.includes('meta')) {
    AND.push(
      Prisma.sql`NOT (i.meta IS NULL OR jsonb_typeof(i.meta) = 'null' OR i."hideMeta" = TRUE)`
    );
  }

  // [x]
  if (fromPlatform) {
    AND.push(Prisma.sql`(i.meta IS NOT NULL AND i.meta ? 'civitaiResources')`);
  }
  // [x]
  if (notPublished && isModerator) {
    AND.push(Prisma.sql`(p."publishedAt" IS NULL)`);
  } else if (!pending) AND.push(Prisma.sql`(p."publishedAt" < now())`);

  if (!isModerator) {
    AND.push(
      Prisma.sql`((p."availability" != ${Availability.Private} AND i."ingestion" != 'Blocked') OR p."userId" = ${userId})`
    );
  }

  if (disablePoi) {
    AND.push(Prisma.sql`(i."poi" != TRUE OR p."userId" = ${userId})`);
  }
  if (disableMinor) {
    AND.push(Prisma.sql`(i."minor" != TRUE)`);
  }

  if (isModerator) {
    if (poiOnly) {
      AND.push(Prisma.sql`(i."poi" = TRUE)`);
    }

    if (minorOnly) {
      AND.push(Prisma.sql`(i."minor" = TRUE)`);
    }
  }

  let from = 'FROM "Image" i';
  const joins: string[] = [];
  // Filter to specific model/review content
  if (!prioritizeUser && (modelId || modelVersionId || reviewId)) {
    from = `FROM "ImageResourceNew" irr`;
    joins.push(`JOIN "Image" i ON i.id = irr."imageId"`);
    if (reviewId) {
      joins.push(`JOIN "ResourceReview" re ON re."modelVersionId" = irr."modelVersionId"`);
      AND.push(Prisma.sql`re."id" = ${reviewId}`);
      // cacheTime = 0;
    } else if (modelVersionId) {
      AND.push(Prisma.sql`irr."modelVersionId" = ${modelVersionId}`);
      // cacheTime = CacheTTL.day;
      // cacheTags.push(`images-modelVersion:${modelVersionId}`);
    } else if (modelId) {
      joins.push(`JOIN "ModelVersion" mv ON mv.id = irr."modelVersionId"`);
      AND.push(Prisma.sql`mv."modelId" = ${modelId}`);
      // cacheTime = CacheTTL.day;
      // cacheTags.push(`images-model:${modelId}`);
    }
  }

  // [x] TODO remove
  if (targetUserId) {
    // WITH.push(
    //   Prisma.sql`collaboratingPosts AS (
    //     SELECT "entityId" id FROM "EntityCollaborator"
    //     WHERE "userId" = ${targetUserId}
    //       AND "entityType" = 'Post'
    //       AND "status" = 'Approved'
    //     )`
    // );

    AND.push(
      // TOOD: Due to performance reasons we cannot add this here yet. Will need to revise with other teams.
      // Prisma.sql`(i."userId" = ${targetUserId} OR i."postId" IN (SELECT id FROM collaboratingPosts))`
      Prisma.sql`i."userId" = ${targetUserId}`
    );
    // Don't cache self queries
    // cacheTime = 0;
    // if (targetUserId !== userId) {
    //   cacheTime = CacheTTL.day;
    //   cacheTags.push(`images-user:${targetUserId}`);
    // } else cacheTime = 0;
  }

  // Filter only followed users
  // [x]
  if (userId && followed && prefetchedUserFollows?.length) {
    // cacheTime = 0;
    AND.push(Prisma.sql`i."userId" IN (${Prisma.join(prefetchedUserFollows)})`);
  }

  // Filter to specific tags
  if (tags?.length) {
    AND.push(Prisma.sql`i.id IN (
      SELECT "imageId"
      FROM "TagsOnImageDetails"
      WHERE "tagId" IN (${Prisma.join(tags)}) AND "disabled" = FALSE
    )`);
  }

  // Filter to specific generation process
  // [x]
  if (generation?.length) {
    AND.push(Prisma.sql`i."generationProcess" IN (${Prisma.join(generation)})`);
  }

  // Filter to a specific post
  // [x]
  if (postId) AND.push(Prisma.sql`i."postId" = ${postId}`);
  // [x]
  if (!!postIds?.length) AND.push(Prisma.sql`i."postId" IN (${Prisma.join(postIds)})`);

  // Filter to a specific image
  if (imageId) AND.push(Prisma.sql`i.id = ${imageId}`);

  if (sort === ImageSort.Random && !collectionId) {
    throw throwBadRequestError('Random sort requires a collectionId');
  }

  if (collectionTagId && !collectionId) {
    throw throwBadRequestError('collectionTagId requires a collectionId');
  }

  // Filter to a specific collection and relevant status:
  // For random sort, parse seed from cursor (format: "seed:sortKey:id") for pagination continuity
  let collectionSeed: number | undefined;
  let parsedRandomCursor: { seed?: number; sortKey?: number; id?: number } | undefined;

  if (collectionId) {
    // Check if user has access to collection (prefetched)
    if (!prefetchedCollectionPermissions?.read) {
      return { nextCursor: undefined, items: [] };
    }

    const displayOwnedItems = userId
      ? ` OR (ci."status" <> 'REJECTED' AND ci."addedById" = ${userId})`
      : '';

    // For random sort, use prefetched seed or parse from cursor
    if (sort === ImageSort.Random) {
      if (cursor) {
        const cursorStr = String(cursor);
        const parts = cursorStr.split(':');
        if (parts.length === 3) {
          parsedRandomCursor = {
            seed: Number(parts[0]),
            sortKey: Number(parts[1]),
            id: Number(parts[2]),
          };
          collectionSeed = parsedRandomCursor.seed;
        }
      }
      // Use prefetched seed if not in cursor
      if (!collectionSeed) {
        collectionSeed = prefetchedCollectionSeed;
      }
    }

    const useRandomCursor = parsedRandomCursor && sort === ImageSort.Random;
    const seedStr = collectionSeed?.toString() ?? '';

    // Use subquery to compute hash once, then filter/sort on computed value
    WITH.push(
      Prisma.sql`
        ct AS (
          SELECT "imageId", "sortKey"
          FROM (
            SELECT
              ci."imageId",
              abs(mod(hashtext(concat(ci.id::text, '${Prisma.raw(
                seedStr
              )}')), 1000000000)) as "sortKey"
            FROM "CollectionItem" ci
            WHERE ci."collectionId" = ${collectionId}
              ${Prisma.raw(collectionTagId ? ` AND ci."tagId" = ${collectionTagId}` : ``)}
              AND ci."imageId" IS NOT NULL
              AND (
                (
                  ci."status" = 'ACCEPTED'
                )
                ${Prisma.raw(displayOwnedItems)}
              )
          ) sub
          ${Prisma.raw(
            useRandomCursor &&
              parsedRandomCursor?.sortKey !== undefined &&
              parsedRandomCursor?.id !== undefined
              ? `WHERE (
                  "sortKey" < ${parsedRandomCursor.sortKey}
                  OR (
                    "sortKey" = ${parsedRandomCursor.sortKey}
                    AND "imageId" < ${parsedRandomCursor.id}
                  )
                )`
              : ''
          )}
          ${Prisma.raw(sort === ImageSort.Random ? `ORDER BY "sortKey" DESC` : '')}
        )`
    );
  }

  if (excludedUserIds?.length) {
    AND.push(Prisma.sql`i."userId" NOT IN (${Prisma.join(excludedUserIds)})`);
  }

  const isGallery = modelId || modelVersionId || reviewId || userId;
  if (postId && !modelId) {
    // a post image query won't include modelId
    orderBy = `i."index"`;
  } else {
    // Sort by selected sort
    // if (sort === ImageSort.MostComments) {
    //   orderBy = `im."commentCount" DESC, im."reactionCount" DESC, im."imageId"`;
    //   if (!isGallery) AND.push(Prisma.sql`im."commentCount" > 0`);
    // } else if (sort === ImageSort.MostReactions) {
    //   orderBy = `im."reactionCount" DESC, im."heartCount" DESC, im."likeCount" DESC, im."imageId"`;
    //   if (!isGallery) AND.push(Prisma.sql`im."reactionCount" > 0`);
    // } else if (sort === ImageSort.MostCollected) {
    //   orderBy = `im."collectedCount" DESC, im."reactionCount" DESC, im."imageId"`;
    //   if (!isGallery) AND.push(Prisma.sql`im."collectedCount" > 0`);
    // }
    if (sort === ImageSort.Random) orderBy = 'ct."sortKey" DESC, i."id" DESC';
    // TODO this causes the app to spike
    // else if (sort === ImageSort.Oldest) {
    //   orderBy = 'i."sortAt" ASC';
    //   AND.push(Prisma.sql`i."sortAt" <= now()`);
    // } else {
    //   orderBy = 'i."sortAt" DESC';
    //   AND.push(Prisma.sql`i."sortAt" <= now()`);
    // }
    else if (sort === ImageSort.Oldest) orderBy = `i."id" ASC`;
    else {
      if (from.indexOf(`irr`) !== -1) {
        // Ensure to sort by irr.imageId when reading from imageResources to maximize index utilization
        orderBy = `irr."imageId" DESC`;
      } else {
        orderBy = `i."id" DESC`;
      }
    }
  }

  // if (hidden) {
  //   cacheTime = 0;
  //   AND.push(Prisma.sql`i."id" IN (${Prisma.join(excludedImageIds ?? [])})`);
  // }

  // Limit to images created since period start
  if (period && period !== 'AllTime' && periodMode !== 'stats') {
    const interval = period.toLowerCase();
    AND.push(
      Prisma.sql`i."createdAt" >= date_trunc('day', now()) - interval '1 ${Prisma.raw(interval)}'`
    );
  }

  // Handle cursor & skip conflict
  if (cursor && skip) throw new Error('Cannot use skip with cursor'); // [x]

  // Handle cursor prop - for random sort with collection, don't call getCursor since our cursor format is different
  let cursorClause: Prisma.Sql | undefined;
  let cursorProp: string | undefined;

  if (sort === ImageSort.Random && collectionSeed !== undefined) {
    // For random sort, generate compound cursor: seed:sortKey:id
    // Cursor handling is done in the CTE above, so we don't need cursorClause here
    cursorProp = `concat(${collectionSeed}::text, ':', ct."sortKey"::text, ':', i."id"::text)`;
    cursorClause = undefined;
  } else if (sort === ImageSort.Random) {
    cursorProp = 'i."id"';
    cursorClause = undefined;
  } else {
    // For non-random sort, use the standard getCursor helper
    const cursorResult = getCursor(orderBy, cursor);
    cursorClause = cursorResult.where;
    cursorProp = cursorResult.prop;
  }
  if (cursorClause) AND.push(cursorClause);

  if (prioritizeUser && !useModelVersionCache) {
    // [x]
    if (cursor) throw new Error('Cannot use cursor with prioritizedUserIds');
    if (modelVersionId) AND.push(Prisma.sql`p."modelVersionId" = ${modelVersionId}`);

    // If system user, show community images
    const prioritizseIsSystemUser = prioritizedUserIds.length === 1 && prioritizedUserIds[0] === -1;

    // Confirm system user has posts:
    const hasSystemPosts =
      prioritizseIsSystemUser && modelVersionId
        ? await dbRead.post.findFirst({ where: { userId: -1, modelVersionId } })
        : false;

    if (prioritizseIsSystemUser && !hasSystemPosts)
      orderBy = `IIF(i."userId" IN (${prioritizedUserIds.join(',')}), i.index, 1000),  ${orderBy}`;
    else {
      // For everyone else, only show their images.
      AND.push(Prisma.sql`i."userId" IN (${Prisma.join(prioritizedUserIds)})`);
      orderBy = `(i."postId"::bigint * 100) + COALESCE(i."index", 0)`; // Order by oldest post first
    }
  }

  if (userId && !!reactions?.length) {
    // cacheTime = 0;
    // Use IN subquery - planner can start from reactions (small set per user) and join to images
    AND.push(Prisma.sql`i.id IN (
      SELECT ir."imageId" FROM "ImageReaction" ir
      WHERE ir."userId" = ${userId} AND ir.reaction IN (${Prisma.join(reactions)})
    )`);
  }

  if (!!tools?.length) {
    // Bring in images that contain the selected tools
    AND.push(Prisma.sql`EXISTS (
      SELECT 1
      FROM "ImageTool" it
      WHERE it."imageId" = i.id
      GROUP BY it."imageId"
      HAVING array_agg(it."toolId" ORDER BY it."toolId") @> ARRAY[${Prisma.join(tools)}]::integer[]
    )`);
  }
  if (!!techniques?.length) {
    AND.push(Prisma.sql`EXISTS (
      SELECT 1
      FROM "ImageTechnique" it
      WHERE it."imageId" = i.id AND it."techniqueId" IN (${Prisma.join(techniques)})
    )`);
  }

  if (baseModels?.length) {
    AND.push(Prisma.sql`EXISTS (
      SELECT 1 FROM "ModelVersion" mv
      RIGHT JOIN "ImageResourceNew" ir ON ir."imageId" = i.id AND ir."modelVersionId" = mv.id
      WHERE mv."baseModel" IN (${Prisma.join(baseModels)})
    )`);
  }

  if (pending && (isModerator || userId)) {
    if (isModerator) {
      AND.push(Prisma.sql`((i."nsfwLevel" & ${browsingLevel}) != 0 OR i."nsfwLevel" = 0)`);
    } else if (userId) {
      AND.push(Prisma.sql`(i."needsReview" IS NULL OR i."userId" = ${userId})`);
      AND.push(
        Prisma.sql`((i."nsfwLevel" & ${browsingLevel}) != 0 OR (i."nsfwLevel" = 0 AND i."userId" = ${userId}) OR (p."collectionId" IS NOT NULL AND EXISTS (SELECT 1 FROM "CollectionContributor" cc WHERE cc."permissions" && ARRAY['MANAGE']::"CollectionContributorPermission"[] AND cc."collectionId" = p."collectionId" AND cc."userId" = ${userId})))`
      );
    }
  } else {
    AND.push(Prisma.sql`i."needsReview" IS NULL`);
    // Acceptable in collections, need to check for contest collection only
    if (!collectionId) AND.push(Prisma.sql`i."acceptableMinor" = FALSE`);
    AND.push(
      browsingLevel
        ? Prisma.sql`(i."nsfwLevel" & ${browsingLevel}) != 0 AND i."nsfwLevel" != 0`
        : Prisma.sql`i.ingestion = ${ImageIngestionStatus.Scanned}::"ImageIngestionStatus"`
    );
  }

  // TODO: Adjust ImageMetric
  const queryFrom = Prisma.sql`
    ${Prisma.raw(from)}
    ${Prisma.raw(joins.join('\n'))}
    JOIN "Post" p ON p.id = i."postId"
    ${Prisma.raw(WITH.length && collectionId ? `JOIN ct ON ct."imageId" = i.id` : '')}
    WHERE ${Prisma.join(AND, ' AND ')}
      -- Filter out images with NSFW level that are linked to license-restricted base models
      -- Images with nsfwLevel >= 4 (R-XXX) cannot use base models with restricted licenses
      AND (
        (i."nsfwLevel" & ${nsfwBrowsingLevelsFlag}) = 0
        OR NOT i."modelRestricted"
      )
  `;

  const engines = Object.keys(videoGenerationConfig2);
  const queryWith = WITH.length > 0 ? Prisma.sql`WITH ${Prisma.join(WITH, ', ')}` : Prisma.sql``;
  const query = Prisma.sql`
    ${queryWith}
    SELECT
      i.id,
      i.name,
      i.url,
      i."nsfwLevel",
      i.width,
      i.height,
      i.hash,
      -- i.meta,
      i."hideMeta",
      (
        CASE
          WHEN i.meta IS NULL OR jsonb_typeof(i.meta) = 'null' OR i."hideMeta" THEN FALSE
          ELSE TRUE
        END
      ) AS "hasMeta",
      (
        CASE
          WHEN i.meta IS NOT NULL AND jsonb_typeof(i.meta) != 'null' AND NOT i."hideMeta"
            AND i.meta->>'prompt' IS NOT NULL
          THEN TRUE
          ELSE FALSE
        END
      ) AS "hasPositivePrompt",
      (
        CASE
          WHEN (i.meta->>'civitaiResources' IS NOT NULL AND NOT (i.meta ? 'Version'))
            OR i.meta->>'engine' IS NOT NULL AND i.meta->>'engine' = ANY(ARRAY[
              ${Prisma.join(engines)}
            ]::text[])
          THEN TRUE
          ELSE FALSE
        END
      ) as "onSite",
      i."meta"->'extra'->'remixOfId' as "remixOfId",
      i."createdAt",
      GREATEST(p."publishedAt", i."scannedAt", i."createdAt") as "sortAt",
      i."mimeType",
      i.type,
      i.metadata,
      i.ingestion,
      i."blockedFor",
      i."scannedAt",
      i."needsReview",
      i."userId",
      i."postId",
      p."title" "postTitle",
      i."index",
      p."publishedAt",
      p.metadata->>'unpublishedAt' "unpublishedAt",
      p."modelVersionId",
      p."availability",
      i.minor,
      i.poi,
      i."acceptableMinor",
      ${Prisma.raw(cursorProp ? cursorProp : 'null')} "cursorId"
      ${queryFrom}
      ORDER BY ${Prisma.raw(orderBy)}
      ${Prisma.raw(skip ? `OFFSET ${skip}` : '')}
      LIMIT ${limit + 1}
  `;

  // Disable Prisma query
  // if (!env.IMAGE_QUERY_CACHING) cacheTime = 0;
  // const cacheable = queryCache(dbRead, 'getAllImages', 'v1');
  // const rawImages = await cacheable<GetAllImagesRaw[]>(query, { ttl: cacheTime, tag: cacheTags });

  const { rows: rawImages } = await pgDbRead.query<GetAllImagesRaw>(query);
  // const rawImages = await dbRead.$queryRaw<GetAllImagesRaw[]>(query);

  const imageIds = rawImages.map((i) => i.id);
  const userIds = rawImages.map((i) => i.userId);
  const videoIds = rawImages.filter((x) => x.type === MediaType.video).map((x) => x.id);

  let nextCursor: string | undefined;
  if (rawImages.length > limit) {
    const nextItem = rawImages.pop();
    nextCursor = nextItem?.cursorId;
  }

  // Fetch all cache data in parallel
  const [
    reactionsRaw,
    tagIdsVar,
    tagsVar,
    userVotes,
    userBasicData,
    userCosmetics,
    profilePictures,
    cosmetics,
    thumbnails,
    imageMetrics,
    imageMeta,
    imageResources,
  ] = await Promise.all([
    userId
      ? dbRead.imageReaction.findMany({
          where: { imageId: { in: imageIds }, userId },
          select: { imageId: true, reaction: true },
        })
      : undefined,
    include?.includes('tagIds') ? tagIdsForImagesCache.fetch(imageIds) : undefined,
    include?.includes('tags') ? getImageTagsForImages(imageIds) : undefined,
    include?.includes('tags') && userId
      ? dbRead.tagsOnImageVote.findMany({
          where: { imageId: { in: imageIds }, userId },
          select: { imageId: true, tagId: true, vote: true },
        })
      : undefined,
    getBasicDataForUsers(userIds),
    includeCosmetics ? getCosmeticsForUsers(userIds) : undefined,
    include?.includes('profilePictures') ? getProfilePicturesForUsers(userIds) : undefined,
    includeCosmetics ? getCosmeticsForEntity({ ids: imageIds, entity: 'Image' }) : undefined,
    getThumbnailsForImages(videoIds),
    getImageMetricsObject(rawImages),
    include?.includes('metaSelect') ? getMetaForImages(imageIds) : undefined,
    includeBaseModel ? imageResourcesCache.fetch(imageIds) : undefined,
  ]);

  // Process reactions into lookup
  let userReactions: Record<number, ReviewReactions[]> | undefined;
  if (reactionsRaw) {
    userReactions = reactionsRaw.reduce((acc, { imageId, reaction }) => {
      acc[imageId] ??= [] as ReviewReactions[];
      acc[imageId].push(reaction);
      return acc;
    }, {} as Record<number, ReviewReactions[]>);
  }

  // Merge user votes into tags
  if (tagsVar && userVotes) {
    for (const tag of tagsVar) {
      const userVote = userVotes.find(
        (vote) => vote.tagId === tag.id && vote.imageId === tag.imageId
      );
      if (userVote) tag.vote = userVote.vote > 0 ? 1 : -1;
    }
  }

  const now = new Date();
  const filtered = rawImages.filter((x) => {
    if (isModerator) return true;
    // if (x.needsReview && x.userId !== userId) return false;
    if ((!x.publishedAt || x.publishedAt > now || !!x.unpublishedAt) && x.userId !== userId)
      return false;
    // if (x.ingestion !== 'Scanned' && x.userId !== userId) return false;
    return true;
  });

  const images: Array<
    Omit<ImageV2Model, 'nsfwLevel' | 'metadata'> & {
      // meta: ImageMetaProps | null; // TODO - don't fetch meta
      meta?: ImageMetaProps | null; // deprecated. Only used in v1 api endpoint
      hideMeta: boolean; // TODO - remove references to this. Instead, use `hasMeta`
      hasMeta: boolean;
      tags?: VotableTagModel[] | undefined;
      tagIds?: number[];
      publishedAt?: Date | null;
      modelVersionId?: number | null;
      baseModel?: string | null; // TODO - remove
      availability?: Availability;
      nsfwLevel: NsfwLevel;
      cosmetic?: WithClaimKey<ContentDecorationCosmetic> | null;
      metadata: ImageMetadata | VideoMetadata | null;
      onSite: boolean;
      modelVersionIds?: number[];
      modelVersionIdsManual?: number[];
      thumbnailUrl?: string;
      remixOfId?: number | null;
      hasPositivePrompt?: boolean;
      poi?: boolean;
      minor?: boolean;
    }
  > = filtered.map(({ userId: creatorId, cursorId, unpublishedAt, ...i }) => {
    const match = imageMetrics[i.id];
    const thumbnail = thumbnails[i.id];
    const userData = userBasicData[creatorId];

    return {
      ...i,
      meta: imageMeta?.[i.id] ?? null,
      nsfwLevel: Math.max(thumbnail?.nsfwLevel ?? 0, i.nsfwLevel),
      modelVersionIds: [], // TODO doing this basically just for TS
      modelVersionIdsManual: [],
      publishedAt: i.publishedAt ? i.sortAt : undefined,
      baseModel: imageResources
        ? getBaseModelFromResources(imageResources[i.id]?.resources)
        : undefined,
      user: {
        id: creatorId,
        username: userData?.username ?? null,
        image: userData?.image ?? null,
        deletedAt: userData?.deletedAt ?? null,
        cosmetics: userCosmetics?.[creatorId] ?? [],
        profilePicture: profilePictures?.[creatorId] ?? null,
      },
      stats: {
        likeCountAllTime: match?.reactionLike ?? 0,
        laughCountAllTime: match?.reactionLaugh ?? 0,
        heartCountAllTime: match?.reactionHeart ?? 0,
        cryCountAllTime: match?.reactionCry ?? 0,

        commentCountAllTime: match?.comment ?? 0,
        collectedCountAllTime: match?.collection ?? 0,
        tippedAmountCountAllTime: match?.buzz ?? 0,

        dislikeCountAllTime: 0,
        viewCountAllTime: 0,
      },
      reactions:
        userReactions?.[i.id]?.map((r) => ({ userId: userId as number, reaction: r })) ?? [],
      tags: tagsVar?.filter((x) => x.imageId === i.id),
      tagIds: tagIdsVar?.[i.id]?.tags,
      cosmetic: cosmetics?.[i.id] ?? null,
      thumbnailUrl: thumbnail?.url,
    };
  });

  // Put into cached order if prioritizing user (model version showcase)
  if (prioritizeUser && useModelVersionCache) {
    images.sort((a, b) => ids!.indexOf(a.id) - ids!.indexOf(b.id));
  }

  return {
    nextCursor,
    items: images,
  };
};

// TODO split this into image-index.service because this file is a giant

const getMetaForImages = async (imageIds: number[]) => {
  if (imageIds.length === 0) return {};
  return imageMetaCache.fetch(imageIds);
};

const getMetadataForImages = async (imageIds: number[]) => {
  if (imageIds.length === 0) return {};
  return imageMetadataCache.fetch(imageIds);
};

const getThumbnailsForImages = async (imageIds: number[]) => {
  if (imageIds.length === 0) return {};
  return thumbnailCache.fetch(imageIds);
};

type GetAllImagesIndexResult = AsyncReturnType<typeof getAllImages>;
export const getAllImagesIndex = async (
  input: GetAllImagesInput
): Promise<GetAllImagesIndexResult> => {
  // const {
  //   user,
  //   limit,
  //   cursor,
  //   postIds,
  //   modelVersionId,
  //   period,
  //   include,
  //   types,
  //   fromPlatform,
  //   baseModels,
  //   tools,
  //   techniques,
  //   tags,
  //   notPublished,
  //   scheduled,
  //   withMeta: hasMeta,
  //   excludedUserIds,
  //   hideAutoResources
  //   hideManualResources
  //   hidden,
  //   followed,
  //   //
  //   prioritizedUserIds, // TODO fix
  //   modelId, // TODO fix
  //   reviewId, // TODO - remove, not in use...true?
  //   // username, // TODO - query by `userId` instead
  //   userId,
  //   collectionId, // TODO - call this from separate method?
  //   ids,
  //   skip,
  //   postId,
  //   periodMode,
  //   generation,
  //   includeBaseModel,
  //   pending,
  //   collectionTagId,
  //   headers,
  //   excludedTagIds,
  //   withTags,
  //   imageId, // TODO - remove, not in use
  //   // reactions, // we don't have reaction data
  // } = input;
  // const { sort, browsingLevel } = input;

  const { include, user } = input;

  // - cursor uses "offset|entryTimestamp" like "500|1724677401898"
  const cursorParsed = input.cursor?.toString().split('|');
  const offset = isNumber(cursorParsed?.[0]) ? Number(cursorParsed?.[0]) : 0;
  const entry = isNumber(cursorParsed?.[1]) ? Number(cursorParsed?.[1]) : undefined;

  const currentUserId = user?.id;

  const { data: searchResults, nextCursor: searchNextCursor } = await getImagesFromSearch({
    ...input,
    currentUserId,
    isModerator: user?.isModerator,
    offset,
    entry,
  });

  if (!searchResults.length) {
    return {
      nextCursor: undefined,
      items: [],
    };
  }

  const imageIds = searchResults.map((sr) => sr.id);
  const videoIds = searchResults.filter((sr) => sr.type === MediaType.video).map((sr) => sr.id);
  const userIds = searchResults.map((sr) => sr.userId);

  let userReactions: Record<number, ReviewReactions[]> | undefined;
  if (currentUserId) {
    const reactionsRaw = await dbRead.imageReaction.findMany({
      where: { imageId: { in: imageIds }, userId: currentUserId },
      select: { imageId: true, reaction: true },
    });
    userReactions = reactionsRaw.reduce((acc, { imageId, reaction }) => {
      acc[imageId] ??= [] as ReviewReactions[];
      acc[imageId].push(reaction);
      return acc;
    }, {} as Record<number, ReviewReactions[]>);
  }

  const [
    userDatas,
    profilePictures,
    userCosmetics,
    imageCosmetics,
    imageMeta,
    imageMetadata,
    thumbnails,
  ] = await Promise.all([
    await getBasicDataForUsers(userIds),
    include?.includes('profilePictures') ? await getProfilePicturesForUsers(userIds) : undefined,
    include?.includes('cosmetics') ? await getCosmeticsForUsers(userIds) : undefined,
    include?.includes('cosmetics')
      ? await getCosmeticsForEntity({
          ids: imageIds,
          entity: 'Image',
        })
      : undefined,
    include?.includes('metaSelect') ? await getMetaForImages(imageIds) : undefined,
    await getMetadataForImages(videoIds), // Only need this for videos
    await getThumbnailsForImages(videoIds), // Only need this for videos
  ]);

  const mergedData = searchResults.map(({ publishedAtUnix, ...sr }) => {
    const thisUser = userDatas[sr.userId] ?? {};
    const reactions =
      userReactions?.[sr.id]?.map((r) => ({ userId: currentUserId as number, reaction: r })) ?? [];
    const meta = imageMeta?.[sr.id]?.meta ?? null;
    const metadata = imageMetadata[sr.id]?.metadata ?? null;
    const thumbnail = thumbnails[sr.id] ?? null;
    const nsfwLevel = Math.max(thumbnail?.nsfwLevel ?? 0, sr.nsfwLevel);

    return {
      ...sr,
      modelVersionId: sr.postedToId,
      type: sr.type as MediaType,
      createdAt: sr.sortAt,
      metadata: { ...metadata, width: sr.width, height: sr.height },
      publishedAt: publishedAtUnix ? sr.sortAt : undefined,
      //
      user: {
        id: sr.userId,
        username: thisUser.username,
        image: thisUser.image,
        deletedAt: thisUser.deletedAt,
        cosmetics: userCosmetics?.[sr.userId] ?? [],
        profilePicture: profilePictures?.[sr.userId] ?? null,
      },
      reactions,
      cosmetic: imageCosmetics?.[sr.id] ?? null,
      // TODO fix below
      availability: Availability.Public,
      tags: [], // needed?
      name: null, // leave
      scannedAt: null, // remove
      mimeType: null, // need?
      ingestion:
        nsfwLevel === NsfwLevel.Blocked
          ? ImageIngestionStatus.Blocked
          : nsfwLevel === 0
          ? ImageIngestionStatus.NotFound
          : ImageIngestionStatus.Scanned, // add? maybe remove
      postTitle: null, // remove
      meta,
      nsfwLevel,
      thumbnailUrl: thumbnail?.url,
    };
  });

  let nextCursor: string | undefined;
  if (searchNextCursor) {
    nextCursor = `${offset + input.limit}|${searchNextCursor}`;
  }

  return {
    nextCursor,
    items: mergedData,
  };
};

const METRICS_SEARCH_INDEX = `${METRICS_IMAGES_SEARCH_INDEX}`;

function strArray(arr: (string | number)[]) {
  return arr.map((x) => `'${x}'`).join(',');
}

function snapToInterval(unixTimestamp: number, intervalMillisec = 60000): number {
  return Math.floor(unixTimestamp / intervalMillisec) * intervalMillisec;
}

type MeiliImageFilter = `${MetricsImageFilterableAttribute} ${string}`;
export const makeMeiliImageSearchFilter = (
  field: MetricsImageFilterableAttribute,
  criteria: string
): MeiliImageFilter => {
  return `${field} ${criteria}`;
};
type MeiliImageSort = `${MetricsImageSortableAttribute}:${'asc' | 'desc'}`;
export const makeMeiliImageSearchSort = (
  field: MetricsImageSortableAttribute,
  criteria: 'asc' | 'desc'
): MeiliImageSort => {
  return `${field}:${criteria}`;
};

type ImageSearchInput = GetAllImagesInput & {
  currentUserId?: number;
  isModerator?: boolean;
  offset?: number;
  entry?: number;
  blockedFor?: string[];
  // Unhandled
  //prioritizedUserIds?: number[];
  //userIds?: number | number[];
  //modelId?: number;
  //reviewId?: number;
};

export async function getImagesFromSearch(input: ImageSearchInput) {
  let searchFn = getImagesFromSearchPreFilter;
  const fliptClient = await FliptSingleton.getInstance();
  if (fliptClient) {
    const flag = fliptClient.evaluateBoolean({
      flagKey: FLIPT_FEATURE_FLAGS.FEED_POST_FILTER,
      entityId: input.currentUserId?.toString() || 'anonymous',
      context: {},
    });
    if (flag.enabled) searchFn = getImagesFromSearchPostFilter;
  }

  return searchFn(input);
}

export async function getImagesFromSearchPreFilter(input: ImageSearchInput) {
  if (!metricsSearchClient) return { data: [], nextCursor: undefined };
  let { postIds = [] } = input;

  const {
    sort,
    modelVersionId,
    types,
    withMeta,
    fromPlatform,
    notPublished,
    scheduled,
    username,
    tags,
    tools,
    techniques,
    baseModels,
    period,
    isModerator,
    currentUserId,
    excludedUserIds,
    hideAutoResources,
    hideManualResources,
    hidden,
    followed,
    limit = 100,
    offset,
    entry,
    postId,
    reviewId,
    modelId,
    prioritizedUserIds,
    useCombinedNsfwLevel,
    remixOfId,
    remixesOnly,
    nonRemixesOnly,
    excludedTagIds,
    disablePoi,
    disableMinor,
    requiringMeta,
    poiOnly,
    minorOnly,
    blockedFor,
    useLogicalReplica,
    // TODO check the unused stuff in here
  } = input;
  let { browsingLevel, userId } = input;

  const sorts: MeiliImageSort[] = [];
  const filters: string[] = [];

  if (!isModerator) {
    filters.push(
      // Avoids exposing private resources to the public
      `((NOT availability = ${Availability.Private})${
        currentUserId ? ` OR "userId" = ${currentUserId}` : ''
      })`
    );

    filters.push(
      // Avoids blocked resources to the public
      `(("blockedFor" IS NULL OR "blockedFor" NOT EXISTS)${
        currentUserId ? ` OR "userId" = ${currentUserId}` : ''
      })`
    );
  }

  if (postId) {
    postIds = [...(postIds ?? []), postId];
  }

  if (disablePoi) {
    filters.push(`(NOT poi = true${currentUserId ? ` OR "userId" = ${currentUserId}` : ''})`);
  }
  if (disableMinor) {
    filters.push(`(NOT minor = true)`);
  }

  if (isModerator) {
    if (poiOnly) {
      filters.push(`poi = true`);
    }
    if (minorOnly) {
      filters.push(`minor = true`);
    }
    if (blockedFor?.length) {
      filters.push(`blockedFor IN [${strArray(blockedFor)}]`);
    }
  }

  // Filter
  //------------------------
  if (hidden) {
    if (!currentUserId) throw throwAuthorizationError();
    const hiddenImages = await dbRead.imageEngagement.findMany({
      where: { userId: currentUserId, type: 'Hide' },
      select: { imageId: true },
    });
    const imageIds = hiddenImages.map((x) => x.imageId);
    if (imageIds.length) {
      filters.push(makeMeiliImageSearchFilter('id', `IN [${imageIds.join(',')}]`));
    } else {
      return { data: [], nextCursor: undefined };
    }
  }

  if (username && !userId) {
    const targetUser = await dbRead.user.findUnique({ where: { username }, select: { id: true } });
    if (!targetUser) throw new Error('User not found');
    userId = targetUser.id;

    logToAxiom(
      { type: 'info', message: 'Using username instead of userId' },
      'temp-search'
    ).catch();
  }

  // could throw authorization error here
  if (currentUserId && followed) {
    const followedUsers = await dbRead.userEngagement.findMany({
      where: { userId: currentUserId, type: 'Follow' },
      select: { targetUserId: true },
    });
    const userIds = followedUsers.map((x) => x.targetUserId);
    if (userIds.length) {
      filters.push(makeMeiliImageSearchFilter('userId', `IN [${userIds.join(',')}]`));
    } else {
      return { data: [], nextCursor: undefined };
    }
  }

  // nb: commenting this out while we try checking existence in the db
  // const lastExistedAt = await redis.get(REDIS_KEYS.INDEX_UPDATES.IMAGE_METRIC);
  // if (lastExistedAt) {
  //   filters.push(makeMeiliImageSearchFilter('existedAtUnix', `>= ${lastExistedAt}`));
  // }

  // NSFW Level
  if (!browsingLevel) browsingLevel = NsfwLevel.PG;
  else browsingLevel = onlySelectableLevels(browsingLevel);
  const browsingLevels = Flags.instanceToArray(browsingLevel);
  const includesNsfwContent = Flags.intersects(browsingLevel, nsfwBrowsingLevelsFlag);

  if (isModerator && includesNsfwContent) browsingLevels.push(0);

  const nsfwLevelField: MetricsImageFilterableAttribute = useCombinedNsfwLevel
    ? 'combinedNsfwLevel'
    : 'nsfwLevel';
  const nsfwFilters = [
    makeMeiliImageSearchFilter(nsfwLevelField, `IN [${browsingLevels.join(',')}]`) as string,
  ];
  const nsfwUserFilters = [makeMeiliImageSearchFilter(nsfwLevelField, `= 0`)];
  if (currentUserId)
    nsfwUserFilters.push(makeMeiliImageSearchFilter('userId', `= ${currentUserId}`));

  nsfwFilters.push(`(${nsfwUserFilters.join(' AND ')})`);
  filters.push(`(${nsfwFilters.join(' OR ')})`);

  // NSFW License Restrictions Filter
  // Filter out images with R/X/XXX NSFW levels that use restricted base models
  if (nsfwRestrictedBaseModels.length > 0) {
    const restrictedBaseModelsQuoted = nsfwRestrictedBaseModels.map((bm) => `'${bm}'`);

    // Exclude images that have BOTH restricted NSFW levels AND restricted base models
    filters.push(
      `NOT (${nsfwLevelField} IN [${nsfwBrowsingLevelsArray.join(
        ','
      )}] AND baseModel IN [${restrictedBaseModelsQuoted.join(',')}])`
    );
  }

  if (modelVersionId) {
    const versionFilters = [makeMeiliImageSearchFilter('postedToId', `= ${modelVersionId}`)];

    if (!hideAutoResources) {
      versionFilters.push(makeMeiliImageSearchFilter('modelVersionIds', `IN [${modelVersionId}]`));
    }
    if (!hideManualResources) {
      versionFilters.push(
        makeMeiliImageSearchFilter('modelVersionIdsManual', `IN [${modelVersionId}]`)
      );
    }

    filters.push(`(${versionFilters.join(' OR ')})`);
  }

  if (remixOfId) {
    filters.push(makeMeiliImageSearchFilter('remixOfId', `= ${remixOfId}`));
  }

  if (remixesOnly && !nonRemixesOnly) {
    filters.push(makeMeiliImageSearchFilter('remixOfId', '>= 0'));
  }

  if (nonRemixesOnly) {
    filters.push(makeMeiliImageSearchFilter('remixOfId', 'NOT EXISTS'));
  }

  if (excludedTagIds?.length) {
    // Needed support for this in order to properly support multiple domains.
    filters.push(makeMeiliImageSearchFilter('tagIds', `NOT IN [${excludedTagIds.join(',')}]`));
  }

  /*
  // TODO this won't work, can't do custom sort
  if (prioritizedUserIds?.length) {
    // why do this?
    // if (cursor) throw new Error('Cannot use cursor with prioritizedUserIds');

    // If system user, show community images
    if (prioritizedUserIds.length === 1 && prioritizedUserIds[0] === -1) {
      sorts.push(makeMeiliImageSearchSort('index', 'asc'))
      // orderBy = `IIF(i."userId" IN (${prioritizedUserIds.join(',')}), i.index, 1000),  ${orderBy}`
    } else {
      // For everyone else, only show their images.
      filters.push(makeMeiliImageSearchFilter('userId', `IN [${prioritizedUserIds.join(',')}]`));
      sorts.push(makeMeiliImageSearchSort('postedToId', 'asc'));
      sorts.push(makeMeiliImageSearchSort('index', 'asc'));
      // orderBy = `(i."postId" * 100) + i."index"`; // Order by oldest post first
    }
  }
  */

  if (withMeta) filters.push(makeMeiliImageSearchFilter('hasMeta', '= true'));
  if (requiringMeta) {
    filters.push(`("blockedFor" = ${BlockedReason.AiNotVerified})`);
  }
  if (fromPlatform) filters.push(makeMeiliImageSearchFilter('onSite', '= true'));

  if (isModerator) {
    if (notPublished) filters.push(makeMeiliImageSearchFilter('publishedAtUnix', 'NOT EXISTS'));
    else if (scheduled)
      filters.push(makeMeiliImageSearchFilter('publishedAtUnix', `> ${Date.now()}`));
    else {
      const publishedFilters = [makeMeiliImageSearchFilter('publishedAtUnix', `<= ${Date.now()}`)];
      if (currentUserId) {
        publishedFilters.push(makeMeiliImageSearchFilter('userId', `= ${currentUserId}`));
      }
      filters.push(`(${publishedFilters.join(' OR ')})`);
    }
  } else {
    // Users should only see published stuff or things they own
    // convert to minutes for better caching
    const publishedFilters = [
      makeMeiliImageSearchFilter('publishedAtUnix', `<= ${snapToInterval(Math.round(Date.now()))}`),
    ];
    if (currentUserId) {
      publishedFilters.push(makeMeiliImageSearchFilter('userId', `= ${currentUserId}`));
    }
    filters.push(`(${publishedFilters.join(' OR ')})`);
  }

  if (types?.length) filters.push(makeMeiliImageSearchFilter('type', `IN [${types.join(',')}]`));
  if (tags?.length) filters.push(makeMeiliImageSearchFilter('tagIds', `IN [${tags.join(',')}]`));
  if (tools?.length) filters.push(makeMeiliImageSearchFilter('toolIds', `IN [${tools.join(',')}]`));
  if (techniques?.length)
    filters.push(makeMeiliImageSearchFilter('techniqueIds', `IN [${techniques.join(',')}]`));
  if (postIds?.length)
    filters.push(makeMeiliImageSearchFilter('postId', `IN [${postIds.join(',')}]`));
  if (baseModels?.length)
    filters.push(makeMeiliImageSearchFilter('baseModel', `IN [${strArray(baseModels)}]`));

  // TODO why were we doing this at all?
  // if (userIds) {
  //   userIds = Array.isArray(userIds) ? userIds : [userIds];
  //   filters.push(makeMeiliImageSearchFilter('userId', `IN [${userIds.join(',')}]`));
  // }

  if (userId) filters.push(makeMeiliImageSearchFilter('userId', `= ${userId}`));
  else if (excludedUserIds)
    filters.push(makeMeiliImageSearchFilter('userId', `NOT IN [${excludedUserIds.join(',')}]`));

  // TODO.metricSearch if reviewId, get corresponding userId instead and add to userIds before making this request
  //  how?
  // if (reviewId) {}

  // Handle period filter
  let afterDate: Date | undefined;
  if (period && period !== 'AllTime') {
    const now = dayjs();
    afterDate = now.subtract(1, period.toLowerCase() as ManipulateType).toDate();
  }
  if (afterDate) {
    // convert to minutes for better caching
    filters.push(
      makeMeiliImageSearchFilter(
        'sortAtUnix',
        `> ${snapToInterval(Math.round(afterDate.getTime()))}`
      )
    );
  }

  // nb: this is for dev 08-19
  // if (!isProd) {
  // filters.push(makeMeiliImageSearchFilter('id', '<= 25147444'));
  // }

  // TODO log more of these
  // Log properties we don't support yet
  // eslint-disable-next-line @typescript-eslint/no-explicit-any
  const cantProcess: Record<string, any> = {
    reviewId,
    modelId,
    prioritizedUserIds,
  };
  if (reviewId || modelId || prioritizedUserIds) {
    const missingKeys = Object.keys(cantProcess).filter((key) => cantProcess[key] !== undefined);
    logToAxiom({ type: 'info', input: JSON.stringify(missingKeys) }, 'temp-search').catch();
  }

  // Sort
  //------------------------

  let searchSort: MeiliImageSort;
  if (sort === ImageSort.MostComments) {
    searchSort = makeMeiliImageSearchSort('commentCount', 'desc');
  } else if (sort === ImageSort.MostReactions) {
    searchSort = makeMeiliImageSearchSort('reactionCount', 'desc');
  } else if (sort === ImageSort.MostCollected) {
    searchSort = makeMeiliImageSearchSort('collectedCount', 'desc');
  } else if (sort === ImageSort.Oldest) {
    searchSort = makeMeiliImageSearchSort('sortAt', 'asc');
  } else {
    searchSort = makeMeiliImageSearchSort('sortAt', 'desc');
    // - to avoid dupes (for any ascending query), we need to filter on that attribute
    if (entry) {
      // Note: this could cause posts to be missed/included in multiple pages due to the minute rounding
      filters.push(
        makeMeiliImageSearchFilter('sortAtUnix', `<= ${snapToInterval(Math.round(entry))}`)
      );
    }
  }
  sorts.push(searchSort);
  //sorts.push(makeMeiliImageSearchSort('id', 'desc')); // secondary sort for consistency

  const request: SearchParams = {
    filter: filters.join(' AND '),
    sort: sorts,
    limit: limit + 1,
    offset,
  };

  const route = 'getImagesFromSearch';
  const endTimer = requestDurationSeconds.startTimer({ route });
  requestTotal.inc({ route }); // count every request up front

  try {
    // TODO switch to DocumentsResults, DocumentsResults and .getDocuments, no search
    const results: SearchResponse<ImageMetricsSearchIndexRecord> = await metricsSearchClient
      .index(METRICS_SEARCH_INDEX)
      .search(null, request);

    let nextCursor: number | undefined;
    if (results.hits.length > limit) {
      results.hits.pop();
      // - if we have no entrypoint, it's the first request, and set one for the future
      //   else keep it the same
      nextCursor = !entry ? results.hits[0]?.sortAtUnix : entry;
    }

    const filteredHits = results.hits.filter((hit) => {
      if (!hit.url)
        // check for good data
        return false;
      // filter out items flagged with minor unless it's the owner or moderator
      if (hit.acceptableMinor) return hit.userId === currentUserId || isModerator;
      // filter out non-scanned unless it's the owner or moderator
      if (![0, NsfwLevel.Blocked].includes(hit.nsfwLevel) && !hit.needsReview) return true;

      return hit.userId === currentUserId || (isModerator && includesNsfwContent);
    });

    // Get all image IDs from search results
    const searchImageIds = filteredHits.map((hit) => hit.id);
    const filteredHitIds = [...new Set(searchImageIds)];

    let cacheExistenceEnabled = false;

    const fliptClient = await FliptSingleton.getInstance();
    if (fliptClient) {
      const flag = fliptClient.evaluateBoolean({
        flagKey: FLIPT_FEATURE_FLAGS.FEED_IMAGE_EXISTENCE,
        entityId: currentUserId?.toString() || 'anonymous',
        context: {},
      });
      cacheExistenceEnabled = flag.enabled;
    }
    ffRequestsTotal.inc({ route, enabled: String(cacheExistenceEnabled) });

    if (!cacheExistenceEnabled) {
      cacheHitRequestsTotal.inc({ route, hit_type: 'miss' });

      // BASIC DB CHECK (default)
      const dbIdResp = await dbRead.image.findMany({
        where: { id: { in: filteredHitIds } },
        select: { id: true },
      });

      const idSet = new Set(dbIdResp.map((r) => r.id));
      const filtered = results.hits.filter((h) => idSet.has(h.id));

      const droppedCount = results.hits.length - filtered.length;
      droppedIdsTotal.inc({ route, hit_type: 'miss' }, droppedCount);

      const imageMetrics = await getImageMetricsObject(filtered);
      const fullData = filtered.map((h) => {
        const match = imageMetrics[h.id];
        return {
          ...h,
          stats: {
            likeCountAllTime: match?.reactionLike ?? 0,
            laughCountAllTime: match?.reactionLaugh ?? 0,
            heartCountAllTime: match?.reactionHeart ?? 0,
            cryCountAllTime: match?.reactionCry ?? 0,
            commentCountAllTime: match?.comment ?? 0,
            collectedCountAllTime: match?.collection ?? 0,
            tippedAmountCountAllTime: match?.buzz ?? 0,
            dislikeCountAllTime: 0,
            viewCountAllTime: 0,
          },
        };
      });

      if (fullData.length) {
        sysRedis.packed
          .sAdd(
            REDIS_SYS_KEYS.QUEUES.SEEN_IMAGES,
            fullData.map((i) => i.id)
          )
          .catch((e) => {
            const err = e as Error;
            logToAxiom(
              {
                type: 'search-redis-error',
                error: err.message,
                cause: err.cause,
                stack: err.stack,
              },
              'temp-search'
            ).catch();
          });
      }

      endTimer();
      return { data: fullData, nextCursor };
    }

    // ===== SMART CACHE EXISTENCE CHECK (feature-flagged) =====
    const checkImageExistence = async (imageIds: number[]) => {
      // Preserve original order and remove duplicates
      const uniqueIds = [...new Set(imageIds)];
      const cachePrefix = `${REDIS_SYS_KEYS.CACHES.IMAGE_EXISTS as string}:`;
      const cacheKeys = uniqueIds.map((id) => `${cachePrefix}${id}`);

      // Check cached results first (1 minute TTL)
      const cachedResults = await sysRedis.packed.mGet(cacheKeys as any);

      // Separate cached and uncached IDs
      const uncachedIds: number[] = [];
      const cachedMap = new Map<number, boolean>();
      let cacheMiss = 0;

      for (let i = 0; i < uniqueIds.length; i++) {
        const id = uniqueIds[i];
        const cachedResult = cachedResults[i];

        if (cachedResult === 'true') {
          cachedMap.set(id, true);
        } else if (cachedResult === 'false') {
          cachedMap.set(id, false);
        } else {
          uncachedIds.push(id);
          cacheMiss++;
        }
      }

      let hitType: 'full' | 'partial' | 'miss';
      if (cacheMiss === 0) {
        hitType = 'full';
      } else if (cacheMiss === uniqueIds.length) {
        hitType = 'miss';
      } else {
        hitType = 'partial';
      }

      cacheHitRequestsTotal.inc({ route, hit_type: hitType });

      // Query DB for uncached IDs
      let dbResults: { id: number }[] = [];
      if (uncachedIds.length > 0) {
        dbResults = await dbRead.image.findMany({
          where: { id: { in: uncachedIds } },
          select: { id: true },
        });

        const dbIdSet = new Set(dbResults.map((r) => r.id));

        // Update cache with DB results (1-minute TTL)
        const cacheUpdates: Record<string, string> = {};
        for (const id of uncachedIds) {
          const exists = dbIdSet.has(id);
          cacheUpdates[`${cachePrefix}${id}`] = exists ? 'true' : 'false';
          cachedMap.set(id, exists);
        }

        await Promise.all(
          Object.entries(cacheUpdates).map(([key, value]) =>
            sysRedis.packed.set(key as any, value, { EX: 600 })
          )
        );
      }

      // Filter hits based on existence check while preserving order
      let dropped = 0;
      const filteredHits = results.hits.filter((hit) => {
        const exists = cachedMap.get(hit.id);
        const keep = exists !== false; // treat undefined as exists=true
        if (!keep) {
          dropped++;
        }
        return keep;
      });

      droppedIdsTotal.inc({ route, hit_type: hitType }, dropped);

      return filteredHits.filter((x) => imageIds.includes(x.id));
    };

    // Apply the (flagged) existence check
    const filtered = await checkImageExistence(filteredHitIds);

    const imageMetrics = await getImageMetricsObject(filtered);

    const fullData = filtered.map((h) => {
      const match = imageMetrics[h.id];
      return {
        ...h,
        stats: {
          likeCountAllTime: match?.reactionLike ?? 0,
          laughCountAllTime: match?.reactionLaugh ?? 0,
          heartCountAllTime: match?.reactionHeart ?? 0,
          cryCountAllTime: match?.reactionCry ?? 0,

          commentCountAllTime: match?.comment ?? 0,
          collectedCountAllTime: match?.collection ?? 0,
          tippedAmountCountAllTime: match?.buzz ?? 0,

          dislikeCountAllTime: 0,
          viewCountAllTime: 0,
        },
      };
    });

    if (fullData.length) {
      sysRedis.packed
        .sAdd(
          REDIS_SYS_KEYS.QUEUES.SEEN_IMAGES,
          fullData.map((i) => i.id)
        )
        .catch((e) => {
          const err = e as Error;
          logToAxiom(
            {
              type: 'search-redis-error',
              error: err.message,
              cause: err.cause,
              stack: err.stack,
            },
            'temp-search'
          ).catch();
        });
    }

    endTimer();
    return {
      data: fullData,
      nextCursor,
    };
  } catch (error) {
    const err = error as Error;
    logToAxiom(
      {
        type: 'search-error',
        error: err.message,
        cause: err.cause,
        input: removeEmpty(input),
        request,
      },
      'temp-search'
    ).catch();

    endTimer();
    return { data: [], nextCursor: undefined };
  }
}

export async function getImagesFromSearchPostFilter(input: ImageSearchInput) {
  if (!metricsSearchClient) return { data: [], nextCursor: undefined };
  let { postIds = [] } = input;

  const {
    sort,
    modelVersionId,
    types,
    withMeta,
    fromPlatform,
    notPublished,
    scheduled,
    username,
    tags,
    tools,
    techniques,
    baseModels,
    period,
    isModerator,
    currentUserId,
    excludedUserIds,
    hideAutoResources,
    hideManualResources,
    hidden,
    followed,
    limit = 100,
    offset,
    entry,
    postId,
    reviewId,
    modelId,
    prioritizedUserIds,
    useCombinedNsfwLevel,
    remixOfId,
    remixesOnly,
    nonRemixesOnly,
    excludedTagIds,
    disablePoi,
    disableMinor,
    requiringMeta,
    poiOnly,
    minorOnly,
    blockedFor,
    useLogicalReplica,
    // TODO check the unused stuff in here
  } = input;
  let { browsingLevel, userId } = input;

  const sorts: MeiliImageSort[] = [];
  const filters: string[] = [];

  if (postId) {
    postIds = [...(postIds ?? []), postId];
  }

  // Past POI cut-off, don't even return for owners
  if (disablePoi) {
    filters.push(`(NOT poi = true)`);
  }
  if (disableMinor) {
    filters.push(`(NOT minor = true)`);
  }

  if (isModerator) {
    if (poiOnly) {
      filters.push(`poi = true`);
    }
    if (minorOnly) {
      filters.push(`minor = true`);
    }
    if (blockedFor?.length) {
      filters.push(`blockedFor IN [${strArray(blockedFor)}]`);
    }
  }

  // Filter
  //------------------------
  if (hidden) {
    if (!currentUserId) throw throwAuthorizationError();
    const hiddenImages = await dbRead.imageEngagement.findMany({
      where: { userId: currentUserId, type: 'Hide' },
      select: { imageId: true },
    });
    const imageIds = hiddenImages.map((x) => x.imageId);
    if (imageIds.length) {
      filters.push(makeMeiliImageSearchFilter('id', `IN [${imageIds.join(',')}]`));
    } else {
      return { data: [], nextCursor: undefined };
    }
  }

  if (username && !userId) {
    const targetUser = await dbRead.user.findUnique({ where: { username }, select: { id: true } });
    if (!targetUser) throw new Error('User not found');
    userId = targetUser.id;

    logToAxiom(
      { type: 'info', message: 'Using username instead of userId' },
      'temp-search'
    ).catch();
  }

  // could throw authorization error here
  if (currentUserId && followed) {
    const followedUsers = await dbRead.userEngagement.findMany({
      where: { userId: currentUserId, type: 'Follow' },
      select: { targetUserId: true },
    });
    const userIds = followedUsers.map((x) => x.targetUserId);
    if (userIds.length) {
      filters.push(makeMeiliImageSearchFilter('userId', `IN [${userIds.join(',')}]`));
    } else {
      return { data: [], nextCursor: undefined };
    }
  }

  // nb: commenting this out while we try checking existence in the db
  // const lastExistedAt = await redis.get(REDIS_KEYS.INDEX_UPDATES.IMAGE_METRIC);
  // if (lastExistedAt) {
  //   filters.push(makeMeiliImageSearchFilter('existedAtUnix', `>= ${lastExistedAt}`));
  // }

  // NSFW Level
  if (!browsingLevel) browsingLevel = NsfwLevel.PG;
  else browsingLevel = onlySelectableLevels(browsingLevel);
  const browsingLevels = Flags.instanceToArray(browsingLevel);
  const includesNsfwContent = Flags.intersects(browsingLevel, nsfwBrowsingLevelsFlag);

  if (isModerator && includesNsfwContent) browsingLevels.push(0);

  const nsfwLevelField: MetricsImageFilterableAttribute = useCombinedNsfwLevel
    ? 'combinedNsfwLevel'
    : 'nsfwLevel';
  const nsfwFilters = [
    makeMeiliImageSearchFilter(nsfwLevelField, `IN [${browsingLevels.join(',')}]`) as string,
  ];
  // Allow users to see their own unscanned content on their user page
  if (currentUserId && userId === currentUserId)
    nsfwFilters.push(makeMeiliImageSearchFilter(nsfwLevelField, `= 0`));

  filters.push(`(${nsfwFilters.join(' OR ')})`);

  // NSFW License Restrictions Filter
  // Filter out images with R/X/XXX NSFW levels that use restricted base models
  if (nsfwRestrictedBaseModels.length > 0) {
    const restrictedBaseModelsQuoted = nsfwRestrictedBaseModels.map((bm) => `'${bm}'`);

    // Exclude images that have BOTH restricted NSFW levels AND restricted base models
    filters.push(
      `NOT (${nsfwLevelField} IN [${nsfwBrowsingLevelsArray.join(
        ','
      )}] AND baseModel IN [${restrictedBaseModelsQuoted.join(',')}])`
    );
  }

  if (modelVersionId) {
    const versionFilters = [makeMeiliImageSearchFilter('postedToId', `= ${modelVersionId}`)];

    if (!hideAutoResources) {
      versionFilters.push(makeMeiliImageSearchFilter('modelVersionIds', `IN [${modelVersionId}]`));
    }
    if (!hideManualResources) {
      versionFilters.push(
        makeMeiliImageSearchFilter('modelVersionIdsManual', `IN [${modelVersionId}]`)
      );
    }

    filters.push(`(${versionFilters.join(' OR ')})`);
  }

  if (remixOfId) {
    filters.push(makeMeiliImageSearchFilter('remixOfId', `= ${remixOfId}`));
  }

  if (remixesOnly && !nonRemixesOnly) {
    filters.push(makeMeiliImageSearchFilter('remixOfId', '>= 0'));
  }

  if (nonRemixesOnly) {
    filters.push(makeMeiliImageSearchFilter('remixOfId', 'NOT EXISTS'));
  }

  if (excludedTagIds?.length) {
    // Needed support for this in order to properly support multiple domains.
    filters.push(makeMeiliImageSearchFilter('tagIds', `NOT IN [${excludedTagIds.join(',')}]`));
  }

  /*
  // TODO this won't work, can't do custom sort
  if (prioritizedUserIds?.length) {
    // why do this?
    // if (cursor) throw new Error('Cannot use cursor with prioritizedUserIds');

    // If system user, show community images
    if (prioritizedUserIds.length === 1 && prioritizedUserIds[0] === -1) {
      sorts.push(makeMeiliImageSearchSort('index', 'asc'))
      // orderBy = `IIF(i."userId" IN (${prioritizedUserIds.join(',')}), i.index, 1000),  ${orderBy}`
    } else {
      // For everyone else, only show their images.
      filters.push(makeMeiliImageSearchFilter('userId', `IN [${prioritizedUserIds.join(',')}]`));
      sorts.push(makeMeiliImageSearchSort('postedToId', 'asc'));
      sorts.push(makeMeiliImageSearchSort('index', 'asc'));
      // orderBy = `(i."postId" * 100) + i."index"`; // Order by oldest post first
    }
  }
  */

  if (withMeta) filters.push(makeMeiliImageSearchFilter('hasMeta', '= true'));
  if (requiringMeta) {
    filters.push(`("blockedFor" = ${BlockedReason.AiNotVerified})`);
  }
  if (fromPlatform) filters.push(makeMeiliImageSearchFilter('onSite', '= true'));

  // Publish Date Filtering
  const snappedNow = snapToInterval(Date.now());
  if (isModerator) {
    if (notPublished) filters.push(makeMeiliImageSearchFilter('publishedAtUnix', 'NOT EXISTS'));
    else if (scheduled)
      filters.push(makeMeiliImageSearchFilter('publishedAtUnix', `> ${Date.now()}`));
    else {
      const publishedFilters = [makeMeiliImageSearchFilter('publishedAtUnix', `<= ${Date.now()}`)];
      if (currentUserId) {
        publishedFilters.push(makeMeiliImageSearchFilter('userId', `= ${currentUserId}`));
      }
      filters.push(`(${publishedFilters.join(' OR ')})`);
    }
  } else if (userId) {
    // For specific user's content, allow seeing scheduled/notPublished content for owners
    // Filtering is handled in post
  } else {
    // General feed queries - apply published filter for caching
    filters.push(makeMeiliImageSearchFilter('publishedAtUnix', `<= ${snappedNow}`));
  }

  if (types?.length) filters.push(makeMeiliImageSearchFilter('type', `IN [${types.join(',')}]`));
  if (tags?.length) filters.push(makeMeiliImageSearchFilter('tagIds', `IN [${tags.join(',')}]`));
  if (tools?.length) filters.push(makeMeiliImageSearchFilter('toolIds', `IN [${tools.join(',')}]`));
  if (techniques?.length)
    filters.push(makeMeiliImageSearchFilter('techniqueIds', `IN [${techniques.join(',')}]`));
  if (postIds?.length)
    filters.push(makeMeiliImageSearchFilter('postId', `IN [${postIds.join(',')}]`));
  if (baseModels?.length)
    filters.push(makeMeiliImageSearchFilter('baseModel', `IN [${strArray(baseModels)}]`));

  // TODO why were we doing this at all?
  // if (userIds) {
  //   userIds = Array.isArray(userIds) ? userIds : [userIds];
  //   filters.push(makeMeiliImageSearchFilter('userId', `IN [${userIds.join(',')}]`));
  // }

  if (userId) filters.push(makeMeiliImageSearchFilter('userId', `= ${userId}`));
  else if (excludedUserIds)
    filters.push(makeMeiliImageSearchFilter('userId', `NOT IN [${excludedUserIds.join(',')}]`));

  // TODO.metricSearch if reviewId, get corresponding userId instead and add to userIds before making this request
  //  how?
  // if (reviewId) {}

  // Handle period filter
  let afterDate: Date | undefined;
  if (period && period !== 'AllTime') {
    const now = dayjs();
    afterDate = now.subtract(1, period.toLowerCase() as ManipulateType).toDate();
  }
  if (afterDate) {
    // convert to minutes for better caching
    filters.push(
      makeMeiliImageSearchFilter('sortAtUnix', `> ${snapToInterval(afterDate.getTime())}`)
    );
  }

  // nb: this is for dev 08-19
  // if (!isProd) {
  // filters.push(makeMeiliImageSearchFilter('id', '<= 25147444'));
  // }

  // TODO log more of these
  // Log properties we don't support yet
  // eslint-disable-next-line @typescript-eslint/no-explicit-any
  const cantProcess: Record<string, any> = {
    reviewId,
    modelId,
    prioritizedUserIds,
  };
  if (reviewId || modelId || prioritizedUserIds) {
    const missingKeys = Object.keys(cantProcess).filter((key) => cantProcess[key] !== undefined);
    logToAxiom({ type: 'info', input: JSON.stringify(missingKeys) }, 'temp-search').catch();
  }

  // Sort
  //------------------------

  let searchSort: MeiliImageSort;
  if (sort === ImageSort.MostComments) {
    searchSort = makeMeiliImageSearchSort('commentCount', 'desc');
  } else if (sort === ImageSort.MostReactions) {
    searchSort = makeMeiliImageSearchSort('reactionCount', 'desc');
  } else if (sort === ImageSort.MostCollected) {
    searchSort = makeMeiliImageSearchSort('collectedCount', 'desc');
  } else if (sort === ImageSort.Oldest) {
    searchSort = makeMeiliImageSearchSort('sortAt', 'asc');
  } else {
    searchSort = makeMeiliImageSearchSort('sortAt', 'desc');
    // - to avoid dupes (for any ascending query), we need to filter on that attribute
    // if (entry) {
    //   // Note: this could cause posts to be missed/included in multiple pages due to the minute rounding
    //   filters.push(makeMeiliImageSearchFilter('sortAtUnix', `<= ${entry}`));
    // }
  }
  sorts.push(searchSort);
  //sorts.push(makeMeiliImageSearchSort('id', 'desc')); // secondary sort for consistency

  const route = 'getImagesFromSearch';
  const endTimer = requestDurationSeconds.startTimer({ route });
  requestTotal.inc({ route }); // count every request up front

  // Iterative fetching with adaptive batch sizing to handle post-filtering
  const MAX_ITERATIONS = 10;
  const MAX_TOTAL_PROCESSED = limit * 100; // Safety limit to prevent excessive processing
  const MIN_BATCH_SIZE = limit * 2;
  const MAX_BATCH_SIZE = limit * 10;

  const accumulatedHits: ImageMetricsSearchIndexRecord[] = [];
  let currentOffset = offset || 0;
  let batchSize = MIN_BATCH_SIZE;
  let iteration = 0;
  let totalProcessed = 0;
  let nextCursor: number | undefined;
  const request: SearchParams = {
    filter: filters.join(' AND '),
    sort: sorts,
  };

  try {
    while (accumulatedHits.length < limit + 1 && iteration < MAX_ITERATIONS) {
      // Safety check for total processed results
      if (totalProcessed >= MAX_TOTAL_PROCESSED) {
        break;
      }

      const requestLimit = Math.min(batchSize, MAX_TOTAL_PROCESSED - totalProcessed);
      request.limit = requestLimit;
      request.offset = currentOffset;

      // TODO switch to DocumentsResults, DocumentsResults and .getDocuments, no search
      const results: SearchResponse<ImageMetricsSearchIndexRecord> = await metricsSearchClient
        .index(METRICS_SEARCH_INDEX)
        .search(null, request);

      // If no more results, break the loop
      if (results.hits.length === 0) {
        break;
      }

      // Apply post-query user-specific filtering
      const batchFilteredHits = results.hits.filter((hit) => {
        if (!hit.url)
          // check for good data
          return false;

        const isOwnContent = (currentUserId && hit.userId === currentUserId) || isModerator;

        // User can see their own private content
        if (hit.availability === Availability.Private && !isOwnContent) return false;

        // User can see their own blocked content
        if (hit.blockedFor && !isOwnContent) return false;

        // User can see their own scheduled or unpublished content
        if (
          (!hit.publishedAtUnix || hit.publishedAtUnix > snappedNow) &&
          (!isOwnContent || notPublished === false)
        )
          return false;

        // User can see their own unscanned content
        if (hit.nsfwLevel === 0 && !isOwnContent) return false;

        // filter out items flagged with minor unless it's the owner or moderator
        if (hit.acceptableMinor) return isOwnContent;
        // filter out non-scanned unless it's the owner or moderator
        if (![0, NsfwLevel.Blocked].includes(hit.nsfwLevel) && !hit.needsReview) return true;

        return isOwnContent || (isModerator && includesNsfwContent);
      });

      // Add filtered results to accumulated results
      accumulatedHits.push(...batchFilteredHits);

      // Calculate filter ratio and adjust batch size for next iteration
      const filterRatio =
        results.hits.length > 0 ? 1 - batchFilteredHits.length / results.hits.length : 0;

      // If more than 80% of results are filtered out, increase batch size
      if (filterRatio > 0.8 && batchSize < MAX_BATCH_SIZE) {
        batchSize = Math.min(Math.ceil(batchSize * 1.5), MAX_BATCH_SIZE);
      }

      // Update tracking variables
      currentOffset += results.hits.length;
      totalProcessed += results.hits.length;
      iteration++;

      // If we got fewer results than what we actually requested, we've likely hit the end
      if (results.hits.length < requestLimit) {
        break;
      }
    }

    // Update nextCursor based on whether we have more results than requested
    if (accumulatedHits.length > limit) {
      // We have more results, so there's a next page
      const lastResult = accumulatedHits[limit];
      nextCursor = lastResult?.sortAtUnix || nextCursor;
    } else {
      // We don't have more results than requested, so no next page
      nextCursor = undefined;
    }

    // Trim results back to requested limit after filtering
    const limitedHits = accumulatedHits.slice(0, limit + 1);

    // Get all image IDs from limited results
    const searchImageIds = limitedHits.map((hit) => hit.id);
    const filteredHitIds = [...new Set(searchImageIds)];

    let cacheExistenceEnabled = false;

    const fliptClient = await FliptSingleton.getInstance();
    if (fliptClient) {
      const flag = fliptClient.evaluateBoolean({
        flagKey: FLIPT_FEATURE_FLAGS.FEED_IMAGE_EXISTENCE,
        entityId: currentUserId?.toString() || 'anonymous',
        context: {},
      });
      cacheExistenceEnabled = flag.enabled;
    }
    ffRequestsTotal.inc({ route, enabled: String(cacheExistenceEnabled) });

    if (!cacheExistenceEnabled) {
      cacheHitRequestsTotal.inc({ route, hit_type: 'miss' });

      // BASIC DB CHECK (default)
      const dbIdResp = await dbRead.image.findMany({
        where: { id: { in: filteredHitIds } },
        select: { id: true },
      });

      const idSet = new Set(dbIdResp.map((r) => r.id));
      const filtered = limitedHits.filter((h) => idSet.has(h.id));

      if (filtered.length > limit) {
        const lastItem = filtered.pop();
        nextCursor = lastItem?.sortAtUnix;
      }

      const droppedCount = limitedHits.length - filtered.length;
      droppedIdsTotal.inc({ route, hit_type: 'miss' }, droppedCount);

      const imageMetrics = await getImageMetricsObject(filtered);
      const fullData = filtered.map((h) => {
        const match = imageMetrics[h.id];
        return {
          ...h,
          stats: {
            likeCountAllTime: match?.reactionLike ?? 0,
            laughCountAllTime: match?.reactionLaugh ?? 0,
            heartCountAllTime: match?.reactionHeart ?? 0,
            cryCountAllTime: match?.reactionCry ?? 0,
            commentCountAllTime: match?.comment ?? 0,
            collectedCountAllTime: match?.collection ?? 0,
            tippedAmountCountAllTime: match?.buzz ?? 0,
            dislikeCountAllTime: 0,
            viewCountAllTime: 0,
          },
        };
      });

      if (fullData.length) {
        sysRedis.packed
          .sAdd(
            REDIS_SYS_KEYS.QUEUES.SEEN_IMAGES,
            fullData.map((i) => i.id)
          )
          .catch((e) => {
            const err = e as Error;
            logToAxiom(
              {
                type: 'search-redis-error',
                error: err.message,
                cause: err.cause,
                stack: err.stack,
              },
              'temp-search'
            ).catch();
          });
      }

      endTimer();
      return { data: fullData, nextCursor };
    }

    // ===== SMART CACHE EXISTENCE CHECK (feature-flagged) =====
    const checkImageExistence = async (imageIds: number[]) => {
      // Preserve original order and remove duplicates
      const uniqueIds = [...new Set(imageIds)];
      const cachePrefix = `${REDIS_SYS_KEYS.CACHES.IMAGE_EXISTS}:` as const;
      const cacheKeys = uniqueIds.map((id) => `${cachePrefix}${id}` as const);

      // Check cached results first (1 minute TTL)
      const cachedResults = cacheKeys.length > 0 ? await sysRedis.packed.mGet(cacheKeys) : [];

      // Separate cached and uncached IDs
      const uncachedIds: number[] = [];
      const cachedMap = new Map<number, boolean>();
      let cacheMiss = 0;

      for (let i = 0; i < uniqueIds.length; i++) {
        const id = uniqueIds[i];
        const cachedResult = cachedResults[i];

        if (cachedResult === 'true') {
          cachedMap.set(id, true);
        } else if (cachedResult === 'false') {
          cachedMap.set(id, false);
        } else {
          uncachedIds.push(id);
          cacheMiss++;
        }
      }

      let hitType: 'full' | 'partial' | 'miss';
      if (cacheMiss === 0) {
        hitType = 'full';
      } else if (cacheMiss === uniqueIds.length) {
        hitType = 'miss';
      } else {
        hitType = 'partial';
      }

      cacheHitRequestsTotal.inc({ route, hit_type: hitType });

      // Query DB for uncached IDs
      let dbResults: { id: number }[] = [];
      if (uncachedIds.length > 0) {
        dbResults = await dbRead.image.findMany({
          where: { id: { in: uncachedIds } },
          select: { id: true },
        });

        const dbIdSet = new Set(dbResults.map((r) => r.id));

        // Update cache with DB results (1-minute TTL)
        const cacheUpdates: Record<string, string> = {};
        for (const id of uncachedIds) {
          const exists = dbIdSet.has(id);
          cacheUpdates[`${cachePrefix}${id}`] = exists ? 'true' : 'false';
          cachedMap.set(id, exists);
        }

        await Promise.all(
          Object.entries(cacheUpdates).map(([key, value]) =>
            sysRedis.packed.set(key as any, value, { EX: 600 })
          )
        );
      }

      // Filter hits based on existence check while preserving order
      let dropped = 0;
      const existenceFiltered = limitedHits.filter((hit) => {
        const exists = cachedMap.get(hit.id);
        const keep = exists !== false; // treat undefined as exists=true
        if (!keep) {
          dropped++;
        }
        return keep;
      });

      droppedIdsTotal.inc({ route, hit_type: hitType }, dropped);

      return existenceFiltered.filter((x) => imageIds.includes(x.id));
    };

    // Apply the (flagged) existence check
    const filtered = await checkImageExistence(filteredHitIds);
    if (filtered.length > limit) {
      const lastItem = filtered.pop();
      nextCursor = lastItem?.sortAtUnix;
    }

    const imageMetrics = await getImageMetricsObject(filtered);

    const fullData = filtered.map((h) => {
      const match = imageMetrics[h.id];
      return {
        ...h,
        stats: {
          likeCountAllTime: match?.reactionLike ?? 0,
          laughCountAllTime: match?.reactionLaugh ?? 0,
          heartCountAllTime: match?.reactionHeart ?? 0,
          cryCountAllTime: match?.reactionCry ?? 0,

          commentCountAllTime: match?.comment ?? 0,
          collectedCountAllTime: match?.collection ?? 0,
          tippedAmountCountAllTime: match?.buzz ?? 0,

          dislikeCountAllTime: 0,
          viewCountAllTime: 0,
        },
      };
    });

    if (fullData.length) {
      sysRedis.packed
        .sAdd(
          REDIS_SYS_KEYS.QUEUES.SEEN_IMAGES,
          fullData.map((i) => i.id)
        )
        .catch((e) => {
          const err = e as Error;
          logToAxiom(
            {
              type: 'search-redis-error',
              error: err.message,
              cause: err.cause,
              stack: err.stack,
            },
            'temp-search'
          ).catch();
        });
    }

    endTimer();
    return {
      data: fullData,
      nextCursor,
    };
  } catch (error) {
    const err = error as Error;
    logToAxiom(
      {
        type: 'search-error',
        error: err.message,
        cause: err.cause,
        input: removeEmpty(input),
        request,
      },
      'temp-search'
    ).catch();

    endTimer();
    return { data: [], nextCursor: undefined };
  }
}

const getImageMetricsObject = async (data: { id: number }[]) => {
  try {
    return await imageMetricsCache.fetch(data.map((d) => d.id));
  } catch (e) {
    const error = e as Error;
    logToAxiom(
      {
        type: 'error',
        name: 'Failed to getImageMetrics',
        message: error.message,
        stack: error.stack,
        cause: error.cause,
      },
      'clickhouse'
    ).catch();
    return {};
  }
};

export async function getTagNamesForImages(imageIds: number[]) {
  const tagIds = await tagIdsForImagesCache.fetch(imageIds);
  const tags = await tagCache.fetch(Object.values(tagIds).flatMap((x) => x.tags));
  const imageTags = Object.fromEntries(
    Object.entries(tagIds).map(([k, v]) => [k, v.tags.map((t) => tags[t]?.name).filter(isDefined)])
  ) as Record<number, string[]>;
  return imageTags;
}

export async function getResourceIdsForImages(imageIds: number[]) {
  const imageResourcesArr = await dbRead.$queryRaw<{ imageId: number; modelVersionId: number }[]>`
    SELECT "imageId", "modelVersionId"
    FROM "ImageResourceNew"
    WHERE "imageId" IN (${Prisma.join(imageIds)});
  `;
  const imageResources = imageResourcesArr.reduce((acc, { imageId, modelVersionId }) => {
    if (!acc[imageId]) acc[imageId] = [];
    acc[imageId].push(modelVersionId);
    return acc;
  }, {} as Record<number, number[]>);
  return imageResources;
}

type GetImageRaw = GetAllImagesRaw & {
  reactions?: ReviewReactions[];
  postId?: number | null;
  // User fields from JOIN (not in GetAllImagesRaw since main query uses cache)
  username: string | null;
  userImage: string | null;
  deletedAt: Date | null;
};
export const getImage = async ({
  id,
  userId,
  isModerator,
  withoutPost,
}: GetImageInput & { userId?: number; isModerator?: boolean }) => {
  const AND = [Prisma.sql`i.id = ${id}`];
  if (!isModerator) {
    AND.push(
      Prisma.sql`(${Prisma.join(
        [
          Prisma.sql`i."needsReview" IS NULL AND i.ingestion = ${ImageIngestionStatus.Scanned}::"ImageIngestionStatus"`,
          withoutPost
            ? null
            : Prisma.sql`
              p."collectionId" IS NOT NULL AND EXISTS (
                SELECT 1 FROM "CollectionContributor" cc
                WHERE cc."collectionId" = p."collectionId"
                  AND cc."userId" = ${userId}
                  AND cc."permissions" && ARRAY['MANAGE']::"CollectionContributorPermission"[]
              )`,
          Prisma.sql`i."userId" = ${userId}`,
        ].filter(isDefined),
        ' OR '
      )})`
    );

    if (!withoutPost) {
      AND.push(Prisma.sql`(p."availability" != 'Private' OR p."userId" = ${userId})`);
    }
  }

  const engines = Object.keys(videoGenerationConfig2);
  const rawImages = await dbRead.$queryRaw<GetImageRaw[]>`
    SELECT
      i.id,
      i.name,
      i.url,
      i.height,
      i.width,
      i.index,
      i.hash,
      -- i.meta,
      i."hideMeta",
      i."createdAt",
      i."mimeType",
      i."scannedAt",
      i."needsReview",
      i."postId",
      i.ingestion,
      i."blockedFor",
      i.type,
      i.metadata,
      i."nsfwLevel",
      i.minor,
      i.poi,
      i."acceptableMinor",
      (
        CASE
          WHEN i.meta IS NULL OR jsonb_typeof(i.meta) = 'null' OR i."hideMeta" THEN FALSE
          ELSE TRUE
        END
      ) AS "hasMeta",
      (
        CASE
          WHEN i.meta IS NOT NULL AND jsonb_typeof(i.meta) != 'null' AND NOT i."hideMeta"
            AND i.meta->>'prompt' IS NOT NULL
          THEN TRUE
          ELSE FALSE
        END
      ) AS "hasPositivePrompt",
      (
        CASE
          WHEN (i.meta->>'civitaiResources' IS NOT NULL AND NOT (i.meta ? 'Version'))
            OR i.meta->>'engine' IS NOT NULL AND i.meta->>'engine' = ANY(ARRAY[
              ${Prisma.join(engines)}
            ]::text[])
          THEN TRUE
          ELSE FALSE
        END
      ) as "onSite",
      i."meta"->'extra'->'remixOfId' as "remixOfId",
      u.id as "userId",
      u.username,
      u.image as "userImage",
      u."deletedAt",
      u."profilePictureId",
      ${
        !withoutPost
          ? Prisma.sql`
            p."availability" "availability",
            GREATEST(p."publishedAt", i."scannedAt", i."createdAt") "publishedAt",
          `
          : Prisma.sql`'Public' "availability",`
      }
      (
        SELECT jsonb_agg(reaction)
        FROM "ImageReaction"
        WHERE "imageId" = i.id
        AND "userId" = ${userId}
      ) reactions
    FROM "Image" i
    JOIN "User" u ON u.id = i."userId"
    ${Prisma.raw(
      withoutPost
        ? ''
        : // Now that moderators can review images without post, we need to make this optional
          // in case they land in an image-specific review flow
          `${isModerator ? 'LEFT ' : ''}JOIN "Post" p ON p.id = i."postId" ${
            !isModerator
              ? `AND (p."publishedAt" < now()${userId ? ` OR p."userId" = ${userId}` : ''})`
              : ''
          }`
    )}
    WHERE ${Prisma.join(AND, ' AND ')}
  `;
  if (!rawImages.length) throw throwNotFoundError(`No image with id ${id}`);

  const [{ userId: creatorId, username, userImage, deletedAt, reactions, ...firstRawImage }] =
    rawImages;

  const userCosmetics = await getCosmeticsForUsers([creatorId]);
  const profilePictures = await getProfilePicturesForUsers([creatorId]);

  const imageMetrics = await getImageMetricsObject([firstRawImage]);
  const match = imageMetrics[firstRawImage.id];
  const imageCosmetics = await getCosmeticsForEntity({
    ids: [firstRawImage.id],
    entity: 'Image',
  });

  const image = {
    ...firstRawImage,
    cosmetic: imageCosmetics?.[firstRawImage.id] ?? null,
    user: {
      id: creatorId,
      username,
      image: userImage,
      deletedAt,
      cosmetics: userCosmetics?.[creatorId] ?? [],
      profilePicture: profilePictures?.[creatorId] ?? null,
    },
    stats: {
      likeCountAllTime: match?.reactionLike ?? 0,
      laughCountAllTime: match?.reactionLaugh ?? 0,
      heartCountAllTime: match?.reactionHeart ?? 0,
      cryCountAllTime: match?.reactionCry ?? 0,

      commentCountAllTime: match?.comment ?? 0,
      collectedCountAllTime: match?.collection ?? 0,
      tippedAmountCountAllTime: match?.buzz ?? 0,

      dislikeCountAllTime: 0,
      viewCountAllTime: 0,
    },
    reactions: userId ? reactions?.map((r) => ({ userId, reaction: r })) ?? [] : [],
  };

  return image;
};

export const getImageResources = async ({ id }: GetByIdInput) => {
  const resources = await dbRead.$queryRaw<ImageResourceHelperModel[]>`
    SELECT
      irh."imageId",
      irh."reviewId",
      irh."reviewRating",
      irh."reviewDetails",
      irh."reviewCreatedAt",
      irh."name",
      irh."modelVersionId",
      irh."modelVersionName",
      irh."modelVersionCreatedAt",
      irh."modelId",
      irh."modelName",
      irh."modelThumbsUpCount",
      irh."modelThumbsDownCount",
      irh."modelDownloadCount",
      irh."modelCommentCount",
      irh."modelType",
      irh."modelVersionBaseModel",
      irh."detected"
    FROM
      "ImageResourceHelper" irh
    JOIN "Model" m ON m.id = irh."modelId" AND m."status" = 'Published'
    WHERE
      irh."imageId" = ${Prisma.sql`${id}`}
    AND irh."modelVersionId" IS NOT NULL
  `;

  return resources;
};

export type ImagesForModelVersions = {
  id: number;
  userId: number;
  name: string;
  url: string;
  nsfwLevel: NsfwLevel;
  width: number;
  height: number;
  hash: string;
  modelVersionId: number;
  // meta: ImageMetaProps | null;
  type: MediaType;
  metadata: ImageMetadata | VideoMetadata | null;
  tags?: number[];
  availability: Availability;
  sizeKB?: number;
  onSite: boolean;
  hasMeta: boolean;
  remixOfId?: number | null;
  hasPositivePrompt?: boolean;
  poi?: boolean;
  minor?: boolean;
};

export const getImagesForModelVersion = async ({
  modelVersionIds,
  excludedTagIds,
  excludedIds,
  excludedUserIds,
  imagesPerVersion = 1,
  include = [],
  user,
  pending,
  browsingLevel,
}: {
  modelVersionIds: number | number[];
  excludedTagIds?: number[];
  excludedIds?: number[];
  excludedUserIds?: number[];
  imagesPerVersion?: number;
  include?: Array<'meta' | 'tags'>;
  user?: SessionUser;
  pending?: boolean;
  browsingLevel?: number;
}) => {
  if (!Array.isArray(modelVersionIds)) modelVersionIds = [modelVersionIds];
  if (!modelVersionIds.length) return [] as ImagesForModelVersions[];

  const userId = user?.id;
  const isModerator = user?.isModerator ?? false;

  const imageWhere: Prisma.Sql[] = [Prisma.sql`p."publishedAt" IS NOT NULL`];

  if (!!excludedTagIds?.length) {
    const excludedTagsOr: Prisma.Sql[] = [
      Prisma.join(
        [
          Prisma.sql`i."nsfwLevel" != 0`,
          Prisma.sql`NOT EXISTS (SELECT 1 FROM "TagsOnImageDetails" toi WHERE toi."imageId" = i.id AND toi."disabled" = FALSE AND toi."tagId" IN (${Prisma.join(
            excludedTagIds
          )}) )`,
        ],
        ' AND '
      ),
    ];
    if (userId) excludedTagsOr.push(Prisma.sql`i."userId" = ${userId}`);
    imageWhere.push(Prisma.sql`(${Prisma.join(excludedTagsOr, ' OR ')})`);
  }
  if (!!excludedIds?.length) {
    imageWhere.push(Prisma.sql`i.id NOT IN (${Prisma.join(excludedIds)})`);
  }
  if (!!excludedUserIds?.length) {
    imageWhere.push(Prisma.sql`i."userId" NOT IN (${Prisma.join(excludedUserIds)})`);
  }

  if (browsingLevel) browsingLevel = onlySelectableLevels(browsingLevel);
  if (pending && (isModerator || userId) && browsingLevel) {
    if (isModerator) {
      imageWhere.push(Prisma.sql`((i."nsfwLevel" & ${browsingLevel}) != 0 OR i."nsfwLevel" = 0)`);
    } else if (userId) {
      imageWhere.push(Prisma.sql`(i."needsReview" IS NULL OR i."userId" = ${userId})`);
      imageWhere.push(
        Prisma.sql`((i."nsfwLevel" & ${browsingLevel}) != 0 OR (i."nsfwLevel" = 0 AND i."userId" = ${userId}))`
      );
    }
  } else {
    imageWhere.push(Prisma.sql`i."needsReview" IS NULL AND i."acceptableMinor" = FALSE`);
    imageWhere.push(
      browsingLevel
        ? Prisma.sql`(i."nsfwLevel" & ${browsingLevel}) != 0`
        : Prisma.sql`i."nsfwLevel" != 0`
    );
  }

  const engines = Object.keys(videoGenerationConfig2);
  const query = Prisma.sql`
     WITH targets AS (
      SELECT
        i.id,
        full_mv.id::int AS "modelVersionId"
      FROM unnest(ARRAY[${Prisma.join(modelVersionIds)}]) AS full_mv(id)
      CROSS JOIN LATERAL
      (
        SELECT
          i.id
        FROM "Image" i
        JOIN "Post" p ON p.id = i."postId"
        JOIN "ModelVersion" mv ON mv.id = p."modelVersionId"
        JOIN "Model" m ON m.id = mv."modelId"
        WHERE (p."userId" = m."userId" OR m."userId" = -1)
          AND p."modelVersionId" = full_mv.id
          AND ${Prisma.join(imageWhere, ' AND ')}
          AND (
            (i."nsfwLevel" & ${nsfwBrowsingLevelsFlag}) = 0
            OR NOT i."modelRestricted"
          )
        ORDER BY i."postId", i.index
        LIMIT ${imagesPerVersion}
      ) i
    )
    SELECT
      i.id,
      i."userId",
      i.name,
      i.url,
      i."nsfwLevel",
      i.width,
      i.height,
      i.hash,
      i.type,
      i.metadata,
      i.minor,
      i.poi,
      t."modelVersionId",
      ${Prisma.raw(include.includes('meta') ? 'i.meta,' : '')}
      p."availability",
      (
        CASE
          WHEN i.meta IS NULL OR jsonb_typeof(i.meta) = 'null' OR i."hideMeta" THEN FALSE
          ELSE TRUE
        END
      ) AS "hasMeta",
      (
        CASE
          WHEN i.meta IS NOT NULL AND jsonb_typeof(i.meta) != 'null' AND NOT i."hideMeta"
            AND i.meta->>'prompt' IS NOT NULL
          THEN TRUE
          ELSE FALSE
        END
      ) AS "hasPositivePrompt",
      (
        CASE
          WHEN (i.meta->>'civitaiResources' IS NOT NULL AND NOT (i.meta ? 'Version'))
            OR i.meta->>'engine' IS NOT NULL AND i.meta->>'engine' = ANY(ARRAY[
              ${Prisma.join(engines)}
            ]::text[])
          THEN TRUE
          ELSE FALSE
        END
      ) as "onSite",
      i."meta"->'extra'->'remixOfId' as "remixOfId"
    FROM targets t
    JOIN "Image" i ON i.id = t.id
    JOIN "Post" p ON p.id = i."postId"
    ORDER BY i."postId", i."index"
  `;
  const images = await dbRead.$queryRaw<ImagesForModelVersions[]>(query);

  // const remainingModelVersionIds = modelVersionIds.filter(
  //   (x) => !images.some((i) => i.modelVersionId === x)
  // );

  // if (remainingModelVersionIds.length) {
  //   const communityImages = await dbRead.$queryRaw<ImagesForModelVersions[]>`
  //       -- Get Community posts tied to the specific modelVersion via the post.
  //       WITH targets AS (
  //         SELECT
  //           id,
  //           "modelVersionId",
  //           row_num
  //         FROM (
  //           SELECT
  //             i.id,
  //             p."modelVersionId",
  //             row_number() OVER (PARTITION BY p."modelVersionId" ORDER BY im."reactionCount" DESC) row_num
  //           FROM "Image" i
  //           JOIN "Post" p ON p.id = i."postId"
  //           JOIN "ImageMetric" im ON im."imageId" = i.id AND im.timeframe = 'AllTime'::"MetricTimeframe"
  //           WHERE p."modelVersionId" IN (${Prisma.join(remainingModelVersionIds)})
  //             AND ${Prisma.join(imageWhere, ' AND ')}
  //         ) ranked
  //         WHERE ranked.row_num <= 20
  //       )
  //       SELECT
  //         i.id,
  //         i."userId",
  //         i.name,
  //         i.url,
  //         i."nsfwLevel",
  //         i.width,
  //         i.height,
  //         i.hash,
  //         i.type,
  //         i.metadata,
  //         t."modelVersionId",
  //         p."availability"
  //         ${Prisma.raw(include.includes('meta') ? ', i.meta' : '')}
  //       FROM targets t
  //       JOIN "Image" i ON i.id = t.id
  //       JOIN "Post" p ON p.id = i."postId"
  //       ORDER BY t.row_num
  //     `;
  //   images = [...images, ...communityImages];
  // }

  if (include.includes('tags')) {
    const imageIds = images.map((i) => i.id);
    const tagIdsVar = await tagIdsForImagesCache.fetch(imageIds);
    for (const image of images) {
      image.tags = tagIdsVar?.[image.id]?.tags;
    }
  }

  return images;
};

type CachedImagesForModelVersions = {
  modelVersionId: number;
  images: ImagesForModelVersions[];
};
export const imagesForModelVersionsCache = createCachedObject<CachedImagesForModelVersions>({
  key: REDIS_KEYS.CACHES.IMAGES_FOR_MODEL_VERSION,
  idKey: 'modelVersionId',
  ttl: CacheTTL.sm,
  // staleWhileRevalidate: false, // We might want to enable this later otherwise there will be a delay after a creator updates their showcase images...
  lookupFn: async (ids) => {
    const images = await getImagesForModelVersion({ modelVersionIds: ids, imagesPerVersion: 20 });

    const records: Record<number, CachedImagesForModelVersions> = {};
    for (const image of images) {
      if (!records[image.modelVersionId])
        records[image.modelVersionId] = { modelVersionId: image.modelVersionId, images: [] };
      records[image.modelVersionId].images.push(image);
    }

    return records;
  },
  appendFn: async (records) => {
    const imageIds = [...records].flatMap((x) => x.images.map((i) => i.id));
    const tagIdsVar = await tagIdsForImagesCache.fetch(imageIds);
    for (const entry of records) {
      for (const image of entry.images) {
        image.tags = tagIdsVar?.[image.id]?.tags ?? [];
      }
    }
  },
});

export async function getImagesForModelVersionCache(modelVersionIds: number[]) {
  const images = await imagesForModelVersionsCache.fetch(modelVersionIds);
  const tagsForImages = await tagIdsForImagesCache.fetch(Object.keys(images).map(Number));
  return Object.keys(images).reduce(
    (acc, imageId) => ({
      ...acc,
      [imageId]: {
        ...images[imageId],
        tags: tagsForImages[imageId]?.tags,
      },
    }),
    images
  );
}

export async function deleteImagesForModelVersionCache(modelVersionId: number | number[]) {
  await imagesForModelVersionsCache.bust(modelVersionId);
}

// TODO cover only is not handled, but is passed in
export const getImagesForPosts = async ({
  postIds,
  // excludedIds,
  coverOnly = true,
  browsingLevel,
  user,
  pending,
  disablePoi,
  disableMinor,
  poiOnly,
  minorOnly,
}: {
  postIds: number | number[];
  // excludedIds?: number[];
  coverOnly?: boolean;
  browsingLevel?: number;
  user?: SessionUser;
  pending?: boolean;
  disablePoi?: boolean;
  disableMinor?: boolean;
  poiOnly?: boolean;
  minorOnly?: boolean;
}) => {
  const userId = user?.id;
  const isModerator = user?.isModerator ?? false;

  if (!Array.isArray(postIds)) postIds = [postIds];
  const imageWhere: Prisma.Sql[] = [Prisma.sql`i."postId" IN (${Prisma.join(postIds)})`];

  //   if (!!excludedIds?.length)
  //     imageWhere.push(Prisma.sql`i."id" NOT IN (${Prisma.join(excludedIds)})`);
  // }

  if (browsingLevel) browsingLevel = onlySelectableLevels(browsingLevel);
  if (pending && (isModerator || userId) && browsingLevel) {
    if (isModerator) {
      imageWhere.push(Prisma.sql`((i."nsfwLevel" & ${browsingLevel}) != 0 OR i."nsfwLevel" = 0)`);
    } else if (userId) {
      imageWhere.push(Prisma.sql`(i."needsReview" IS NULL OR i."userId" = ${userId})`);
      imageWhere.push(
        Prisma.sql`((i."nsfwLevel" & ${browsingLevel}) != 0 OR (i."nsfwLevel" = 0 AND i."userId" = ${userId}))`
      );
    } else {
      imageWhere.push(Prisma.sql`i."needsReview" IS NULL`);
    }
  } else {
    imageWhere.push(Prisma.sql`i."needsReview" IS NULL AND i."acceptableMinor" = FALSE`);
    imageWhere.push(
      browsingLevel
        ? Prisma.sql`(i."nsfwLevel" & ${browsingLevel}) != 0`
        : Prisma.sql`i.ingestion = ${ImageIngestionStatus.Scanned}::"ImageIngestionStatus"`
    );
  }

  if (disablePoi) {
    imageWhere.push(Prisma.sql`(i."poi" = false OR i."poi" IS NULL OR i."userId" = ${userId})`);
  }

  if (disableMinor) {
    imageWhere.push(Prisma.sql`(i."minor" = false OR i."minor" IS NULL)`);
  }

  if (isModerator) {
    if (poiOnly) {
      imageWhere.push(Prisma.sql`i."poi" = true`);
    }
    if (minorOnly) {
      imageWhere.push(Prisma.sql`i."minor" = true`);
    }
  }

  const engines = Object.keys(videoGenerationConfig2);
  const images = await dbRead.$queryRaw<
    {
      id: number;
      userId: number;
      name: string;
      url: string;
      nsfwLevel: NsfwLevel;
      width: number;
      height: number;
      hash: string;
      createdAt: Date;
      postId: number;
      type: MediaType;
      metadata: ImageMetadata | VideoMetadata | null;
      hasMeta: boolean;
      onSite: boolean;
      remixOfId?: number | null;
      hasPositivePrompt?: boolean;
      poi?: boolean;
      minor?: boolean;
    }[]
  >`
    SELECT
      i.id,
      i."userId",
      i.name,
      i.url,
      i."nsfwLevel",
      i.width,
      i.height,
      i.hash,
      i.type,
      i.metadata,
      i."createdAt",
      i."postId",
      (
        CASE
          WHEN i.meta IS NULL OR jsonb_typeof(i.meta) = 'null' OR i."hideMeta" THEN FALSE
          ELSE TRUE
        END
      ) AS "hasMeta",
      (
        CASE
          WHEN i.meta IS NOT NULL AND jsonb_typeof(i.meta) != 'null' AND NOT i."hideMeta"
            AND i.meta->>'prompt' IS NOT NULL
          THEN TRUE
          ELSE FALSE
        END
      ) AS "hasPositivePrompt",
      (
        CASE
          WHEN (i.meta->>'civitaiResources' IS NOT NULL AND NOT (i.meta ? 'Version'))
            OR i.meta->>'engine' IS NOT NULL AND i.meta->>'engine' = ANY(ARRAY[
                ${Prisma.join(engines)}
              ]::text[])
          THEN TRUE
          ELSE FALSE
        END
      ) as "onSite",
      i.metadata->>'remixOfId' as "remixOfId",
      i.minor,
      i.poi
    FROM "Image" i
    WHERE ${Prisma.join(imageWhere, ' AND ')}
      AND (
        (i."nsfwLevel" & ${nsfwBrowsingLevelsFlag}) = 0
        OR NOT i."modelRestricted"
      )
    ORDER BY i.index ASC
  `;
  const imageIds = images.map((i) => i.id);
  const tagIds = await tagIdsForImagesCache.fetch(imageIds);

  return images.map((i) => {
    return {
      ...i,
      tagIds: tagIds[i.id]?.tags,
    };
  });
};

export const removeImageResource = async ({
  imageId,
  modelVersionId,
}: RemoveImageResourceSchema) => {
  try {
    const resource = await dbWrite.imageResourceNew.delete({
      where: { imageId_modelVersionId: { imageId, modelVersionId } },
    });
    // if (!resource) throw throwNotFoundError(`No image resource with id ${id}`);

    purgeImageGenerationDataCache(imageId);
    // purgeCache({ tags: [`image-resources-${imageId}`] });

    return resource;
  } catch (error) {
    if (error instanceof TRPCError) throw error;
    throw throwDbError(error);
  }
};

// export function applyModRulesSql(
//   AND: Prisma.Sql[],
//   { userId, publishedOnly = true }: { userId?: number; publishedOnly?: boolean }
// ) {
//   // Hide images that need review
//   const needsReviewOr = [Prisma.sql`i."needsReview" IS NULL`];
//   // Hide images that aren't published
//   const publishedOr = publishedOnly ? [Prisma.sql`p."publishedAt" < now()`] : [];
//
//   if (userId) {
//     const belongsToUser = Prisma.sql`i."userId" = ${userId}`;
//     needsReviewOr.push(belongsToUser);
//
//     if (publishedOnly) {
//       publishedOr.push(belongsToUser);
//     }
//   }
//
//   AND.push(Prisma.sql`(${Prisma.join(needsReviewOr, ' OR ')})`);
//
//   if (publishedOr.length > 0) {
//     AND.push(Prisma.sql`(${Prisma.join(publishedOr, ' OR ')})`);
//   }
// }

// export type GetIngestionResultsProps = AsyncReturnType<typeof getIngestionResults>;
export const getIngestionResults = async ({ ids, userId }: { ids: number[]; userId?: number }) => {
  const images = await dbRead.image.findMany({
    where: { id: { in: ids } },
    select: {
      id: true,
      ingestion: true,
      blockedFor: true,
      tagComposites: {
        where: { OR: [{ score: { gt: 0 } }, { tagType: 'Moderation' }] },
        select: imageTagCompositeSelect,
        orderBy: { score: 'desc' },
      },
    },
  });

  const dictionary = images.reduce<
    Record<
      number,
      { ingestion: ImageIngestionStatus; blockedFor?: string; tags?: VotableTagModel[] }
    >
  >((acc, value) => {
    const { id, ingestion, blockedFor, tagComposites } = value;
    const tags: VotableTagModel[] = tagComposites.map(
      ({ tagId, tagName, tagType, tagNsfwLevel, ...tag }) => ({
        ...tag,
        id: tagId,
        type: tagType,
        nsfwLevel: tagNsfwLevel as NsfwLevel,
        name: tagName,
      })
    );
    return {
      ...acc,
      [id]: {
        ingestion,
        blockedFor: blockedFor ?? undefined,
        tags: !!blockedFor ? undefined : tags,
      },
    };
  }, {});

  if (userId) {
    const userVotes = await dbRead.tagsOnImageVote.findMany({
      where: { imageId: { in: ids }, userId },
      select: { tagId: true, vote: true },
    });

    for (const key in dictionary) {
      if (dictionary.hasOwnProperty(key)) {
        for (const tag of dictionary[key].tags ?? []) {
          const userVote = userVotes.find((vote) => vote.tagId === tag.id);
          if (userVote) tag.vote = userVote.vote > 0 ? 1 : -1;
        }
      }
    }
  }

  return dictionary;
};

type GetImageConnectionRaw = {
  id: number;
  name: string;
  url: string;
  nsfwLevel: NsfwLevel;
  width: number;
  height: number;
  hash: string;
  meta: ImageMetaProps; // TODO - remove
  hideMeta: boolean;
  createdAt: Date;
  mimeType: string;
  scannedAt: Date;
  ingestion: ImageIngestionStatus;
  needsReview: string | null;
  userId: number;
  index: number;
  type: MediaType;
  metadata: ImageMetadata | VideoMetadata;
  entityId: number;
  hasMeta: boolean;
  hasPositivePrompt?: boolean;
  poi?: boolean;
  minor?: boolean;
};

export const getImagesByEntity = async ({
  id,
  ids,
  type,
  imagesPerId = 4,
  include,
  userId,
  isModerator,
}: {
  id?: number;
  ids?: number[];
  type: ImageEntityType;
  imagesPerId?: number;
  include?: ['tags'];
  userId?: number;
  isModerator?: boolean;
}) => {
  if (!id && (!ids || ids.length === 0)) {
    return [];
  }

  const AND: Prisma.Sql[] = !isModerator
    ? [
        Prisma.sql`(i."ingestion" = ${ImageIngestionStatus.Scanned}::"ImageIngestionStatus"${
          userId ? Prisma.sql` OR i."userId" = ${userId}` : Prisma.sql``
        })`,
      ]
    : [];

  if (!isModerator) {
    const needsReviewOr = [
      Prisma.sql`i."needsReview" IS NULL`,
      userId ? Prisma.sql`i."userId" = ${userId}` : null,
    ].filter(isDefined);

    if (needsReviewOr.length > 0) {
      AND.push(Prisma.sql`(${Prisma.join(needsReviewOr, ' OR ')})`);
    }
  }

  const images = await dbRead.$queryRaw<GetImageConnectionRaw[]>`
    WITH targets AS (
      SELECT
        id,
        "entityId"
      FROM (
        SELECT
          i.id,
          ic."entityId",
          row_number() OVER (PARTITION BY ic."entityId" ORDER BY i.index) row_num
        FROM "Image" i
        JOIN "ImageConnection" ic ON ic."imageId" = i.id
            AND ic."entityType" = ${type}
            AND ic."entityId" IN (${Prisma.join(ids ? ids : [id])})
        ${AND.length ? Prisma.sql`WHERE ${Prisma.join(AND, ' AND ')}` : Prisma.empty}
      ) ranked
      WHERE ranked.row_num <= ${imagesPerId}
    )
    SELECT
      i.id,
      i.name,
      i.url,
      i."nsfwLevel",
      i.width,
      i.height,
      i.hash,
      i.meta,
      i."hideMeta",
      i."createdAt",
      i."mimeType",
      i.type,
      i.metadata,
      i.ingestion,
      i."scannedAt",
      i."needsReview",
      i."userId",
      i."index",
      i.poi,
      i.minor,
      (
        CASE
          WHEN i.meta IS NULL OR jsonb_typeof(i.meta) = 'null' OR i."hideMeta" THEN FALSE
          ELSE TRUE
        END
      ) AS "hasMeta",
      (
        CASE
          WHEN i.meta IS NOT NULL AND jsonb_typeof(i.meta) != 'null' AND NOT i."hideMeta"
            AND i.meta->>'prompt' IS NOT NULL
          THEN TRUE
          ELSE FALSE
        END
      ) AS "hasPositivePrompt",
      t."entityId"
    FROM targets t
    JOIN "Image" i ON i.id = t.id`;

  let tagsVar: (VotableTagModel & { imageId: number })[] | undefined = [];
  if (include && include.includes('tags')) {
    const imageIds = images.map((i) => i.id);
    tagsVar = await getImageTagsForImages(imageIds);
  }

  return images.map((i) => ({
    ...i,
    tags: tagsVar?.filter((x) => x.imageId === i.id),
  }));
};

export async function createImage({
  toolIds,
  techniqueIds,
  skipIngestion,
  ...image
}: ImageSchema & { userId: number; skipIngestion?: boolean }) {
  const result = await dbWrite.image.create({
    data: {
      ...image,
      meta: (image.meta as Prisma.JsonObject) ?? Prisma.JsonNull,
      generationProcess: image.meta ? getImageGenerationProcess(image.meta) : null,
      tools: !!toolIds?.length
        ? { createMany: { data: toolIds.map((toolId) => ({ toolId })) } }
        : undefined,
      techniques: !!techniqueIds?.length
        ? { createMany: { data: techniqueIds.map((techniqueId) => ({ techniqueId })) } }
        : undefined,
      ingestion: skipIngestion ? ImageIngestionStatus.PendingManualAssignment : undefined,
    },
    select: { id: true },
  });

  if (!skipIngestion) {
    await upsertImageFlag({ imageId: result.id, prompt: image.meta?.prompt });
    await ingestImage({
      image: {
        id: result.id,
        url: image.url,
        type: image.type,
        height: image.height,
        width: image.width,
        prompt: image?.meta?.prompt,
      },
      userId: image.userId,
    });
  }

  await userImageVideoCountCache.bust(image.userId);

  return result;
}

export const createEntityImages = async ({
  tx,
  entityId,
  entityType,
  images,
  userId,
}: {
  tx?: Prisma.TransactionClient;
  entityId?: number;
  entityType?: string;
  images: ImageUploadProps[];
  userId: number;
}) => {
  const dbClient = tx ?? dbWrite;

  if (images.length === 0) {
    return [];
  }

  await dbClient.image.createMany({
    data: images.map((image) => ({
      ...image,
      meta: (image?.meta as Prisma.JsonObject) ?? Prisma.JsonNull,
      userId,
      resources: undefined,
    })),
  });

  const imageRecords = await dbClient.image.findMany({
    select: { id: true, url: true, type: true, width: true, height: true },
    where: {
      url: { in: images.map((i) => i.url) },
      ingestion: ImageIngestionStatus.Pending,
      userId,
    },
  });

  const shouldAddImageResources = !!entityType && ['Bounty', 'BountyEntry'].includes(entityType);
  const batches = chunk(imageRecords, 50);
  for (const batch of batches) {
    if (shouldAddImageResources) {
      const tasks = batch.map((image) => () => createImageResources({ imageId: image.id, tx }));
      await limitConcurrency(tasks, 10);
    }

    const tasks = batch.map((image) => () => ingestImage({ image, tx }));
    await limitConcurrency(tasks, 10);
  }

  if (entityType && entityId) {
    await dbClient.imageConnection.createMany({
      data: imageRecords.map((image) => ({
        imageId: image.id,
        entityId,
        entityType,
      })),
    });
  }

  return imageRecords;
};

type GetEntityImageRaw = {
  id: number;
  name: string;
  url: string;
  nsfwLevel: NsfwLevel;
  width: number;
  height: number;
  hash: string;
  meta: ImageMetaProps;
  hideMeta: boolean;
  createdAt: Date;
  mimeType: string;
  scannedAt: Date;
  needsReview: string | null;
  userId: number;
  index: number;
  postId: number | null;
  type: MediaType;
  metadata: MixedObject | null;
  entityId: number;
  entityType: string;
};

export const getEntityCoverImage = async ({
  entities,
  include,
}: GetEntitiesCoverImage & {
  include?: ['tags'];
}) => {
  if (entities.length === 0) {
    return [];
  }

  // Returns 1 cover image for:
  // Models, Images, Bounties, BountyEntries, Article and Post.
  const imagesRaw = await dbRead.$queryRaw<GetEntityImageRaw[]>`
    WITH entities AS (
      SELECT * FROM jsonb_to_recordset(${JSON.stringify(entities)}::jsonb) AS v(
        "entityId" INTEGER,
        "entityType" VARCHAR
      )
    )
    SELECT
      i.id,
      i.name,
      i.url,
      i."nsfwLevel",
      i.width,
      i.height,
      i.hash,
      i.meta,
      i."hideMeta",
      i."createdAt",
      i."mimeType",
      i.type,
      i.metadata,
      i."scannedAt",
      i."needsReview",
      i."userId",
      i."index",
      i."postId",
      t."entityId",
      t."entityType"
    FROM (
      -- NOTE: Adding "order1/2/3" looks a bit hacky, but it avoids using partitions and makes it far more performant.
      -- It might may look weird, but it has 0 practical effect other than better performance.
       SELECT
         *
        FROM
        (
          -- MODEL
          SELECT DISTINCT ON (e."entityId")
            e."entityId",
            e."entityType",
            i.id as "imageId",
            mv.index "order1",
            p.id "order2",
            i.index "order3"
          FROM entities e
          JOIN "Model" m ON e."entityId" = m.id
          JOIN "ModelVersion" mv ON m.id = mv."modelId"
          JOIN "Post" p ON mv.id = p."modelVersionId" AND p."userId" = m."userId"
          JOIN "Image" i ON p.id = i."postId"
          WHERE e."entityType" = 'Model'
          AND m.status = 'Published'
          AND i."ingestion" = 'Scanned'
          AND i."needsReview" IS NULL
          AND (
            (i."nsfwLevel" & ${nsfwBrowsingLevelsFlag}) = 0
            OR NOT i."modelRestricted"
          )
          ORDER BY e."entityId", mv.index,  p.id, i.index
        ) t

        UNION

        -- MODEL VERSION
        SELECT * FROM (
          SELECT DISTINCT ON (e."entityId")
            e."entityId",
            e."entityType",
            i.id as "imageId",
            mv.index "order1",
            p.id "order2",
            i.index "order3"
          FROM entities e
          JOIN "ModelVersion" mv ON e."entityId" = mv."id"
          JOIN "Post" p ON mv.id = p."modelVersionId"
          JOIN "Image" i ON p.id = i."postId"
          WHERE e."entityType" = 'ModelVersion'
          AND mv.status = 'Published'
          AND i."ingestion" = 'Scanned'
          AND i."needsReview" IS NULL
          AND (
            (i."nsfwLevel" & ${nsfwBrowsingLevelsFlag}) = 0
            OR NOT i."modelRestricted"
          )
          ORDER BY e."entityId", mv.index,  p.id, i.index
        ) t

        UNION
        -- IMAGES
        SELECT
            e."entityId",
            e."entityType",
            e."entityId" AS "imageId",
            0 "order1",
            0 "order2",
            0 "order3"
        FROM entities e
        WHERE e."entityType" = 'Image'

        UNION
        -- ARTICLES
        SELECT * FROM (
          SELECT DISTINCT ON (e."entityId")
              e."entityId",
              e."entityType",
              i.id AS "imageId",
              0 "order1",
	          0 "order2",
	          0 "order3"
          FROM entities e
          JOIN "Article" a ON a.id = e."entityId"
          JOIN "Image" i ON a."coverId" = i.id
          WHERE e."entityType" = 'Article'
          AND a."publishedAt" IS NOT NULL
              AND i."ingestion" = 'Scanned'
              AND i."needsReview" IS NULL
        ) t

        UNION
        -- POSTS
        SELECT * FROM  (
          SELECT DISTINCT ON(e."entityId")
              e."entityId",
              e."entityType",
              i.id AS "imageId",
              i."postId" "order1",
	          i.index "order2",
	          0 "order3"
          FROM entities e
          JOIN "Post" p ON p.id = e."entityId"
          LEFT JOIN "ModelVersion" mv ON p."modelVersionId" = mv.id
          JOIN "Image" i ON i."postId" = p.id
          WHERE e."entityType" = 'Post'
            AND p."publishedAt" IS NOT NULL
            AND i."ingestion" = 'Scanned'
            AND i."needsReview" IS NULL
            AND (
              (i."nsfwLevel" & ${nsfwBrowsingLevelsFlag}) = 0
              OR NOT i."modelRestricted"
            )
          ORDER BY e."entityId", i."postId", i.index
        ) t

        UNION
        -- CONNECTIONS
        SELECT * FROM (
          SELECT
              e."entityId",
              e."entityType",
              i.id AS "imageId",
              0 "order1",
	          0 "order2",
	          0 "order3"
          FROM entities e
          JOIN "ImageConnection" ic ON ic."entityId" = e."entityId" AND ic."entityType" = e."entityType"
          JOIN "Image" i ON i.id = ic."imageId"
        ) t
    ) t
    JOIN "Image" i ON i.id = t."imageId"
    WHERE i."ingestion" = 'Scanned' AND i."needsReview" IS NULL`;

  const images = entities
    .map((e) => {
      const image = imagesRaw.find(
        (i) => i.entityId === e.entityId && i.entityType === e.entityType
      );
      return image ?? null;
    })
    .filter(isDefined);

  let tagsVar: (VotableTagModel & { imageId: number })[] | undefined = [];
  if (include && include.includes('tags')) {
    const imageIds = images.map((i) => i.id);
    tagsVar = await getImageTagsForImages(imageIds);
  }

  const cosmetics = await getCosmeticsForEntity({ ids: images.map((i) => i.id), entity: 'Image' });

  return images.map((i) => ({
    ...i,
    tags: tagsVar?.filter((x) => x.imageId === i.id),
    cosmetic: cosmetics[i.id],
  }));
};

export const updateEntityImages = async ({
  tx,
  entityId,
  entityType,
  images,
  userId,
}: {
  tx?: Prisma.TransactionClient;
  entityId: number;
  entityType: string;
  images: ImageUploadProps[];
  userId: number;
}) => {
  const dbClient = tx ?? dbWrite;
  const connections = await dbClient.imageConnection.findMany({
    select: { imageId: true },
    where: {
      entityId,
      entityType,
    },
  });

  // Delete any images that are no longer in the list.
  await dbClient.imageConnection.deleteMany({
    where: {
      entityId,
      entityType,
      imageId: { notIn: images.map((i) => i.id).filter(isDefined) },
    },
  });

  const newImages = images.filter((x) => !x.id);
  const newLinkedImages = images.filter(
    (x) => !!x.id && !connections.find((c) => c.imageId === x.id)
  );

  const links = [...newLinkedImages.map((i) => i.id)];

  if (newImages.length > 0) {
    await dbClient.image.createMany({
      data: newImages.map((image) => ({
        ...image,
        meta: (image?.meta as Prisma.JsonObject) ?? Prisma.JsonNull,
        userId,
        resources: undefined,
      })),
    });

    const imageRecords = await dbClient.image.findMany({
      select: { id: true, url: true, type: true, width: true, height: true },
      where: {
        url: { in: newImages.map((i) => i.url) },
        ingestion: ImageIngestionStatus.Pending,
        userId,
      },
    });

    links.push(...imageRecords.map((i) => i.id));

    // Process the new images just in case:
    const shouldAddImageResources = !!entityType && ['Bounty', 'BountyEntry'].includes(entityType);
    const batches = chunk(imageRecords, 50);
    for (const batch of batches) {
      if (shouldAddImageResources) {
        await Promise.all(batch.map((image) => createImageResources({ imageId: image.id, tx })));
      }

      await Promise.all(batch.map((image) => ingestImage({ image, tx })));
    }
  }

  if (links.length > 0) {
    // Create any new files.
    await dbClient.imageConnection.createMany({
      data: links.filter(isDefined).map((id) => ({
        imageId: id,
        entityId,
        entityType,
      })),
    });
  }
};

const imageReviewQueueJoinMap = {
  report: {
    select: `
      report.id as "reportId",
      report.reason as "reportReason",
      report.status as "reportStatus",
      report.details as "reportDetails",
      array_length("alsoReportedBy", 1) as "reportCount",
      ur.username as "reportUsername",
      ur.id as "reportUserId",
    `,
    join: `
      JOIN "ImageReport" imgr ON i.id = imgr."imageId"
      JOIN "Report" report ON report.id = imgr."reportId"
      JOIN "User" ur ON ur.id = report."userId"
    `,
  },
  appeal: {
    select: `
      appeal.id as "appealId",
      appeal."appealMessage" as "appealMessage",
      appeal."createdAt" as "appealCreatedAt",
      au.id as "appealUserId",
      au.username as "appealUsername",
      mu.id as "moderatorId",
      mu.username as "moderatorUsername",
      ma."createdAt" as "removedAt",
    `,
    join: `
      LEFT JOIN LATERAL (
        SELECT * FROM "Appeal"
        WHERE "entityId" = i.id AND "entityType" = 'Image'
        ORDER BY "createdAt" DESC
        LIMIT 1
      ) appeal ON true
      JOIN "User" au ON au.id = appeal."userId"
      LEFT JOIN "ModActivity" ma ON ma."entityId" = i.id
        AND ma."entityType" = 'image'
        AND ma.activity = 'review'
      LEFT JOIN "User" mu ON mu.id = ma."userId"
    `,
  },
} as const;
type AdditionalQueryKey = keyof typeof imageReviewQueueJoinMap;

type GetImageModerationReviewQueueRaw = {
  id: number;
  name: string;
  url: string;
  nsfwLevel: NsfwLevel;
  width: number;
  height: number;
  hash: string;
  meta: ImageMetaProps;
  hideMeta: boolean;
  createdAt: Date;
  sortAt: Date;
  mimeType: string;
  scannedAt: Date;
  ingestion: ImageIngestionStatus;
  blockedFor: BlockedReason | null;
  needsReview: string | null;
  userId: number;
  index: number;
  postId: number;
  postTitle: string;
  modelVersionId: number | null;
  imageId: number | null;
  publishedAt: Date | null;
  username: string | null;
  userImage: string | null;
  deletedAt: Date | null;
  cursorId?: bigint;
  type: MediaType;
  metadata: Prisma.JsonValue;
  baseModel?: string;
  entityType: string;
  entityId: number;
  reportId?: number;
  reportReason?: string;
  reportStatus?: ReportStatus;
  reportDetails?: Prisma.JsonValue;
  reportUsername?: string;
  reportUserId?: number;
  reportCount?: number;
  appealId?: number;
  appealMessage?: string;
  appealCreatedAt?: Date;
  appealUserId?: number;
  appealUsername?: string;
  moderatorId?: number;
  moderatorUsername?: string;
  removedAt?: Date;
  minor: boolean;
  acceptableMinor: boolean;
  poi?: boolean;
};
type ReviewTag = { id: number; name: string; nsfwLevel: number; imageId: number };
export const getImageModerationReviewQueue = async ({
  limit,
  cursor,
  needsReview,
  tagReview,
  reportReview,
  browsingLevel,
  tagIds,
  excludedTagIds,
}: ImageReviewQueueInput) => {
  const AND: Prisma.Sql[] = [];
  AND.push(Prisma.sql`(i."nsfwLevel" & ${browsingLevel}) != 0`);

  if (needsReview) {
    AND.push(Prisma.sql`i."needsReview" = ${needsReview}`);
  }

  if (needsReview && needsReview !== 'appeal') {
    AND.push(Prisma.sql`(i."ingestion" = 'Scanned')`);
  }

  if (tagIds?.length) {
    AND.push(Prisma.sql`EXISTS (
      SELECT 1 FROM "TagsOnImageDetails" toi
      WHERE toi."imageId" = i.id AND toi."tagId" IN (${Prisma.join(tagIds)})
    )`);
  }

  if (excludedTagIds?.length) {
    AND.push(Prisma.sql`NOT EXISTS (
      SELECT 1 FROM "ImageTagForReview" toi
      WHERE toi."imageId" = i.id AND toi."tagId" IN (${Prisma.join(excludedTagIds)})
    )`);
  }
  // Order by oldest first. This is to ensure that images that have been in the queue the longest
  // are reviewed first.
  let orderBy = `i."id" DESC`;

  let cursorProp = 'i."id"';
  let cursorDirection = 'DESC';

  if (tagReview) {
    AND.push(Prisma.sql`i.id IN (SELECT DISTINCT "imageId" FROM tags_review LIMIT ${limit + 1})`);
    AND.push(Prisma.sql`
      i."nsfwLevel" < ${NsfwLevel.Blocked}
    `);
  } else {
    if (reportReview) {
      // Add this to the WHERE:
      AND.push(Prisma.sql`report."status" = 'Pending'`);
      // Also, update sorter to most recent:
      orderBy = `report."createdAt" ASC`;
      cursorProp = 'report.id';
      cursorDirection = 'ASC';
    }

    if (cursor) {
      // Random sort cursor is handled by the WITH query
      const cursorOperator = cursorDirection === 'DESC' ? '<' : '>';
      if (cursorProp)
        AND.push(Prisma.sql`${Prisma.raw(cursorProp)} ${Prisma.raw(cursorOperator)} ${cursor}`);
    }
  }

  // TODO: find a better way to handle different select/join for each type of review
  const queryKey = reportReview ? 'report' : (needsReview as AdditionalQueryKey);
  const additionalQuery = queryKey ? imageReviewQueueJoinMap[queryKey] : undefined;

  const query = Prisma.sql`
    ${Prisma.raw(
      tagReview
        ? `WITH tags_review AS (
            SELECT
              toi."imageId"
            FROM "TagsOnImageDetails" toi  JOIN "Image" i ON toi."imageId" = i.id
            WHERE
            toi."needsReview"
            AND toi.disabled = false
            AND i."nsfwLevel" < 32
            ${cursor ? `AND "imageId" <= ${cursor}` : ''}
            ORDER BY (toi."imageId", toi."tagId") DESC
          )`
        : ''
    )}
    -- Image moderation queue
    SELECT
      i.id,
      i.name,
      i.url,
      i."nsfwLevel",
      i.width,
      i.height,
      i.hash,
      i.meta,
      i."hideMeta",
      i."createdAt",
      GREATEST(p."publishedAt", i."scannedAt", i."createdAt") as "sortAt",
      i."mimeType",
      i.type,
      i.metadata,
      i.ingestion,
      i."blockedFor",
      i."scannedAt",
      i."needsReview",
      i."userId",
      i."postId",
      p."title" "postTitle",
      i."index",
      i.minor,
      i.poi,
      i."acceptableMinor",
      p."publishedAt",
      p."modelVersionId",
      u.username,
      u.image "userImage",
      u."deletedAt",
      ic."entityType",
      ic."entityId",
      ${Prisma.raw(additionalQuery ? additionalQuery.select : '')}
      ${Prisma.raw(cursorProp ? cursorProp : 'null')} "cursorId"
      FROM "Image" i
      JOIN "User" u ON u.id = i."userId"
      LEFT JOIN "Post" p ON p.id = i."postId"
      LEFT JOIN "ImageConnection" ic on ic."imageId" = i.id
      ${Prisma.raw(additionalQuery ? additionalQuery.join : '')}
      WHERE ${Prisma.join(AND, ' AND ')}
      ORDER BY ${Prisma.raw(orderBy)}
      LIMIT ${limit + 1}
  `;

  // if (isDev) {
  //   console.log(getExplainSql(query));
  // }

  const rawImages = await dbRead.$queryRaw<GetImageModerationReviewQueueRaw[]>`${query}`;

  let nextCursor: bigint | undefined;

  if (rawImages.length > limit) {
    const nextItem = rawImages.pop();
    nextCursor = nextItem?.cursorId;
  }

  const imageIds = rawImages.map((i) => i.id);
  let tagsVar: (VotableTagModel & { imageId: number })[] | undefined;

  if (tagReview) {
    tagsVar = await getImageTagsForImages(imageIds);
  }

  const reviewTags =
    needsReview && imageIds.length > 0
      ? await dbWrite.$queryRaw<ReviewTag[]>`
          SELECT
            t.id,
            t.name,
            t."nsfwLevel",
            itr."imageId"
          FROM "ImageTagForReview" itr
          JOIN "Tag" t ON itr."tagId" = t.id
          WHERE itr."imageId" IN (${Prisma.join(imageIds)})
        `
      : [];

  let tosDetails: Map<number, { tosReason: string }> | undefined;
  if (clickhouse && needsReview === 'appeal' && imageIds.length > 0) {
    const tosImages = await clickhouse.$query<{ imageId: number; tosReason: string }>`
      SELECT imageId, tosReason
      FROM images
      WHERE imageId IN (${imageIds})
        AND type = 'DeleteTOS'
        AND tosReason IS NOT NULL
    `;

    for (const image of tosImages) {
      if (!tosDetails) tosDetails = new Map();
      tosDetails.set(image.imageId, { tosReason: image.tosReason });
    }
  }

  const images: Array<
    Omit<ImageV2Model, 'stats' | 'metadata'> & {
      meta: ImageMetaProps | null;
      tags?: VotableTagModel[] | undefined;
      report?:
        | {
            id: number;
            reason: string;
            details: Prisma.JsonValue;
            status: ReportStatus;
            count: number;
            user: { id: number; username?: string | null };
          }
        | undefined;
      appeal?:
        | {
            id: number;
            reason: string;
            createdAt: Date;
            user: { id: number; username?: string | null };
            moderator?: { id: number; username?: string | null };
          }
        | undefined;
      publishedAt?: Date | null;
      modelVersionId?: number | null;
      entityType?: string | null;
      entityId?: number | null;
      metadata?: ImageMetadata | VideoMetadata | null;
      removedAt?: Date | null;
      tosReason?: string | null;
      minor: boolean;
      acceptableMinor: boolean;
      reviewTags: ReviewTag[];
    }
  > = rawImages.map(
    ({
      userId: creatorId,
      username,
      userImage,
      deletedAt,
      reportId,
      reportReason,
      reportStatus,
      reportDetails,
      reportUsername,
      reportUserId,
      reportCount,
      appealId,
      appealMessage,
      appealCreatedAt,
      appealUserId,
      appealUsername,
      removedAt,
      moderatorId,
      moderatorUsername,
      ...i
    }) => ({
      ...i,
      metadata: i.metadata as ImageMetadata | VideoMetadata | null,
      user: {
        id: creatorId,
        username,
        image: userImage,
        deletedAt,
        cosmetics: [],
        // No need for profile picture
        profilePicture: null,
      },
      reactions: [],
      tags: tagsVar?.filter((x) => x.imageId === i.id),
      reviewTags: reviewTags.filter((x) => x.imageId === i.id),
      report: reportId
        ? {
            id: reportId,
            reason: reportReason as string,
            details: reportDetails as Prisma.JsonValue,
            status: reportStatus as ReportStatus,
            count: (reportCount ?? 0) + 1,
            user: { id: reportUserId as number, username: reportUsername },
          }
        : undefined,
      appeal: appealId
        ? {
            id: appealId,
            reason: appealMessage as string,
            createdAt: appealCreatedAt as Date,
            user: { id: appealUserId as number, username: appealUsername },
            moderator: { id: moderatorId as number, username: moderatorUsername },
          }
        : undefined,
      removedAt,
      tosReason: tosDetails?.get(i.id)?.tosReason,
    })
  );

  return { nextCursor, items: images };
};

export async function getImageModerationCounts() {
  const result = await dbWrite.$queryRaw<{ needsReview: string; count: number }[]>`
    SELECT
      "needsReview",
      COUNT(*)
    FROM (
      SELECT "needsReview" FROM "Image"
      WHERE "needsReview" IS NOT NULL AND (("needsReview" != 'appeal' AND "ingestion" = 'Scanned') OR "needsReview" = 'appeal')

      UNION ALL

      SELECT 'reported' AS "needsReview" FROM (
        SELECT ir."imageId" FROM "Report" r
        JOIN "ImageReport" ir ON ir."reportId" = r.id
        WHERE r.status = 'Pending'
        GROUP BY ir."imageId"
      )
    )
    GROUP BY "needsReview";
  `;

  return result.reduce<Record<string, number>>(
    (acc, { needsReview, count }) => ({ ...acc, [needsReview]: Number(count) }),
    {}
  );
}

export async function get404Images() {
  const imagesRaw = await dbRead.$queryRaw<
    { url: string; username: string; meta: ImageMetaProps | null }[]
  >`
    SELECT
      u.username,
      i.url,
      i.meta
    FROM "CollectionItem" ci
    JOIN "Image" i ON i.id = ci."imageId"
    JOIN "User" u ON u.id = i."userId" AND username IS NOT NULL
    JOIN "Collection" c ON c.id = ci."collectionId"
    WHERE c."userId" = -1
      AND c.name = '404 Contest'
      AND i."ingestion" = 'Scanned'
      AND i."needsReview" IS NULL
      AND (i."nsfwLevel" & ${sfwBrowsingLevelsFlag}) != 0
      AND ci.status = 'ACCEPTED';
  `;

  const images = Object.values(imagesRaw).map(({ meta, username, url }) => {
    const alt = truncate(meta?.prompt, { length: constants.altTruncateLength });
    return [username, url, alt];
  });

  return images;
}

type POITag = {
  id: number;
  name: string;
  count: number;
};

export async function getModeratorPOITags() {
  const tags = await dbRead.$queryRaw<POITag[]>`
    WITH real_person_tags AS MATERIALIZED (
      SELECT t.id, t.name
      FROM "TagsOnTags" tot
      JOIN "Tag" t ON t.id = tot."toTagId"
      JOIN "Tag" f ON f.id = tot."fromTagId"
      WHERE f.name = 'real person'
    )
    SELECT
      rpt.id,
      rpt.name,
      CAST(COUNT(i.id) as int) as count
    FROM "Image" i
    JOIN "TagsOnImageNew" toi ON toi."imageId" = i.id
    JOIN real_person_tags rpt ON rpt.id = toi."tagId"
    WHERE i."needsReview" = 'poi'
    GROUP BY rpt.id, rpt.name
    ORDER BY 3 DESC;
  `;

  return tags;
}

type NameReference = {
  imageId: number;
  tagId: number;
  name: string;
};

// async function removeNameReference(imageIds: number[]) {
//   const tasks = chunk(imageIds, 500).map((imageIds) => async () => {
//     // Get images to de-reference
//     const [targets, prompts] = await Promise.all([
//       dbRead.$queryRaw<NameReference[]>`
//         SELECT
//           toi."imageId",
//           t.id as "tagId",
//           t.name
//         FROM "TagsOnImageNew" toi
//         JOIN "TagsOnTags" tot ON tot."toTagId" = toi."tagId"
//         JOIN "Tag" t ON t.id = tot."toTagId"
//         JOIN "Tag" f ON f.id = tot."fromTagId" AND f.name = 'real person'
//         WHERE toi."imageId" IN (${Prisma.join(imageIds)});
//       `,
//       // Update prompts
//       dbRead.$queryRaw<{ imageId: number; prompt: string }[]>`
//         SELECT
//           i.id as "imageId",
//           meta->>'prompt' as prompt
//         FROM "Image" i
//         WHERE id IN (${Prisma.join(imageIds)});
//       `,
//     ]);

//     // Update prompts
//     for (const x of prompts) {
//       const { name } = targets.find((target) => target.imageId === x.imageId) ?? {};
//       if (!name) continue;

//       x.prompt = promptWordReplace(x.prompt, name, 'person');
//     }

//     const promptsJson = JSON.stringify(prompts);
//     await dbWrite.$executeRaw`
//       WITH updates AS (
//         SELECT
//           CAST(t->>'imageId' as int) as id,
//           t->>'prompt' as prompt
//         FROM json_array_elements(${promptsJson}::json) t
//       )
//       UPDATE "Image" i
//         SET meta = jsonb_set(meta, '{prompt}', to_jsonb(t.prompt)),
//           "needsReview" = null,
//           poi = false,
//           ingestion = 'Scanned'::"ImageIngestionStatus",
//           "blockedFor" = null
//       FROM updates t
//       WHERE t.id = i.id;
//     `;

//     await upsertTagsOnImageNew(
//       targets.map(({ tagId, imageId }) => ({ tagId, imageId, disabled: true, needsReview: false }))
//     );
//   });

//   await limitConcurrency(tasks, 3);
// }

export async function reportCsamImages({
  imageIds,
  user,
  ip,
}: ReportCsamImagesInput & {
  user: SessionUser;
  ip?: string;
}) {
  if (!user.isModerator) throw throwAuthorizationError();
  await dbWrite.image.updateMany({
    where: { id: { in: imageIds } },
    data: { needsReview: 'csam' },
  });
  const images = await dbRead.image.findMany({
    where: { id: { in: imageIds } },
    select: { reports: { select: { reportId: true } } },
  });
  const reportIds = images.flatMap((x) => x.reports.map((x) => x.reportId));
  await bulkSetReportStatus({ ids: reportIds, status: ReportStatus.Actioned, userId: user.id, ip });
}

export async function ingestArticleCoverImages(array: { imageId: number; articleId: number }[]) {
  const imageIds = array.map((x) => x.imageId);
  const images = await dbRead.image.findMany({
    where: { id: { in: imageIds } },
    select: { id: true, url: true, height: true, width: true },
  });

  await articlesSearchIndex.queueUpdate(
    array.map((x) => ({ id: x.articleId, action: SearchIndexUpdateQueueAction.Update }))
  );

  await ingestImageBulk({ images, lowPriority: true });
}

export async function updateImageNsfwLevel({
  id,
  nsfwLevel,
  userId,
  status,
  isModerator,
  activity,
  reason,
}: UpdateImageNsfwLevelOutput & {
  userId: number;
  isModerator?: boolean;
  activity?: ImageModActivity['activity'];
}) {
  if (!nsfwLevel) throw throwBadRequestError();
  if (isModerator) {
    const image = await dbRead.image.findUnique({ where: { id }, select: { metadata: true } });
    if (!image) throw throwNotFoundError('Image not found');

    const metadata = (image.metadata as ImageMetadata) ?? undefined;
    if (activity === 'setNsfwLevelKono' && !reason) reason = 'Knights Vote';
    const updatedMetadata = { ...metadata, nsfwLevelReason: reason ?? null };

    await dbWrite.image.update({
      where: { id },
      data: { nsfwLevel, nsfwLevelLocked: true, metadata: updatedMetadata },
    });
    // Current meilisearch image index gets locked specially when doing a single image update due to the cheer size of this index.
    // Commenting this out should solve the problem.
    // await imagesSearchIndex.updateSync([{ id, action: SearchIndexUpdateQueueAction.Update }]);
    if (status) {
      await dbWrite.imageRatingRequest.updateMany({
        where: { imageId: id, status: 'Pending' },
        data: { status },
      });
    }
    await trackModActivity(userId, {
      entityType: 'image',
      entityId: id,
      activity: activity ?? 'setNsfwLevel',
    });
  } else {
    // Track potential content leaking
    // If the image is currently PG and the new level is R or higher, and the image isn't from the original user, increment the counter
    const current = await dbWrite.image.findFirst({
      where: { id },
      select: { nsfwLevel: true, userId: true, nsfwLevelLocked: true },
    });
    if (!current) return;
    if (
      current?.nsfwLevel === NsfwLevel.PG &&
      nsfwLevel >= NsfwLevel.R &&
      current?.userId !== userId
    ) {
      leakingContentCounter.inc();
    }

    if (!current.nsfwLevelLocked) {
      await dbWrite.imageRatingRequest.upsert({
        where: { imageId_userId: { imageId: id, userId: userId } },
        create: {
          nsfwLevel,
          imageId: id,
          userId: userId,
          weight: current.userId === userId ? 3 : 1,
        },
        update: { nsfwLevel },
      });

      if (current.userId === userId) {
        await addImageToQueue({
          imageIds: id,
          rankType: NewOrderRankType.Knight,
          priority: 1,
        });
      }
    }
  }

  return nsfwLevel;
}

type ImageRatingRequestResponse = {
  id: number;
  votes: Record<number, number>;
  url: string;
  nsfwLevel: number;
  nsfwLevelLocked: boolean;
  width: number | null;
  height: number | null;
  type: MediaType;
  total: number;
  createdAt: Date;
};

export async function getImageRatingRequests({
  cursor,
  limit,
  user,
}: ImageRatingReviewOutput & { user: SessionUser }) {
  // const results = await dbRead.$queryRaw<ImageRatingRequestResponse[]>`
  //   WITH CTE_Requests AS (
  //     SELECT
  //       DISTINCT ON (irr."imageId") irr."imageId" as id,
  //       MIN(irr."createdAt") as "createdAt",
  //       COUNT(CASE WHEN i."nsfwLevel" != irr."nsfwLevel" THEN i.id END)::INT "total",
  //       SUM(CASE WHEN irr."userId" = i."userId" THEN irr."nsfwLevel" ELSE 0 END)::INT "ownerVote",
  //       i.url,
  //       i."nsfwLevel",
  //       i."nsfwLevelLocked",
  //       i.type,
  //       i.height,
  //       i.width,
  //       jsonb_build_object(
  //         ${NsfwLevel.PG}, count(irr."nsfwLevel")
  //           FILTER (where irr."nsfwLevel" = ${NsfwLevel.PG}),
  //         ${NsfwLevel.PG13}, count(irr."nsfwLevel")
  //           FILTER (where irr."nsfwLevel" = ${NsfwLevel.PG13}),
  //         ${NsfwLevel.R}, count(irr."nsfwLevel")
  //           FILTER (where irr."nsfwLevel" = ${NsfwLevel.R}),
  //         ${NsfwLevel.X}, count(irr."nsfwLevel")
  //           FILTER (where irr."nsfwLevel" = ${NsfwLevel.X}),
  //         ${NsfwLevel.XXX}, count(irr."nsfwLevel")
  //           FILTER (where irr."nsfwLevel" = ${NsfwLevel.XXX})
  //       ) "votes"
  //       FROM "ImageRatingRequest" irr
  //       JOIN "Image" i on i.id = irr."imageId"
  //       WHERE irr.status = ${ReportStatus.Pending}::"ReportStatus"
  //         AND i."nsfwLevel" != ${NsfwLevel.Blocked}
  //       GROUP BY irr."imageId", i.id
  //   )
  //   SELECT
  //     r.*
  //   FROM CTE_Requests r
  //   WHERE (r.total >= 3 OR (r."ownerVote" != 0 AND r."ownerVote" != r."nsfwLevel"))
  //   ${!!cursor ? Prisma.sql` AND r."createdAt" >= ${new Date(cursor)}` : Prisma.sql``}
  //   ORDER BY r."createdAt"
  //   LIMIT ${limit + 1}
  // `;

  // const results = await dbRead.$queryRaw<ImageRatingRequestResponse[]>`
  // WITH image_rating_requests AS (
  //     SELECT
  //       irr.*,
  //       i."userId"  "imageUserId",
  //       i."nsfwLevel"  "imageNsfwLevel"
  //     FROM "ImageRatingRequest" irr
  //     JOIN "Image" i ON i.id = irr."imageId"
  //     WHERE irr.status = ${ReportStatus.Pending}::"ReportStatus"
  //     AND irr."nsfwLevel" != ${NsfwLevel.Blocked}
  //     ORDER BY irr."createdAt"
  //   ),
  //   requests AS (
  //     SELECT
  //       "imageId" id,
  //       MIN("createdAt") as "createdAt",
  //       COUNT(CASE WHEN "nsfwLevel" != "imageNsfwLevel" THEN "imageId" END)::INT "total",
  //       COALESCE(bit_or(CASE WHEN "userId" = "imageUserId" THEN "nsfwLevel" ELSE 0 END))::INT "ownerVote",
  //       jsonb_build_object(
  //           ${NsfwLevel.PG}, count("nsfwLevel")
  //             FILTER (where "nsfwLevel" = ${NsfwLevel.PG}),
  //           ${NsfwLevel.PG13}, count("nsfwLevel")
  //             FILTER (where "nsfwLevel" = ${NsfwLevel.PG13}),
  //           ${NsfwLevel.R}, count("nsfwLevel")
  //             FILTER (where "nsfwLevel" = ${NsfwLevel.R}),
  //           ${NsfwLevel.X}, count("nsfwLevel")
  //             FILTER (where "nsfwLevel" = ${NsfwLevel.X}),
  //           ${NsfwLevel.XXX}, count("nsfwLevel")
  //             FILTER (where "nsfwLevel" = ${NsfwLevel.XXX})
  //         ) "votes"
  //     FROM image_rating_requests
  //     GROUP BY "imageId"
  //   )
  //   SELECT
  //     i.url,
  //     i."nsfwLevel",
  //     i."nsfwLevelLocked",
  //     i."userId",
  //     i.type,
  //     i.width,
  //     i.height,
  //     r.*
  //   FROM requests r
  //   JOIN "Image" i ON i.id = r."id"
  //   WHERE (r.total >= 3 OR (r."ownerVote" != 0 AND r."ownerVote" != i."nsfwLevel"))
  //   AND i."blockedFor" IS NULL
  //   ${!!cursor ? Prisma.sql` AND r."createdAt" >= ${new Date(cursor)}` : Prisma.sql``}
  //   ORDER BY r."createdAt"
  //   LIMIT ${limit + 1}
  // `;

  const query = Prisma.sql`
      WITH image_rating_requests AS (
        SELECT
          "imageId",
          COALESCE(SUM(weight), 0) total,
          MIN("createdAt") "createdAt",
          jsonb_build_object(
            1, COALESCE(SUM(weight) FILTER (where "nsfwLevel" = 1),0),
            2, COALESCE(SUM(weight) FILTER (where "nsfwLevel" = 2),0),
            4, COALESCE(SUM(weight) FILTER (where "nsfwLevel" = 4),0),
            8, COALESCE(SUM(weight) FILTER (where "nsfwLevel" = 8),0),
            16, COALESCE(SUM(weight) FILTER (where "nsfwLevel" = 16),0)
          ) "votes"
        FROM "ImageRatingRequest"
        WHERE status = 'Pending'
        GROUP BY "imageId"
      )
      SELECT
        i.id,
        irr.votes,
        irr.total::int,
        i.url,
        i."nsfwLevel",
        i."nsfwLevelLocked",
        i.width,
        i.height,
        i.type,
        i."createdAt"
      FROM image_rating_requests irr
      JOIN "Image" i ON i.id = irr."imageId"
      WHERE irr.total >= 3
        AND i."blockedFor" IS NULL
        AND i."nsfwLevelLocked" = FALSE
        AND i.ingestion != 'PendingManualAssignment'::"ImageIngestionStatus"
        AND i."nsfwLevel" < ${NsfwLevel.Blocked}
        ${!!cursor ? Prisma.sql` AND i."id" >= ${cursor}` : Prisma.empty}
      ORDER BY i."id" ASC
      LIMIT ${limit + 1}
  `;

  const results = await dbRead.$queryRaw<ImageRatingRequestResponse[]>`${query}`;

  let nextCursor: number | undefined;
  if (limit && results.length > limit) {
    const nextItem = results.pop();
    nextCursor = nextItem?.id || undefined;
  }

  const imageIds = results.map((x) => x.id);
  const tags = await getVotableTags2({
    ids: imageIds,
    user,
    type: 'image',
    nsfwLevel: Flags.arrayToInstance([
      NsfwLevel.PG13,
      NsfwLevel.R,
      NsfwLevel.X,
      NsfwLevel.XXX,
      NsfwLevel.Blocked,
    ]),
  });

  return {
    nextCursor,
    items: results.map((item) => ({ ...item, tags: tags.filter((x) => x.imageId === item.id) })),
  };
}

type DownleveledImageRecord = {
  imageId: number;
  originalLevel: number;
  createdAt: string;
};

type DownleveledImageResponse = {
  id: number;
  url: string;
  nsfwLevel: number;
  type: MediaType;
  width: number | null;
  height: number | null;
  originalLevel: number;
};

export async function getDownleveledImages({
  cursor,
  limit,
  originalLevel,
  user,
}: DownleveledReviewOutput & { user: SessionUser }) {
  if (!clickhouse) {
    throw new TRPCError({
      code: 'INTERNAL_SERVER_ERROR',
      message: 'ClickHouse is not available',
    });
  }

  // Build WHERE conditions for ClickHouse query
  const whereConditions: string[] = [];
  if (cursor) {
    whereConditions.push(`createdAt <= '${cursor}'`);
  }
  if (originalLevel !== undefined) {
    whereConditions.push(`originalLevel = ${originalLevel}`);
  }

  const whereClause = whereConditions.length > 0 ? `WHERE ${whereConditions.join(' AND ')}` : '';

  // Query ClickHouse for downleveled images
  const query = `
    SELECT imageId, originalLevel, createdAt
    FROM knights_new_order_downleveled
    ${whereClause}
    ORDER BY createdAt DESC
    LIMIT ${limit + 1}
  `;

  const clickhouseResults = await clickhouse.$query<DownleveledImageRecord>(query);

  let nextCursor: string | undefined;
  if (limit && clickhouseResults.length > limit) {
    const nextItem = clickhouseResults.pop();
    nextCursor = nextItem?.createdAt;
  }

  if (clickhouseResults.length === 0) {
    return {
      nextCursor,
      items: [],
    };
  }

  // Get image data from PostgreSQL
  const imageIds = clickhouseResults.map((x) => x.imageId);
  const images = await dbRead.image.findMany({
    where: { id: { in: imageIds } },
    select: {
      id: true,
      url: true,
      nsfwLevel: true,
      type: true,
      width: true,
      height: true,
    },
  });

  // Create a map for quick lookup
  const imageMap = new Map(images.map((img) => [img.id, img]));

  // Combine data
  const items: DownleveledImageResponse[] = clickhouseResults
    .map((chRecord) => {
      const image = imageMap.get(chRecord.imageId);
      if (!image) return null;
      return {
        id: image.id,
        url: image.url,
        nsfwLevel: image.nsfwLevel,
        type: image.type,
        width: image.width,
        height: image.height,
        originalLevel: chRecord.originalLevel,
      };
    })
    .filter((item): item is DownleveledImageResponse => item !== null);

  return {
    nextCursor,
    items,
  };
}

// #region [image tools]
async function authorizeImagesAction({
  imageIds,
  user,
}: {
  imageIds: number[];
  user: SessionUser;
}) {
  if (!user.isModerator) {
    const images = await dbRead.image.findMany({
      where: { id: { in: imageIds }, userId: user.id },
      select: { id: true },
    });
    const validatedIds = images.map((x) => x.id);
    if (!imageIds.every((id) => validatedIds.includes(id))) throw throwAuthorizationError();
  }
}

export async function addImageTools({
  data,
  user,
}: {
  data: AddOrRemoveImageToolsOutput['data'];
  user: SessionUser;
}) {
  await authorizeImagesAction({ imageIds: data.map((x) => x.imageId), user });
  await dbWrite.imageTool.createMany({ data, skipDuplicates: true });
  // Update these images if blocked:
  const updated = await dbWrite.image.updateManyAndReturn({
    where: { id: { in: data.map((x) => x.imageId) }, blockedFor: BlockedReason.AiNotVerified },
    data: {
      blockedFor: null,
      // Ensures we do another run:
      ingestion: 'Pending',
    },
    select: {
      id: true,
      url: true,
    },
  });

  if (updated.length > 0) {
    await ingestImageBulk({
      images: updated,
      lowPriority: true,
    });
  }

  for (const { imageId } of data) {
    purgeImageGenerationDataCache(imageId);
  }

  await queueImageSearchIndexUpdate({
    ids: data.map((x) => x.imageId),
    action: SearchIndexUpdateQueueAction.Update,
  });
}

export async function removeImageTools({
  data,
  user,
}: {
  data: AddOrRemoveImageToolsOutput['data'];
  user: SessionUser;
}) {
  await authorizeImagesAction({ imageIds: data.map((x) => x.imageId), user });
  const toolsByImage = data.reduce<Record<number, number[]>>((acc, { imageId, toolId }) => {
    if (!acc[imageId]) acc[imageId] = [];
    acc[imageId].push(toolId);
    return acc;
  }, {});

  await dbWrite.$transaction(
    Object.entries(toolsByImage).map(([imageId, toolIds]) =>
      dbWrite.imageTool.deleteMany({ where: { imageId: Number(imageId), toolId: { in: toolIds } } })
    )
  );
  for (const { imageId } of data) {
    purgeImageGenerationDataCache(imageId);
  }

  await queueImageSearchIndexUpdate({
    ids: data.map((x) => x.imageId),
    action: SearchIndexUpdateQueueAction.Update,
  });
}

export async function updateImageTools({
  data,
  user,
}: {
  data: UpdateImageToolsOutput['data'];
  user: SessionUser;
}) {
  await authorizeImagesAction({ imageIds: data.map((x) => x.imageId), user });
  await dbWrite.$transaction(
    data.map(({ imageId, toolId, notes }) =>
      dbWrite.imageTool.update({
        where: { imageId_toolId: { imageId, toolId } },
        data: { notes },
        select: { imageId: true },
      })
    )
  );
  for (const { imageId } of data) {
    purgeImageGenerationDataCache(imageId);
  }
}

// #endregion

// #region [image techniques]
export async function addImageTechniques({
  data,
  user,
}: {
  data: AddOrRemoveImageTechniquesOutput['data'];
  user: SessionUser;
}) {
  await authorizeImagesAction({ imageIds: data.map((x) => x.imageId), user });
  await dbWrite.imageTechnique.createMany({ data, skipDuplicates: true });
  for (const { imageId } of data) {
    purgeImageGenerationDataCache(imageId);
  }

  await queueImageSearchIndexUpdate({
    ids: data.map((x) => x.imageId),
    action: SearchIndexUpdateQueueAction.Update,
  });
}

export async function removeImageTechniques({
  data,
  user,
}: {
  data: AddOrRemoveImageTechniquesOutput['data'];
  user: SessionUser;
}) {
  await authorizeImagesAction({ imageIds: data.map((x) => x.imageId), user });
  const techniquesByImage = data.reduce<Record<number, number[]>>(
    (acc, { imageId, techniqueId }) => {
      if (!acc[imageId]) acc[imageId] = [];
      acc[imageId].push(techniqueId);
      return acc;
    },
    {}
  );

  await dbWrite.$transaction(
    Object.entries(techniquesByImage).map(([imageId, techniqueIds]) =>
      dbWrite.imageTechnique.deleteMany({
        where: { imageId: Number(imageId), techniqueId: { in: techniqueIds } },
      })
    )
  );

  for (const { imageId } of data) {
    purgeImageGenerationDataCache(imageId);
  }

  await queueImageSearchIndexUpdate({
    ids: data.map((x) => x.imageId),
    action: SearchIndexUpdateQueueAction.Update,
  });
}

export async function updateImageTechniques({
  data,
  user,
}: {
  data: UpdateImageTechniqueOutput['data'];
  user: SessionUser;
}) {
  await authorizeImagesAction({ imageIds: data.map((x) => x.imageId), user });
  await dbWrite.$transaction(
    data.map(({ imageId, techniqueId, notes }) =>
      dbWrite.imageTechnique.update({
        where: { imageId_techniqueId: { imageId, techniqueId } },
        data: { notes },
        select: { imageId: true },
      })
    )
  );
  for (const { imageId } of data) {
    purgeImageGenerationDataCache(imageId);
  }
}

// #endregion

export function purgeImageGenerationDataCache(id: number) {
  purgeCache({ tags: [`image-generation-data-${id}`] }).catch((error) =>
    logToAxiom({
      type: 'error',
      name: 'purgeImageGenerationDataCache',
      message: error.message,
      error,
    })
  );
}

const strengthTypes: ModelType[] = ['TextualInversion', 'LORA', 'DoRA', 'LoCon'];

export async function getImageGenerationData({ id }: { id: number }) {
  const image = await dbRead.image.findUnique({
    where: { id },
    select: {
      hideMeta: true,
      generationProcess: true,
      meta: true,
      type: true,
      tools: {
        orderBy: { tool: { priority: 'asc' } },
        select: {
          notes: true,
          tool: {
            select: {
              id: true,
              name: true,
              icon: true,
              domain: true,
              priority: true,
            },
          },
        },
      },
      techniques: {
        select: {
          notes: true,
          technique: {
            select: {
              id: true,
              name: true,
            },
          },
        },
      },
    },
  });
  if (!image) throw throwNotFoundError();

  const tools = image.tools.map(({ notes, tool }) => ({ ...tool, notes }));
  const techniques = image.techniques.map(({ notes, technique }) => ({ ...technique, notes }));

  const cachedResources = await imageResourcesCache.fetch([id]);
  const resources = (cachedResources[id]?.resources ?? []).map((r) => ({
    imageId: r.imageId,
    modelVersionId: r.modelVersionId,
    strength: r.strength,
    modelId: r.modelId,
    modelName: r.modelName,
    modelType: r.modelType as ModelType,
    versionId: r.modelVersionId, // versionId is the same as modelVersionId
    versionName: r.versionName,
    baseModel: r.baseModel,
  }));

  const parsedMeta = imageMetaOutput.safeParse(image.meta);
  const data = parsedMeta.success ? parsedMeta.data : {};
  const { 'Clip skip': legacyClipSkip, clipSkip = legacyClipSkip, external, ...rest } = data;
  const meta =
    parsedMeta.success && !image.hideMeta ? removeEmpty({ ...rest, clipSkip }) : undefined;

  let onSite = false;
  let process: string | undefined | null = undefined;
  let hasControlNet = false;
  if (meta) {
    if ('civitaiResources' in meta && !('Version' in meta)) onSite = true;
    else if ('engine' in meta && meta.engine === 'openai') onSite = true;
    else if ('engine' in meta) {
      process = meta.process ?? meta.type;
      if (process) {
        onSite = true;
      }
    }

    if (meta.comfy) {
      hasControlNet = !!meta.controlNets?.length;
    } else {
      hasControlNet = Object.keys(meta).some((x) => x.toLowerCase().startsWith('controlnet'));
    }

    if (!process) {
      if (meta.comfy) process = 'comfy';
      else if (image.generationProcess === 'txt2imgHiRes') process = 'txt2img + Hi-Res';
      else process = image.generationProcess;

      if (process && hasControlNet) process += ' + ControlNet';
    }
  }

  return {
    type: image.type,
    onSite,
    process,
    meta,
    resources: resources.map((resource) => ({
      ...resource,
      strength:
        strengthTypes.includes(resource.modelType) && resource.strength
          ? resource.strength / 100
          : undefined,
    })),
    tools,
    techniques,
    external,
    canRemix: !image.hideMeta && !!meta?.prompt,
    remixOfId: meta?.extra?.remixOfId,
  };
}

// LRU cache for contest collection items lookup - caches by imageId
// This avoids repeated database queries for the same image's contest participation
type ContestCollectionItem = {
  id: number;
  imageId: number;
  status: string;
  tag: { id: number; name: string } | null;
  collection: { id: number; name: string; metadata: Prisma.JsonValue; mode: 'Contest' };
  scores: { userId: number; score: number }[];
};
const contestCollectionItemsCache = createLruCache({
  name: 'contest-collection-items',
  max: 10_000,
  ttl: 5 * 60 * 1000, // 5 minutes
  keyFn: (imageId: number) => `image:${imageId}`,
  fetchFn: async (imageId: number) => {
    return dbRead.$queryRaw<ContestCollectionItem[]>`
      SELECT
        ci.id,
        ci."imageId",
        ci.status,
        CASE WHEN t.id IS NOT NULL
          THEN jsonb_build_object('id', t.id, 'name', t.name)
          ELSE NULL
        END as tag,
        jsonb_build_object('id', c.id, 'name', c.name, 'metadata', c.metadata, 'mode', c.mode) as collection,
        COALESCE(
          (SELECT jsonb_agg(jsonb_build_object('userId', cis."userId", 'score', cis.score))
           FROM "CollectionItemScore" cis
           WHERE cis."collectionItemId" = ci.id),
          '[]'::jsonb
        ) as scores
      FROM "CollectionItem" ci
      JOIN "Collection" c ON c.id = ci."collectionId"
      LEFT JOIN "Tag" t ON t.id = ci."tagId"
      WHERE ci."imageId" = ${imageId}
        AND c.mode = 'Contest'
    `;
  },
});

export const getImageContestCollectionDetails = async ({
  id,
  userId,
}: { userId?: number } & GetByIdInput) => {
  const items = await contestCollectionItemsCache.fetch(id);

  // Fetch all permissions in one query instead of N queries
  const collectionIds = items.map((i) => i.collection.id);
  const allPermissions = await getUserCollectionPermissionsByIds({
    ids: collectionIds,
    userId,
  });

  return items.map((i) => ({
    ...i,
    permissions: allPermissions.find((p) => p.collectionId === i.collection.id),
    collection: {
      ...i.collection,
      metadata: (i.collection.metadata ?? {}) as CollectionMetadataSchema,
    },
  }));
};

// this method should hopefully not be a lasting addition
export type ModerationImageModel = AsyncReturnType<typeof getImagesByUserIdForModeration>[number];

export async function getImagesByUserIdForModeration(userId: number) {
  const { tags, meta, ...select } = imageSelect;
  return await dbRead.image.findMany({
    where: { userId },
    select,
  });
}

export function addBlockedImage({
  hash,
  reason,
}: {
  hash: bigint | number;
  reason: BlockImageReason;
}) {
  return clickhouse?.insert({
    table: 'blocked_images',
    values: [{ hash: Number(hash), reason }],
    format: 'JSONEachRow',
  });
}

export function bulkAddBlockedImages({
  data,
}: {
  data: { hash: bigint | number; reason: BlockImageReason }[];
}) {
  if (data.length === 0) return;

  const values = data.map(({ hash, reason }) => ({
    hash: Number(hash),
    reason: reason.toString(),
  }));

  return clickhouse?.insert({
    table: 'blocked_images',
    values,
    format: 'JSONEachRow',
  });
}

export async function bulkRemoveBlockedImages(hashes: Array<bigint | number>) {
  if (hashes.length === 0 || !clickhouse) return;
  const blocked = await clickhouse.$query<{ hash: bigint; reason: string }>`
    SELECT hash, reason
    FROM "blocked_images"
    WHERE hash IN (${hashes.join(',')}) AND disabled = false
  `;

  const values = blocked.map(({ hash, reason }) => ({
    hash: Number(hash),
    reason,
    disabled: true,
  }));

  return await clickhouse.insert({
    table: 'blocked_images',
    values,
    format: 'JSONEachRow',
  });
}

// export async function bulkRemoveBlockedImages({
//   ids,
//   hashes,
// }: {
//   hashes?: bigint[] | number[];
//   ids?: number[];
// }) {
//   if (ids) {
//     const images = await dbWrite.image.findMany({
//       where: { id: { in: ids } },
//       select: { pHash: true },
//     });

//     hashes = images.map((i) => i.pHash as bigint).filter(isDefined);
//   }

//   if (!hashes?.length) return;

//   return dbWrite.blockedImage.deleteMany({ where: { hash: { in: hashes } } });
// }

export async function getImagesPendingIngestion() {
  const date = new Date();
  date.setDate(date.getDate() - 5);
  return await dbRead.image.findMany({
    where: { ingestion: 'Pending', createdAt: { gt: date } },
    select: {
      id: true,
      name: true,
      url: true,
      createdAt: true,
      metadata: true,
    },
    orderBy: { id: 'desc' },
  });
}

export async function queueImageSearchIndexUpdate({
  ids,
  action,
}: {
  ids: number[];
  action: SearchIndexUpdateQueueAction;
}) {
  await imagesSearchIndex.queueUpdate(ids.map((id) => ({ id, action })));
  await imagesMetricsSearchIndex.queueUpdate(ids.map((id) => ({ id, action })));

  if (action === SearchIndexUpdateQueueAction.Delete) {
    // Bust the thumbnail cache for deleted images
    await thumbnailCache.bust(ids);
    // Remove the image from the knights of new order pool counters
    await Promise.all([
      ...poolCounters.Knight.a.map((queue) => queue.reset({ id: ids })),
      ...poolCounters.Knight.b.map((queue) => queue.reset({ id: ids })),
      ...poolCounters.Templar.a.map((queue) => queue.reset({ id: ids })),
      ...poolCounters.Templar.b.map((queue) => queue.reset({ id: ids })),
    ]);
  }
}

export async function getPostDetailByImageId({ imageId }: { imageId: number }) {
  const image = await dbRead.image.findUnique({
    where: { id: imageId },
    select: { postId: true },
  });
  if (!image || !image.postId) return null;

  const post = await dbRead.post.findUnique({
    where: { id: image.postId },
    select: { title: true, detail: true },
  });
  if (!post) return null;

  return post;
}

export async function setVideoThumbnail({
  imageId,
  frame,
  customThumbnail,
  userId,
  isModerator,
  postId,
}: SetVideoThumbnailInput & { userId: number; isModerator?: boolean }) {
  const db = await getDbWithoutLag('postImages', postId);
  const image = await db.image.findUnique({
    where: { id: imageId, userId: !isModerator ? userId : undefined },
    select: { id: true, type: true, metadata: true, userId: true },
  });
  if (!image)
    throw throwAuthorizationError("You don't have permission to set the thumbnail for this video.");
  if (image.type !== MediaType.video) throw throwBadRequestError('This is not a video.');

  let thumbnailId = customThumbnail?.id;
  if (customThumbnail) {
    const thumbnail = await createImage({
      ...customThumbnail,
      userId: image.userId,
      metadata: { parentId: image.id },
    });
    thumbnailId = thumbnail.id;
  }

  const videoMetadata = image.metadata as VideoMetadata;
  const updated = await dbWrite.image.update({
    where: { id: imageId },
    data: { metadata: { ...videoMetadata, thumbnailFrame: frame, thumbnailId } },
  });

  // Clear up the thumbnail cache
  await Promise.all([
    preventReplicationLag('postImages', postId),
    thumbnailCache.bust(imageId),
    queueImageSearchIndexUpdate({
      ids: [imageId],
      action: SearchIndexUpdateQueueAction.Update,
    }),
  ]);

  return updated;
}

export async function updateImageAcceptableMinor({
  id,
  acceptableMinor,
}: UpdateImageAcceptableMinorInput) {
  const image = await dbWrite.image.update({
    where: { id },
    data: { acceptableMinor },
  });

  // Remove it from search index if minor is true
  await queueImageSearchIndexUpdate({
    ids: [id],
    action: acceptableMinor
      ? SearchIndexUpdateQueueAction.Delete
      : SearchIndexUpdateQueueAction.Update,
  });
  if (acceptableMinor) {
    await invalidateManyImageExistence([id]);
  }

  return image;
}

export async function getImageResourcesFromImageId({
  imageId,
  tx,
}: {
  imageId: number;
  tx?: Prisma.TransactionClient;
}) {
  const dbClient = tx ?? dbWrite;
  const computed = await dbClient.$queryRaw<
    {
      id: number;
      modelversionid: number | null;
      hash: string | null;
      strength: number | null;
      detected: boolean;
    }[]
  >`SELECT * FROM get_image_resources(${imageId}::int)`;
  return computed;
}

export async function createImageResources({
  imageId,
  tx,
}: {
  imageId: number;
  tx?: Prisma.TransactionClient;
}) {
  const dbClient = tx ?? dbWrite;
  // Read the resources based on complex metadata and hash matches
  const resources = await getImageResourcesFromImageId({ imageId, tx });
  if (!resources.length) return null;

  const withModelVersionId = resources
    .map((x) => {
      if (!x.modelversionid) return null;
      return x;
    })
    .filter(isDefined);
  const resourcesWithModelVersions = uniqBy(withModelVersionId, 'modelversionid');

  if (resourcesWithModelVersions.length) {
    const values = Prisma.join(
      resourcesWithModelVersions.map(
        (r) => Prisma.sql`(${r.id}, ${r.modelversionid}, ${r.strength}, ${r.detected})`
      )
    );

    await dbClient.$queryRaw`
      INSERT INTO "ImageResourceNew" ("imageId", "modelVersionId", strength, detected)
      VALUES ${values}
      ON CONFLICT ("imageId", "modelVersionId") DO UPDATE
      SET
        detected = excluded.detected,
        strength = excluded.strength;
    `;
  }

  return resources;
}

export const getMyImages = async ({
  mediaTypes,
  userId,
  limit,
  cursor = 0,
}: GetMyImagesInput & { userId: number }) => {
  const allowedMediaTypes = mediaTypes.filter((x) => x !== MediaType.audio);

  try {
    const media = await dbRead.image.findMany({
      select: { id: true, url: true, meta: true, createdAt: true, type: true },
      where: {
        userId,
        type: {
          in: allowedMediaTypes.length ? allowedMediaTypes : [MediaType.image, MediaType.video],
        },
        postId: { not: null },
        ingestion: ImageIngestionStatus.Scanned,
      },
      take: limit + 1,
      cursor: cursor ? { id: cursor } : undefined,
      orderBy: { id: 'desc' },
    });

    let nextCursor: number | undefined;
    if (media.length > limit) {
      const nextItem = media.pop();
      nextCursor = nextItem?.id;
    }

    return {
      items: media,
      nextCursor,
    };
  } catch (error) {
    if (error instanceof TRPCError) throw error;
    else throw throwDbError(error);
  }
};

export const uploadImageFromUrl = async ({ imageUrl }: { imageUrl: string }) => {
  const blob = await fetchBlob(imageUrl);

  if (!blob) {
    throw new Error('Failed to fetch image');
  }

  const imageKey = randomUUID();

  const upload = await serverUploadImage({
    file: blob,
    key: imageKey,
    bucket: env.S3_IMAGE_UPLOAD_BUCKET,
  });

  const data = await upload.done();
  const meta = await getMetadata(imageUrl);
  // Attempt to guess if this is a video or image based off of the sample image url.
  // This is no accurate science for all scenarios, but should give out a decent result at least.
  const isVideo = imageUrl.includes('.mp4') || imageUrl.includes('.mov');

  const response = {
    type: (isVideo ? 'video' : 'image') as MediaType,
    meta: meta,
    metadata: {
      size: blob.size,
      // We need a better way to determine the size of the content here. However, due to the fact that we can't
      // present these images in the server size, we have no exact measurements. We can only assume the size.
      // The front-end has an easier time determining the size of the content because they can render it.
      ...(isVideo
        ? {
            width: 640,
            height: 480,
          }
        : { width: 512, height: 512 }),
    },
    url: data.Key,
  };

  return response;
};

export async function getImagesModRules() {
  const modRules = await fetchThroughCache(
    REDIS_KEYS.CACHES.MOD_RULES.IMAGES,
    async () => {
      const rules = await dbRead.moderationRule.findMany({
        where: { entityType: EntityType.Image, enabled: true },
        select: { id: true, definition: true, action: true, reason: true },
        orderBy: [{ order: 'asc' }],
      });

      return rules.map(({ definition, ...rule }) => ({
        ...rule,
        definition: definition as RuleDefinition,
      }));
    },
    { ttl: CacheTTL.day }
  );

  return modRules;
}

export async function bustImageModRulesCache() {
  await bustFetchThroughCache(REDIS_KEYS.CACHES.MOD_RULES.IMAGES);
}

export const toggleImageFlag = async ({ id, flag }: ToggleImageFlagInput) => {
  const image = await dbRead.image.findUnique({
    where: { id },
    select: { [flag]: true },
  });

  if (!image) throw throwNotFoundError();

  await dbWrite.image.update({
    where: { id },
    data: { [flag]: !image[flag] },
  });

  // Ensure we update the search index:
  await imagesMetricsSearchIndex.queueUpdate([{ id, action: SearchIndexUpdateQueueAction.Update }]);

  return true;
};

export const updateImagesFlag = async ({
  ids,
  flag,
  value,
}: Pick<ToggleImageFlagInput, 'flag'> & { ids: number[]; value: boolean }) => {
  if (ids.length === 0) return false;

  await dbWrite.image.updateMany({
    where: { id: { in: ids } },
    data: { [flag]: value },
  });

  // Ensure we update the search index:
  await imagesMetricsSearchIndex.queueUpdate(
    ids.map((id) => ({ id, action: SearchIndexUpdateQueueAction.Update }))
  );

  return true;
};

export async function refreshImageResources(imageId: number) {
  await dbWrite.$queryRaw`
    DELETE FROM "ImageResourceNew" WHERE "imageId" = ${imageId} AND detected
  `;
  await createImageResources({ imageId });
  // await queueImageSearchIndexUpdate({
  //   ids: [imageId],
  //   action: SearchIndexUpdateQueueAction.Update,
  // });
  return await dbWrite.imageResourceHelper.findMany({ where: { imageId } });
}<|MERGE_RESOLUTION|>--- conflicted
+++ resolved
@@ -656,12 +656,7 @@
     image.prompt = prompt;
   }
 
-<<<<<<< HEAD
-  const useOrchestrator = userId === 5 || userId === 5418 || userId === 4;
-  if (useOrchestrator) {
-=======
   if (env.IMAGE_SCANNER_NEW) {
->>>>>>> cc4229d8
     const workflowResponse = await createImageIngestionRequest({
       imageId: id,
       url,
