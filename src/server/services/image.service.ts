import {
  ImageGenerationProcess,
  ImageIngestionStatus,
  MediaType,
  NsfwLevel,
  Prisma,
  ReportReason,
  ReportStatus,
  ReviewReactions,
  SearchIndexUpdateQueueAction,
} from '@prisma/client';

import { TRPCError } from '@trpc/server';
import { chunk } from 'lodash-es';
import { SessionUser } from 'next-auth';
import { isProd } from '~/env/other';
import { env } from '~/env/server.mjs';
import { nsfwLevelOrder } from '~/libs/moderation';
import { VotableTagModel } from '~/libs/tags';
import { ImageScanType, ImageSort } from '~/server/common/enums';
import { dbRead, dbWrite } from '~/server/db/client';
import { redis } from '~/server/redis/client';
import { GetByIdInput, UserPreferencesInput } from '~/server/schema/base.schema';
import {
  GetEntitiesCoverImage,
  ImageEntityType,
  ImageReviewQueueInput,
  ImageUploadProps,
  UpdateImageInput,
} from '~/server/schema/image.schema';
import { imagesSearchIndex } from '~/server/search-index';
import { ImageV2Model } from '~/server/selectors/imagev2.selector';
import { imageTagCompositeSelect, simpleTagSelect } from '~/server/selectors/tag.selector';
import { updatePostNsfwLevel } from '~/server/services/post.service';
import { getTagsNeedingReview } from '~/server/services/system-cache';
import { getTypeCategories } from '~/server/services/tag.service';
import { getCosmeticsForUsers } from '~/server/services/user.service';
import {
  throwAuthorizationError,
  throwBadRequestError,
  throwDbError,
  throwNotFoundError,
} from '~/server/utils/errorHandling';
import { logToDb } from '~/utils/logging';
import { deleteObject } from '~/utils/s3-utils';
import { hashifyObject } from '~/utils/string-helpers';
import { isDefined } from '~/utils/type-guards';
import {
  GetImageInput,
  GetImagesByCategoryInput,
  GetInfiniteImagesInput,
  ImageMetaProps,
  ImageModerationSchema,
  IngestImageInput,
  ingestImageSchema,
  isImageResource,
} from './../schema/image.schema';
import { ImageResourceHelperModel, profileImageSelect } from '~/server/selectors/image.selector';
import { purgeCache } from '~/server/cloudflare/client';
import { limitConcurrency } from '~/server/utils/concurrency-helpers';
import { promptWordReplace } from '~/utils/metadata/audit';
import { getCursor } from '~/server/utils/pagination-helpers';
// TODO.ingestion - logToDb something something 'axiom'

// no user should have to see images on the site that haven't been scanned or are queued for removal

export const imageUrlInUse = async ({ url, id }: { url: string; id: number }) => {
  const otherImagesWithSameUrl = await dbRead.image.findFirst({
    select: { id: true },
    where: {
      url: url,
      id: { not: id },
    },
  });

  return !!otherImagesWithSameUrl;
};

export const deleteImageById = async ({ id }: GetByIdInput) => {
  try {
    const image = await dbRead.image.findUnique({
      where: { id },
      select: { url: true, postId: true, nsfw: true },
    });
    if (!image) return;

    if (isProd && !(await imageUrlInUse({ url: image.url, id })))
      await deleteObject(env.S3_IMAGE_UPLOAD_BUCKET, image.url); // Remove from storage

    await imagesSearchIndex.queueUpdate([{ id, action: SearchIndexUpdateQueueAction.Delete }]);
    await dbWrite.image.deleteMany({ where: { id } });
    if (image.postId) await updatePostNsfwLevel(image.postId);
    return image;
  } catch {
    // Ignore errors
  }
};

// consider refactoring this endoint to only allow for updating `needsReview`, because that is all this endpoint is being used for...
export const updateImageById = async ({
  id,
  data,
}: {
  id: number;
  data: Prisma.ImageUpdateArgs['data'];
}) => {
  const image = await dbWrite.image.update({ where: { id }, data });

  if (image.tosViolation) {
    await imagesSearchIndex.queueUpdate([{ id, action: SearchIndexUpdateQueueAction.Delete }]);
  }

  return image;
};

export const moderateImages = async ({
  ids,
  nsfw,
  needsReview,
  reviewType,
  reviewAction,
}: ImageModerationSchema) => {
  if (reviewAction === 'delete') {
    if (reviewType !== 'reported') {
      await dbWrite.image.updateMany({
        where: { id: { in: ids }, needsReview: { not: null } },
        data: { nsfw, needsReview: null, ingestion: 'Blocked', blockedFor: 'moderated' },
      });
    } else {
      const images = await dbRead.image.findMany({
        where: { id: { in: ids } },
        select: { postId: true },
      });
      await dbWrite.image.deleteMany({ where: { id: { in: ids } } });
      const postIds = images.map((x) => x.postId).filter(isDefined);
      await updatePostNsfwLevel(postIds);
    }

    await imagesSearchIndex.queueUpdate(
      ids.map((id) => ({ id, action: SearchIndexUpdateQueueAction.Delete }))
    );
  } else if (reviewAction === 'removeName') {
    removeNameReference(ids);
  } else {
    await dbWrite.image.updateMany({
      where: { id: { in: ids } },
      data: { nsfw, needsReview },
    });

    // Remove tags that triggered review
    const tagIds = await getTagsNeedingReview();
    await dbWrite.tagsOnImage.updateMany({
      where: { imageId: { in: ids }, tagId: { in: tagIds.map((x) => x.id) } },
      data: { disabled: true },
    });
  }
};

export const updateImageReportStatusByReason = ({
  id,
  reason,
  status,
}: {
  id: number;
  reason: ReportReason;
  status: ReportStatus;
}) => {
  return dbWrite.report.updateMany({
    where: { reason, image: { imageId: id } },
    data: { status },
  });
};

export const updateImage = async (image: UpdateImageInput) => {
  await dbWrite.image.update({
    where: { id: image.id },
    data: {
      ...image,
      meta: (image.meta as Prisma.JsonObject) ?? Prisma.JsonNull,
      resources: image?.resources
        ? {
            deleteMany: {
              NOT: image.resources.filter(isImageResource).map(({ id }) => ({ id })),
            },
            connectOrCreate: image.resources.filter(isImageResource).map((resource) => ({
              where: { id: resource.id },
              create: resource,
            })),
          }
        : undefined,
    },
  });
};

export const getImageDetail = async ({ id }: GetByIdInput) => {
  return await dbWrite.image.findUnique({
    where: { id },
    select: {
      resources: {
        select: {
          id: true,
          modelVersion: { select: { id: true, name: true } },
          name: true,
          detected: true,
        },
      },
      tags: {
        where: { disabled: false },
        select: {
          automated: true,
          tag: {
            select: simpleTagSelect,
          },
        },
      },
    },
  });
};

export const ingestImageById = async ({ id }: GetByIdInput) => {
  const image = await dbRead.image.findUnique({
    where: { id },
    select: {
      id: true,
      url: true,
      type: true,
      width: true,
      height: true,
    },
  });
  if (!image) throw new TRPCError({ code: 'NOT_FOUND' });
  return await ingestImage({ image });
};

export const ingestImage = async ({
  image,
  tx,
}: {
  image: IngestImageInput;
  tx?: Prisma.TransactionClient;
}): Promise<boolean> => {
  if (!env.IMAGE_SCANNING_ENDPOINT)
    throw new Error('missing IMAGE_SCANNING_ENDPOINT environment variable');
  const { url, id, type, width, height } = ingestImageSchema.parse(image);

  const callbackUrl = env.IMAGE_SCANNING_CALLBACK;
  const scanRequestedAt = new Date();
  const dbClient = tx ?? dbWrite;

  if (!isProd && !callbackUrl) {
    console.log('skip ingest');
    await dbClient.image.update({
      where: { id },
      data: {
        scanRequestedAt,
        scannedAt: scanRequestedAt,
        ingestion: ImageIngestionStatus.Scanned,
      },
    });

    return true;
  }
  const response = await fetch(env.IMAGE_SCANNING_ENDPOINT + '/enqueue', {
    method: 'POST',
    headers: { 'Content-Type': 'application/json' },
    body: JSON.stringify({
      imageId: id,
      imageKey: url,
      type,
      width,
      height,
      // wait: true,
      scans: [ImageScanType.Label, ImageScanType.Moderation, ImageScanType.WD14],
      callbackUrl,
    }),
  });
  if (response.status === 202) {
    const scanJobs = (await response.json().catch(() => Prisma.JsonNull)) as { jobId: string };
    await dbClient.image.update({
      where: { id },
      data: { scanRequestedAt, scanJobs },
    });

    return true;
  } else {
    await logToDb('image-ingestion', {
      type: 'error',
      imageId: id,
      url,
    });

    return false;
  }
};

export const ingestImageBulk = async ({
  images,
  tx,
  lowPriority = true,
}: {
  images: IngestImageInput[];
  tx?: Prisma.TransactionClient;
  lowPriority?: boolean;
}): Promise<boolean> => {
  if (!env.IMAGE_SCANNING_ENDPOINT)
    throw new Error('missing IMAGE_SCANNING_ENDPOINT environment variable');

  const callbackUrl = env.IMAGE_SCANNING_CALLBACK;
  const scanRequestedAt = new Date();
  const imageIds = images.map(({ id }) => id);
  const dbClient = tx ?? dbWrite;

  if (!isProd && !callbackUrl) {
    console.log('skip ingest');
    await dbClient.image.updateMany({
      where: { id: { in: imageIds } },
      data: {
        scanRequestedAt,
        scannedAt: scanRequestedAt,
        ingestion: ImageIngestionStatus.Scanned,
      },
    });
    return true;
  }

  const response = await fetch(
    env.IMAGE_SCANNING_ENDPOINT + `/enqueue-bulk?lowpri=${lowPriority}`,
    {
      method: 'POST',
      headers: { 'Content-Type': 'application/json' },
      body: JSON.stringify(
        images.map((image) => ({
          imageId: image.id,
          imageKey: image.url,
          type: image.type,
          width: image.width,
          height: image.height,
          scans: [ImageScanType.Label, ImageScanType.Moderation, ImageScanType.WD14],
          callbackUrl,
        }))
      ),
    }
  );
  if (response.status === 202) {
    await dbClient.image.updateMany({
      where: { id: { in: imageIds } },
      data: { scanRequestedAt },
    });
    return true;
  }
  return false;
};

// #region [new service methods]
export function applyUserPreferencesSql(
  AND: Prisma.Sql[],
  {
    excludedUserIds,
    excludedImageIds,
    excludedTagIds,
    userId,
    hidden,
  }: UserPreferencesInput & { userId?: number; hidden?: boolean }
) {
  // Exclude specific users
  if (excludedUserIds?.length)
    AND.push(Prisma.sql`i."userId" NOT IN (${Prisma.join(excludedUserIds)})`);

  // Exclude specific images
  if (excludedImageIds?.length) {
    AND.push(
      hidden
        ? Prisma.sql`i."id" IN (${Prisma.join(excludedImageIds)})`
        : Prisma.sql`i."id" NOT IN (${Prisma.join(excludedImageIds)})`
    );
  }

  // Exclude specific tags
  if (excludedTagIds?.length) {
    const OR = [
      Prisma.join(
        [
          Prisma.sql`i."ingestion" = ${ImageIngestionStatus.Scanned}::"ImageIngestionStatus"`,
          Prisma.sql`NOT EXISTS (
          SELECT 1 FROM "TagsOnImage" toi
          WHERE toi."imageId" = i.id AND toi."tagId" IN (${Prisma.join([
            ...new Set(excludedTagIds),
          ])}) AND NOT toi.disabled
        )`,
        ],
        ' AND '
      ),
    ];
    if (userId) OR.push(Prisma.sql`i."userId" = ${userId}`);
    AND.push(Prisma.sql`(${Prisma.join(OR, ' OR ')})`);
  }

  return AND;
}

type GetAllImagesRaw = {
  id: number;
  name: string;
  url: string;
  nsfw: NsfwLevel;
  width: number;
  height: number;
  hash: string;
  meta: ImageMetaProps;
  hideMeta: boolean;
  generationProcess: ImageGenerationProcess;
  createdAt: Date;
  mimeType: string;
  scannedAt: Date;
  ingestion: ImageIngestionStatus;
  needsReview: string | null;
  userId: number;
  index: number;
  postId: number;
  postTitle: string;
  modelVersionId: number | null;
  imageId: number | null;
  publishedAt: Date | null;
  username: string | null;
  userImage: string | null;
  deletedAt: Date | null;
  profilePictureId: number | null;
  cryCount: number;
  laughCount: number;
  likeCount: number;
  dislikeCount: number;
  heartCount: number;
  commentCount: number;
  tippedAmountCount: number;
  viewCount: number;
  reactions?: ReviewReactions[];
  cursorId?: bigint;
  type: MediaType;
  metadata: Prisma.JsonValue;
  baseModel?: string;
};
export type ImagesInfiniteModel = AsyncReturnType<typeof getAllImages>['items'][0];
export const getAllImages = async ({
  limit,
  cursor,
  skip,
  postId,
  collectionId,
  modelId,
  modelVersionId,
  imageId,
  username,
  excludedTagIds,
  excludedUserIds,
  excludedImageIds,
  period,
  periodMode,
  sort,
  userId,
  isModerator,
  tags,
  generation,
  reviewId,
  prioritizedUserIds,
  include,
  nsfw,
  excludeCrossPosts,
  reactions,
  ids,
  headers,
  includeBaseModel,
  types,
  hidden,
  followed,
}: GetInfiniteImagesInput & {
  userId?: number;
  isModerator?: boolean;
  nsfw?: NsfwLevel;
  headers?: Record<string, string>;
}) => {
  const AND: Prisma.Sql[] = [Prisma.sql`i."postId" IS NOT NULL`];
  const WITH: Prisma.Sql[] = [];
  let orderBy: string;

  const showClubPosts = !!(
    postId ||
    imageId ||
    collectionId ||
    modelId ||
    modelVersionId ||
    reviewId ||
    username
  );

  if (hidden && !userId) throw throwAuthorizationError();
  if (hidden && (excludedImageIds ?? []).length === 0) {
    return { items: [], nextCursor: undefined };
  }

  // ensure that only scanned images make it to the main feed if no user is logged in
  if (!userId)
    AND.push(Prisma.sql`i.ingestion = ${ImageIngestionStatus.Scanned}::"ImageIngestionStatus"`);
  // otherwise, bring scanned images or all images created by the current user
  else
    AND.push(
      Prisma.sql`(i.ingestion = ${ImageIngestionStatus.Scanned}::"ImageIngestionStatus" OR i."userId" = ${userId})`
    );

  // If User Isn't mod
  if (!isModerator) {
    applyModRulesSql(AND, { userId, publishedOnly: !collectionId });
  }

  if (excludeCrossPosts && modelVersionId) {
    AND.push(Prisma.sql`p."modelVersionId" = ${modelVersionId}`);
  }

  if (ids && ids.length > 0) {
    AND.push(Prisma.sql`i."id" IN (${Prisma.join(ids)})`);
  }

  if (types && types.length > 0) {
    AND.push(Prisma.sql`i.type = ANY(ARRAY[${Prisma.join(types)}]::"MediaType"[])`);
  }

  if (include.includes('meta')) {
    AND.push(Prisma.sql`NOT (i.meta IS NULL OR jsonb_typeof(i.meta) = 'null')`);
  }

  // Filter to specific model/review content
  const prioritizeUser = !!prioritizedUserIds?.length;
  if (!prioritizeUser && (modelId || modelVersionId || reviewId)) {
    const irhAnd = [Prisma.sql`irr."imageId" = i.id`];
    if (reviewId) irhAnd.push(Prisma.sql`re."id" = ${reviewId}`);
    else if (modelVersionId) irhAnd.push(Prisma.sql`irr."modelVersionId" = ${modelVersionId}`);
    else if (modelId) irhAnd.push(Prisma.sql`mv."modelId" = ${modelId}`);
    AND.push(Prisma.sql`EXISTS (
      SELECT 1 FROM "ImageResource" irr
      ${Prisma.raw(
        !modelVersionId && modelId ? 'JOIN "ModelVersion" mv ON mv.id = irr."modelVersionId"' : ''
      )}
      ${Prisma.raw(
        reviewId ? 'JOIN "ResourceReview" re ON re."modelVersionId" = irr."modelVersionId"' : ''
      )}
      WHERE ${Prisma.join(irhAnd, ' AND ')}
    )`);
  }

  // Filter to specific user content
  if (username) {
    const targetUser = await dbRead.user.findUnique({ where: { username }, select: { id: true } });
    if (!targetUser) throw new Error('User not found');
    AND.push(Prisma.sql`u."id" = ${targetUser.id}`);
  }

  // Filter only followed users
  if (userId && followed) {
    const followedUsers = await dbRead.user.findUnique({
      where: { id: userId },
      select: {
        engagingUsers: {
          select: { targetUser: { select: { id: true } } },
          where: { type: 'Follow' },
        },
      },
    });
    const followedUsersIds =
      followedUsers?.engagingUsers?.map(({ targetUser }) => targetUser.id) ?? [];
    AND.push(
      Prisma.sql`i."userId" IN (${
        followedUsersIds.length > 0 ? Prisma.join(followedUsersIds) : null
      })`
    );
  }

  // Filter to specific tags
  if (tags?.length) {
    AND.push(Prisma.sql`EXISTS (
      SELECT 1 FROM "TagsOnImage" toi
      WHERE toi."imageId" = i.id AND toi."tagId" IN (${Prisma.join(tags)}) AND NOT toi.disabled
    )`);
  }

  // Filter to specific generation process
  if (generation?.length) {
    AND.push(Prisma.sql`i."generationProcess" IN (${Prisma.join(generation)})`);
  }

  // Filter to a specific post
  if (postId) AND.push(Prisma.sql`i."postId" = ${postId}`);

  // Filter to a specific image
  if (imageId) AND.push(Prisma.sql`i.id = ${imageId}`);

  if (sort === ImageSort.Random && !collectionId) {
    throw throwBadRequestError('Random sort requires a collectionId');
  }

  // Filter to a specific collection and relevant status:
  if (collectionId) {
    const displayOwnedItems = userId
      ? ` OR (ci."status" <> 'REJECTED' AND ci."addedById" = ${userId})`
      : '';
    const useRandomCursor = cursor && sort === ImageSort.Random;

    WITH.push(
      Prisma.sql`
        ${Prisma.raw(
          useRandomCursor
            ? `
        ctcursor AS (
          SELECT ci."imageId", ci."randomId" FROM "CollectionItem" ci
            WHERE ci."collectionId" = ${collectionId}
              AND ci."imageId" = ${cursor}
            LIMIT 1
        ),
        `
            : ''
        )}
        ct AS (
          SELECT ci."imageId", ci."randomId"
          FROM "CollectionItem" ci
          JOIN "Collection" c ON c.id = ci."collectionId"
          WHERE ci."collectionId" = ${collectionId}
            AND ci."imageId" IS NOT NULL
            AND (
              (
                ci."status" = 'ACCEPTED'
                AND (
                  (c.metadata::json->'submissionEndDate') IS NULL
                  OR (c.metadata::json->'submissionEndDate')::TEXT = 'null'
                  OR (c.metadata::json->>'submissionEndDate')::TIMESTAMP WITH TIME ZONE <= NOW()
                )
                ${Prisma.raw(sort === ImageSort.Random ? `AND ci."randomId" IS NOT NULL` : '')}
              )
              ${Prisma.raw(displayOwnedItems)}
            )
            ${Prisma.raw(
              useRandomCursor ? `AND ci."randomId" <= (SELECT "randomId" FROM ctcursor)` : ''
            )}
          ${Prisma.raw(sort === ImageSort.Random ? 'ORDER BY "randomId" DESC' : '')}
        )`
    );
  }

  if (postId && !modelId) {
    // a post image query won't include modelId
    orderBy = `i."index"`;
  } else {
    // Sort by selected sort
    if (sort === ImageSort.MostComments)
      orderBy = `im."commentCount" DESC, im."reactionCount" DESC, im."imageId"`;
    else if (sort === ImageSort.MostReactions)
      orderBy = `im."reactionCount" DESC, im."heartCount" DESC, im."likeCount" DESC, im."imageId"`;
    else if (sort === ImageSort.MostCollected)
      orderBy = `im."collectedCount" DESC, im."reactionCount" DESC, im."imageId"`;
    else if (sort === ImageSort.MostTipped)
      orderBy = `im."tippedAmountCount" DESC, im."reactionCount" DESC, im."imageId"`;
    else if (sort === ImageSort.Random) orderBy = 'ct."randomId" DESC';
    else orderBy = `i."id" DESC`;
  }

  if (hidden) AND.push(Prisma.sql`i."id" IN (${Prisma.join(excludedImageIds ?? [])})`);

  if (nsfw === NsfwLevel.None) AND.push(Prisma.sql`i."nsfw" = 'None'`);
  else if (nsfw !== undefined) {
    const nsfwLevels = nsfwLevelOrder.slice(1, nsfwLevelOrder.indexOf(nsfw) + 1);
    AND.push(Prisma.sql`i."nsfw" = ANY(ARRAY[${Prisma.join(nsfwLevels)}]::"NsfwLevel"[])`);
  }

  // Limit to images created since period start
  if (period !== 'AllTime' && periodMode !== 'stats')
    AND.push(Prisma.raw(`i."createdAt" >= now() - INTERVAL '1 ${period}'`));

  // Handle cursor & skip conflict
  if (cursor && skip) throw new Error('Cannot use skip with cursor');

  // Handle cursor prop
  const { where: cursorClause, prop: cursorProp } = getCursor(orderBy, cursor);
  if (cursorClause) AND.push(cursorClause);

  if (prioritizeUser) {
    if (cursor) throw new Error('Cannot use cursor with prioritizedUserIds');
    if (modelVersionId) AND.push(Prisma.sql`p."modelVersionId" = ${modelVersionId}`);

    // If system user, show community images
    if (prioritizedUserIds.length === 1 && prioritizedUserIds[0] === -1)
      orderBy = `IIF(i."userId" IN (${prioritizedUserIds.join(',')}), i.index, 1000),  ${orderBy}`;
    else {
      // For everyone else, only show their images.
      AND.push(Prisma.sql`i."userId" IN (${Prisma.join(prioritizedUserIds)})`);
      orderBy = `(i."postId" * 100) + i."index"`; // Order by oldest post first
    }
  }

  if (userId && !!reactions?.length) {
    AND.push(
      Prisma.sql`EXISTS (
        SELECT 1
        FROM "ImageReaction" ir
        WHERE ir."imageId" = i.id
          AND ir.reaction::text IN (${Prisma.join(reactions)})
          AND ir."userId" = ${userId}
      )`
    );
  }

<<<<<<< HEAD
  if (!showClubPosts) {
    AND.push(Prisma.sql`p."availability" = 'Public'`);
  }

  const includeRank = cursorProp?.startsWith('r.');

=======
>>>>>>> d1cc17c7
  // TODO: Adjust ImageMetric
  const queryFrom = Prisma.sql`
    FROM "Image" i
    JOIN "User" u ON u.id = i."userId"
    JOIN "Post" p ON p.id = i."postId" ${Prisma.raw(
      !isModerator
        ? `AND (p."publishedAt" < now() ${userId ? `OR p."userId" = ${userId}` : ''})`
        : ''
    )}
    ${Prisma.raw(WITH.length && collectionId ? `JOIN ct ON ct."imageId" = i.id` : '')}
    JOIN "ImageMetric" im ON im."imageId" = i.id AND im.timeframe = 'AllTime'::"MetricTimeframe"
    WHERE ${Prisma.join(AND, ' AND ')}
  `;

  const queryWith = WITH.length > 0 ? Prisma.sql`WITH ${Prisma.join(WITH, ', ')}` : Prisma.sql``;
  const rawImages = await dbRead.$queryRaw<GetAllImagesRaw[]>`
    ${queryWith}
    SELECT
      i.id,
      i.name,
      i.url,
      i.nsfw,
      i.width,
      i.height,
      i.hash,
      i.meta,
      i."hideMeta",
      i."generationProcess",
      i."createdAt",
      i."mimeType",
      i.type,
      i.metadata,
      i.ingestion,
      i."scannedAt",
      i."needsReview",
      i."userId",
      i."postId",
      p."title" "postTitle",
      i."index",
      p."publishedAt",
      p."modelVersionId",
      u.username,
      u.image "userImage",
      u."deletedAt",
      u."profilePictureId",
      ${Prisma.raw(
        includeBaseModel
          ? `(
        SELECT mv."baseModel" FROM "ModelVersion" mv
        RIGHT JOIN "ImageResource" ir ON ir."imageId" = i.id AND ir."modelVersionId" = mv.id
        JOIN "Model" m ON mv."modelId" = m.id
        WHERE m."type" = 'Checkpoint'
        LIMIT 1
      ) "baseModel",`
          : ''
      )}
      COALESCE(im."cryCount", 0) "cryCount",
      COALESCE(im."laughCount", 0) "laughCount",
      COALESCE(im."likeCount", 0) "likeCount",
      COALESCE(im."dislikeCount", 0) "dislikeCount",
      COALESCE(im."heartCount", 0) "heartCount",
      COALESCE(im."commentCount", 0) "commentCount",
      COALESCE(im."tippedAmountCount", 0) "tippedAmountCount",
      COALESCE(im."viewCount", 0) "viewCount",
      (
        SELECT jsonb_agg(reaction)
        FROM "ImageReaction"
        WHERE "imageId" = i.id
        AND "userId" = ${userId}
      ) reactions,
      ${Prisma.raw(cursorProp ? cursorProp : 'null')} "cursorId"
      ${queryFrom}
      ORDER BY ${Prisma.raw(orderBy)}
      ${Prisma.raw(skip ? `OFFSET ${skip}` : '')}
      LIMIT ${limit + 1}
  `;

  let nextCursor: bigint | undefined;
  if (rawImages.length > limit) {
    const nextItem = rawImages.pop();
    nextCursor = nextItem?.cursorId;
  }

  let tagIdsVar: { tagId: number; imageId: number }[] | undefined;
  if (include?.includes('tagIds')) {
    const imageIds = rawImages.map((i) => i.id);
    tagIdsVar = await dbRead.tagsOnImage.findMany({
      where: { imageId: { in: imageIds }, disabled: false },
      select: { tagId: true, imageId: true },
    });
  }

  let tagsVar: (VotableTagModel & { imageId: number })[] | undefined;
  if (include?.includes('tags')) {
    const imageIds = rawImages.map((i) => i.id);
    const rawTags = await dbRead.imageTag.findMany({
      where: { imageId: { in: imageIds } },
      select: {
        imageId: true,
        tagId: true,
        tagName: true,
        tagType: true,
        tagNsfw: true,
        score: true,
        automated: true,
        upVotes: true,
        downVotes: true,
        needsReview: true,
      },
    });

    tagsVar = rawTags.map(({ tagId, tagName, tagType, tagNsfw, ...tag }) => ({
      ...tag,
      id: tagId,
      type: tagType,
      nsfw: tagNsfw,
      name: tagName,
    }));

    if (userId) {
      const userVotes = await dbRead.tagsOnImageVote.findMany({
        where: { imageId: { in: imageIds }, userId },
        select: { imageId: true, tagId: true, vote: true },
      });

      for (const tag of tagsVar) {
        const userVote = userVotes.find(
          (vote) => vote.tagId === tag.id && vote.imageId === tag.imageId
        );
        if (userVote) tag.vote = userVote.vote > 0 ? 1 : -1;
      }
    }
  }

  // Get user cosmetics
  const userCosmetics = include?.includes('cosmetics')
    ? await getCosmeticsForUsers(rawImages.map((i) => i.userId))
    : undefined;
  const profilePictures = await dbRead.image.findMany({
    where: {
      id: { in: rawImages.map((i) => i.profilePictureId).filter(isDefined) },
    },
    select: profileImageSelect,
  });

  const images: Array<
    ImageV2Model & {
      tags?: VotableTagModel[] | undefined;
      tagIds?: number[];
      publishedAt?: Date | null;
      modelVersionId?: number | null;
      baseModel?: string | null;
    }
  > = rawImages.map(
    ({
      reactions,
      userId: creatorId,
      username,
      userImage,
      deletedAt,
      cryCount,
      likeCount,
      laughCount,
      dislikeCount,
      heartCount,
      commentCount,
      tippedAmountCount,
      profilePictureId,
      viewCount,
      cursorId,
      ...i
    }) => ({
      ...i,
      user: {
        id: creatorId,
        username,
        image: userImage,
        deletedAt,
        cosmetics: userCosmetics?.[creatorId] ?? [],
        profilePicture: profilePictures.find((x) => x.id === profilePictureId) ?? null,
      },
      stats: {
        cryCountAllTime: cryCount,
        laughCountAllTime: laughCount,
        likeCountAllTime: likeCount,
        dislikeCountAllTime: dislikeCount,
        heartCountAllTime: heartCount,
        commentCountAllTime: commentCount,
        tippedAmountCountAllTime: tippedAmountCount,
        viewCountAllTime: viewCount,
      },
      reactions: userId ? reactions?.map((r) => ({ userId, reaction: r })) ?? [] : [],
      tags: tagsVar?.filter((x) => x.imageId === i.id),
      tagIds: tagIdsVar?.filter((x) => x.imageId === i.id).map((x) => x.tagId),
    })
  );

  return {
    nextCursor,
    items: images,
  };
};

export const getImage = async ({
  id,
  userId,
  isModerator,
  withoutPost,
}: GetImageInput & { userId?: number; isModerator?: boolean }) => {
  const AND = [Prisma.sql`i.id = ${id}`];
  if (!isModerator)
    AND.push(
      Prisma.sql`(${Prisma.join(
        [
          Prisma.sql`i."needsReview" IS NULL AND i.ingestion = ${ImageIngestionStatus.Scanned}::"ImageIngestionStatus"`,
          Prisma.sql`i."userId" = ${userId}`,
        ],
        ' OR '
      )})`
    );

  const rawImages = await dbRead.$queryRaw<GetAllImagesRaw[]>`
    SELECT
      i.id,
      i.name,
      i.url,
      i.nsfw,
      i.height,
      i.width,
      i.index,
      i.hash,
      i.meta,
      i."hideMeta",
      i."generationProcess",
      i."createdAt",
      i."mimeType",
      i."scannedAt",
      i."needsReview",
      i."postId",
      i.ingestion,
      i.type,
      i.metadata,
      COALESCE(im."cryCount", 0) "cryCount",
      COALESCE(im."laughCount", 0) "laughCount",
      COALESCE(im."likeCount", 0) "likeCount",
      COALESCE(im."dislikeCount", 0) "dislikeCount",
      COALESCE(im."heartCount", 0) "heartCount",
      COALESCE(im."commentCount", 0) "commentCount",
      COALESCE(im."tippedAmountCount", 0) "tippedAmountCount",
      COALESCE(im."viewCount", 0) "viewCount",
      u.id "userId",
      u.username,
      u.image "userImage",
      u."deletedAt",
      u."profilePictureId",
      (
        SELECT jsonb_agg(reaction)
        FROM "ImageReaction"
        WHERE "imageId" = i.id
        AND "userId" = ${userId}
      ) reactions
    FROM "Image" i
    JOIN "User" u ON u.id = i."userId"
    ${Prisma.raw(
      withoutPost
        ? ''
        : // Now that moderators can review images without post, we need to make this optional
          // in case they land in an image-specific review flow
          `${isModerator ? 'LEFT ' : ''}JOIN "Post" p ON p.id = i."postId" ${
            !isModerator ? 'AND p."publishedAt" < now()' : ''
          }`
    )}
    LEFT JOIN "ImageMetric" im ON im."imageId" = i.id AND im.timeframe = 'AllTime'::"MetricTimeframe"
    WHERE ${Prisma.join(AND, ' AND ')}
  `;
  if (!rawImages.length) throw throwNotFoundError(`No image with id ${id}`);

  const [
    {
      userId: creatorId,
      username,
      userImage,
      deletedAt,
      reactions,
      cryCount,
      laughCount,
      likeCount,
      dislikeCount,
      heartCount,
      commentCount,
      tippedAmountCount,
      viewCount,
      profilePictureId,
      ...firstRawImage
    },
  ] = rawImages;

  const userCosmetics = await getCosmeticsForUsers([creatorId]);
  const profilePicture = profilePictureId
    ? await dbRead.image.findUnique({
        where: { id: profilePictureId },
        select: profileImageSelect,
      })
    : null;

  const image = {
    ...firstRawImage,
    user: {
      id: creatorId,
      username,
      image: userImage,
      deletedAt,
      cosmetics: userCosmetics?.[creatorId] ?? [],
      profilePicture,
    },
    stats: {
      cryCountAllTime: cryCount,
      laughCountAllTime: laughCount,
      likeCountAllTime: likeCount,
      dislikeCountAllTime: dislikeCount,
      heartCountAllTime: heartCount,
      commentCountAllTime: commentCount,
      tippedAmountCountAllTime: tippedAmountCount,
      viewCountAllTime: viewCount,
    },
    reactions: userId ? reactions?.map((r) => ({ userId, reaction: r })) ?? [] : [],
  };

  return image;
};

export const getImageResources = async ({ id }: GetByIdInput) => {
  const resources = await dbRead.$queryRaw<ImageResourceHelperModel[]>`
    SELECT
      irh."id",
      irh."reviewId",
      irh."reviewRating",
      irh."reviewDetails",
      irh."reviewCreatedAt",
      irh."name",
      irh."hash",
      irh."modelVersionId",
      irh."modelVersionName",
      irh."modelVersionCreatedAt",
      irh."modelId",
      irh."modelName",
      irh."modelRating",
      irh."modelRatingCount",
      irh."modelDownloadCount",
      irh."modelCommentCount",
      irh."modelFavoriteCount",
      irh."modelType"
    FROM
      "ImageResourceHelper" irh
    JOIN "Model" m ON m.id = irh."modelId" AND m."status" = 'Published'
    WHERE
      irh."imageId" = ${Prisma.sql`${id}`}
    AND (irh."hash" IS NOT NULL OR irh."modelVersionId" IS NOT NULL)
  `;

  return resources;
};

type ImagesForModelVersions = {
  id: number;
  userId: number;
  name: string;
  url: string;
  nsfw: NsfwLevel;
  width: number;
  height: number;
  hash: string;
  modelVersionId: number;
  meta?: Prisma.JsonValue;
  type: MediaType;
  metadata: Prisma.JsonValue;
  tags?: number[];
};
export const getImagesForModelVersion = async ({
  modelVersionIds,
  excludedTagIds,
  excludedIds,
  excludedUserIds,
  currentUserId,
  imagesPerVersion = 1,
  include = [],
}: {
  modelVersionIds: number | number[];
  excludedTagIds?: number[];
  excludedIds?: number[];
  excludedUserIds?: number[];
  currentUserId?: number;
  imagesPerVersion?: number;
  include?: Array<'meta' | 'tags'>;
}) => {
  if (!Array.isArray(modelVersionIds)) modelVersionIds = [modelVersionIds];
  if (!modelVersionIds.length) return [] as ImagesForModelVersions[];

  const imageWhere: Prisma.Sql[] = [
    Prisma.sql`p."modelVersionId" IN (${Prisma.join(modelVersionIds)})`,
    Prisma.sql`i."needsReview" IS NULL`,
  ];

  // ensure that only scanned images make it to the main feed
  // nb: if image ingestion fails, models will not make it to any model feed (including the user published tab)
  if (isProd) {
    imageWhere.push(
      Prisma.sql`i.ingestion = ${ImageIngestionStatus.Scanned}::"ImageIngestionStatus"`
    );
  }

  if (!!excludedTagIds?.length) {
    const excludedTagsOr: Prisma.Sql[] = [
      Prisma.join(
        [
          Prisma.sql`i."ingestion" = ${ImageIngestionStatus.Scanned}::"ImageIngestionStatus"`,
          Prisma.sql`NOT EXISTS (SELECT 1 FROM "TagsOnImage" toi WHERE toi."imageId" = i.id AND toi.disabled = false AND toi."tagId" IN (${Prisma.join(
            excludedTagIds
          )}) )`,
        ],
        ' AND '
      ),
    ];
    if (currentUserId) excludedTagsOr.push(Prisma.sql`i."userId" = ${currentUserId}`);
    imageWhere.push(Prisma.sql`(${Prisma.join(excludedTagsOr, ' OR ')})`);
  }
  if (!!excludedIds?.length) {
    imageWhere.push(Prisma.sql`i.id NOT IN (${Prisma.join(excludedIds)})`);
  }
  if (!!excludedUserIds?.length) {
    imageWhere.push(Prisma.sql`i."userId" NOT IN (${Prisma.join(excludedUserIds)})`);
  }
  const images = await dbRead.$queryRaw<ImagesForModelVersions[]>`
    WITH targets AS (
      SELECT
        id,
        "modelVersionId"
      FROM (
        SELECT
          i.id,
          p."modelVersionId",
          row_number() OVER (PARTITION BY p."modelVersionId" ORDER BY i."postId", i.index) row_num
        FROM "Image" i
        JOIN "Post" p ON p.id = i."postId"
        JOIN "ModelVersion" mv ON mv.id = p."modelVersionId"
        JOIN "Model" m ON m.id = mv."modelId" AND m."userId" = p."userId"
        WHERE ${Prisma.join(imageWhere, ' AND ')}
      ) ranked
      WHERE ranked.row_num <= ${imagesPerVersion}
    )
    SELECT
      i.id,
      i."userId",
      i.name,
      i.url,
      i.nsfw,
      i.width,
      i.height,
      i.hash,
      i.type,
      i.metadata,
      t."modelVersionId"
      ${Prisma.raw(include.includes('meta') ? ', i.meta' : '')}
    FROM targets t
    JOIN "Image" i ON i.id = t.id
    ORDER BY i."postId", i."index"
  `;

  if (include.includes('tags')) {
    const tags = await dbRead.tagsOnImage.findMany({
      where: { imageId: { in: images.map((i) => i.id) }, disabled: false },
      select: { imageId: true, tagId: true },
    });
    for (const image of images) {
      image.tags = tags.filter((t) => t.imageId === image.id).map((t) => t.tagId);
    }
  }

  return images;
};

export const getImagesForPosts = async ({
  postIds,
  excludedTagIds,
  excludedIds,
  excludedUserIds,
  userId,
  isOwnerRequest,
}: {
  postIds: number | number[];
  excludedTagIds?: number[];
  excludedIds?: number[];
  excludedUserIds?: number[];
  userId?: number;
  isOwnerRequest?: boolean;
}) => {
  if (!Array.isArray(postIds)) postIds = [postIds];
  const imageWhere: Prisma.Sql[] = [
    Prisma.sql`i."postId" IN (${Prisma.join(postIds)})`,
    Prisma.sql`i."needsReview" IS NULL`,
  ];

  if (!isOwnerRequest) {
    // ensure that only scanned images make it to the main feed
    imageWhere.push(
      Prisma.sql`i.ingestion = ${ImageIngestionStatus.Scanned}::"ImageIngestionStatus"`
    );

    if (!!excludedTagIds?.length)
      imageWhere.push(
        Prisma.sql`NOT EXISTS (SELECT 1 FROM "TagsOnImage" toi WHERE toi."imageId" = i."id" AND toi.disabled = false AND toi."tagId" IN (${Prisma.join(
          excludedTagIds
        )}) )`
      );
    if (!!excludedIds?.length)
      imageWhere.push(Prisma.sql`i."id" NOT IN (${Prisma.join(excludedIds)})`);
    if (!!excludedUserIds?.length)
      imageWhere.push(Prisma.sql`i."userId" NOT IN (${Prisma.join(excludedUserIds)})`);
  }
  const images = await dbRead.$queryRaw<
    {
      id: number;
      userId: number;
      name: string;
      url: string;
      nsfw: NsfwLevel;
      width: number;
      height: number;
      hash: string;
      postId: number;
      imageCount: number;
      cryCount: number;
      laughCount: number;
      likeCount: number;
      dislikeCount: number;
      heartCount: number;
      commentCount: number;
      tippedAmountCount: number;
      type: MediaType;
      metadata: Prisma.JsonValue;
      meta?: Prisma.JsonValue;
      reactions?: ReviewReactions[];
    }[]
  >`
    WITH targets AS (
      SELECT
        i."postId",
        MIN(i.index) "index",
        COUNT(*) "count"
      FROM "Image" i
      WHERE ${Prisma.join(imageWhere, ' AND ')}
      GROUP BY i."postId"
    )
    SELECT
      i.id,
      i."userId",
      i.name,
      i.url,
      i.nsfw,
      i.width,
      i.height,
      i.hash,
      i.type,
      i.metadata,
      i.meta,
      t."postId",
      t.count "imageCount",
      COALESCE(im."cryCount", 0) "cryCount",
      COALESCE(im."laughCount", 0) "laughCount",
      COALESCE(im."likeCount", 0) "likeCount",
      COALESCE(im."dislikeCount", 0) "dislikeCount",
      COALESCE(im."heartCount", 0) "heartCount",
      COALESCE(im."commentCount", 0) "commentCount",
      COALESCE(im."tippedAmountCount", 0) "tippedAmountCount",
      (
        SELECT jsonb_agg(reaction)
        FROM "ImageReaction"
        WHERE "imageId" = i.id
        AND "userId" = ${userId}
      ) reactions
    FROM targets t
    JOIN "Image" i ON i."postId" = t."postId" AND i.index = t.index
    LEFT JOIN "ImageMetric" im ON im."imageId" = i.id AND im.timeframe = 'AllTime'
  `;

  return images.map(({ reactions, ...i }) => ({
    ...i,
    reactions: userId ? reactions?.map((r) => ({ userId, reaction: r })) ?? [] : [],
  }));
};

// type ImageTagResult = { id: number; name: string; isCategory: boolean; postCount: number }[];
// export const getPostTags = async ({
//   query,
//   limit,
//   excludedTagIds,
// }: GetPostTagsInput & { excludedTagIds?: number[] }) => {
//   const showTrending = query === undefined || query.length < 2;
//   const tags = await dbRead.$queryRaw<PostQueryResult>`
//     SELECT
//       t.id,
//       t.name,
//       t."isCategory",
//       COALESCE(${
//         showTrending ? Prisma.sql`s."postCountDay"` : Prisma.sql`s."postCountAllTime"`
//       }, 0)::int AS "postCount"
//     FROM "Tag" t
//     LEFT JOIN "TagStat" s ON s."tagId" = t.id
//     LEFT JOIN "TagRank" r ON r."tagId" = t.id
//     WHERE
//       ${showTrending ? Prisma.sql`t."isCategory" = true` : Prisma.sql`t.name ILIKE ${query + '%'}`}
//     ORDER BY ${Prisma.raw(
//       showTrending ? `r."postCountDayRank" DESC` : `LENGTH(t.name), r."postCountAllTimeRank" DESC`
//     )}
//     LIMIT ${limit}
//   `;

//   return (
//     !!excludedTagIds?.length ? tags.filter((x) => !excludedTagIds.includes(x.id)) : tags
//   ).sort((a, b) => b.postCount - a.postCount);
// };
// #endregion

export const removeImageResource = async ({ id, user }: GetByIdInput & { user?: SessionUser }) => {
  if (!user?.isModerator) throw throwAuthorizationError();

  try {
    const resource = await dbWrite.imageResource.delete({
      where: { id },
    });
    if (!resource) throw throwNotFoundError(`No image resource with id ${id}`);

    purgeCache({ tags: [`image-resources-${id}`] });

    return resource;
  } catch (error) {
    if (error instanceof TRPCError) throw error;
    throw throwDbError(error);
  }
};

export function applyModRulesSql(
  AND: Prisma.Sql[],
  { userId, publishedOnly = true }: { userId?: number; publishedOnly?: boolean }
) {
  // Hide images that need review
  const needsReviewOr = [Prisma.sql`i."needsReview" IS NULL`];
  // Hide images that aren't published
  const publishedOr = publishedOnly ? [Prisma.sql`p."publishedAt" < now()`] : [];

  if (userId) {
    const belongsToUser = Prisma.sql`i."userId" = ${userId}`;
    needsReviewOr.push(belongsToUser);

    if (publishedOnly) {
      publishedOr.push(belongsToUser);
    }
  }

  AND.push(Prisma.sql`(${Prisma.join(needsReviewOr, ' OR ')})`);

  if (publishedOr.length > 0) {
    AND.push(Prisma.sql`(${Prisma.join(publishedOr, ' OR ')})`);
  }
}

type GetImageByCategoryRaw = {
  id: number;
  tagId: number;
  name: string;
  url: string;
  nsfw: NsfwLevel;
  width: number;
  height: number;
  hash: string;
  meta: Prisma.JsonValue;
  hideMeta: boolean;
  generationProcess: ImageGenerationProcess;
  type: MediaType;
  metadata: Prisma.JsonValue;
  scannedAt: Date;
  ingestion: ImageIngestionStatus;
  needsReview: string | null;
  postId: number;
  username: string | null;
  userImage: string | null;
  createdAt: Date;
  publishedAt: Date | null;
  cryCount: number;
  laughCount: number;
  likeCount: number;
  dislikeCount: number;
  heartCount: number;
  commentCount: number;
  tippedAmountCount: number;
  userId?: number;
};
export const getImagesByCategory = async ({
  userId,
  ...input
}: GetImagesByCategoryInput & { userId?: number }) => {
  input.limit ??= 10;

  let categories = await getTypeCategories({
    type: 'image',
    excludeIds: input.excludedTagIds,
    limit: input.limit + 1,
    cursor: input.cursor,
  });

  let nextCursor: number | null = null;
  if (categories.length > input.limit) nextCursor = categories.pop()?.id ?? null;
  categories = categories.sort((a, b) => {
    if (a.priority !== b.priority) return a.priority - b.priority;
    return Math.random() - 0.5;
  });

  const AND = [Prisma.sql`p."publishedAt" < now()`];

  // ensure that only scanned images make it to the main feed
  AND.push(Prisma.sql`i.ingestion = ${ImageIngestionStatus.Scanned}::"ImageIngestionStatus"`);

  // Apply excluded tags
  if (input.excludedTagIds?.length)
    AND.push(Prisma.sql`NOT EXISTS (
      SELECT 1 FROM "TagsOnImage" toi
      WHERE toi."imageId" = i.id
      AND toi."tagId" IN (${Prisma.join(input.excludedTagIds)})
    )`);

  // Apply excluded users
  if (input.excludedUserIds?.length)
    AND.push(Prisma.sql`i."userId" NOT IN (${Prisma.join(input.excludedUserIds)})`);

  // Limit to selected user
  if (input.username) {
    const targetUser = await dbRead.user.findUnique({
      where: { username: input.username },
      select: { id: true },
    });
    if (!targetUser) throw new Error('User not found');
    AND.push(Prisma.sql`i."userId" = ${targetUser.id}`);
  }

  // Limit to selected model/version
  if (input.modelId) AND.push(Prisma.sql`mv."modelId" = ${input.modelId}`);
  if (input.modelVersionId) AND.push(Prisma.sql`ir."modelVersionId" = ${input.modelVersionId}`);

  // Apply mod rules
  applyModRulesSql(AND, { userId });

  let orderBy = `p."publishedAt" DESC, i.index`;
  if (input.sort === ImageSort.MostReactions)
    orderBy = `im."likeCount"+im."heartCount"+im."laughCount"+im."cryCount" DESC NULLS LAST, ${orderBy}`;
  else if (input.sort === ImageSort.MostComments)
    orderBy = `im."commentCount" DESC NULLS LAST, ${orderBy}`;

  const targets = categories.map((c) => {
    return Prisma.sql`(
      SELECT
        toi."imageId",
        "tagId",
        row_number() OVER (ORDER BY ${Prisma.raw(orderBy)}) "index"
      FROM "TagsOnImage" toi
      JOIN "Image" i ON i.id = toi."imageId"
      JOIN "Post" p ON p.id = i."postId"
        ${Prisma.raw(
          input.period !== 'AllTime' && input.periodMode !== 'stats'
            ? `AND p."publishedAt" > now() - INTERVAL '1 ${input.period}'`
            : 'AND p."publishedAt" < now()'
        )}
      ${Prisma.raw(
        input.modelId || input.modelVersionId
          ? `JOIN "ImageResource" ir ON ir."imageId" = toi."imageId" AND ir."modelVersionId" IS NOT NULL`
          : ''
      )}
      ${Prisma.raw(input.modelId ? `JOIN "ModelVersion" mv ON mv.id = ir."modelVersionId"` : '')}
      ${Prisma.raw(
        orderBy.startsWith('im')
          ? `LEFT JOIN "ImageMetric" im ON im."imageId" = toi."imageId" AND im.timeframe = '${input.period}'`
          : ''
      )}
      WHERE toi."tagId" = ${c.id}
      AND ${Prisma.join(AND, ' AND ')}
      ORDER BY ${Prisma.raw(orderBy)}
      LIMIT ${input.imageLimit ?? 21}
    )`;
  });

  let imagesRaw: GetImageByCategoryRaw[] = [];
  const cacheKey = `trpc:image:imagesByCategory:${hashifyObject(input)}`;
  const cache = await redis.get(cacheKey);
  if (cache) imagesRaw = JSON.parse(cache);
  else {
    const exclusions =
      (input.excludedImageIds?.length ?? 0) +
      (input.excludedTagIds?.length ?? 0) +
      (input.excludedUserIds?.length ?? 0);
    const queryHeader = Object.entries({
      exclusions,
      cursor: input.cursor,
      limit: input.limit,
    })
      .filter(([, v]) => v !== undefined)
      .map(([k, v]) => `${k}: ${v}`)
      .join(', ');

    imagesRaw = await dbRead.$queryRaw<GetImageByCategoryRaw[]>`
      WITH targets AS (
        ${Prisma.join(targets, ' UNION ALL ')}
      )
      SELECT
        i.id,
        t."tagId",
        i.name,
        i.url,
        i.nsfw,
        i.width,
        i.height,
        i.hash,
        i.meta,
        i."hideMeta",
        i."generationProcess",
        i.type,
        i.metadata,
        i."scannedAt",
        i."needsReview",
        i."postId",
        i.ingestion,
        u.username,
        u.image AS "userImage",
        i."createdAt",
        p."publishedAt",
        u.id AS "userId",
        COALESCE(im."cryCount", 0) "cryCount",
        COALESCE(im."laughCount", 0) "laughCount",
        COALESCE(im."likeCount", 0) "likeCount",
        COALESCE(im."dislikeCount", 0) "dislikeCount",
        COALESCE(im."heartCount", 0) "heartCount",
        COALESCE(im."commentCount", 0) "commentCount",
        COALESCE(im."tippedAmountCount", 0) "tippedAmountCount"
      FROM targets t
      JOIN "Image" i ON i.id = t."imageId"
      JOIN "Post" p ON p.id = i."postId"
      JOIN "User" u ON u.id = p."userId"
      LEFT JOIN "ImageMetric" im ON im."imageId" = i.id AND im."timeframe" = 'AllTime'::"MetricTimeframe"
      ORDER BY t."index"
    `;
    await redis.set(cacheKey, JSON.stringify(imagesRaw), { EX: 60 * 3 });
  }

  const reactions = userId
    ? await dbRead.imageReaction.findMany({
        where: { userId, imageId: { in: imagesRaw.map((x) => x.id) } },
        select: { imageId: true, reaction: true },
      })
    : [];

  // Map category record to array
  const items = categories.map((c) => {
    const items = imagesRaw
      .filter((x) => x.tagId === c.id)
      .map((x) => ({
        ...x,
        userId: x.userId || undefined,
        reactions: userId
          ? reactions
              .filter((r) => r.imageId === x.id)
              .map((r) => ({ userId, reaction: r.reaction }))
          : [],
      }));
    return { ...c, items };
  });

  return { items, nextCursor };
};

export type GetIngestionResultsProps = AsyncReturnType<typeof getIngestionResults>;
export const getIngestionResults = async ({ ids, userId }: { ids: number[]; userId?: number }) => {
  const images = await dbRead.image.findMany({
    where: { id: { in: ids } },
    select: {
      id: true,
      ingestion: true,
      blockedFor: true,
      tagComposites: {
        where: { OR: [{ score: { gt: 0 } }, { tagType: 'Moderation' }] },
        select: imageTagCompositeSelect,
        orderBy: { score: 'desc' },
      },
    },
  });

  const dictionary = images.reduce<
    Record<
      number,
      { ingestion: ImageIngestionStatus; blockedFor?: string; tags?: VotableTagModel[] }
    >
  >((acc, value) => {
    const { id, ingestion, blockedFor, tagComposites } = value;
    const tags: VotableTagModel[] = tagComposites.map(
      ({ tagId, tagName, tagType, tagNsfw, ...tag }) => ({
        ...tag,
        id: tagId,
        type: tagType,
        nsfw: tagNsfw,
        name: tagName,
      })
    );
    return {
      ...acc,
      [id]: {
        ingestion,
        blockedFor: blockedFor ?? undefined,
        tags: !!blockedFor ? undefined : tags,
      },
    };
  }, {});

  if (userId) {
    const userVotes = await dbRead.tagsOnImageVote.findMany({
      where: { imageId: { in: ids }, userId },
      select: { tagId: true, vote: true },
    });

    for (const key in dictionary) {
      if (dictionary.hasOwnProperty(key)) {
        for (const tag of dictionary[key].tags ?? []) {
          const userVote = userVotes.find((vote) => vote.tagId === tag.id);
          if (userVote) tag.vote = userVote.vote > 0 ? 1 : -1;
        }
      }
    }
  }

  return dictionary;
};

type GetImageConnectionRaw = {
  id: number;
  name: string;
  url: string;
  nsfw: NsfwLevel;
  width: number;
  height: number;
  hash: string;
  meta: ImageMetaProps;
  hideMeta: boolean;
  generationProcess: ImageGenerationProcess;
  createdAt: Date;
  mimeType: string;
  scannedAt: Date;
  ingestion: ImageIngestionStatus;
  needsReview: string | null;
  userId: number;
  index: number;
  type: MediaType;
  metadata: Prisma.JsonValue;
  entityId: number;
};

export const getImagesByEntity = async ({
  id,
  ids,
  type,
  imagesPerId = 4,
  include,
  userId,
  isModerator,
}: {
  id?: number;
  ids?: number[];
  type: ImageEntityType;
  imagesPerId?: number;
  include?: ['tags'];
  userId?: number;
  isModerator?: boolean;
}) => {
  if (!id && (!ids || ids.length === 0)) {
    return [];
  }

  const AND: Prisma.Sql[] = [
    Prisma.sql`(i."ingestion" = ${ImageIngestionStatus.Scanned}::"ImageIngestionStatus"${
      userId ? Prisma.sql` OR i."userId" = ${userId}` : Prisma.sql``
    })`,
  ];

  if (!isModerator) {
    const needsReviewOr = [
      Prisma.sql`i."needsReview" IS NULL`,
      userId ? Prisma.sql`i."userId" = ${userId}` : null,
    ].filter(isDefined);

    if (needsReviewOr.length > 0) {
      AND.push(Prisma.sql`(${Prisma.join(needsReviewOr, ' OR ')})`);
    }
  }

  const images = await dbRead.$queryRaw<GetImageConnectionRaw[]>`
    WITH targets AS (
      SELECT
        id,
        "entityId"
      FROM (
        SELECT
          i.id,
          ic."entityId",
          row_number() OVER (PARTITION BY ic."entityId" ORDER BY i.index) row_num
        FROM "Image" i
        JOIN "ImageConnection" ic ON ic."imageId" = i.id
            AND ic."entityType" = ${type}
            AND ic."entityId" IN (${Prisma.join(ids ? ids : [id])})
        WHERE ${Prisma.join(AND, ' AND ')}
      ) ranked
      WHERE ranked.row_num <= ${imagesPerId}
    )
    SELECT
      i.id,
      i.name,
      i.url,
      i.nsfw,
      i.width,
      i.height,
      i.hash,
      i.meta,
      i."hideMeta",
      i."generationProcess",
      i."createdAt",
      i."mimeType",
      i.type,
      i.metadata,
      i.ingestion,
      i."scannedAt",
      i."needsReview",
      i."userId",
      i."index",
      t."entityId"
    FROM targets t
    JOIN "Image" i ON i.id = t.id`;

  let tagsVar: (VotableTagModel & { imageId: number })[] | undefined = [];
  if (include && include.includes('tags')) {
    const imageIds = images.map((i) => i.id);
    const rawTags = await dbRead.imageTag.findMany({
      where: { imageId: { in: imageIds } },
      select: {
        imageId: true,
        tagId: true,
        tagName: true,
        tagType: true,
        tagNsfw: true,
        score: true,
        automated: true,
        upVotes: true,
        downVotes: true,
        needsReview: true,
      },
    });

    tagsVar = rawTags.map(({ tagId, tagName, tagType, tagNsfw, ...tag }) => ({
      ...tag,
      id: tagId,
      type: tagType,
      nsfw: tagNsfw,
      name: tagName,
    }));
  }

  return images.map((i) => ({
    ...i,
    tags: tagsVar?.filter((x) => x.imageId === i.id),
  }));
};

export const createEntityImages = async ({
  tx,
  entityId,
  entityType,
  images,
  userId,
}: {
  tx?: Prisma.TransactionClient;
  entityId?: number;
  entityType?: string;
  images: ImageUploadProps[];
  userId: number;
}) => {
  const dbClient = tx ?? dbWrite;

  if (images.length === 0) {
    return [];
  }

  await dbClient.image.createMany({
    data: images.map((image) => ({
      ...image,
      meta: (image?.meta as Prisma.JsonObject) ?? Prisma.JsonNull,
      userId,
      resources: undefined,
    })),
  });

  const imageRecords = await dbClient.image.findMany({
    select: { id: true, url: true, type: true, width: true, height: true },
    where: {
      url: { in: images.map((i) => i.url) },
      ingestion: ImageIngestionStatus.Pending,
      userId,
    },
  });

  const batches = chunk(imageRecords, 50);
  for (const batch of batches) {
    await Promise.all(batch.map((image) => ingestImage({ image, tx: dbClient })));
  }

  if (entityType && entityId) {
    await dbClient.imageConnection.createMany({
      data: imageRecords.map((image) => ({
        imageId: image.id,
        entityId,
        entityType,
      })),
    });
  }

  return imageRecords;
};

type GetEntityImageRaw = {
  id: number;
  name: string;
  url: string;
  nsfw: NsfwLevel;
  width: number;
  height: number;
  hash: string;
  meta: ImageMetaProps;
  hideMeta: boolean;
  generationProcess: ImageGenerationProcess;
  createdAt: Date;
  mimeType: string;
  scannedAt: Date;
  needsReview: string | null;
  userId: number;
  index: number;
  type: MediaType;
  metadata: Prisma.JsonValue;
  entityId: number;
  entityType: string;
};

export const getEntityCoverImage = async ({
  entities,
  include,
}: GetEntitiesCoverImage & {
  include?: ['tags'];
}) => {
  if (entities.length === 0) {
    return [];
  }

  // Returns 1 cover image for:
  // Models, Images, Bounties, BountyEntries.
  const images = await dbRead.$queryRaw<GetEntityImageRaw[]>`
    WITH entities AS (
      SELECT * FROM jsonb_to_recordset(${JSON.stringify(entities)}::jsonb) AS v(
        "entityId" INTEGER,
        "entityType" VARCHAR
      )
    ), targets AS (
      SELECT
        e."entityId",
        e."entityType",
        CASE
        WHEN e."entityType" = 'Model'
            THEN  (
                SELECT mi."imageId" FROM (
                  SELECT
                    m.id,
                    i.id as "imageId",
                    ROW_NUMBER() OVER (PARTITION BY m.id ORDER BY mv.index, i."postId", i.index) rn
                  FROM "Image" i
                  JOIN "Post" p ON p.id = i."postId"
                  JOIN "ModelVersion" mv ON mv.id = p."modelVersionId"
                  JOIN "Model" m ON mv."modelId" = m.id AND m."userId" = p."userId"
                  WHERE m."id" = e."entityId"
                      AND i."ingestion" = 'Scanned'
                      AND i."needsReview" IS NULL
                  ) mi
                  WHERE mi.rn = 1
                )
        WHEN e."entityType" = 'ModelVersion'
            THEN  (
                SELECT mi."imageId" FROM (
                  SELECT
                    mv.id,
                    i.id as "imageId"
                  FROM "Image" i
                  JOIN "Post" p ON p.id = i."postId"
                  JOIN "ModelVersion" mv ON mv.id = p."modelVersionId"
                  WHERE mv."id" = e."entityId"
                      AND i."ingestion" = 'Scanned'
                      AND i."needsReview" IS NULL
                  ORDER BY mv.index, i."postId", i.index
                  ) mi
                  LIMIT 1
                )
        WHEN e."entityType" = 'Image'
            THEN e."entityId"
        ELSE (
            SELECT
                i.id
            FROM "Image" i
            JOIN "ImageConnection" ic ON ic."imageId" = i.id
              AND ic."entityType" = e."entityType"
              AND ic."entityId" = e."entityId"
            LIMIT 1
        )
        END as "imageId"
      FROM entities e
    )
    SELECT
      i.id,
      i.name,
      i.url,
      i.nsfw,
      i.width,
      i.height,
      i.hash,
      i.meta,
      i."hideMeta",
      i."generationProcess",
      i."createdAt",
      i."mimeType",
      i.type,
      i.metadata,
      i."scannedAt",
      i."needsReview",
      i."userId",
      i."index",
      t."entityId",
      t."entityType"
    FROM targets t
    JOIN "Image" i ON i.id = t."imageId"`;

  let tagsVar: (VotableTagModel & { imageId: number })[] | undefined = [];
  if (include && include.includes('tags')) {
    const imageIds = images.map((i) => i.id);
    const rawTags = await dbRead.imageTag.findMany({
      where: { imageId: { in: imageIds } },
      select: {
        imageId: true,
        tagId: true,
        tagName: true,
        tagType: true,
        tagNsfw: true,
        score: true,
        automated: true,
        upVotes: true,
        downVotes: true,
        needsReview: true,
      },
    });

    tagsVar = rawTags.map(({ tagId, tagName, tagType, tagNsfw, ...tag }) => ({
      ...tag,
      id: tagId,
      type: tagType,
      nsfw: tagNsfw,
      name: tagName,
    }));
  }

  return images.map((i) => ({
    ...i,
    tags: tagsVar?.filter((x) => x.imageId === i.id),
  }));
};

export const updateEntityImages = async ({
  tx,
  entityId,
  entityType,
  images,
  userId,
}: {
  tx?: Prisma.TransactionClient;
  entityId: number;
  entityType: string;
  images: ImageUploadProps[];
  userId: number;
}) => {
  const dbClient = tx ?? dbWrite;
  const connections = await dbClient.imageConnection.findMany({
    select: { imageId: true },
    where: {
      entityId,
      entityType,
    },
  });

  // Delete any images that are no longer in the list.
  await dbClient.imageConnection.deleteMany({
    where: {
      entityId,
      entityType,
      imageId: { notIn: images.map((i) => i.id).filter(isDefined) },
    },
  });

  const newImages = images.filter((x) => !x.id);
  const newLinkedImages = images.filter(
    (x) => !!x.id && !connections.find((c) => c.imageId === x.id)
  );

  const links = [...newLinkedImages.map((i) => i.id)];

  if (newImages.length > 0) {
    await dbClient.image.createMany({
      data: newImages.map((image) => ({
        ...image,
        meta: (image?.meta as Prisma.JsonObject) ?? Prisma.JsonNull,
        userId,
        resources: undefined,
      })),
    });

    const imageRecords = await dbClient.image.findMany({
      select: { id: true, url: true, type: true, width: true, height: true },
      where: {
        url: { in: newImages.map((i) => i.url) },
        ingestion: ImageIngestionStatus.Pending,
        userId,
      },
    });

    links.push(...imageRecords.map((i) => i.id));

    // Process the new images just in case:
    const batches = chunk(imageRecords, 50);
    for (const batch of batches) {
      await Promise.all(batch.map((image) => ingestImage({ image, tx })));
    }
  }

  if (links.length > 0) {
    // Create any new files.
    await dbClient.imageConnection.createMany({
      data: links.filter(isDefined).map((id) => ({
        imageId: id,
        entityId,
        entityType,
      })),
    });
  }
};

type GetImageModerationReviewQueueRaw = {
  id: number;
  name: string;
  url: string;
  nsfw: NsfwLevel;
  width: number;
  height: number;
  hash: string;
  meta: ImageMetaProps;
  hideMeta: boolean;
  generationProcess: ImageGenerationProcess;
  createdAt: Date;
  mimeType: string;
  scannedAt: Date;
  ingestion: ImageIngestionStatus;
  needsReview: string | null;
  userId: number;
  index: number;
  postId: number;
  postTitle: string;
  modelVersionId: number | null;
  imageId: number | null;
  publishedAt: Date | null;
  username: string | null;
  userImage: string | null;
  deletedAt: Date | null;
  cursorId?: bigint;
  type: MediaType;
  metadata: Prisma.JsonValue;
  baseModel?: string;
  entityType: string;
  entityId: number;
  reportId?: number;
  reportReason?: string;
  reportStatus?: ReportStatus;
  reportDetails?: Prisma.JsonValue;
  reportUsername?: string;
  reportUserId?: number;
};
export const getImageModerationReviewQueue = async ({
  limit,
  cursor,
  needsReview,
  tagReview,
  reportReview,
  tagIds,
}: ImageReviewQueueInput) => {
  const AND: Prisma.Sql[] = [];
  const WITH: Prisma.Sql[] = [];

  if (needsReview) {
    AND.push(Prisma.sql`i."needsReview" = ${needsReview}`);
    AND.push(Prisma.sql`i."ingestion" = ${ImageIngestionStatus.Scanned}::"ImageIngestionStatus"`);
  }

  if (tagReview) {
    AND.push(Prisma.sql`EXISTS (
      SELECT 1 FROM "TagsOnImage" toi
      WHERE toi."imageId" = i.id AND toi."needsReview"
    )`);
  }

  if (tagIds?.length) {
    AND.push(Prisma.sql`EXISTS (
      SELECT 1 FROM "TagsOnImage" toi
      WHERE toi."imageId" = i.id AND toi."tagId" IN (${Prisma.join(tagIds)})
    )`);
  }

  // Order by oldest first. This is to ensure that images that have been in the queue the longest
  // are reviewed first.
  let orderBy = `i."id" DESC`;

  let cursorProp = 'i."id"';
  let cursorDirection = 'DESC';

  if (reportReview) {
    // Add this to the WHERE:
    AND.push(Prisma.sql`report."status" = 'Pending'`);
    // Also, update sorter to most recent:
    orderBy = `report."createdAt" ASC`;
    cursorProp = 'report.id';
    cursorDirection = 'ASC';
  }

  if (cursor) {
    // Random sort cursor is handled by the WITH query
    const cursorOperator = cursorDirection === 'DESC' ? '<' : '>';
    if (cursorProp)
      AND.push(Prisma.sql`${Prisma.raw(cursorProp)} ${Prisma.raw(cursorOperator)} ${cursor}`);
  }

  const reportsJoin = `
    JOIN "ImageReport" imgr ON i.id = imgr."imageId"
    JOIN "Report" report ON report.id = imgr."reportId"
    JOIN "User" ur ON ur.id = report."userId"
  `;

  const reportsSelect = `
    report.id as "reportId",
    report.reason as "reportReason",
    report.status as "reportStatus",
    report.details as "reportDetails",
    ur.username as "reportUsername",
    ur.id as "reportUserId",
  `;

  const queryFrom = Prisma.sql`
    FROM "Image" i
    JOIN "User" u ON u.id = i."userId"
    LEFT JOIN "Post" p ON p.id = i."postId"
    LEFT JOIN "ImageConnection" ic on ic."imageId" = i.id
    ${Prisma.raw(reportReview ? reportsJoin : '')}
    WHERE ${Prisma.join(AND, ' AND ')}
  `;

  const queryHeader = Object.entries({
    cursor,
    limit,
  })
    .filter(([, v]) => v !== undefined)
    .map(([k, v]) => `${k}: ${v}`)
    .join(', ');

  const queryWith = WITH.length > 0 ? Prisma.sql`WITH ${Prisma.join(WITH, ', ')}` : Prisma.sql``;

  const rawImages = await dbRead.$queryRaw<GetImageModerationReviewQueueRaw[]>`
    -- ${Prisma.raw(queryHeader)}
    ${queryWith}
    SELECT
      i.id,
      i.name,
      i.url,
      i.nsfw,
      i.width,
      i.height,
      i.hash,
      i.meta,
      i."hideMeta",
      i."generationProcess",
      i."createdAt",
      i."mimeType",
      i.type,
      i.metadata,
      i.ingestion,
      i."scannedAt",
      i."needsReview",
      i."userId",
      i."postId",
      p."title" "postTitle",
      i."index",
      p."publishedAt",
      p."modelVersionId",
      u.username,
      u.image "userImage",
      u."deletedAt",
      ic."entityType",
      ic."entityId",
      ${Prisma.raw(reportReview ? reportsSelect : '')}
      ${Prisma.raw(cursorProp ? cursorProp : 'null')} "cursorId"
      ${queryFrom}
      ORDER BY ${Prisma.raw(orderBy)}
      LIMIT ${limit + 1}
  `;

  let nextCursor: bigint | undefined;

  if (rawImages.length > limit) {
    const nextItem = rawImages.pop();
    nextCursor = nextItem?.cursorId;
  }

  const imageIds = rawImages.map((i) => i.id);
  let tagsVar: (VotableTagModel & { imageId: number })[] | undefined;

  if (tagReview) {
    const rawTags = await dbRead.imageTag.findMany({
      where: { imageId: { in: imageIds } },
      select: {
        imageId: true,
        tagId: true,
        tagName: true,
        tagType: true,
        tagNsfw: true,
        score: true,
        automated: true,
        upVotes: true,
        downVotes: true,
        needsReview: true,
      },
    });

    tagsVar = rawTags.map(({ tagId, tagName, tagType, tagNsfw, ...tag }) => ({
      ...tag,
      id: tagId,
      type: tagType,
      nsfw: tagNsfw,
      name: tagName,
    }));
  }

  let namesMap: Map<number, string[]> | undefined;
  if (needsReview === 'poi') {
    namesMap = new Map();
    const names = await dbRead.$queryRaw<{ imageId: number; name: string }[]>`
      SELECT
        toi."imageId",
        t.name
      FROM "TagsOnImage" toi
      JOIN "TagsOnTags" tot ON tot."toTagId" = toi."tagId"
      JOIN "Tag" t ON t.id = tot."toTagId"
      JOIN "Tag" f ON f.id = tot."fromTagId" AND f.name = 'real person'
      WHERE toi."imageId" IN (${Prisma.join(imageIds)});
    `;
    for (const x of names) {
      if (!namesMap.has(x.imageId)) namesMap.set(x.imageId, []);
      namesMap.get(x.imageId)?.push(x.name);
    }
  }

  const images: Array<
    Omit<ImageV2Model, 'stats' | 'metadata'> & {
      tags?: VotableTagModel[] | undefined;
      names?: string[];
      report?:
        | {
            id: number;
            reason: string;
            details: Prisma.JsonValue;
            status: ReportStatus;
            user: { id: number; username?: string | null };
          }
        | undefined;
      publishedAt?: Date | null;
      modelVersionId?: number | null;
      entityType?: string | null;
      entityId?: number | null;
      metadata?: MixedObject | null;
    }
  > = rawImages.map(
    ({
      userId: creatorId,
      username,
      userImage,
      deletedAt,
      reportId,
      reportReason,
      reportStatus,
      reportDetails,
      reportUsername,
      reportUserId,
      ...i
    }) => ({
      ...i,
      metadata: i.metadata as MixedObject,
      user: {
        id: creatorId,
        username,
        image: userImage,
        deletedAt,
        cosmetics: [],
        // No need for profile picture
        profilePicture: null,
      },
      reactions: [],
      tags: tagsVar?.filter((x) => x.imageId === i.id),
      names: namesMap?.get(i.id) ?? undefined,
      report: reportId
        ? {
            id: reportId,
            reason: reportReason as string,
            details: reportDetails as Prisma.JsonValue,
            status: reportStatus as ReportStatus,
            user: { id: reportUserId as number, username: reportUsername },
          }
        : undefined,
    })
  );

  return {
    nextCursor,
    items: images,
  };
};

type POITag = {
  id: number;
  name: string;
  count: number;
};
export async function getModeratorPOITags() {
  const tags = await dbRead.$queryRaw<POITag[]>`
    WITH real_person_tags AS MATERIALIZED (
      SELECT t.id, t.name
      FROM "TagsOnTags" tot
      JOIN "Tag" t ON t.id = tot."toTagId"
      JOIN "Tag" f ON f.id = tot."fromTagId"
      WHERE f.name = 'real person'
    )
    SELECT
      rpt.id,
      rpt.name,
      CAST(COUNT(i.id) as int) as count
    FROM "Image" i
    JOIN "TagsOnImage" toi ON toi."imageId" = i.id
    JOIN real_person_tags rpt ON rpt.id = toi."tagId"
    WHERE i."needsReview" = 'poi'
    GROUP BY rpt.id, rpt.name
    ORDER BY 3 DESC;
  `;

  return tags;
}

type NameReference = {
  imageId: number;
  tagId: number;
  name: string;
};
async function removeNameReference(images: number[]) {
  const tasks = chunk(images, 500).map((images) => async () => {
    // Get images to de-reference
    const [targets, prompts] = await Promise.all([
      await dbRead.$queryRaw<NameReference[]>`
        SELECT
          toi."imageId",
          t.id "tagId",
          t.name
        FROM "TagsOnImage" toi
        JOIN "TagsOnTags" tot ON tot."toTagId" = toi."tagId"
        JOIN "Tag" t ON t.id = tot."toTagId"
        JOIN "Tag" f ON f.id = tot."fromTagId" AND f.name = 'real person'
        WHERE toi."imageId" IN (${Prisma.join(images)});
      `,
      // Update prompts
      await dbRead.$queryRaw<{ imageId: number; prompt: string }[]>`
        SELECT
          i.id as "imageId",
          meta->>'prompt' as prompt
        FROM "Image" i
        WHERE id IN (${Prisma.join(images)});
      `,
    ]);
    const targetMap = new Map(targets.map((x) => [x.imageId, x]));

    // Update prompts
    for (const x of prompts) {
      const { name } = targetMap.get(x.imageId) ?? {};
      if (!name) continue;

      x.prompt = promptWordReplace(x.prompt, name, 'person');
    }

    const promptsJson = JSON.stringify(prompts);
    await dbWrite.$executeRaw`
      WITH updates AS (
        SELECT
          CAST(t->>'imageId' as int) as id,
          t->>'prompt' as prompt
        FROM json_array_elements(${promptsJson}::json) t
      )
      UPDATE "Image" i
        SET meta = jsonb_set(meta, '{prompt}', to_jsonb(t.prompt)),
          "needsReview" = null
      FROM updates t
      WHERE t.id = i.id;
    `;

    // Remove tags
    await dbWrite.$executeRaw`
      DELETE FROM "TagsOnImage" toi
      USING "TagsOnTags" tot
      WHERE toi."imageId" IN (${Prisma.join(images)})
        AND toi."tagId" = tot."toTagId"
        AND tot."fromTagId" IN (SELECT id FROM "Tag" WHERE name = 'real person');
    `;
  });

  await limitConcurrency(tasks, 3);
}<|MERGE_RESOLUTION|>--- conflicted
+++ resolved
@@ -705,15 +705,10 @@
     );
   }
 
-<<<<<<< HEAD
   if (!showClubPosts) {
     AND.push(Prisma.sql`p."availability" = 'Public'`);
   }
 
-  const includeRank = cursorProp?.startsWith('r.');
-
-=======
->>>>>>> d1cc17c7
   // TODO: Adjust ImageMetric
   const queryFrom = Prisma.sql`
     FROM "Image" i
