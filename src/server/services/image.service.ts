--- conflicted
+++ resolved
@@ -2544,20 +2544,11 @@
 
   const engines = Object.keys(videoGenerationConfig2);
   const query = Prisma.sql`
-<<<<<<< HEAD
-    -- getImagesForModelVersion
-   WITH targets AS (
-      SELECT
-        i.id,
-        mv.id AS "modelVersionId"
-      FROM unnest(ARRAY[${Prisma.join(modelVersionIds)}]) AS mv(id) 
-=======
      WITH targets AS (
       SELECT
         i.id,
         full_mv.id::int AS "modelVersionId"
       FROM unnest(ARRAY[${Prisma.join(modelVersionIds)}]) AS full_mv(id)
->>>>>>> 929d88d1
       CROSS JOIN LATERAL
       (
         SELECT
@@ -2567,17 +2558,10 @@
         JOIN "ModelVersion" mv ON mv.id = p."modelVersionId"
         JOIN "Model" m ON m.id = mv."modelId"
         WHERE (p."userId" = m."userId" OR m."userId" = -1)
-<<<<<<< HEAD
-          AND p."modelVersionId" = mv.id
-          AND p."publishedAt" IS NOT NULL AND i."needsReview" IS NULL AND i."acceptableMinor" = FALSE AND i."nsfwLevel" != 0
-        ORDER BY i."postId", i.index
-        LIMIT 20
-=======
           AND p."modelVersionId" = full_mv.id
           AND ${Prisma.join(imageWhere, ' AND ')}
         ORDER BY i."postId", i.index
         LIMIT ${imagesPerVersion}
->>>>>>> 929d88d1
       ) i
     )
     SELECT
