import {
  Availability,
  CollectionContributorPermission,
  CollectionReadConfiguration,
  Prisma,
  TagTarget,
  TagType,
} from '@prisma/client';
import { SessionUser } from 'next-auth';
import { NsfwLevel, PostSort } from '~/server/common/enums';
import { getImageGenerationProcess } from '~/server/common/model-helpers';
import { dbRead, dbWrite } from '~/server/db/client';
import { GetByIdInput } from '~/server/schema/base.schema';
import { ImageMetaProps, getInfiniteImagesSchema } from '~/server/schema/image.schema';
import { editPostImageSelect } from '~/server/selectors/post.selector';
import { simpleTagSelect } from '~/server/selectors/tag.selector';
import { userWithCosmeticsSelect } from '~/server/selectors/user.selector';
import { getUserCollectionPermissionsById } from '~/server/services/collection.service';
import {
  deleteImageById,
<<<<<<< HEAD
  getAllImages,
=======
  deleteImagesForModelVersionCache,
>>>>>>> 19b2b57a
  getImagesForPosts,
  ingestImage,
} from '~/server/services/image.service';
import { getTagCountForImages, getTypeCategories } from '~/server/services/tag.service';
import { getCosmeticsForUsers, getProfilePicturesForUsers } from '~/server/services/user.service';
import { throwDbError, throwNotFoundError } from '~/server/utils/errorHandling';
import { isDefined } from '~/utils/type-guards';
import {
  AddPostImageInput,
  AddPostTagInput,
  GetPostTagsInput,
  PostCreateInput,
  PostsQueryInput,
  PostUpdateInput,
  RemovePostTagInput,
  ReorderPostImagesInput,
  UpdatePostImageInput,
} from './../schema/post.schema';
import { editPostSelect } from './../selectors/post.selector';
import { postgresSlugify } from '~/utils/string-helpers';
import { bustCacheTag, queryCache } from '~/server/utils/cache-helpers';
import { env } from 'process';
import { CacheTTL } from '../common/constants';

type GetAllPostsRaw = {
  id: number;
  nsfwLevel: number;
  title: string | null;
  userId: number;
  username: string | null;
  userImage: string | null;
  deletedAt: Date | null;
  profilePictureId: number | null;
  publishedAt: Date | null;
  cursorId: Date | number | null;
  modelVersionId: number | null;
  collectionId: number | null;
  availability: Availability;
  detail?: string | null;
  stats: {
    commentCount: number;
    likeCount: number;
    dislikeCount: number;
    heartCount: number;
    laughCount: number;
    cryCount: number;
  } | null;
};
export type PostsInfiniteModel = AsyncReturnType<typeof getPostsInfinite>['items'][0];
export const getPostsInfinite = async ({
  limit,
  cursor,
  query,
  username,
  excludedImageIds,
  period,
  periodMode,
  sort,
  user,
  tags,
  modelVersionId,
  ids,
  collectionId,
  include,
  draftOnly,
  followed,
  clubId,
  browsingLevel,
  pending,
}: Omit<PostsQueryInput, 'include'> & {
  user?: SessionUser;
  include?: string[];
}) => {
  const AND = [Prisma.sql`1 = 1`];
  const WITH: Prisma.Sql[] = [];
  const cacheTags: string[] = [];
  let cacheTime = CacheTTL.xs;
  const userId = user?.id;
  const isModerator = user?.isModerator ?? false;

  const isOwnerRequest =
    !!user?.username && !!username && postgresSlugify(user.username) === postgresSlugify(username);

  let targetUser: number | undefined;

  if (username) {
    const record = await dbRead.user.findFirst({ where: { username }, select: { id: true } });

    if (record) {
      targetUser = record.id;
      AND.push(Prisma.sql`p."userId" = ${targetUser}`);
      cacheTags.push(`posts-user:${targetUser}`);
    }
  }

  // TODO.clubs: This is temporary until we are fine with displaying club stuff in public feeds.
  // At that point, we should be relying more on unlisted status which is set by the owner.
  const hidePrivatePosts =
    !ids && !clubId && !isOwnerRequest && !(!!user && followed) && !(collectionId && !!user?.id);

  // Filter only followed users
  if (!!user && followed) {
    const followedUsers = await dbRead.user.findUnique({
      where: { id: user.id },
      select: {
        engagingUsers: {
          select: { targetUser: { select: { id: true } } },
          where: { type: 'Follow' },
        },
      },
    });

    const followedUsersIds =
      followedUsers?.engagingUsers?.map(({ targetUser }) => targetUser.id) ?? [];
    AND.push(
      Prisma.sql`p."userId" IN (${
        followedUsersIds.length > 0 ? Prisma.join(followedUsersIds) : null
      })`
    );
  }

  if (modelVersionId) {
    AND.push(Prisma.sql`p."modelVersionId" = ${modelVersionId}`);
    cacheTags.push(`posts-modelVersion:${modelVersionId}`);
  }

  const joins: string[] = [];
  if (!isOwnerRequest) {
    AND.push(Prisma.sql`p."publishedAt" < now()`);

    if (period !== 'AllTime' && periodMode !== 'stats') {
      AND.push(Prisma.raw(`p."publishedAt" > now() - INTERVAL '1 ${period.toLowerCase()}'`));
    }

    if (!!tags?.length)
      AND.push(Prisma.sql`EXISTS (
        SELECT 1 FROM "TagsOnPost" top
        WHERE top."postId" = p.id AND top."tagId" IN (${Prisma.join(tags)})
      )`);

    if (query) {
      AND.push(Prisma.sql`p.title ILIKE ${query + '%'}`);
    }
  } else {
    if (draftOnly) AND.push(Prisma.sql`p."publishedAt" IS NULL`);
    else AND.push(Prisma.sql`p."publishedAt" IS NOT NULL`);
  }

  if (pending) {
    if (isModerator) {
      AND.push(Prisma.sql`((p."nsfwLevel" & ${browsingLevel}) != 0 OR p."nsfwLevel" = 0)`);
    } else if (userId) {
      AND.push(
        Prisma.sql`((p."nsfwLevel" & ${browsingLevel}) != 0 OR (p."nsfwLevel" = 0 AND p."userId" = ${userId}))`
      );
    }
  } else {
    AND.push(Prisma.sql`(p."nsfwLevel" & ${browsingLevel}) != 0`);
  }

  if (ids) AND.push(Prisma.sql`p.id IN (${Prisma.join(ids)})`);
  if (collectionId) {
    cacheTime = CacheTTL.day;

    const permissions = await getUserCollectionPermissionsById({
      userId: user?.id,
      id: collectionId,
    });

    if (!permissions.read) {
      return { items: [] };
    }

    const displayReviewItems = user?.id
      ? `OR (ci."status" = 'REVIEW' AND ci."addedById" = ${user?.id})`
      : '';

    AND.push(Prisma.sql`EXISTS (
      SELECT 1 FROM "CollectionItem" ci
      WHERE ci."collectionId" = ${collectionId}
        AND ci."postId" = p.id
        AND (ci."status" = 'ACCEPTED' ${Prisma.raw(displayReviewItems)})
    )`);
  }

  // sorting
  let orderBy = 'p."publishedAt" DESC NULLS LAST';
  if (sort === PostSort.MostComments) orderBy = `r."commentCount${period}Rank"`;
  else if (sort === PostSort.MostReactions) orderBy = `r."reactionCount${period}Rank"`;
  else if (sort === PostSort.MostCollected) orderBy = `r."collectedCount${period}Rank"`;
  const includeRank = orderBy.startsWith('r.');
  if (includeRank) {
    const optionalRank = !!(username || modelVersionId || ids || collectionId);
    joins.push(`${optionalRank ? 'LEFT ' : ''}JOIN "PostRank" r ON r."postId" = p.id`);
  }

  // cursor
  const [cursorProp, cursorDirection] = orderBy?.split(' ');
  if (cursor) {
    const cursorOperator = cursorDirection === 'DESC' ? '<' : '>';
    const cursorValue = cursorProp === 'p."publishedAt"' ? new Date(cursor) : Number(cursor);
    if (cursorProp)
      AND.push(Prisma.sql`${Prisma.raw(cursorProp + ' ' + cursorOperator)} ${cursorValue}`);
  }

  if (clubId) {
    cacheTime = 0; //CacheTTL.day;
    cacheTags.push(`posts-club:${clubId}`);

    WITH.push(Prisma.sql`
      "clubPosts" AS (
        SELECT DISTINCT ON (p."id") p."id" as "postId"
        FROM "EntityAccess" ea
        JOIN "Post" p ON p."id" = ea."accessToId"
        LEFT JOIN "ClubTier" ct ON ea."accessorType" = 'ClubTier' AND ea."accessorId" = ct."id" AND ct."clubId" = ${clubId}
        WHERE (
            (
             ea."accessorType" = 'Club' AND ea."accessorId" = ${clubId}
            )
            OR (
              ea."accessorType" = 'ClubTier' AND ct."clubId" = ${clubId}
            )
          )
          AND ea."accessToType" = 'Post'
      )
    `);

    joins.push(`JOIN "clubPosts" cp ON cp."postId" = p."id"`);
  }

  const queryWith = WITH.length > 0 ? Prisma.sql`WITH ${Prisma.join(WITH, ', ')}` : Prisma.sql``;

  const postsRawQuery = Prisma.sql`
    ${queryWith}
    SELECT
      p.id,
      p."nsfwLevel",
      p.title,
      p."userId",
      u.username,
      u.image "userImage",
      u."deletedAt",
      u."profilePictureId",
      p."publishedAt",
      p."unlisted",
      p."modelVersionId",
      p."collectionId",
      ${include?.includes('detail') ? Prisma.sql`p."detail",` : Prisma.sql``}
      p."availability",
      (
        SELECT jsonb_build_object(
          'cryCount', COALESCE(pm."cryCount", 0),
          'laughCount', COALESCE(pm."laughCount", 0),
          'likeCount', COALESCE(pm."likeCount", 0),
          'dislikeCount', COALESCE(pm."dislikeCount", 0),
          'heartCount', COALESCE(pm."heartCount", 0),
          'commentCount', COALESCE(pm."commentCount", 0)
        ) "stats"
        FROM "PostMetric" pm
        WHERE pm."postId" = p.id AND pm."timeframe" = ${period}::"MetricTimeframe"
      ) "stats",
      ${Prisma.raw(cursorProp ? cursorProp : 'null')} "cursorId"
    FROM "Post" p
    JOIN "User" u ON u.id = p."userId"
    ${Prisma.raw(joins.join('\n'))}
    WHERE ${Prisma.join(AND, ' AND ')}
    ORDER BY ${Prisma.raw(orderBy)}
    LIMIT ${limit + 1}`;

  if (
    query ||
    isOwnerRequest ||
    (!!user && followed) ||
    !env.POST_QUERY_CACHING ||
    (collectionId && !!user?.id)
  ) {
    cacheTime = 0;
  }

  const cacheable = queryCache(dbRead, 'getPostsInfinite', 'v1');
  const postsRaw = await cacheable<GetAllPostsRaw[]>(postsRawQuery, {
    ttl: cacheTime,
    tag: cacheTags,
  });

  let nextCursor: number | Date | undefined | null;
  if (postsRaw.length > limit) {
    const nextItem = postsRaw.pop();
    nextCursor = nextItem?.cursorId;
  }

  const images = postsRaw.length
    ? await getImagesForPosts({
        postIds: postsRaw.map((x) => x.id),
        // excludedIds: excludedImageIds,
        user,
        browsingLevel,
        pending,
      })
    : [];

  // Get user cosmetics
  const userIds = postsRaw.map((i) => i.userId);
  const userCosmetics = include?.includes('cosmetics')
    ? await getCosmeticsForUsers(userIds)
    : undefined;

  const profilePictures = await getProfilePicturesForUsers(userIds);

  // Filter to published model versions:
  const filterByPermissionContent = !isOwnerRequest && !user?.isModerator;
  const modelVersionIds = postsRaw.map((p) => p.modelVersionId).filter(isDefined);
  const modelVersions =
    modelVersionIds.length > 0 && filterByPermissionContent
      ? await dbRead.modelVersion.findMany({
          where: { id: { in: postsRaw.map((p) => p.modelVersionId).filter(isDefined) } },
          select: { status: true, id: true },
        })
      : [];

  // Filter to collections with permissions:
  const collectionIds = postsRaw.map((p) => p.collectionId).filter(isDefined);
  const collections =
    collectionIds.length > 0 && filterByPermissionContent
      ? await dbRead.collection.findMany({
          where: { id: { in: collectionIds } },
          select: {
            id: true,
            read: true,
            contributors: user?.id
              ? { select: { userId: true, permissions: true }, where: { userId: user?.id } }
              : undefined,
          },
        })
      : [];

  return {
    nextCursor,
    items: postsRaw
      // remove unlisted resources the user has no access to:
      .filter((p) => {
        // Hide private posts from the main feed.
        if (hidePrivatePosts && p.availability === Availability.Private) {
          return false;
        }

        // Allow mods and owners to view all.
        if (user?.isModerator || p.userId === user?.id) return true;

        // Hide posts from unpublished model versions:
        if (
          p.modelVersionId &&
          modelVersions.find((x) => x.id === p.modelVersionId)?.status !== 'Published'
        ) {
          return false;
        }

        // Hide posts from collections the user has no access to:
        if (p.collectionId) {
          const collection = collections.find((x) => x.id === p.collectionId);
          if (!collection) return false;

          if (
            collection.read !== CollectionReadConfiguration.Public &&
            !collection?.contributors[0]?.permissions.includes(CollectionContributorPermission.VIEW)
          ) {
            return false;
          }
        }

        return true;
      })
      .map(({ stats, username, userId: creatorId, userImage, deletedAt, ...post }) => {
        const _images = images.filter((x) => x.postId === post.id);

        return {
          ...post,
          imageCount: _images.length,
          user: {
            id: creatorId,
            username,
            image: userImage,
            deletedAt,
            cosmetics: userCosmetics?.[creatorId] ?? [],
            profilePicture: profilePictures[creatorId] ?? null,
          },
          stats,
          images: _images,
        };
      })
      .filter((x) => x.imageCount !== 0),
  };
};

export const getPostDetail = async ({ id, user }: GetByIdInput & { user?: SessionUser }) => {
  const post = await dbRead.post.findFirst({
    where: {
      id,
      OR: user?.isModerator
        ? undefined
        : [
            { publishedAt: { lt: new Date() } },
            { userId: user?.id },
            { modelVersionId: null },
            { modelVersion: { status: 'Published' } },
          ],
      // modelVersion: user?.isModerator ? undefined : { status: 'Published' },
    },
    select: {
      id: true,
      nsfwLevel: true,
      title: true,
      detail: true,
      modelVersionId: true,
      user: { select: userWithCosmeticsSelect },
      publishedAt: true,
      availability: true,
      tags: { select: { tag: { select: simpleTagSelect } } },
    },
  });

  if (!post) throw throwNotFoundError();

  return {
    ...post,
    detail: post.detail,
    tags: post.tags.flatMap((x) => x.tag),
  };
};

export const getPostEditDetail = async ({ id }: GetByIdInput) => {
  const postRaw = await dbWrite.post.findUnique({
    where: { id },
    select: editPostSelect,
  });
  if (!postRaw) throw throwNotFoundError();

  const { images: rawImages, ...post } = postRaw;
  const imageIds = rawImages.map((x) => x.id);
  const imageTagCounts = await getTagCountForImages(imageIds);
  const images = rawImages.map((x) => ({
    ...x,
    meta: x.meta as ImageMetaProps | null,
    _count: { tags: imageTagCounts[x.id] },
  }));

  const castedPost = {
    ...post,
    images,
  };

  return {
    ...castedPost,
    tags: castedPost.tags.flatMap((x) => x.tag),
  };
};

export const createPost = async ({
  userId,
  tag,
  ...data
}: PostCreateInput & { userId: number }) => {
  const rawResult = await dbWrite.post.create({
    data: { ...data, userId, tags: tag ? { create: { tagId: tag } } : undefined },
    select: editPostSelect,
  });
  const imageIds = rawResult.images.map((x) => x.id);
  const imageTagCounts = await getTagCountForImages(imageIds);
  const images = rawResult.images.map((x) => ({
    ...x,
    meta: x.meta as ImageMetaProps,
    _count: { tags: imageTagCounts[x.id] },
  }));

  const result = {
    ...rawResult,
    images,
  };

  return {
    ...result,
    tags: result.tags.flatMap((x) => x.tag),
  };
};

export const updatePost = async ({
  id,
  userId,
  isModerator,
  ...data
}: PostUpdateInput & { userId?: number; isModerator?: boolean }) => {
  const post = await dbWrite.post.update({
    where: { id },
    data: {
      ...data,
      title: data.title !== undefined ? (data.title.length > 0 ? data.title : null) : undefined,
      detail: data.detail !== undefined ? (data.detail.length > 0 ? data.detail : null) : undefined,
    },
  });

  return post;
};

export const deletePost = async ({ id }: GetByIdInput) => {
  const images = await dbWrite.image.findMany({ where: { postId: id } });
  if (images.length) {
    for (const image of images) await deleteImageById({ id: image.id, updatePost: false });
  }

  await dbWrite.clubPost.deleteMany({
    where: { entityId: id, entityType: 'Post' },
  });

  await bustCachesForPost(id);
  await dbWrite.post.delete({ where: { id } });
};

type PostQueryResult = { id: number; name: string; isCategory: boolean; postCount: number }[];
export const getPostTags = async ({
  query,
  limit,
  excludedTagIds,
}: GetPostTagsInput & { excludedTagIds?: number[] }) => {
  const showTrending = query === undefined || query.length < 2;
  const tags = await dbRead.$queryRaw<PostQueryResult>`
    SELECT
      t.id,
      t.name,
      t."isCategory",
      COALESCE(${
        showTrending ? Prisma.sql`s."postCountDay"` : Prisma.sql`s."postCountAllTime"`
      }, 0)::int AS "postCount"
    FROM "Tag" t
    LEFT JOIN "TagStat" s ON s."tagId" = t.id
    LEFT JOIN "TagRank" r ON r."tagId" = t.id
    WHERE
      ${showTrending ? Prisma.sql`t."isCategory" = true` : Prisma.sql`t.name ILIKE ${query + '%'}`}
    ORDER BY ${Prisma.raw(
      showTrending ? `r."postCountDayRank" ASC` : `r."postCountAllTimeRank" ASC`
    )}
    LIMIT ${limit}
  `;

  return (
    !!excludedTagIds?.length ? tags.filter((x) => !excludedTagIds.includes(x.id)) : tags
  ).sort((a, b) => b.postCount - a.postCount);
};

export const addPostTag = async ({ tagId, id: postId, name: initialName }: AddPostTagInput) => {
  const name = initialName.toLowerCase().trim();
  return await dbWrite.$transaction(async (tx) => {
    const tag = await tx.tag.findUnique({
      where: { name },
      select: { id: true, target: true },
    });
    if (!tag) {
      return await tx.tag.create({
        data: {
          type: TagType.UserGenerated,
          target: [TagTarget.Post],
          name,
          tagsOnPosts: {
            create: {
              postId,
            },
          },
        },
        select: simpleTagSelect,
      });
    } else {
      // update the tag target if needed
      return await tx.tag.update({
        where: { id: tag.id },
        data: {
          target: !tag.target.includes(TagTarget.Post) ? { push: TagTarget.Post } : undefined,
          tagsOnPosts: {
            connectOrCreate: {
              where: { tagId_postId: { tagId: tag.id, postId } },
              create: { postId },
            },
          },
        },
        select: simpleTagSelect,
      });
    }
  });
};

export const removePostTag = ({ tagId, id: postId }: RemovePostTagInput) => {
  return dbWrite.tagsOnPost.delete({ where: { tagId_postId: { tagId, postId } } });
};

export const addPostImage = async ({
  modelVersionId,
  meta,
  ...props
}: AddPostImageInput & { userId: number }) => {
  const partialResult = await dbWrite.image.create({
    data: {
      ...props,
      meta: (meta as Prisma.JsonObject) ?? Prisma.JsonNull,
      generationProcess: meta ? getImageGenerationProcess(meta as Prisma.JsonObject) : null,
    },
    select: { id: true },
  });

  await dbWrite.$executeRaw`SELECT insert_image_resource(${partialResult.id}::int)`;
  await ingestImage({
    image: {
      id: partialResult.id,
      url: props.url,
      type: props.type,
      height: props.height,
      width: props.width,
    },
  });

  const image = await dbWrite.image.findUnique({
    where: { id: partialResult.id },
    select: editPostImageSelect,
  });
  if (!image) throw throwDbError(`Image not found`);

  const modelVersionIds = image.resourceHelper.map((r) => r.modelVersionId).filter(isDefined);
  // Cache Busting
  await bustCacheTag(`images-user:${props.userId}`);
  if (!!modelVersionIds.length) {
    for (const modelVersionId of modelVersionIds) {
      await bustCacheTag(`images-modelVersion:${modelVersionId}`);
    }

    const modelVersions = await dbRead.modelVersion.findMany({
      where: { id: { in: modelVersionIds } },
      select: { modelId: true },
    });
    for (const modelVersion of modelVersions) {
      await bustCacheTag(`images-model:${modelVersion.modelId}`);
    }
  }

  await bustCachesForPost(props.postId);

  return image;
};

export async function bustCachesForPost(postId: number) {
  const [result] = await dbRead.$queryRaw<{ isShowcase: boolean; modelVersionId: number }[]>`
    SELECT
      m."userId" = p."userId" as "isShowcase",
      p."modelVersionId"
    FROM "Post" p
    JOIN "ModelVersion" mv ON mv."id" = p."modelVersionId"
    JOIN "Model" m ON m."id" = mv."modelId"
    WHERE p."id" = ${postId}
  `;

  if (result?.isShowcase) {
    await deleteImagesForModelVersionCache(result.modelVersionId);
  }
}

export const updatePostImage = async (image: UpdatePostImageInput) => {
  // const updateResources = image.resources.filter(isImageResource);
  // const createResources = image.resources.filter(isNotImageResource);

  const rawResult = await dbWrite.image.update({
    where: { id: image.id },
    data: {
      ...image,
      meta: (image.meta as Prisma.JsonObject) ?? Prisma.JsonNull,
      // resources: {
      //   deleteMany: {
      //     NOT: updateResources.map((r) => ({ id: r.id })),
      //   },
      //   createMany: { data: createResources.map((r) => ({ modelVersionId: r.id, name: r.name })) },
      // },
    },
    select: editPostImageSelect,
  });
  const imageTags = await getTagCountForImages([image.id]);

  return {
    ...rawResult,
    meta: rawResult.meta as ImageMetaProps | null,
    _count: { tags: imageTags[image.id] },
  };
};

export const reorderPostImages = async ({ id: postId, imageIds }: ReorderPostImagesInput) => {
  const transaction = await dbWrite.$transaction(
    imageIds.map((id, index) => dbWrite.image.update({ where: { id, postId }, data: { index } }))
  );

  await updatePostNsfwLevel(postId);
  await bustCachesForPost(postId);

  return transaction;
};

export const getPostResources = async ({ id }: GetByIdInput) => {
  return await dbRead.postResourceHelper.findMany({
    where: { postId: id },
    orderBy: { modelName: 'asc' },
  });
};

export const updatePostNsfwLevel = async (ids: number | number[]) => {
  if (!Array.isArray(ids)) ids = [ids];
  ids = [...new Set(ids)].filter(isDefined); // dedupe
  if (!ids.length) return;

  await dbWrite.$executeRawUnsafe(`
    -- Update post NSFW level
    SELECT update_post_nsfw_levels(ARRAY[${ids.join(',')}]);
  `);
};<|MERGE_RESOLUTION|>--- conflicted
+++ resolved
@@ -18,11 +18,7 @@
 import { getUserCollectionPermissionsById } from '~/server/services/collection.service';
 import {
   deleteImageById,
-<<<<<<< HEAD
-  getAllImages,
-=======
   deleteImagesForModelVersionCache,
->>>>>>> 19b2b57a
   getImagesForPosts,
   ingestImage,
 } from '~/server/services/image.service';
