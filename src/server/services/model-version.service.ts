--- conflicted
+++ resolved
@@ -948,7 +948,6 @@
   return license;
 }
 
-<<<<<<< HEAD
 export const earlyAccessPurchase = async ({
   userId,
   modelVersionId,
@@ -1173,7 +1172,7 @@
     return { ...goal, total };
   });
 };
-=======
+
 export async function queryModelVersions<TSelect extends Prisma.ModelVersionSelect & { id: true }>({
   user,
   query,
@@ -1204,5 +1203,4 @@
   }
 
   return { items, nextCursor };
-}
->>>>>>> c4ed96c8
+}