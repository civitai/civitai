--- conflicted
+++ resolved
@@ -63,13 +63,9 @@
 // import type { BuzzAccountType as PrismaBuzzAccountType } from '~/shared/utils/prisma/enums';
 // import { adWatchedReward } from '~/server/rewards';
 
-<<<<<<< HEAD
+type AccountType = 'User' | 'CreatorProgramBank' | 'CashPending' | 'CashSettled';
+
 function baseEndpoint() {
-=======
-type AccountType = 'User' | 'CreatorProgramBank' | 'CashPending' | 'CashSettled';
-
-export async function getUserBuzzAccount({ accountId, accountType }: GetUserBuzzAccountSchema) {
->>>>>>> d740bf32
   if (!env.BUZZ_ENDPOINT) throw new Error('Missing BUZZ_ENDPOINT env var');
   return env.BUZZ_ENDPOINT;
 }
@@ -673,7 +669,7 @@
   all = false,
 }: {
   accountIds: number | number[];
-  accountType?: BuzzSpendType;
+  accountType?: BuzzSpendType | 'creatorprogrambank' | 'creatorprogrambankgreen';
   start?: Date;
   end?: Date;
   limit?: number;
@@ -695,18 +691,6 @@
     ).toString()}`
   );
 
-<<<<<<< HEAD
-=======
-  if (!response.ok) throw new Error('Failed to fetch top contributors');
-
-  const dataRaw = (await response.json()) as Record<
-    string,
-    { accountType: AccountType; accountId: number; contributedBalance: number }[]
-  >;
-
-  console.log(dataRaw);
-
->>>>>>> d740bf32
   return Object.fromEntries(
     Object.entries(dataRaw).map(([accountId, contributors]) => [
       parseInt(accountId),
