--- conflicted
+++ resolved
@@ -119,11 +119,7 @@
   SetAssociatedResourcesInput,
   SetModelsCategoryInput,
 } from './../schema/model.schema';
-<<<<<<< HEAD
-import { getUserSubscription } from '~/server/services/subscriptions.service';
 import { RuleDefinition } from '~/server/utils/mod-rules';
-=======
->>>>>>> b0dd50fa
 
 export const getModel = async <TSelect extends Prisma.ModelSelect>({
   id,
