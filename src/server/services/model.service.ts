import {
  CommercialUse,
  MetricTimeframe,
  ModelModifier,
  ModelStatus,
  ModelType,
  ModelUploadType,
  Prisma,
  TagTarget,
} from '@prisma/client';
import { TRPCError } from '@trpc/server';
import { ManipulateType } from 'dayjs';
import { isEmpty } from 'lodash-es';
import { SessionUser } from 'next-auth';
import { env } from '~/env/server.mjs';
import { BaseModel, BaseModelType, CacheTTL } from '~/server/common/constants';
import { ModelSort, SearchIndexUpdateQueueAction } from '~/server/common/enums';
import { Context } from '~/server/createContext';
import { dbRead, dbWrite } from '~/server/db/client';
import { getDbWithoutLag, preventReplicationLag } from '~/server/db/db-helpers';
import { requestScannerTasks } from '~/server/jobs/scan-files';
import { logToAxiom } from '~/server/logging/client';
import { dataForModelsCache, userContentOverviewCache } from '~/server/redis/caches';
import { redis } from '~/server/redis/client';
import { GetAllSchema, GetByIdInput } from '~/server/schema/base.schema';
import { ModelVersionMeta } from '~/server/schema/model-version.schema';
import {
  GetAllModelsOutput,
  GetModelVersionsSchema,
  MigrateResourceToCollectionInput,
  ModelGallerySettingsSchema,
  ModelInput,
  ModelMeta,
  ModelUpsertInput,
  PublishModelSchema,
  SetModelCollectionShowcaseInput,
  ToggleCheckpointCoverageInput,
  ToggleModelLockInput,
  UnpublishModelSchema,
} from '~/server/schema/model.schema';
import { isNotTag, isTag } from '~/server/schema/tag.schema';
import { UserSettingsSchema } from '~/server/schema/user.schema';
import {
  collectionsSearchIndex,
  imagesMetricsSearchIndex,
  imagesSearchIndex,
  modelsSearchIndex,
} from '~/server/search-index';
import { ContentDecorationCosmetic, WithClaimKey } from '~/server/selectors/cosmetic.selector';
import { associatedResourceSelect } from '~/server/selectors/model.selector';
import { modelFileSelect } from '~/server/selectors/modelFile.selector';
import { simpleUserSelect, userWithCosmeticsSelect } from '~/server/selectors/user.selector';
import {
  getAvailableCollectionItemsFilterForUser,
  getUserCollectionPermissionsById,
} from '~/server/services/collection.service';
import { getCosmeticsForEntity } from '~/server/services/cosmetic.service';
import { getUnavailableResources } from '~/server/services/generation/generation.service';
import {
  getImagesForModelVersion,
  getImagesForModelVersionCache,
  ImagesForModelVersions,
} from '~/server/services/image.service';
import { getFilesForModelVersionCache } from '~/server/services/model-file.service';
import {
  bustMvCache,
  publishModelVersionsWithEarlyAccess,
} from '~/server/services/model-version.service';
import { getCategoryTags } from '~/server/services/system-cache';
import { getCosmeticsForUsers, getProfilePicturesForUsers } from '~/server/services/user.service';
import { limitConcurrency } from '~/server/utils/concurrency-helpers';
import { getEarlyAccessDeadline } from '~/server/utils/early-access-helpers';
import {
  throwAuthorizationError,
  throwBadRequestError,
  throwDbError,
  throwNotFoundError,
} from '~/server/utils/errorHandling';
import {
  DEFAULT_PAGE_SIZE,
  getCursor,
  getPagination,
  getPagingData,
} from '~/server/utils/pagination-helpers';
import {
  allBrowsingLevelsFlag,
<<<<<<< HEAD
  nsfwBrowsingLevelsFlag,
=======
  sfwBrowsingLevelsFlag,
>>>>>>> 5f9426e0
} from '~/shared/constants/browsingLevel.constants';
import { decreaseDate, isFutureDate } from '~/utils/date-helpers';
import { prepareFile } from '~/utils/file-helpers';
import { fromJson, toJson } from '~/utils/json-helpers';
import { getS3Client } from '~/utils/s3-utils';
import { isDefined } from '~/utils/type-guards';
import {
  GetAssociatedResourcesInput,
  GetModelsWithCategoriesSchema,
  SetAssociatedResourcesInput,
  SetModelsCategoryInput,
} from './../schema/model.schema';
import { upsertModelFlag } from '~/server/services/model-flag.service';
import { modelMetrics } from '~/server/metrics';

export const getModel = async <TSelect extends Prisma.ModelSelect>({
  id,
  user,
  select,
}: GetByIdInput & {
  user?: SessionUser;
  select: TSelect;
}) => {
  const db = await getDbWithoutLag('model', id);
  const result = await db.model.findFirst({
    where: {
      id,
    },
    select,
  });

  return result;
};

type ModelRaw = {
  id: number;
  name: string;
  description?: string | null;
  type: ModelType;
  poi?: boolean;
  minor?: boolean;
  nsfw: boolean;
  nsfwLevel: number;
  allowNoCredit?: boolean;
  allowCommercialUse?: CommercialUse[];
  allowDerivatives?: boolean;
  allowDifferentLicense?: boolean;
  status: string;
  createdAt: Date;
  lastVersionAt: Date;
  publishedAt: Date | null;
  locked: boolean;
  earlyAccessDeadline: Date;
  mode: string;
  rank: {
    downloadCount: number;
    thumbsUpCount: number;
    thumbsDownCount: number;
    commentCount: number;
    ratingCount: number;
    rating: number;
    collectedCount: number;
    tippedAmountCount: number;
  };
  tagsOnModels: {
    tagId: number;
    name: string;
  }[];
  hashes: {
    hash: string;
  }[];
  modelVersions: {
    id: number;
    name: string;
    earlyAccessTimeFrame: number;
    baseModel: BaseModel;
    baseModelType: BaseModelType;
    createdAt: Date;
    trainingStatus: string;
    trainedWords?: string[];
    vaeId: number | null;
    publishedAt: Date | null;
    status: ModelStatus;
    covered: boolean;
  }[];
  user: {
    id: number;
    username: string | null;
    deletedAt: Date | null;
    image: string;
  };
  cosmetic?: WithClaimKey<ContentDecorationCosmetic> | null;
};

export const getModelsRaw = async ({
  input,
  include,
  user: sessionUser,
}: {
  input: Omit<GetAllModelsOutput, 'limit' | 'page'> & {
    take?: number;
    skip?: number;
  };
  include?: Array<'details' | 'cosmetics'>;
  user?: { id: number; isModerator?: boolean; username?: string };
}) => {
  const {
    user,
    take,
    cursor,
    query, // TODO: Support
    followed,
    archived,
    tag,
    tagname,
    username,
    baseModels,
    types,
    sort,
    period,
    periodMode,
    hidden,
    checkpointType,
    status,
    allowNoCredit,
    allowDifferentLicense,
    allowDerivatives,
    allowCommercialUse,
    ids,
    earlyAccess,
    supportsGeneration,
    fromPlatform,
    needsReview,
    collectionId,
    fileFormats,
    clubId,
    modelVersionIds,
    browsingLevel,
    excludedUserIds,
    collectionTagId,
  } = input;

  let pending = input.pending;
  const hasDraftModels = status?.includes(ModelStatus.Draft);

  if (hasDraftModels) {
    pending = true;
  }

  const includeDetails = !!include?.includes('details');
  const includeCosmetics = !!include?.includes('cosmetics');

  function ifDetails(sql: TemplateStringsArray) {
    return includeDetails ? Prisma.raw(sql[0]) : Prisma.empty;
  }

  let isPrivate = false;
  const AND: Prisma.Sql[] = [];

  const userId = sessionUser?.id;
  const isModerator = sessionUser?.isModerator ?? false;

  // TODO.clubs: This is temporary until we are fine with displaying club stuff in public feeds.
  // At that point, we should be relying more on unlisted status which is set by the owner.
  const hidePrivateModels = !ids && !clubId && !username && !user && !followed && !collectionId;

  if (query) {
    const lowerQuery = query?.toLowerCase();

    AND.push(
      Prisma.sql`(${Prisma.join(
        [
          Prisma.sql`
        m."name" ILIKE ${`%${query}%`}
      `,
          Prisma.sql`
        EXISTS (
          SELECT 1 FROM "ModelVersion" mvq
          JOIN "ModelFile" mf ON mf."modelVersionId" = mvq."id"
          JOIN "ModelFileHash" mfh ON mfh."fileId" = mf."id"
          WHERE mvq."modelId" = m."id" AND mfh."hash" = ${query}
        )
      `,
          Prisma.sql`
        EXISTS (
          SELECT 1 FROM "ModelVersion" mvq
          WHERE mvq."modelId" = m."id" AND ${lowerQuery} = ANY(mvq."trainedWords")
        )
      `,
        ],
        ' OR '
      )})`
    );
  }

  if (!archived) {
    AND.push(
      Prisma.sql`(m."mode" IS NULL OR m."mode" != ${ModelModifier.Archived}::"ModelModifier")`
    );
  }

  if (needsReview && sessionUser?.isModerator) {
    AND.push(Prisma.sql`
      (
        m."meta"->>'needsReview' = 'true'
        OR
        EXISTS (
          SELECT 1 FROM "ModelVersion" mv
          WHERE mv."modelId" = m."id"
            AND mv."meta"->>'needsReview' = 'true'
        )
      )
    `);

    isPrivate = true;
  }

  if (tagname ?? tag) {
    AND.push(
      Prisma.sql`EXISTS (
          SELECT 1 FROM "TagsOnModels" tom
          JOIN "Tag" t on tom."tagId" = t."id"
          WHERE tom."modelId" = m."id" AND t."name" = ${tagname ?? tag}
        )`
    );
  }

  if (fromPlatform) {
    AND.push(Prisma.sql`EXISTS (
      SELECT 1 FROM "ModelVersion" mv
      WHERE mv."trainingStatus" IS NOT NULL AND mv."modelId" = m."id"
    )`);
  }

  if (username || user) {
    const targetUser = await dbRead.user.findUnique({
      where: { username: (username || user) ?? '' },
      select: { id: true },
    });

    if (!targetUser) throw new Error('User not found');

    AND.push(Prisma.sql`u.id = ${targetUser.id}`);
  }

  if (types?.length) {
    AND.push(Prisma.sql`m.type = ANY(ARRAY[${Prisma.join(types)}]::"ModelType"[])`);
  }

  if (hidden && sessionUser?.id) {
    AND.push(
      Prisma.sql`EXISTS (
          SELECT 1 FROM "ModelEngagement" e
          WHERE e."modelId" = m."id" AND e."userId" = ${sessionUser?.id} AND e."type" = 'Hide'::"ModelEngagementType")
        `
    );
  }

  if (followed && sessionUser?.id) {
    const followedUsers = await dbRead.user.findUnique({
      where: { id: sessionUser.id },
      select: {
        engagingUsers: {
          select: { targetUser: { select: { id: true } } },
          where: { type: 'Follow' },
        },
      },
    });
    const followedUsersIds =
      followedUsers?.engagingUsers?.map(({ targetUser }) => targetUser.id) ?? [];

    if (!followedUsersIds.length) {
      // Return no results.
      AND.push(Prisma.sql`1 = 0`);
    } else {
      AND.push(Prisma.sql`u."id" IN (${Prisma.join(followedUsersIds, ',')})`);
    }

    isPrivate = true;
  }

  if (baseModels?.length) {
    AND.push(
      Prisma.sql`EXISTS (
          SELECT 1 FROM "ModelVersion" mv
          WHERE mv."modelId" = m."id"
            AND mv."baseModel" IN (${Prisma.join(baseModels, ',')})
        )`
    );
  }

  if (period && period !== MetricTimeframe.AllTime && periodMode !== 'stats') {
    AND.push(
      Prisma.sql`(m."lastVersionAt" >= ${decreaseDate(
        new Date(),
        1,
        period.toLowerCase() as ManipulateType
      )})`
    );
  }
  // If the user is not a moderator, only show published models
  if (!sessionUser?.isModerator || !status?.length) {
    AND.push(Prisma.sql`m."status" = ${ModelStatus.Published}::"ModelStatus"`);
  } else if (sessionUser?.isModerator) {
    if (status?.includes(ModelStatus.Unpublished)) status.push(ModelStatus.UnpublishedViolation);
    AND.push(
      Prisma.sql`m."status" IN (${Prisma.raw(
        status.map((s) => `'${s}'::"ModelStatus"`).join(',')
      )})`
    );

    isPrivate = true;
  }

  // Filter by model permissions
  if (allowCommercialUse && allowCommercialUse.length > 0) {
    AND.push(
      Prisma.sql`m."allowCommercialUse" && ARRAY[${Prisma.join(
        allowCommercialUse,
        ','
      )}]::"CommercialUse"[]`
    );
  }

  if (allowDerivatives !== undefined)
    AND.push(Prisma.sql`m."allowDerivatives" = ${allowDerivatives}`);
  if (allowDifferentLicense !== undefined)
    AND.push(Prisma.sql`m."allowDifferentLicense" = ${allowDifferentLicense}`);
  if (allowNoCredit !== undefined) AND.push(Prisma.sql`m."allowNoCredit" = ${allowNoCredit}`);

  if (!!ids?.length) AND.push(Prisma.sql`m."id" IN (${Prisma.join(ids, ',')})`);

  if (!!modelVersionIds?.length) {
    AND.push(Prisma.sql`EXISTS (
      SELECT 1 FROM "ModelVersion" mv
      WHERE mv."id" IN (${Prisma.join(modelVersionIds, ',')})
        AND mv."modelId" = m."id"
    )`);
  }

  if (checkpointType && (!types?.length || types?.includes('Checkpoint'))) {
    const TypeOr: Prisma.Sql[] = [
      Prisma.sql`m."checkpointType" = ${checkpointType}::"CheckpointType"`,
    ];

    const otherTypes = (types ?? []).filter((t) => t !== 'Checkpoint');

    if (otherTypes?.length) {
      TypeOr.push(
        Prisma.sql`m."type" IN (${Prisma.raw(
          otherTypes.map((t) => `'${t}'::"ModelType"`).join(',')
        )})`
      );
    } else TypeOr.push(Prisma.sql`m."type" != 'Checkpoint'`);

    AND.push(Prisma.sql`(${Prisma.join(TypeOr, ' OR ')})`);
  }

  if (earlyAccess) {
    AND.push(Prisma.sql`m."earlyAccessDeadline" >= ${new Date()}`);
  }

  if (supportsGeneration) {
    AND.push(
      Prisma.sql`EXISTS (SELECT 1 FROM "GenerationCoverage" gc WHERE gc."modelId" = m."id" AND gc."covered" = true)`
    );
  }

  if (collectionId) {
    const permissions = await getUserCollectionPermissionsById({
      userId: sessionUser?.id,
      id: collectionId,
    });

    if (!permissions.read) {
      return { items: [], isPrivate: true };
    }

    const { rawAND: collectionItemModelsAND }: { rawAND: Prisma.Sql[] } =
      getAvailableCollectionItemsFilterForUser({ permissions, userId: sessionUser?.id });

    AND.push(
      Prisma.sql`EXISTS (
        SELECT 1 FROM "CollectionItem" ci
        WHERE ci."modelId" = m."id"
        AND ci."collectionId" = ${collectionId}
        AND ${Prisma.join(collectionItemModelsAND, ' AND ')}
        ${collectionTagId ? Prisma.sql`AND ci."tagId" = ${collectionTagId}` : Prisma.empty}
      )`
    );

    isPrivate = !permissions.publicCollection;
  }

  // Exclude user content
  if (excludedUserIds?.length) {
    AND.push(Prisma.sql`m."userId" NOT IN (${Prisma.join(excludedUserIds, ',')})`);
  }

  let orderBy = `m."lastVersionAt" DESC NULLS LAST`;

  if (sort === ModelSort.HighestRated)
    orderBy = `mm."thumbsUpCount" DESC, mm."downloadCount" DESC, mm."modelId"`;
  else if (sort === ModelSort.MostLiked)
    orderBy = `mm."thumbsUpCount" DESC, mm."downloadCount" DESC, mm."modelId"`;
  else if (sort === ModelSort.MostDownloaded)
    orderBy = `mm."downloadCount" DESC, mm."thumbsUpCount" DESC, mm."modelId"`;
  else if (sort === ModelSort.MostDiscussed)
    orderBy = `mm."commentCount" DESC, mm."thumbsUpCount" DESC, mm."modelId"`;
  else if (sort === ModelSort.MostCollected)
    orderBy = `mm."collectedCount" DESC, mm."thumbsUpCount" DESC, mm."modelId"`;
  // else if (sort === ModelSort.MostTipped)
  //   orderBy = `mm."tippedAmountCount" DESC, mm."thumbsUpCount" DESC, mm."modelId"`;
  else if (sort === ModelSort.ImageCount)
    orderBy = `mm."imageCount" DESC, mm."thumbsUpCount" DESC, mm."modelId"`;
  else if (sort === ModelSort.Oldest) orderBy = `m."lastVersionAt" ASC, m."id"`;

  // eslint-disable-next-line prefer-const
  let { where: cursorClause, prop: cursorProp } = getCursor(orderBy, cursor);
  if (cursorClause) AND.push(cursorClause);

  if (!!fileFormats?.length) {
    AND.push(Prisma.sql`EXISTS (
      SELECT 1 FROM "ModelFile" mf
      JOIN "ModelVersion" mv ON mf."modelVersionId" = mv."id" AND mv."modelId" = m."id"
      WHERE mf."modelVersionId" = mv."id"
        AND mf."type" = 'Model'
        AND (${Prisma.join(
          fileFormats.map((format) => Prisma.raw(`mf."metadata" @> '{"format": "${format}"}'`)),
          ' OR '
        )})
    )`);
  }

  const browsingLevelQuery = Prisma.sql`(m."nsfwLevel" & ${browsingLevel}) != 0`;
  if (pending && (isModerator || userId)) {
    if (isModerator) {
      AND.push(Prisma.sql`(${browsingLevelQuery} OR m."nsfwLevel" = 0)`);
    } else if (userId) {
      AND.push(
        Prisma.sql`(${browsingLevelQuery} OR (m."nsfwLevel" = 0 AND m."userId" = ${userId}))`
      );
    }
  } else {
    AND.push(browsingLevelQuery);
  }

  const WITH: Prisma.Sql[] = [];
  if (clubId) {
    WITH.push(Prisma.sql`
      "clubModels" AS (
        SELECT
          mv."modelId" "modelId",
          MAX(mv."id") "modelVersionId"
        FROM "EntityAccess" ea
        JOIN "ModelVersion" mv ON mv."id" = ea."accessToId"
        LEFT JOIN "ClubTier" ct ON ea."accessorType" = 'ClubTier' AND ea."accessorId" = ct."id" AND ct."clubId" = ${clubId}
        WHERE (
            (
             ea."accessorType" = 'Club' AND ea."accessorId" = ${clubId}
            )
            OR (
              ea."accessorType" = 'ClubTier' AND ct."clubId" = ${clubId}
            )
          )
          AND ea."accessToType" = 'ModelVersion'
        GROUP BY mv."modelId"
      )
    `);
  }

  const queryWith = WITH.length > 0 ? Prisma.sql`WITH ${Prisma.join(WITH, ', ')}` : Prisma.sql``;

  const modelQuery = Prisma.sql`
    ${queryWith}
    SELECT
      m."id",
      m."name",
      ${ifDetails`
        m."description",
        m."allowNoCredit",
        m."allowCommercialUse",
        m."allowDerivatives",
        m."allowDifferentLicense",
      `}
      m."type",
      m."minor",
      m."poi",
      m."nsfw",
      m."nsfwLevel",
      m."status",
      m."createdAt",
      m."lastVersionAt",
      m."publishedAt",
      m."locked",
      m."earlyAccessDeadline",
      m."mode",
      jsonb_build_object(
        'downloadCount', mm."downloadCount",
        'thumbsUpCount', mm."thumbsUpCount",
        'thumbsDownCount', mm."thumbsDownCount",
        'commentCount', mm."commentCount",
        'ratingCount', mm."ratingCount",
        'rating', mm."rating",
        'collectedCount', mm."collectedCount",
        'tippedAmountCount', mm."tippedAmountCount"
      ) as "rank",
      jsonb_build_object(
        'id', u."id",
        'username', u."username",
        'deletedAt', u."deletedAt",
        'image', u."image"
      ) as "user",
      ${Prisma.raw(cursorProp ? cursorProp : 'null')} as "cursorId"
    FROM "Model" m
    JOIN "ModelMetric" mm ON mm."modelId" = m."id" AND mm."timeframe" = ${period}::"MetricTimeframe"
    JOIN "User" u ON m."userId" = u.id
    ${clubId ? Prisma.sql`JOIN "clubModels" cm ON cm."modelId" = m."id"` : Prisma.sql``}
    WHERE ${Prisma.join(AND, ' AND ')}
    ORDER BY ${Prisma.raw(orderBy)}
    LIMIT ${(take ?? 100) + 1}
  `;

  // TODO - break into multiple queries
  // model query
  // model version query
  // additional subqueries?

  const models = await dbRead.$queryRaw<(ModelRaw & { cursorId: string | bigint | null })[]>(
    modelQuery
  );

  const userIds = models.map((m) => m.user.id);
  const profilePictures = await getProfilePicturesForUsers(userIds);
  const userCosmetics = await getCosmeticsForUsers(userIds);

  // Get versions, hash, and tags from cache
  const modelIds = models.map((m) => m.id);
  const modelData = await dataForModelsCache.fetch(modelIds);

  const cosmetics = includeCosmetics
    ? await getCosmeticsForEntity({ ids: models.map((m) => m.id), entity: 'Model' })
    : {};

  let nextCursor: string | bigint | undefined;
  if (take && models.length > take) {
    const nextItem = models.pop();
    nextCursor = nextItem?.cursorId || undefined;
  }

  return {
    items: models
      .map(({ rank, cursorId, ...model }) => {
        const data = modelData[model.id.toString()];
        if (!data) return null;

        let modelVersions = data.versions;

        // Apply version filters
        if (!sessionUser?.isModerator || !status?.length) {
          modelVersions = modelVersions.filter((mv) => mv.status === ModelStatus.Published);
        }

        if (baseModels) {
          modelVersions = modelVersions.filter((mv) => baseModels.includes(mv.baseModel));
        }

        if (!!modelVersionIds?.length) {
          modelVersions = modelVersions.filter((mv) => modelVersionIds.includes(mv.id));
        }

        if (hidePrivateModels) {
          modelVersions = modelVersions.filter(
            (mv) => mv.availability === 'Public' || mv.availability === 'EarlyAccess'
          );
        }

        // eject if no versions
        if (modelVersions.length === 0) return null;

        // If not getting full details, only return the latest version
        if (!includeDetails) modelVersions = modelVersions.slice(0, 1);

        return {
          ...model,
          rank: {
            [`downloadCount${input.period}`]: rank.downloadCount,
            [`thumbsUpCount${input.period}`]: rank.thumbsUpCount,
            [`thumbsDownCount${input.period}`]: rank.thumbsDownCount,
            [`commentCount${input.period}`]: rank.commentCount,
            [`ratingCount${input.period}`]: rank.ratingCount,
            [`rating${input.period}`]: rank.rating,
            [`collectedCount${input.period}`]: rank.collectedCount,
            [`tippedAmountCount${input.period}`]: rank.tippedAmountCount,
          },
          modelVersions,
          hashes: data.hashes,
          tagsOnModels: data.tags,
          user: {
            ...model.user,
            profilePicture: profilePictures?.[model.user.id] ?? null,
            cosmetics: userCosmetics[model.user.id] ?? [],
          },
          cosmetic: cosmetics[model.id] ?? null,
        };
      })
      .filter(isDefined),
    nextCursor,
    isPrivate,
  };
};

/** @deprecated use getModelsRaw */
export const getModels = async <TSelect extends Prisma.ModelSelect>({
  input,
  select,
  user: sessionUser,
  count = false,
}: {
  input: Omit<GetAllModelsOutput, 'limit' | 'page' | 'cursor'> & {
    take?: number;
    skip?: number;
    cursor?: number;
  };
  select: TSelect;
  user?: SessionUser;
  count?: boolean;
}) => {
  const {
    take,
    skip,
    cursor,
    query,
    tag,
    tagname,
    user,
    username,
    baseModels,
    types,
    sort,
    period,
    periodMode,
    favorites,
    hidden,
    excludedTagIds,
    excludedUserIds,
    excludedModelIds,
    checkpointType,
    status,
    allowNoCredit,
    allowDifferentLicense,
    allowDerivatives,
    allowCommercialUse,
    ids,
    needsReview,
    earlyAccess,
    supportsGeneration,
    followed,
    collectionId,
    fileFormats,
    browsingLevel,
    clubId,
  } = input;

  const canViewNsfw = sessionUser?.showNsfw ?? env.UNAUTHENTICATED_LIST_NSFW;
  const AND: Prisma.Enumerable<Prisma.ModelWhereInput> = [];
  const lowerQuery = query?.toLowerCase();
  let isPrivate = false;

  // If the user is not a moderator, only show published models
  if (!sessionUser?.isModerator || !status?.length) {
    AND.push({ status: ModelStatus.Published });
  } else if (sessionUser?.isModerator) {
    if (status?.includes(ModelStatus.Unpublished)) status.push(ModelStatus.UnpublishedViolation);
    AND.push({ status: { in: status } });
    isPrivate = true;
  }

  // Filter by model permissions
  if (allowCommercialUse && allowCommercialUse.length > 0) {
    AND.push({ allowCommercialUse: { hasSome: allowCommercialUse } });
  }
  if (allowDerivatives !== undefined) AND.push({ allowDerivatives });
  if (allowDifferentLicense !== undefined) AND.push({ allowDifferentLicense });
  if (allowNoCredit !== undefined) AND.push({ allowNoCredit });

  if (query) {
    AND.push({
      OR: [
        { name: { contains: query, mode: 'insensitive' } },
        {
          modelVersions: {
            some: {
              files: query
                ? {
                    some: {
                      hashes: { some: { hash: query } },
                    },
                  }
                : undefined,
            },
          },
        },
        {
          modelVersions: {
            some: {
              trainedWords: { has: lowerQuery },
            },
          },
        },
      ],
    });
  }
  if (!!ids?.length) AND.push({ id: { in: ids } });
  if (excludedUserIds && excludedUserIds.length && !username) {
    AND.push({ userId: { notIn: excludedUserIds } });
  }
  if (excludedTagIds && excludedTagIds.length && !username) {
    AND.push({
      tagsOnModels: { none: { tagId: { in: excludedTagIds } } },
    });
  }
  if (excludedModelIds && !hidden && !username) {
    AND.push({ id: { notIn: excludedModelIds } });
  }
  if (checkpointType && (!types?.length || types?.includes('Checkpoint'))) {
    const TypeOr: Prisma.Enumerable<Prisma.ModelWhereInput> = [{ checkpointType }];
    if (types?.length) {
      const otherTypes = types.filter((t) => t !== 'Checkpoint');
      TypeOr.push({ type: { in: otherTypes } });
    } else TypeOr.push({ type: { not: 'Checkpoint' } });
    AND.push({ OR: TypeOr });
  }
  if (needsReview && sessionUser?.isModerator) {
    AND.push({
      OR: [
        { meta: { path: ['needsReview'], equals: true } },
        { modelVersions: { some: { meta: { path: ['needsReview'], equals: true } } } },
      ],
    });
    isPrivate = true;
  }
  if (earlyAccess) {
    AND.push({ earlyAccessDeadline: { gte: new Date() } });
  }

  if (supportsGeneration) {
    AND.push({ generationCoverage: { some: { covered: true } } });
  }

  // Filter only followed users
  if (!!sessionUser && followed) {
    const followedUsers = await dbRead.user.findUnique({
      where: { id: sessionUser.id },
      select: {
        engagingUsers: {
          select: { targetUser: { select: { id: true } } },
          where: { type: 'Follow' },
        },
      },
    });
    const followedUsersIds =
      followedUsers?.engagingUsers?.map(({ targetUser }) => targetUser.id) ?? [];
    AND.push({ userId: { in: followedUsersIds } });
    isPrivate = true;
  }

  if (collectionId) {
    const permissions = await getUserCollectionPermissionsById({
      userId: sessionUser?.id,
      id: collectionId,
    });

    if (!permissions.read) {
      return { items: [], isPrivate: true };
    }

    const {
      AND: collectionItemModelsAND,
    }: { AND: Prisma.Enumerable<Prisma.CollectionItemWhereInput> } =
      getAvailableCollectionItemsFilterForUser({ permissions, userId: sessionUser?.id });

    AND.push({
      collectionItems: {
        some: {
          collectionId,
          AND: collectionItemModelsAND,
        },
      },
    });
    isPrivate = !permissions.publicCollection;
  }

  if (!!fileFormats?.length) {
    AND.push({
      modelVersions: {
        some: {
          files: {
            some: {
              type: 'Model',
              OR: fileFormats.map((format) => ({
                metadata: { path: ['format'], equals: format },
              })),
            },
          },
        },
      },
    });
  }

  // TODO - filter by browsingLevel
  const where: Prisma.ModelWhereInput = {
    tagsOnModels: tagname ?? tag ? { some: { tag: { name: tagname ?? tag } } } : undefined,
    user: username || user ? { username: username ?? user } : undefined,
    type: types?.length ? { in: types } : undefined,
    engagements: favorites
      ? { some: { userId: sessionUser?.id, type: 'Notify' } }
      : hidden
      ? { some: { userId: sessionUser?.id, type: 'Hide' } }
      : undefined,
    AND: AND.length ? AND : undefined,
    modelVersions: { some: { baseModel: baseModels?.length ? { in: baseModels } : undefined } },
    lastVersionAt:
      period !== MetricTimeframe.AllTime && periodMode !== 'stats'
        ? { gte: decreaseDate(new Date(), 1, period.toLowerCase() as ManipulateType) }
        : undefined,
  };
  if (favorites || hidden) isPrivate = true;

  const orderBy: Prisma.ModelOrderByWithRelationInput = {
    lastVersionAt: { sort: 'desc', nulls: 'last' },
  };

  // No more rank view...
  // if (sort === ModelSort.HighestRated) orderBy = { rank: { [`rating${period}Rank`]: 'asc' } };
  // else if (sort === ModelSort.MostLiked)
  //   orderBy = { rank: { [`thumbsUpCount${period}Rank`]: 'asc' } };
  // else if (sort === ModelSort.MostDownloaded)
  //   orderBy = { rank: { [`downloadCount${period}Rank`]: 'asc' } };
  // else if (sort === ModelSort.MostDiscussed)
  //   orderBy = { rank: { [`commentCount${period}Rank`]: 'asc' } };
  // else if (sort === ModelSort.MostCollected)
  //   orderBy = { rank: { [`collectedCount${period}Rank`]: 'asc' } };
  // else if (sort === ModelSort.MostTipped)
  //   orderBy = { rank: { [`tippedAmountCount${period}Rank`]: 'asc' } };
  // else if (sort === ModelSort.ImageCount)
  //   orderBy = { rank: { [`imageCount${period}Rank`]: 'asc' } };

  const items = await dbRead.model.findMany({
    take,
    skip,
    where,
    cursor: cursor ? { id: cursor } : undefined,
    orderBy,
    select,
  });

  if (count) {
    const count = await dbRead.model.count({ where });
    return { items, count };
  }

  return { items, isPrivate };
};

export const rescanModel = async ({ id }: GetByIdInput) => {
  const modelFiles = await dbRead.modelFile.findMany({
    where: { modelVersion: { modelId: id } },
    select: { id: true, url: true },
  });

  const s3 = getS3Client();
  const tasks = modelFiles.map((file) => async () => {
    await requestScannerTasks({
      file,
      s3,
      tasks: ['Hash', 'Scan', 'ParseMetadata'],
      lowPriority: true,
    });
  });

  await limitConcurrency(tasks, 10);
};

export type GetModelsWithImagesAndModelVersions = AsyncReturnType<
  typeof getModelsWithImagesAndModelVersions
>['items'][0];

export const getModelsWithImagesAndModelVersions = async ({
  input,
  user,
}: {
  input: GetAllModelsOutput;
  user?: SessionUser;
}) => {
  input.limit = input.limit ?? 100;

  let modelVersionWhere: Prisma.ModelVersionWhereInput | undefined = {};

  if (!user?.isModerator || !input.status?.length) {
    modelVersionWhere.status = ModelStatus.Published;
  }

  if (input.baseModels) {
    modelVersionWhere.baseModel = { in: input.baseModels };
  }

  if (Object.keys(modelVersionWhere).length === 0) {
    modelVersionWhere = undefined;
  }

  const { items, isPrivate, nextCursor } = await getModelsRaw({
    input: { ...input, take: input.limit },
    user,
    include: ['cosmetics'],
  });

  const modelVersionIds = items
    .filter((model) => model.mode !== ModelModifier.TakenDown)
    .flatMap((m) => m.modelVersions)
    .map((m) => m.id);

  let modelVersionImages: Record<
    number,
    { modelVersionId: number; images: ImagesForModelVersions[] }
  > = {};
  if (!!modelVersionIds.length) {
    if (input.pending) {
      const images = await getImagesForModelVersion({
        modelVersionIds,
        imagesPerVersion: 20,
        pending: input.pending,
        browsingLevel: input.browsingLevel,
        user,
      });
      for (const image of images) {
        if (!modelVersionImages[image.modelVersionId])
          modelVersionImages[image.modelVersionId] = {
            modelVersionId: image.modelVersionId,
            images: [],
          };
        modelVersionImages[image.modelVersionId].images.push(image);
      }
    } else {
      modelVersionImages = await getImagesForModelVersionCache(modelVersionIds);
    }
  }

  const { excludedTagIds, status } = input;
  const includeDrafts = status?.includes(ModelStatus.Draft);

  const unavailableGenResources = await getUnavailableResources();
  const result = {
    nextCursor,
    isPrivate,
    items: items
      .map(({ hashes, modelVersions, rank, tagsOnModels, ...model }) => {
        const [version] = modelVersions;
        if (!version) {
          return null;
        }
        const versionImages = modelVersionImages[version.id]?.images ?? [];
        const filteredImages = excludedTagIds
          ? versionImages.filter(
              (x) => x.tags && x.tags.every((id) => !excludedTagIds.includes(id))
            )
          : versionImages;

        const showImageless =
          (user?.isModerator || model.user.id === user?.id) &&
          (input.user || input.username || includeDrafts);
        if (!filteredImages.length && !showImageless) return null;

        const canGenerate =
          !!version?.covered && unavailableGenResources.indexOf(version.id) === -1;

        return {
          ...model,
          tags: tagsOnModels.map((x) => x.tagId), // not sure why we even use scoring here...
          hashes: hashes.map((hash) => hash.toLowerCase()),
          rank: {
            downloadCount: rank?.[`downloadCount${input.period}`] ?? 0,
            thumbsUpCount: rank?.[`thumbsUpCount${input.period}`] ?? 0,
            thumbsDownCount: rank?.[`thumbsDownCount${input.period}`] ?? 0,
            commentCount: rank?.[`commentCount${input.period}`] ?? 0,
            ratingCount: rank?.[`ratingCount${input.period}`] ?? 0,
            collectedCount: rank?.[`collectedCount${input.period}`] ?? 0,
            tippedAmountCount: rank?.[`tippedAmountCount${input.period}`] ?? 0,
            rating: rank?.[`rating${input.period}`] ?? 0,
          },
          version,
          // // !important - for feed queries, when `model.nsfw === true`, we set all image `nsfwLevel` values to `NsfwLevel.XXX`
          // images: model.nsfw
          //   ? versionImages.map((x) => ({ ...x, nsfwLevel: NsfwLevel.XXX }))
          //   : versionImages,
          images: filteredImages,
          canGenerate,
        };
      })
      .filter(isDefined),
  };

  return result;
};

export const getModelVersionsMicro = async ({
  id,
  excludeUnpublished: excludeDrafts,
}: GetModelVersionsSchema) => {
  const versions = await dbRead.modelVersion.findMany({
    where: {
      modelId: id,
      status: excludeDrafts ? ModelStatus.Published : undefined,
    },
    orderBy: { index: 'asc' },
    select: {
      id: true,
      name: true,
      index: true,
      earlyAccessEndsAt: true,
      createdAt: true,
      publishedAt: true,
    },
  });

  return versions.map(({ earlyAccessEndsAt, ...v }) => ({
    ...v,
    isEarlyAccess: earlyAccessEndsAt && isFutureDate(earlyAccessEndsAt),
  }));
};

export const updateModelById = async ({
  id,
  data,
}: {
  id: number;
  data: Prisma.ModelUpdateInput;
}) => {
  const model = await dbWrite.model.update({
    where: { id },
    data,
  });

  await userContentOverviewCache.bust(model.userId);

  return model;
};

export const deleteModelById = async ({
  id,
  userId,
  isModerator,
}: GetByIdInput & {
  userId: number;
  isModerator?: boolean;
}) => {
  if (!isModerator) {
    const versions = await dbRead.modelVersion.findMany({
      where: { modelId: id },
      select: { id: true, meta: true },
    });

    if (
      versions.some((v) => {
        const meta = v.meta as ModelVersionMeta | null;
        if (meta?.hadEarlyAccessPurchase) {
          return true;
        }
      })
    ) {
      throw throwBadRequestError(
        'Cannot unpublish a model with early access purchases. You may still unpublish individual versions.'
      );
    }
  }

  const deletedModel = await dbWrite.$transaction(async (tx) => {
    const model = await tx.model.update({
      where: { id },
      data: {
        deletedAt: new Date(),
        status: ModelStatus.Deleted,
        deletedBy: userId,
        modelVersions: {
          updateMany: {
            where: { status: { in: [ModelStatus.Published, ModelStatus.Scheduled] } },
            data: { status: ModelStatus.Deleted },
          },
        },
      },
      select: { id: true, userId: true, nsfwLevel: true, modelVersions: { select: { id: true } } },
    });
    if (!model) return null;

    // TODO - account for case that a user restores a model and doesn't want all posts to be re-published
    const versionIds = model.modelVersions.map(({ id }) => id);
    if (versionIds.length > 0)
      await tx.$executeRaw`
        UPDATE "Post"
        SET "metadata" = "metadata" || jsonb_build_object(
          'unpublishedAt', ${new Date().toISOString()},
          'unpublishedBy', ${userId}
        )
        WHERE "publishedAt" IS NOT NULL
        AND "userId" = ${model.userId}
        AND "modelVersionId" IN (${Prisma.join(
          model.modelVersions.map(({ id }) => id),
          ','
        )})
      `;

    return model;
  });

  if (deletedModel) {
    await userContentOverviewCache.bust(deletedModel.userId);
  }
  await modelsSearchIndex.queueUpdate([{ id, action: SearchIndexUpdateQueueAction.Delete }]);

  return deletedModel;
};

export const restoreModelById = async ({ id }: GetByIdInput) => {
  const model = await dbWrite.model.update({
    where: { id },
    data: {
      deletedAt: null,
      status: 'Draft',
      deletedBy: null,
      modelVersions: {
        updateMany: { where: { status: 'Deleted' }, data: { status: 'Draft' } },
      },
    },
  });

  await userContentOverviewCache.bust(model.userId);

  return model;
};

export const permaDeleteModelById = async ({
  id,
}: GetByIdInput & {
  userId: number;
}) => {
  const deletedModel = await dbWrite.$transaction(async (tx) => {
    const model = await tx.model.findUnique({
      where: { id },
      select: { id: true, userId: true, nsfwLevel: true, modelVersions: { select: { id: true } } },
    });
    if (!model) return null;

    await tx.post.deleteMany({
      where: {
        userId: model.userId,
        modelVersionId: { in: model.modelVersions.map(({ id }) => id) },
      },
    });

    const deletedModel = await tx.model.delete({ where: { id } });
    return deletedModel;
  });

  await modelsSearchIndex.queueUpdate([{ id, action: SearchIndexUpdateQueueAction.Delete }]);

  return deletedModel;
};

const prepareModelVersions = (versions: ModelInput['modelVersions']) => {
  return versions.map(({ files, ...version }) => {
    // Keep tab whether there's a file format-type conflict.
    // We needed to manually check for this because Prisma doesn't do
    // error handling all too well
    const fileConflicts: Record<string, boolean> = {};

    return {
      ...version,
      files: files.map((file) => {
        const preparedFile = prepareFile(file);
        const {
          type,
          metadata: { format, size },
        } = preparedFile;
        const key = [size, type, format].filter(Boolean).join('-');

        if (fileConflicts[key])
          throw new TRPCError({
            code: 'CONFLICT',
            message: `Only 1 ${key.replace(
              '-',
              ' '
            )} file can be attached to a version, please review your uploads and try again`,
          });
        else fileConflicts[key] = true;

        return preparedFile;
      }),
    };
  });
};

export const upsertModel = async (
  input: ModelUpsertInput & {
    userId: number;
    // meta?: Prisma.ModelCreateInput['meta']; // TODO.manuel: hardcoding meta type since it causes type issues in lots of places if we set it in the schema
    isModerator?: boolean;
    gallerySettings?: Partial<ModelGallerySettingsSchema>;
  }
) => {
  if (!input.isModerator) {
    for (const key of input.lockedProperties ?? []) delete input[key as keyof typeof input];
  }

  const {
    id,
    tagsOnModels,
    userId,
    templateId,
    bountyId,
    meta,
    isModerator,
    status,
    gallerySettings,
    ...data
  } = input;

  // don't allow updating of locked properties
  if (!isModerator) {
    const lockedProperties = data.lockedProperties ?? [];
    for (const prop of lockedProperties) {
      const key = prop as keyof typeof data;
      if (data[key] !== undefined) delete data[key];
    }
  }
  if (!id || templateId) {
    const result = await dbWrite.model.create({
      select: { id: true, nsfwLevel: true },
      data: {
        ...data,
        status,
        gallerySettings,
        meta:
          bountyId || meta
            ? {
                ...((meta ?? {}) as MixedObject),
                bountyId,
              }
            : undefined,
        userId,
        tagsOnModels: tagsOnModels
          ? {
              create: tagsOnModels.map((tag) => {
                const name = tag.name.toLowerCase().trim();
                return {
                  tag: {
                    connectOrCreate: {
                      where: { name },
                      create: { name, target: [TagTarget.Model] },
                    },
                  },
                };
              }),
            }
          : undefined,
      },
    });
    await preventReplicationLag('model', result.id);
    return result;
  } else {
    const beforeUpdate = await dbRead.model.findUnique({
      where: { id },
      select: { poi: true, userId: true, minor: true, gallerySettings: true },
    });
    if (!beforeUpdate) return null;

    const isOwner = beforeUpdate.userId === userId || isModerator;
    if (!isOwner) return null;

    const prevGallerySettings = beforeUpdate.gallerySettings as ModelGallerySettingsSchema;

    const result = await dbWrite.model.update({
      select: { id: true, nsfwLevel: true, poi: true, minor: true, gallerySettings: true },
      where: { id },
      data: {
        ...data,
<<<<<<< HEAD
        meta: isEmpty(meta) ? Prisma.JsonNull : meta,
=======
        meta,
        gallerySettings: {
          ...prevGallerySettings,
          level: input.minor ? sfwBrowsingLevelsFlag : prevGallerySettings?.level,
        },
>>>>>>> 5f9426e0
        tagsOnModels: tagsOnModels
          ? {
              deleteMany: {
                tagId: {
                  notIn: tagsOnModels.filter(isTag).map((x) => x.id),
                },
              },
              connectOrCreate: tagsOnModels.filter(isTag).map((tag) => ({
                where: { modelId_tagId: { tagId: tag.id, modelId: id as number } },
                create: { tagId: tag.id },
              })),
              create: tagsOnModels.filter(isNotTag).map((tag) => {
                const name = tag.name.toLowerCase().trim();
                return {
                  tag: {
                    connectOrCreate: {
                      where: { name },
                      create: { name, target: [TagTarget.Model] },
                    },
                  },
                };
              }),
            }
          : undefined,
      },
    });
    await preventReplicationLag('model', id);
    await upsertModelFlag({ modelId: result.id, name: input.name });

    // Check any changes that would require a search index update
    const poiChanged = result.poi !== beforeUpdate.poi;
    const minorChanged = result.minor !== beforeUpdate.minor;

    // Update search index if listing changes
    if (tagsOnModels || poiChanged || minorChanged) {
      await modelsSearchIndex.queueUpdate([{ id, action: SearchIndexUpdateQueueAction.Update }]);
    }

    const newGallerySettings = result.gallerySettings as ModelGallerySettingsSchema;
    const galleryBrowsingLevelChanged = prevGallerySettings?.level !== newGallerySettings?.level;

    if (galleryBrowsingLevelChanged) await redis.del(`model:gallery-settings:${id}`);

    await userContentOverviewCache.bust(userId);
    return result;
  }
};

export const publishModelById = async ({
  id,
  versionIds,
  publishedAt,
  meta,
  republishing,
}: PublishModelSchema & {
  meta?: ModelMeta;
  republishing?: boolean;
}) => {
  const includeVersions = versionIds && versionIds.length > 0;
  let status: ModelStatus = ModelStatus.Published;
  if (publishedAt && publishedAt > new Date()) status = ModelStatus.Scheduled;
  else publishedAt = new Date();

  const model = await dbWrite.$transaction(
    async (tx) => {
      const model = await tx.model.update({
        where: { id },
        data: {
          status,
          publishedAt: !republishing ? publishedAt : undefined,
          meta: isEmpty(meta) ? Prisma.JsonNull : meta,
          deletedAt: null,
        },
        select: {
          id: true,
          type: true,
          userId: true,
          modelVersions: { select: { id: true, baseModel: true } },
          status: true,
        },
      });

      if (includeVersions) {
        if (status === ModelStatus.Published) {
          // Publish model versions with early access check:
          await publishModelVersionsWithEarlyAccess({
            modelVersionIds: versionIds,
            publishedAt: !republishing ? publishedAt : undefined,
            tx,
          });
        } else if (status === ModelStatus.Scheduled) {
          // Schedule model versions:
          await tx.modelVersion.updateMany({
            where: { id: { in: versionIds } },
            data: { status, publishedAt: !republishing ? publishedAt : undefined },
          });
        }

        await tx.$executeRaw`
          UPDATE "Post"
          SET
            "publishedAt" = CASE
              WHEN "metadata"->>'prevPublishedAt' IS NOT NULL
              THEN to_timestamp("metadata"->>'prevPublishedAt', 'YYYY-MM-DD"T"HH24:MI:SS.MS')
              ELSE ${publishedAt}
            END,
            "metadata" = "metadata" - 'unpublishedAt' - 'unpublishedBy' - 'prevPublishedAt'
          WHERE "userId" = ${model.userId}
          AND "modelVersionId" IN (${Prisma.join(versionIds, ',')})
        `;
      }
      if (!republishing && !meta?.unpublishedBy) await updateModelLastVersionAt({ id, tx });

      return model;
    },
    { timeout: 10000 }
  );

  await userContentOverviewCache.bust(model.userId);

  if (includeVersions && status !== ModelStatus.Scheduled) {
    const versionIds = model.modelVersions.map((x) => x.id);
    await bustMvCache(versionIds);
  }

  // Fetch affected posts to update their images in search index
  const posts = await dbRead.post.findMany({
    where: { modelVersionId: { in: model.modelVersions.map((x) => x.id) }, userId: model.userId },
    select: { id: true },
  });
  const images = await dbRead.image.findMany({
    where: { postId: { in: posts.map((x) => x.id) } },
    select: { id: true },
  });

  // Update search index for model
  await modelsSearchIndex.queueUpdate([{ id, action: SearchIndexUpdateQueueAction.Update }]);
  // Update search index for all affected images
  await imagesSearchIndex.queueUpdate(
    images.map((x) => ({ id: x.id, action: SearchIndexUpdateQueueAction.Update }))
  );
  await imagesMetricsSearchIndex.queueUpdate(
    images.map((x) => ({ id: x.id, action: SearchIndexUpdateQueueAction.Update }))
  );

  return model;
};

export const unpublishModelById = async ({
  id,
  reason,
  customMessage,
  meta,
  user,
}: UnpublishModelSchema & {
  meta?: ModelMeta;
  user: SessionUser;
}) => {
  if (!user.isModerator) {
    const versions = await dbRead.modelVersion.findMany({
      where: { modelId: id },
      select: { id: true, meta: true },
    });

    if (
      versions.some((v) => {
        const meta = v.meta as ModelVersionMeta | null;
        if (meta?.hadEarlyAccessPurchase) {
          return true;
        }
      })
    ) {
      throw throwBadRequestError(
        'Cannot unpublish a model with early access purchases. You may still unpublish individual versions.'
      );
    }
  }

  const model = await dbWrite.$transaction(
    async (tx) => {
      const unpublishedAt = new Date().toISOString();
      const updatedMeta = {
        ...meta,
        ...(reason
          ? {
              unpublishedReason: reason,
              customMessage,
            }
          : {}),
        unpublishedAt,
        unpublishedBy: user.id,
      };
      const updatedModel = await tx.model.update({
        where: { id },
        data: {
          status: reason ? ModelStatus.UnpublishedViolation : ModelStatus.Unpublished,
          meta: updatedMeta,
          modelVersions: {
            updateMany: {
              where: { status: { in: [ModelStatus.Published, ModelStatus.Scheduled] } },
              data: { status: ModelStatus.Unpublished, meta: updatedMeta },
            },
          },
        },
        select: { userId: true, modelVersions: { select: { id: true } } },
      });

      const versionIds = updatedModel.modelVersions.map((x) => x.id);
      await tx.$executeRaw`
        UPDATE "Post"
        SET
          "metadata" = "metadata" || jsonb_build_object(
            'unpublishedAt', ${unpublishedAt},
            'unpublishedBy', ${user.id},
            'prevPublishedAt', "publishedAt"
          ),
          "publishedAt" = NULL
        WHERE "publishedAt" IS NOT NULL
        AND "userId" = ${updatedModel.userId}
        AND "modelVersionId" IN (${Prisma.join(versionIds)})
      `;

      await userContentOverviewCache.bust(updatedModel.userId);

      return updatedModel;
    },
    { timeout: 30000, maxWait: 10000 }
  );

  // Fetch affected posts to remove their images from search index
  const posts = await dbRead.post.findMany({
    where: { modelVersionId: { in: model.modelVersions.map((x) => x.id) }, userId: model.userId },
    select: { id: true },
  });
  const images = await dbRead.image.findMany({
    where: { postId: { in: posts.map((x) => x.id) } },
    select: { id: true },
  });

  // Remove this model from search index as it's been unpublished.
  await modelsSearchIndex.queueUpdate([{ id, action: SearchIndexUpdateQueueAction.Delete }]);
  // Remove all affected images from search index
  await imagesSearchIndex.queueUpdate(
    images.map((x) => ({ id: x.id, action: SearchIndexUpdateQueueAction.Delete }))
  );
  await imagesMetricsSearchIndex.queueUpdate(
    images.map((x) => ({ id: x.id, action: SearchIndexUpdateQueueAction.Delete }))
  );

  return model;
};

export const getVaeFiles = async ({ vaeIds }: { vaeIds: number[] }) => {
  const files = (
    await dbRead.modelFile.findMany({
      where: {
        modelVersionId: { in: vaeIds },
        type: 'Model',
      },
      select: { ...modelFileSelect, modelVersionId: true },
    })
  ).map((x) => {
    x.type = 'VAE';
    return x;
  });

  return files;
};

export const getDraftModelsByUserId = async <TSelect extends Prisma.ModelSelect>({
  userId,
  select,
  page,
  limit = DEFAULT_PAGE_SIZE,
}: GetAllSchema & {
  userId: number;
  select: TSelect;
}) => {
  const { take, skip } = getPagination(limit, page);
  const where: Prisma.ModelFindManyArgs['where'] = {
    userId,
    status: { notIn: [ModelStatus.Published, ModelStatus.Deleted] },
    uploadType: { equals: ModelUploadType.Created },
  };

  const items = await dbRead.model.findMany({
    select,
    skip,
    take,
    where,
    orderBy: { updatedAt: 'desc' },
  });
  const count = await dbRead.model.count({ where });

  return getPagingData({ items, count }, take, page);
};

export const getTrainingModelsByUserId = async <TSelect extends Prisma.ModelVersionSelect>({
  userId,
  select,
  page,
  limit = DEFAULT_PAGE_SIZE,
}: GetAllSchema & {
  userId: number;
  select: TSelect;
}) => {
  const { take, skip } = getPagination(limit, page);
  const where: Prisma.ModelVersionFindManyArgs['where'] = {
    status: { in: [ModelStatus.Draft, ModelStatus.Training] },
    uploadType: ModelUploadType.Trained,
    model: {
      userId,
      status: { notIn: [ModelStatus.Deleted] },
    },
  };

  const items = await dbRead.modelVersion.findMany({
    select,
    skip,
    take,
    where,
    orderBy: { updatedAt: 'desc' },
  });
  const count = await dbRead.modelVersion.count({ where });

  return getPagingData({ items, count }, take, page);
};

export const toggleLockModel = async ({ id, locked }: ToggleModelLockInput) => {
  const model = await dbWrite.model.update({ where: { id }, data: { locked } });
  await userContentOverviewCache.bust(model.userId);
};

export const getSimpleModelWithVersions = async ({
  id,
  ctx,
}: GetByIdInput & {
  ctx?: Context;
}) => {
  const model = await getModel({
    id,
    user: ctx?.user,
    select: {
      id: true,
      name: true,
      createdAt: true,
      locked: true,
      status: true,
      user: { select: userWithCosmeticsSelect },
    },
  });
  if (!model) throw throwNotFoundError();
  return model;
};

export const updateModelEarlyAccessDeadline = async ({ id }: GetByIdInput) => {
  // Using dbWrite here cause immediately after a version has been unlocked it may update the model,
  // meaning we need the latest version.
  const model = await dbWrite.model.findUnique({
    where: { id },
    select: {
      id: true,
      publishedAt: true,
      modelVersions: {
        where: { status: ModelStatus.Published },
        select: { id: true, earlyAccessEndsAt: true, createdAt: true },
      },
    },
  });
  if (!model) throw throwNotFoundError();

  const { modelVersions } = model;
  const nextEarlyAccess = modelVersions.find((v) => !!v.earlyAccessEndsAt);

  if (nextEarlyAccess) {
    await updateModelById({
      id,
      data: {
        earlyAccessDeadline: nextEarlyAccess.earlyAccessEndsAt,
      },
    });
  } else {
    await updateModelById({ id, data: { earlyAccessDeadline: null } });
  }
};

export async function updateModelLastVersionAt({
  id,
  tx,
}: {
  id: number;
  tx?: Prisma.TransactionClient;
}) {
  const dbClient = tx ?? dbWrite;

  const modelVersion = await dbClient.modelVersion.findFirst({
    where: { modelId: id, status: ModelStatus.Published, publishedAt: { not: null } },
    select: { publishedAt: true },
    orderBy: { publishedAt: 'desc' },
  });
  if (!modelVersion) return;

  try {
    const model = await dbClient.model.update({
      where: { id },
      data: { lastVersionAt: modelVersion.publishedAt },
    });

    await userContentOverviewCache.bust(model.userId);
  } catch (error) {
    logToAxiom({ type: 'lastVersionAt-failure', modelId: id, message: (error as Error).message });
    throw error;
  }
}

export const getAllModelsWithCategories = async ({
  userId,
  limit,
  page,
}: GetModelsWithCategoriesSchema) => {
  const { take, skip } = getPagination(limit, page);
  const where: Prisma.ModelFindManyArgs['where'] = {
    status: { in: [ModelStatus.Published, ModelStatus.Draft, ModelStatus.Training] },
    deletedAt: null,
    userId,
  };

  const modelCategories = await getCategoryTags('model');
  const categoryIds = modelCategories.map((c) => c.id);

  try {
    const [models, count] = await dbRead.$transaction([
      dbRead.model.findMany({
        take,
        skip,
        where,
        select: {
          id: true,
          name: true,
          tagsOnModels: {
            where: { tagId: { in: categoryIds } },
            select: {
              tag: {
                select: { id: true, name: true },
              },
            },
          },
        },
        orderBy: { name: 'asc' },
      }),
      dbRead.model.count({ where }),
    ]);
    const items = models.map(({ tagsOnModels, ...model }) => ({
      ...model,
      tags: tagsOnModels.map(({ tag }) => tag),
    }));

    return getPagingData({ items, count }, take, page);
  } catch (error) {
    throw throwDbError(error);
  }
};

export const setModelsCategory = async ({
  categoryId,
  modelIds,
  userId,
}: SetModelsCategoryInput & {
  userId: number;
}) => {
  try {
    const modelCategories = await getCategoryTags('model');
    const category = modelCategories.find((c) => c.id === categoryId);
    if (!category) throw throwNotFoundError(`No category with id ${categoryId}`);

    const models = Prisma.join(modelIds);
    const allCategories = Prisma.join(modelCategories.map((c) => c.id));

    // Remove all categories from models
    await dbWrite.$executeRaw`
      DELETE FROM "TagsOnModels" tom
      USING "Model" m
      WHERE m.id = tom."modelId"
        AND m."userId" = ${userId}
        AND "modelId" IN (${models})
        AND "tagId" IN (${allCategories})
    `;

    // Add category to models
    await dbWrite.$executeRaw`
      INSERT INTO "TagsOnModels" ("modelId", "tagId")
      SELECT m.id, ${categoryId}
      FROM "Model" m
      WHERE m."userId" = ${userId}
        AND m.id IN (${models})
      ON CONFLICT ("modelId", "tagId") DO NOTHING;
    `;
  } catch (error) {
    if (error instanceof TRPCError) throw error;
    throw throwDbError(error);
  }
};

// #region [associated models]
export const getAssociatedResourcesSimple = async ({
  fromId,
  type,
}: GetAssociatedResourcesInput) => {
  const associations = await dbWrite.modelAssociations.findMany({
    where: { fromModelId: fromId, type },
    orderBy: { index: 'asc' },
    select: {
      id: true,
      toModel: {
        select: associatedResourceSelect,
      },
      toArticle: {
        select: { id: true, title: true, nsfwLevel: true, user: { select: simpleUserSelect } },
      },
    },
  });

  const items = associations
    .map(({ id, toModel, toArticle }) =>
      toModel
        ? { id, item: toModel, resourceType: 'model' as const }
        : toArticle
        ? { id, item: toArticle, resourceType: 'article' as const }
        : null
    )
    .filter(isDefined);

  return items;
};

export const setAssociatedResources = async (
  { fromId, type, associations }: SetAssociatedResourcesInput,
  user?: SessionUser
) => {
  const fromModel = await dbWrite.model.findUnique({
    where: { id: fromId },
    select: {
      userId: true,
      associations: {
        where: { type },
        select: { id: true },
        orderBy: { index: 'asc' },
      },
    },
  });

  if (!fromModel) throw throwNotFoundError();
  // only allow moderators or model owners to add/remove associated models
  if (!user?.isModerator && fromModel.userId !== user?.id) throw throwAuthorizationError();

  const existingAssociations = fromModel.associations.map((x) => x.id);
  const associationsToRemove = existingAssociations.filter(
    (existingToId) => !associations.find((item) => item.id === existingToId)
  );

  return await dbWrite.$transaction([
    // remove associated resources not included in payload
    dbWrite.modelAssociations.deleteMany({
      where: {
        fromModelId: fromId,
        type,
        id: { in: associationsToRemove },
      },
    }),
    // add or update associated models
    ...associations.map((association, index) => {
      const data =
        association.resourceType === 'model'
          ? { fromModelId: fromId, toModelId: association.resourceId, type }
          : { fromModelId: fromId, toArticleId: association.resourceId, type };

      return dbWrite.modelAssociations.upsert({
        where: { id: association.id ?? -1 },
        update: { index },
        create: { ...data, associatedById: user?.id, index },
      });
    }),
  ]);
};
// #endregion

export const getGallerySettingsByModelId = async ({ id }: GetByIdInput) => {
  const cachedSettings = await redis.get(`model:gallery-settings:${id}`);
  if (cachedSettings)
    return fromJson<ReturnType<typeof getGalleryHiddenPreferences>>(cachedSettings);

  const model = await getModel({
    id: id,
    select: { id: true, userId: true, gallerySettings: true },
  });
  if (!model) return null;

  const settings = model.gallerySettings
    ? await getGalleryHiddenPreferences({
        settings: model.gallerySettings as ModelGallerySettingsSchema,
      })
    : null;
  await redis.set(`model:gallery-settings:${id}`, toJson(settings), { EX: CacheTTL.week });

  return settings;
};

export const getGalleryHiddenPreferences = async ({
  settings,
}: {
  settings: ModelGallerySettingsSchema;
}) => {
  const { tags, users, images, level, pinnedPosts } = settings;
  const hiddenTags =
    tags && tags.length
      ? await dbRead.tag.findMany({
          where: { id: { in: tags } },
          select: { id: true, name: true },
        })
      : [];

  const hiddenUsers =
    users && users.length
      ? await dbRead.user.findMany({
          where: { id: { in: users } },
          select: { id: true, username: true },
        })
      : [];

  return {
    hiddenTags,
    hiddenUsers,
    hiddenImages: images ?? [],
    level: level ?? allBrowsingLevelsFlag,
    pinnedPosts: pinnedPosts ?? {},
  };
};

export async function getCheckpointGenerationCoverage(versionIds: number[]) {
  if (versionIds.length === 0) {
    return [];
  }

  const coveredResources = await dbRead.$queryRaw<{ version_id: number }[]>`
    SELECT version_id FROM "CoveredCheckpointDetails"
    WHERE version_id IN (${Prisma.join(versionIds)});
  `;

  return coveredResources.map((x) => x.version_id);
}

export async function toggleCheckpointCoverage({ id, versionId }: ToggleCheckpointCoverageInput) {
  const affectedVersionIds = await dbWrite.$queryRaw<{ version_id: number }[]>`
    SELECT version_id FROM "CoveredCheckpointDetails"
    JOIN "ModelVersion" mv ON mv.id = version_id
    WHERE mv."modelId" = ${id};
  `;

  const transaction: Prisma.PrismaPromise<unknown>[] = [
    dbWrite.$executeRaw`
      REFRESH MATERIALIZED VIEW "CoveredCheckpointDetails";
    `,
  ];

  if (versionId) {
    if (affectedVersionIds.some((x) => x.version_id === versionId)) {
      transaction.unshift(
        dbWrite.$executeRaw`
        DELETE FROM "CoveredCheckpoint"
        WHERE ("model_id" = ${id} AND "version_id" = ${versionId}) OR ("model_id" = ${id} AND "version_id" IS NULL);
      `
      );
      affectedVersionIds.splice(
        affectedVersionIds.findIndex((x) => x.version_id === versionId),
        1
      );
    } else {
      transaction.unshift(
        dbWrite.$executeRaw`
        INSERT INTO "CoveredCheckpoint" ("model_id", "version_id")
        VALUES (${id}, ${versionId})
        ON CONFLICT DO NOTHING;
      `
      );
      affectedVersionIds.push({ version_id: versionId });
    }
  }

  await dbWrite.$transaction(transaction);

  return affectedVersionIds.map((x) => x.version_id);
}

export async function getModelsWithVersions({
  input,
  user,
}: {
  input: GetAllModelsOutput & { take?: number; skip?: number };
  user?: {
    id: number;
    isModerator?: boolean;
    username?: string;
    filePreferences?: UserFilePreferences;
  };
}) {
  const { items, nextCursor } = await getModelsRaw({
    input,
    user,
    include: ['details'],
  });

  const modelVersionIds = items.flatMap(({ modelVersions }) => modelVersions.map(({ id }) => id));
  // Let's swap to the new cache based method for now...
  const images = await getImagesForModelVersionCache(modelVersionIds);
  // const images = await getImagesForModelVersion({
  //   modelVersionIds,
  //   imagesPerVersion: 10,
  //   include: [],
  //   excludedTagIds: input.excludedImageTagIds,
  //   excludedIds: await getHiddenImagesForUser({ userId: user?.id }),
  //   excludedUserIds: input.excludedUserIds,
  //   currentUserId: user?.id,
  // });

  const vaeIds = items
    .flatMap(({ modelVersions }) => modelVersions.map(({ vaeId }) => vaeId))
    .filter(isDefined);
  const vaeFiles = await getVaeFiles({ vaeIds });

  const groupedFiles = await getFilesForModelVersionCache(modelVersionIds);

  const modelIds = items.map(({ id }) => id);
  const metrics = await dbRead.modelMetric.findMany({
    where: { modelId: { in: modelIds }, timeframe: MetricTimeframe.AllTime },
  });

  const versionMetrics = await dbRead.modelVersionMetric.findMany({
    where: { modelVersionId: { in: modelVersionIds }, timeframe: MetricTimeframe.AllTime },
  });

  function getStatsForModel(modelId: number) {
    const stats = metrics.find((x) => x.modelId === modelId);
    return {
      downloadCount: stats?.downloadCount ?? 0,
      favoriteCount: 0,
      thumbsUpCount: stats?.thumbsUpCount ?? 0,
      thumbsDownCount: stats?.thumbsDownCount ?? 0,
      commentCount: stats?.commentCount ?? 0,
      ratingCount: 0,
      rating: 0,
      tippedAmountCount: stats?.tippedAmountCount ?? 0,
    };
  }

  function getStatsForVersion(versionId: number) {
    const stats = versionMetrics.find((x) => x.modelVersionId === versionId);
    return {
      downloadCount: stats?.downloadCount ?? 0,
      ratingCount: stats?.ratingCount ?? 0,
      rating: Number(stats?.rating?.toFixed(2) ?? 0),
      thumbsUpCount: stats?.thumbsUpCount ?? 0,
      thumbsDownCount: stats?.thumbsDownCount ?? 0,
    };
  }

  return {
    items: items.map(
      ({
        modelVersions,
        rank,
        hashes,
        earlyAccessDeadline,
        status,
        locked,
        publishedAt,
        createdAt,
        lastVersionAt,
        user,
        ...model
      }) => ({
        ...model,
        user: user.username === 'civitai' ? undefined : user,
        modelVersions: modelVersions.map(
          ({ trainingStatus, vaeId, earlyAccessTimeFrame, covered, ...version }) => {
            const stats = getStatsForVersion(version.id);
            const vaeFile = vaeFiles.filter((x) => x.modelVersionId === vaeId);
            const files = groupedFiles[version.id]?.files ?? [];
            files.push(...vaeFile);

            let earlyAccessDeadline = getEarlyAccessDeadline({
              versionCreatedAt: version.createdAt,
              publishedAt: version.publishedAt,
              earlyAccessTimeframe: earlyAccessTimeFrame,
            });
            if (earlyAccessDeadline && new Date() > earlyAccessDeadline)
              earlyAccessDeadline = undefined;

            return {
              ...version,
              files: files.map(({ metadata: metadataRaw, modelVersionId, ...file }) => {
                const metadata = metadataRaw as FileMetadata | undefined;

                return {
                  ...file,
                  metadata: {
                    format: metadata?.format,
                    size: metadata?.size,
                    fp: metadata?.fp,
                  },
                };
              }),
              earlyAccessDeadline,
              stats,
              // images: images
              //   .filter((image) => image.modelVersionId === version.id)
              //   .map(
              //     ({ modelVersionId, name, userId, sizeKB, availability, metadata, ...image }) => ({
              //       ...image,
              //     })
              //   ),
              images: (images[version.id]?.images ?? []).map(
                ({
                  modelVersionId,
                  name,
                  userId,
                  sizeKB,
                  availability,
                  metadata,
                  tags,
                  ...image
                }) => ({
                  ...image,
                })
              ),
            };
          }
        ),
        stats: getStatsForModel(model.id),
      })
    ),
    nextCursor,
  };
}

export async function copyGallerySettingsToAllModelsByUser({
  settings,
  userId,
}: {
  settings: Pick<ModelGallerySettingsSchema, 'level' | 'users' | 'tags'>;
  userId: number;
}) {
  const result = await dbWrite.$transaction(async (tx) => {
    const user = await tx.user.findUnique({ where: { id: userId }, select: { settings: true } });
    if (!user) throw throwNotFoundError(`No user with id ${userId}`);

    const userSettings = user.settings as UserSettingsSchema;

    await tx.user.update({
      where: { id: userId },
      data: {
        settings: {
          ...userSettings,
          gallerySettings: { ...userSettings.gallerySettings, ...settings },
        },
      },
    });
    await tx.$executeRaw`
      UPDATE "Model"
      SET "gallerySettings" = "gallerySettings" || jsonb_build_object(
        'level', ${settings.level},
        'users', ${JSON.stringify(settings.users || [])}::jsonb,
        'tags', ${JSON.stringify(settings.tags || [])}::jsonb
      )
      WHERE "userId" = ${userId}
    `;

    await userContentOverviewCache.bust(userId);
  });

  const models = await dbWrite.model.findMany({ where: { userId }, select: { id: true } });
  const modelIds = models.map((x) => x.id);

  await Promise.all(modelIds.map((id) => redis.del(`model:gallery-settings:${id}`)));
  return result;
}

export async function setModelShowcaseCollection({
  id,
  collectionId,
  userId,
  isModerator,
}: SetModelCollectionShowcaseInput & { userId: number; isModerator?: boolean }) {
  const model = await getModel({ id, select: { id: true, userId: true, meta: true } });
  if (!model) throw throwNotFoundError(`No model with id ${id}`);
  if (model.userId !== userId && !isModerator)
    throw throwAuthorizationError('You are not allowed to set this model collection showcase');

  const modelMeta = model.meta as ModelMeta | null;

  const updated = await updateModelById({
    id,
    data: {
      meta: modelMeta
        ? { ...modelMeta, showcaseCollectionId: collectionId }
        : { showcaseCollectionId: collectionId },
    },
  });

  await dataForModelsCache.bust(updated.id);

  return updated;
}

export async function migrateResourceToCollection({
  id: modelId,
  collectionName,
}: MigrateResourceToCollectionInput) {
  const model = await dbRead.model.findUnique({
    where: { id: modelId },
    include: { modelVersions: true, tagsOnModels: true, licenses: true, resourceReviews: true },
  });
  if (!model) throw throwNotFoundError('Model not found');
  if (model.status !== ModelStatus.Published) throw throwBadRequestError('Model must be published');
  if (model.locked || model.mode || model.tosViolation)
    throw throwBadRequestError(
      'Model cannot be locked, archived, taken down, or have a ToS violation'
    );

  const { id, modelVersions, tagsOnModels, licenses, resourceReviews, ...modelData } = model;
  const filteredVersions = modelVersions.filter((v) => v.status === ModelStatus.Published);
  if (filteredVersions.length <= 1)
    throw throwBadRequestError('Only models with more than one published version can be migrated');

  const { collection, modelIds } = await dbWrite.$transaction(
    async (tx) => {
      // Create the collection
      const collection = await tx.collection.create({
        data: {
          name: collectionName ?? model.name,
          userId: model.userId,
          type: 'Model',
          nsfw: model.nsfw || model.nsfwLevel >= nsfwBrowsingLevelsFlag,
          nsfwLevel: model.nsfwLevel,
          read: 'Public',
          write: 'Private',
          contributors: { create: { userId: model.userId, permissions: ['VIEW', 'ADD'] } },
        },
      });

      const remainingVersions = filteredVersions.slice(1);

      // create a model for each remaining version
      const modelIds = [];
      for (const version of remainingVersions) {
        const newModel = await tx.model.create({
          data: {
            ...modelData,
            name: `${modelData.name} - ${version.name}`,
            meta: { ...((modelData.meta as ModelMeta) ?? {}), showcaseCollectionId: collection.id },
            gallerySettings:
              modelData.gallerySettings === null ? Prisma.JsonNull : modelData.gallerySettings,
            userId: modelData.userId,
            nsfwLevel: version.nsfwLevel,
            lastVersionAt: version.publishedAt,
            modelVersions: { connect: { id: version.id } },
            licenses: { create: licenses },
          },
          select: { id: true },
        });

        modelIds.push(newModel.id);

        const versionReviewIds = resourceReviews
          .filter((r) => r.modelVersionId === version.id)
          .map((r) => r.id);
        if (versionReviewIds.length > 0) {
          await tx.resourceReview.updateMany({
            where: { id: { in: versionReviewIds } },
            data: { modelId: newModel.id },
          });
        }
      }

      for (const modelId of modelIds) {
        // Add the tags to the models
        await tx.tagsOnModels.createMany({
          data: tagsOnModels.map((tag) => ({
            tagId: tag.tagId,
            modelId,
          })),
        });
      }

      // Add the models to the collection as collection items
      modelIds.push(model.id); // Include the original model
      await tx.collectionItem.createMany({
        data: modelIds.map((id) => ({
          collectionId: collection.id,
          modelId: id,
        })),
      });

      // update the original modal name to include the version
      await tx.model.update({
        where: { id: model.id },
        data: { name: `${model.name} - ${filteredVersions[0].name}` },
      });

      return { collection, modelIds };
    },
    { timeout: 60000, maxWait: 10000 }
  );

  // Set the showcase collection for the original model
  await setModelShowcaseCollection({
    collectionId: collection.id,
    id: modelId,
    userId: model.userId,
  });

  modelMetrics
    .queueUpdate(modelIds)
    .catch((error) =>
      logToAxiom({ name: 'model-metrics', type: 'error', message: error.message, modelIds })
    );

  // Update search indexes
  await collectionsSearchIndex.queueUpdate([
    { id: collection.id, action: SearchIndexUpdateQueueAction.Update },
  ]);
  await modelsSearchIndex.queueUpdate(
    modelIds.map((id) => ({ id, action: SearchIndexUpdateQueueAction.Update }))
  );

  return { ok: true };
}<|MERGE_RESOLUTION|>--- conflicted
+++ resolved
@@ -84,11 +84,8 @@
 } from '~/server/utils/pagination-helpers';
 import {
   allBrowsingLevelsFlag,
-<<<<<<< HEAD
   nsfwBrowsingLevelsFlag,
-=======
   sfwBrowsingLevelsFlag,
->>>>>>> 5f9426e0
 } from '~/shared/constants/browsingLevel.constants';
 import { decreaseDate, isFutureDate } from '~/utils/date-helpers';
 import { prepareFile } from '~/utils/file-helpers';
@@ -1374,15 +1371,11 @@
       where: { id },
       data: {
         ...data,
-<<<<<<< HEAD
         meta: isEmpty(meta) ? Prisma.JsonNull : meta,
-=======
-        meta,
         gallerySettings: {
           ...prevGallerySettings,
           level: input.minor ? sfwBrowsingLevelsFlag : prevGallerySettings?.level,
         },
->>>>>>> 5f9426e0
         tagsOnModels: tagsOnModels
           ? {
               deleteMany: {
