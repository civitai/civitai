import { ModelMeta, ToggleModelLockInput } from './../schema/model.schema';
import {
  CommercialUse,
  MetricTimeframe,
  ModelStatus,
  ModelType,
  Prisma,
  TagTarget,
} from '@prisma/client';
import { TRPCError } from '@trpc/server';
import { ManipulateType } from 'dayjs';
import { constants } from 'ethers';
import { isEmpty } from 'lodash-es';
import isEqual from 'lodash/isEqual';
import { SessionUser } from 'next-auth';
import { factoryContract } from '~/contract';
import { Factory__factory } from '~/contract/types';

import { env } from '~/env/server.mjs';
import { BrowsingMode, ModelSort } from '~/server/common/enums';
import { getImageGenerationProcess } from '~/server/common/model-helpers';
import { Context } from '~/server/createContext';
import { dbWrite, dbRead } from '~/server/db/client';
import { playfab } from '~/server/playfab/client';
import { GetAllSchema, GetByIdInput } from '~/server/schema/base.schema';
import {
  GetAllModelsOutput,
  ModelInput,
  ModelUpsertInput,
  PublishModelSchema,
} from '~/server/schema/model.schema';
import { isNotTag, isTag } from '~/server/schema/tag.schema';
import {
  imageSelect,
  prepareCreateImage,
  prepareUpdateImage,
} from '~/server/selectors/image.selector';
import { modelWithDetailsSelect } from '~/server/selectors/model.selector';
import { userWithCosmeticsSelect } from '~/server/selectors/user.selector';
import { ingestNewImages } from '~/server/services/image.service';
import { getEarlyAccessDeadline, isEarlyAccess } from '~/server/utils/early-access-helpers';
import { throwNotFoundError } from '~/server/utils/errorHandling';
import { DEFAULT_PAGE_SIZE, getPagination, getPagingData } from '~/server/utils/pagination-helpers';
import { decreaseDate } from '~/utils/date-helpers';
import { prepareFile } from '~/utils/file-helpers';
import { getDefaultProvider } from '~/utils/chain-provider';

export const getModel = <TSelect extends Prisma.ModelSelect>({
  id,
  user,
  select,
}: GetByIdInput & {
  user?: SessionUser;
  select: TSelect;
}) => {
  return dbRead.model.findFirst({
    where: {
      id,
      OR: !user?.isModerator
        ? [{ status: ModelStatus.Published }, { user: { id: user?.id } }]
        : undefined,
    },
    select,
  });
};

export const getModels = async <TSelect extends Prisma.ModelSelect>({
  input: {
    take,
    skip,
    cursor,
    query,
    tag,
    tagname,
    user,
    username,
    baseModels,
    types,
    sort,
    period = MetricTimeframe.AllTime,
    rating,
    favorites,
    hidden,
    excludedTagIds,
    excludedUserIds,
    excludedIds,
    checkpointType,
    status,
    allowNoCredit,
    allowDifferentLicense,
    allowDerivatives,
    allowCommercialUse,
    browsingMode,
    ids,
    needsReview,
    earlyAccess,
  },
  select,
  user: sessionUser,
  count = false,
}: {
  input: Omit<GetAllModelsOutput, 'limit' | 'page'> & {
    take?: number;
    skip?: number;
    ids?: number[];
  };
  select: TSelect;
  user?: SessionUser;
  count?: boolean;
}) => {
  const canViewNsfw = sessionUser?.showNsfw ?? env.UNAUTHENTICATED_LIST_NSFW;
  const AND: Prisma.Enumerable<Prisma.ModelWhereInput> = [];
  const lowerQuery = query?.toLowerCase();

  // If the user is not a moderator, only show published models
  if (!sessionUser?.isModerator) {
    const statusVisibleOr: Prisma.Enumerable<Prisma.ModelWhereInput> = [
      { status: ModelStatus.Published },
    ];
    if (sessionUser && (username || user))
      statusVisibleOr.push({
        AND: [{ user: { id: sessionUser.id } }, { status: ModelStatus.Draft }],
      });

    AND.push({ OR: statusVisibleOr });
  }
  if (sessionUser?.isModerator) {
    if (status?.includes(ModelStatus.Unpublished)) status.push(ModelStatus.UnpublishedViolation);
    AND.push({ status: status && status.length > 0 ? { in: status } : ModelStatus.Published });
  }

  // Filter by model permissions
  if (allowCommercialUse !== undefined) {
    const commercialUseOr: CommercialUse[] = [];
    switch (allowCommercialUse) {
      case CommercialUse.None:
        commercialUseOr.push(CommercialUse.None);
        break;
      case CommercialUse.Image:
        commercialUseOr.push(CommercialUse.Image);
      case CommercialUse.Rent:
        commercialUseOr.push(CommercialUse.Rent);
      case CommercialUse.Sell:
        commercialUseOr.push(CommercialUse.Sell);
    }
    AND.push({ allowCommercialUse: { in: commercialUseOr } });
  }
  if (allowDerivatives !== undefined) AND.push({ allowDerivatives });
  if (allowDifferentLicense !== undefined) AND.push({ allowDifferentLicense });
  if (allowNoCredit !== undefined) AND.push({ allowNoCredit });

  if (query) {
    AND.push({
      OR: [
        { name: { contains: query, mode: 'insensitive' } },
        {
          modelVersions: {
            some: {
              files: query
                ? {
                    some: {
                      hashes: { some: { hash: query } },
                    },
                  }
                : undefined,
            },
          },
        },
        {
          modelVersions: {
            some: {
              trainedWords: { has: lowerQuery },
            },
          },
        },
      ],
    });
  }
  if (!!ids?.length) AND.push({ id: { in: ids } });
  if (excludedUserIds && excludedUserIds.length && !username) {
    AND.push({ userId: { notIn: excludedUserIds } });
  }
  if (excludedTagIds && excludedTagIds.length && !username) {
    AND.push({
      tagsOnModels: { none: { tagId: { in: excludedTagIds } } },
    });
  }
  if (excludedIds && !hidden && !username) {
    AND.push({ id: { notIn: excludedIds } });
  }
  if (checkpointType && (!types?.length || types?.includes('Checkpoint'))) {
    const TypeOr: Prisma.Enumerable<Prisma.ModelWhereInput> = [{ checkpointType }];
    if (types?.length) {
      const otherTypes = types.filter((t) => t !== 'Checkpoint');
      TypeOr.push({ type: { in: otherTypes } });
    } else TypeOr.push({ type: { not: 'Checkpoint' } });
    AND.push({ OR: TypeOr });
  }
  if (needsReview && sessionUser?.isModerator) {
    AND.push({ meta: { path: ['needsReview'], equals: true } });
  }
  if (earlyAccess) {
    AND.push({ earlyAccessDeadline: { gte: new Date() } });
  }

  const hideNSFWModels = browsingMode === BrowsingMode.SFW || !canViewNsfw;
  const where: Prisma.ModelWhereInput = {
    tagsOnModels: tagname ?? tag ? { some: { tag: { name: tagname ?? tag } } } : undefined,
    user: username || user ? { username: username ?? user } : undefined,
    type: types?.length ? { in: types } : undefined,
    nsfw: hideNSFWModels ? false : undefined,
    rank: rating
      ? {
          AND: [{ ratingAllTime: { gte: rating } }, { ratingAllTime: { lt: rating + 1 } }],
        }
      : undefined,
    engagements: favorites
      ? { some: { userId: sessionUser?.id, type: 'Favorite' } }
      : hidden
      ? { some: { userId: sessionUser?.id, type: 'Hide' } }
      : undefined,
    AND: AND.length ? AND : undefined,
    modelVersions: { some: { baseModel: baseModels?.length ? { in: baseModels } : undefined } },
    // TODO Briant: turn this back on when we have support for separate period filters
    // lastVersionAt:
    //   period !== MetricTimeframe.AllTime
    //     ? { gte: decreaseDate(new Date(), 1, period.toLowerCase() as ManipulateType) }
    //     : undefined,
  };

  const orderBy: Prisma.ModelOrderByWithRelationInput = { rank: { newRank: 'asc' } };
  if (sort === ModelSort.HighestRated) orderBy.rank = { [`rating${period}Rank`]: 'asc' };
  else if (sort === ModelSort.MostLiked) orderBy.rank = { [`favoriteCount${period}Rank`]: 'asc' };
  else if (sort === ModelSort.MostDownloaded)
    orderBy.rank = { [`downloadCount${period}Rank`]: 'asc' };
  else if (sort === ModelSort.MostDiscussed)
    orderBy.rank = { [`commentCount${period}Rank`]: 'asc' };

  const items = await dbRead.model.findMany({
    take,
    skip,
    where,
    cursor: cursor ? { id: cursor } : undefined,
    orderBy,
    select,
  });

  if (count) {
    const count = await dbRead.model.count({ where });
    return { items, count };
  }

  return { items };
};

export const getModelVersionsMicro = ({ id }: { id: number }) => {
  return dbRead.modelVersion.findMany({
    where: { modelId: id },
    orderBy: { index: 'asc' },
    select: { id: true, name: true, index: true },
  });
};

export const updateModelById = ({ id, data }: { id: number; data: Prisma.ModelUpdateInput }) => {
  return dbWrite.model.update({
    where: { id },
    data,
  });
};

export const deleteModelById = ({ id, userId }: GetByIdInput & { userId: number }) => {
  return dbWrite.model.update({
    where: { id },
    data: { deletedAt: new Date(), status: 'Deleted', deletedBy: userId },
  });
};

export const restoreModelById = ({ id }: GetByIdInput) => {
  return dbWrite.model.update({ where: { id }, data: { deletedAt: null, status: 'Draft' } });
};

export const permaDeleteModelById = ({ id }: GetByIdInput & { userId: number }) => {
  return dbWrite.model.delete({ where: { id } });
};

const prepareModelVersions = (versions: ModelInput['modelVersions']) => {
  return versions.map(({ files, ...version }) => {
    // Keep tab whether there's a file format-type conflict.
    // We needed to manually check for this because Prisma doesn't do
    // error handling all too well
    const fileConflicts: Record<string, boolean> = {};

    return {
      ...version,
      files: files.map((file) => {
        const preparedFile = prepareFile(file);
        const {
          type,
          metadata: { format, size },
        } = preparedFile;
        const key = [size, type, format].filter(Boolean).join('-');

        if (fileConflicts[key])
          throw new TRPCError({
            code: 'CONFLICT',
            message: `Only 1 ${key.replace(
              '-',
              ' '
            )} file can be attached to a version, please review your uploads and try again`,
          });
        else fileConflicts[key] = true;

        return preparedFile;
      }),
    };
  });
};

export const upsertModel = ({
  id,
  tagsOnModels,
  userId,
  ...data
}: // TODO.manuel: hardcoding meta type since it causes type issues in lots of places if we set it in the schema
ModelUpsertInput & { userId: number; meta?: Prisma.ModelCreateInput['meta'] }) => {
  if (!id)
    return dbWrite.model.create({
      select: { id: true },
      data: {
        ...data,
        userId,
        tagsOnModels: tagsOnModels
          ? {
              create: tagsOnModels.map((tag) => {
                const name = tag.name.toLowerCase().trim();
                return {
                  tag: {
                    connectOrCreate: {
                      where: { name },
                      create: { name, target: [TagTarget.Model] },
                    },
                  },
                };
              }),
            }
          : undefined,
      },
    });
  else
    return dbWrite.model.update({
      select: { id: true },
      where: { id },
      data: {
        ...data,
        tagsOnModels: tagsOnModels
          ? {
              deleteMany: {
                tagId: {
                  notIn: tagsOnModels.filter(isTag).map((x) => x.id),
                },
              },
              connectOrCreate: tagsOnModels.filter(isTag).map((tag) => ({
                where: { modelId_tagId: { tagId: tag.id, modelId: id as number } },
                create: { tagId: tag.id },
              })),
              create: tagsOnModels.filter(isNotTag).map((tag) => {
                const name = tag.name.toLowerCase().trim();
                return {
                  tag: {
                    connectOrCreate: {
                      where: { name },
                      create: { name, target: [TagTarget.Model] },
                    },
                  },
                };
              }),
            }
          : undefined,
      },
    });
};

export const createModel = async ({
  modelVersions,
  userId,
  tagsOnModels,
  ...data
}: ModelInput & { userId: number }) => {
  const parsedModelVersions = prepareModelVersions(modelVersions);
  const allImagesNSFW = parsedModelVersions
    .flatMap((version) => version.images)
    .every((image) => image.nsfw);

  const model = await dbWrite.$transaction(async (tx) => {
    if (tagsOnModels)
      await tx.tag.updateMany({
        where: {
          name: { in: tagsOnModels.map((x) => x.name.toLowerCase().trim()) },
          NOT: { target: { has: TagTarget.Model } },
        },
        data: { target: { push: TagTarget.Model } },
      });

    return tx.model.create({
      data: {
        ...data,
        checkpointType: data.type === ModelType.Checkpoint ? data.checkpointType : null,
        publishedAt: data.status === ModelStatus.Published ? new Date() : null,
        lastVersionAt: new Date(),
        nsfw: data.nsfw || (allImagesNSFW && data.status === ModelStatus.Published),
        userId,
        modelVersions: {
          create: parsedModelVersions.map(({ images, files, ...version }, versionIndex) => ({
            ...version,
            trainedWords: version.trainedWords?.map((x) => x.toLowerCase()),
            index: versionIndex,
            status: data.status,
            files: files.length > 0 ? { create: files } : undefined,
            images: {
              create: images.map(({ ...image }, index) => ({
                index,
                image: {
                  create: {
                    ...image,
                    userId,
                    meta: (image.meta as Prisma.JsonObject) ?? Prisma.JsonNull,
                    generationProcess: image.meta
                      ? getImageGenerationProcess(image.meta as Prisma.JsonObject)
                      : null,
                    // tags: {
                    //   create: tags.map((tag) => ({
                    //     tag: {
                    //       connectOrCreate: {
                    //         where: { id: tag.id },
                    //         create: { ...tag, target: [TagTarget.Image] },
                    //       },
                    //     },
                    //   })),
                    // },
                  } as Prisma.ImageUncheckedCreateWithoutImagesOnModelsInput,
                },
              })),
            },
          })),
        },
        tagsOnModels: tagsOnModels
          ? {
              create: tagsOnModels.map((tag) => {
                const name = tag.name.toLowerCase().trim();
                return {
                  tag: {
                    connectOrCreate: {
                      where: { name },
                      create: { name, target: [TagTarget.Model] },
                    },
                  },
                };
              }),
            }
          : undefined,
      },
      select: { id: true },
    });
  });

  await ingestNewImages({ modelId: model.id });

  return model;
};

export const updateModel = async ({
  id,
  tagsOnModels,
  modelVersions,
  userId,
  ...data
}: ModelInput & { id: number; userId: number }) => {
  const parsedModelVersions = prepareModelVersions(modelVersions);
  const currentModel = await dbWrite.model.findUnique({
    where: { id },
    select: { status: true, publishedAt: true },
  });
  if (!currentModel) return currentModel;

  // Get currentVersions to compare files and images
  const currentVersions = await dbWrite.modelVersion.findMany({
    where: { modelId: id },
    orderBy: { index: 'asc' },
    select: {
      id: true,
      name: true,
      baseModel: true,
      description: true,
      steps: true,
      epochs: true,
      images: {
        orderBy: { index: 'asc' },
        select: {
          image: {
            select: imageSelect,
          },
        },
      },
      trainedWords: true,
      files: {
        select: { id: true, type: true, url: true, name: true, sizeKB: true },
      },
    },
  });
  // Transform currentVersions to payload structure for easy compare
  const existingVersions = currentVersions.map(({ images, ...version }) => ({
    ...version,
    images: images.map(({ image }) => image),
  }));

  // Determine which version to create/update
  type PayloadVersion = (typeof modelVersions)[number] & { index: number };
  const { versionsToCreate, versionsToUpdate } = parsedModelVersions.reduce(
    (acc, current, index) => {
      if (!current.id) acc.versionsToCreate.push({ ...current, index });
      else {
        const matched = existingVersions.findIndex((version) => version.id === current.id);
        const different = !isEqual(existingVersions[matched], parsedModelVersions[matched]);
        if (different) acc.versionsToUpdate.push({ ...current, index });
      }

      return acc;
    },
    { versionsToCreate: [] as PayloadVersion[], versionsToUpdate: [] as PayloadVersion[] }
  );

  const versionIds = parsedModelVersions.map((version) => version.id).filter(Boolean) as number[];
  const hasNewVersions = parsedModelVersions.some((x) => !x.id);

  const allImagesNSFW = parsedModelVersions
    .flatMap((version) => version.images)
    .every((image) => image.nsfw);

  const tagsToCreate = tagsOnModels?.filter(isNotTag) ?? [];
  const tagsToUpdate = tagsOnModels?.filter(isTag) ?? [];

  if (tagsOnModels)
    await dbWrite.tag.updateMany({
      where: {
        name: { in: tagsOnModels.map((x) => x.name.toLowerCase().trim()) },
        NOT: { target: { has: TagTarget.Model } },
      },
      data: { target: { push: TagTarget.Model } },
    });

  const model = await dbWrite.model.update({
    where: { id },
    data: {
      ...data,
      checkpointType: data.type === ModelType.Checkpoint ? data.checkpointType : null,
      nsfw: data.nsfw || (allImagesNSFW && data.status === ModelStatus.Published),
      status: data.status,
      publishedAt:
        data.status === ModelStatus.Published && currentModel.status !== ModelStatus.Published
          ? new Date()
          : currentModel.publishedAt,
      lastVersionAt: hasNewVersions ? new Date() : undefined,
      modelVersions: {
        deleteMany: versionIds.length > 0 ? { id: { notIn: versionIds } } : undefined,
        create: versionsToCreate.map(({ images, files, ...version }) => ({
          ...version,
          files: { create: files },
          images: {
            create: images.map((image, index) => ({
              index,
              image: {
                create: {
                  ...prepareCreateImage(image),
                  userId,
                } as Prisma.ImageUncheckedCreateWithoutImagesOnReviewsInput,
              },
            })),
          },
        })),
        update: versionsToUpdate.map(({ id = -1, images, files, ...version }) => {
          const fileIds = files.map((file) => file.id).filter(Boolean) as number[];
          const currentVersion = existingVersions.find((x) => x.id === id);

          // Determine which files to create/update
          const { filesToCreate, filesToUpdate } = files.reduce(
            (acc, current) => {
              if (!current.id) acc.filesToCreate.push(current);
              else {
                const existingFiles = currentVersion?.files ?? [];
                const matched = existingFiles.findIndex((file) => file.id === current.id);
                const different = !isEqual(existingFiles[matched], files[matched]);
                if (different) acc.filesToUpdate.push(current);
              }

              return acc;
            },
            { filesToCreate: [] as typeof files, filesToUpdate: [] as typeof files }
          );

          // Determine which images to create/update
          type PayloadImage = (typeof images)[number] & { index: number };
          const { imagesToCreate, imagesToUpdate } = images.reduce(
            (acc, current, index) => {
              if (!current.id) acc.imagesToCreate.push({ ...current, index });
              else {
                const existingImages = currentVersion?.images ?? [];
                const matched = existingImages.findIndex((image) => image.id === current.id);
                // !This will always be different now that we have image tags
                const different = !isEqual(existingImages[matched], images[matched]);
                if (different) acc.imagesToUpdate.push({ ...current, index });
              }

              return acc;
            },
            { imagesToCreate: [] as PayloadImage[], imagesToUpdate: [] as PayloadImage[] }
          );

          return {
            where: { id },
            data: {
              ...version,
              trainedWords: version.trainedWords?.map((x) => x.toLowerCase()),
              status: data.status,
              files: {
                deleteMany: { id: { notIn: fileIds } },
                create: filesToCreate,
                update: filesToUpdate.map(({ id, ...fileData }) => ({
                  where: { id: id ?? -1 },
                  data: { ...fileData },
                })),
              },
              images: {
                deleteMany: {
                  NOT: images.map((image) => ({ imageId: image.id })),
                },
                create: imagesToCreate.map(({ index, ...image }) => ({
                  index,
                  image: {
                    create: {
                      ...prepareCreateImage(image),
                      userId,
                    } as Prisma.ImageUncheckedCreateWithoutImagesOnReviewsInput,
                  },
                })),
                update: imagesToUpdate.map(({ index, ...image }) => ({
                  where: {
                    imageId_modelVersionId: {
                      imageId: image.id as number,
                      modelVersionId: id,
                    },
                  },
                  data: {
                    index,
                    image: { update: prepareUpdateImage(image) },
                  },
                })),
              },
            },
          };
        }),
      },
      tagsOnModels: tagsOnModels
        ? {
            deleteMany: {
              tagId: {
                notIn: tagsToUpdate.map((x) => x.id),
              },
            },
            connectOrCreate: tagsToUpdate.map((tag) => ({
              where: { modelId_tagId: { tagId: tag.id, modelId: id } },
              create: { tagId: tag.id },
            })),
            create: tagsToCreate.map((tag) => {
              const name = tag.name.toLowerCase().trim();
              return {
                tag: {
                  connectOrCreate: {
                    where: { name },
                    create: { name, target: [TagTarget.Model] },
                  },
                },
              };
            }),
          }
        : undefined,
    },
    select: { id: true },
  });

  // Request scan for new images
  await ingestNewImages({ modelId: model.id });
  return model;
};

export const publishModelById = async ({
  id,
  versionIds,
  meta,
  republishing,
}: PublishModelSchema & { meta?: ModelMeta; republishing?: boolean }) => {
  const model = await dbWrite.$transaction(
    async (tx) => {
      const includeVersions = versionIds && versionIds.length > 0;
      const publishedAt = new Date();

      const model = await tx.model.update({
        where: { id },
        data: {
          status: ModelStatus.Published,
          publishedAt,
          meta: isEmpty(meta) ? Prisma.JsonNull : meta,
          lastVersionAt: includeVersions && !republishing ? publishedAt : undefined,
          modelVersions: includeVersions
            ? {
                updateMany: {
                  where: { id: { in: versionIds } },
                  data: { status: ModelStatus.Published, publishedAt },
                },
              }
            : undefined,
        },
        select: { id: true, type: true, userId: true },
      });

      if (includeVersions) {
        await tx.post.updateMany({
          where: { modelVersionId: { in: versionIds } },
          data: { publishedAt },
        });
      }

      return model;
    },
    { timeout: 10000 }
  );

  return model;
};

export const getDraftModelsByUserId = async <TSelect extends Prisma.ModelSelect>({
  userId,
  select,
  page,
  limit = DEFAULT_PAGE_SIZE,
}: GetAllSchema & {
  userId: number;
  select: TSelect;
}) => {
  const { take, skip } = getPagination(limit, page);
  const where: Prisma.ModelFindManyArgs['where'] = {
    userId,
    status: { notIn: [ModelStatus.Published, ModelStatus.Deleted] },
  };

  const items = await dbRead.model.findMany({
    select,
    skip,
    take,
    where,
    orderBy: { updatedAt: 'desc' },
  });
  const count = await dbRead.model.count({ where });

  return getPagingData({ items, count }, take, page);
};

export const toggleLockModel = async ({ id, locked }: ToggleModelLockInput) => {
  await dbWrite.model.update({ where: { id }, data: { locked } });
};

export const getSimpleModelWithVersions = async ({ id, ctx }: GetByIdInput & { ctx?: Context }) => {
  const model = await getModel({
    id,
    user: ctx?.user,
    select: {
      id: true,
      name: true,
      createdAt: true,
      locked: true,
      user: { select: userWithCosmeticsSelect },
    },
  });
  if (!model) throw throwNotFoundError();
  return model;
};

<<<<<<< HEAD
export const getAssignedTokens = async ({ id }: GetByIdInput) => {
  const provider = getDefaultProvider();
  const factory = Factory__factory.connect(factoryContract, provider);

  const erc20Address = await factory.assignedERC20Token(id);
  const erc721Address = await factory.assignedERC721Token(id);

  return {
    erc20: erc20Address !== constants.AddressZero ? erc20Address : null,
    erc721: erc721Address !== constants.AddressZero ? erc721Address : null,
  };
=======
export const updateModelEarlyAccessDeadline = async ({ id }: GetByIdInput) => {
  const model = await dbRead.model.findUnique({
    where: { id },
    select: {
      id: true,
      publishedAt: true,
      modelVersions: {
        where: { status: ModelStatus.Published },
        select: { id: true, earlyAccessTimeFrame: true, createdAt: true },
      },
    },
  });
  if (!model) throw throwNotFoundError();

  const { modelVersions } = model;
  const nextEarlyAccess = modelVersions.find(
    (v) =>
      v.earlyAccessTimeFrame > 0 &&
      isEarlyAccess({
        earlyAccessTimeframe: v.earlyAccessTimeFrame,
        versionCreatedAt: v.createdAt,
        publishedAt: model.publishedAt,
      })
  );

  if (nextEarlyAccess) {
    await updateModelById({
      id,
      data: {
        earlyAccessDeadline: getEarlyAccessDeadline({
          earlyAccessTimeframe: nextEarlyAccess.earlyAccessTimeFrame,
          versionCreatedAt: nextEarlyAccess.createdAt,
          publishedAt: model.publishedAt,
        }),
      },
    });
  } else {
    await updateModelById({ id, data: { earlyAccessDeadline: null } });
  }
>>>>>>> c6a67f90
};<|MERGE_RESOLUTION|>--- conflicted
+++ resolved
@@ -784,7 +784,6 @@
   return model;
 };
 
-<<<<<<< HEAD
 export const getAssignedTokens = async ({ id }: GetByIdInput) => {
   const provider = getDefaultProvider();
   const factory = Factory__factory.connect(factoryContract, provider);
@@ -796,7 +795,8 @@
     erc20: erc20Address !== constants.AddressZero ? erc20Address : null,
     erc721: erc721Address !== constants.AddressZero ? erc721Address : null,
   };
-=======
+};
+
 export const updateModelEarlyAccessDeadline = async ({ id }: GetByIdInput) => {
   const model = await dbRead.model.findUnique({
     where: { id },
@@ -836,5 +836,4 @@
   } else {
     await updateModelById({ id, data: { earlyAccessDeadline: null } });
   }
->>>>>>> c6a67f90
 };