--- conflicted
+++ resolved
@@ -18,11 +18,7 @@
 import { logToAxiom } from '~/server/logging/client';
 import { modelMetrics } from '~/server/metrics';
 import { dataForModelsCache, userContentOverviewCache } from '~/server/redis/caches';
-<<<<<<< HEAD
-import { REDIS_KEYS, redis } from '~/server/redis/client';
-=======
-import { redis, REDIS_KEYS } from '~/server/redis/client';
->>>>>>> 0d2c038b
+import { REDIS_KEYS, redis, REDIS_KEYS } from '~/server/redis/client';
 import { GetAllSchema, GetByIdInput } from '~/server/schema/base.schema';
 import { ModelVersionMeta } from '~/server/schema/model-version.schema';
 import {
