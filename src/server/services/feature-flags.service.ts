import { IncomingHttpHeaders } from 'http';
import { camelCase } from 'lodash-es';
import type { SessionUser } from 'next-auth';
import { env } from '~/env/client';
import { isDev } from '~/env/other';
import { getDisplayName } from '~/utils/string-helpers';

// --------------------------
// Feature Availability
// --------------------------
const envAvailability = ['dev'] as const;
type ServerAvailability = keyof typeof serverDomainMap;
export const serverDomainMap = {
  green: env.NEXT_PUBLIC_SERVER_DOMAIN_GREEN,
  blue: env.NEXT_PUBLIC_SERVER_DOMAIN_BLUE,
  red: env.NEXT_PUBLIC_SERVER_DOMAIN_RED,
} as const;
const serverAvailability = Object.keys(serverDomainMap) as ServerAvailability[];
export const userTiers = ['free', 'founder', 'bronze', 'silver', 'gold'] as const;
const roleAvailablity = ['public', 'user', 'mod', 'member', 'granted', ...userTiers] as const;
type RoleAvailability = (typeof roleAvailablity)[number];
const featureAvailability = [
  ...envAvailability,
  ...serverAvailability,
  ...roleAvailablity,
] as const;
const featureFlags = createFeatureFlags({
  earlyAccessModel: ['public'],
  apiKeys: ['public'],
  ambientCard: ['public'],
  gallery: ['public'],
  posts: ['mod', 'member'],
  articles: ['blue', 'red', 'public'],
  articleCreate: ['public'],
  adminTags: ['mod', 'granted'],
  civitaiLink: ['mod', 'member'],
  stripe: ['mod'],
  imageTraining: ['user'],
  imageTrainingResults: ['user'],
  sdxlGeneration: ['public'],
  questions: ['dev', 'mod'],
  imageGeneration: ['public'],
  largerGenerationImages: {
    toggleable: true,
    default: false,
    displayName: 'Larger Images in Generator',
    description: `Images displayed in the generator will be larger on small screens`,
    availability: ['public'],
  },
  enhancedSearch: ['public'],
  alternateHome: ['public'],
  collections: ['public'],
  air: {
    toggleable: true,
    default: true,
    displayName: 'AI Resource Identifier',
    description: `Show the Civitai AIR on resources for easy use within the Civitai Services API or Civitai Comfy Nodes.`,
    availability: ['user'],
  },
  profileCollections: ['public'],
  imageSearch: ['public'],
  buzz: ['public'],
  recommenders: isDev ? ['granted', 'dev', 'mod'] : ['dev', 'mod'],
  assistant: {
    toggleable: true,
    default: true,
    displayName: 'CivBot Assistant',
    description: `A helpful chat assistant that can answer questions about Stable Diffusion, Civitai, and more! We're still training it, so please report any issues you find!`,
    availability: ['user'],
  },
  bounties: ['public'],
  newsroom: ['public'],
  safety: ['public'],
  csamReports: ['granted'],
  appealReports: ['granted'],
  reviewTrainingData: ['granted'],
  clubs: ['mod'],
  createClubs: ['mod', 'granted'],
  moderateTags: ['granted'],
  chat: {
    toggleable: true,
    default: true,
    displayName: 'Chats',
    description: 'Send and receive DMs from users across the site.',
    availability: ['user'],
  },
  creatorsProgram: ['mod', 'granted'],
  buzzWithdrawalTransfer: ['granted'],
  vault: ['user'],
  draftMode: ['public'],
  membershipsV2: ['public'],
  cosmeticShop: ['public'],
  impersonation: ['granted'],
  donationGoals: ['public'],
  creatorComp: ['public'],
  experimentalGen: ['mod'],
  imageIndex: ['public'],
  imageIndexFeed: ['public'],
  isGreen: ['public', 'green'],
  isBlue: ['public', 'blue'],
  isRed: ['public', 'red'],
  canViewNsfw: ['public', 'blue', 'red'],
  canBuyBuzz: ['public', 'green'],
  customPaymentProvider: ['public'],
  // Temporarily disabled until we change ads provider -Manuel
  adsEnabled: ['public', 'blue'],
  paddleAdjustments: ['granted'],
  announcements: ['granted'],
  blocklists: ['granted'],
  toolSearch: ['public'],
<<<<<<< HEAD
  generationOnlyModels: ['mod', 'granted'],
  appTour: ['public'],
=======
  generationOnlyModels: ['mod', 'granted', 'gold'],
>>>>>>> 59bc0471
});

export const featureFlagKeys = Object.keys(featureFlags) as FeatureFlagKey[];

// --------------------------
// Logic
// --------------------------
type FeatureAccessContext = {
  user?: SessionUser;
  host?: string;
  req?: {
    headers: IncomingHttpHeaders;
    // url?: string;
  };
};
const hasFeature = (
  key: FeatureFlagKey,
  { user, req, host = req?.headers.host }: FeatureAccessContext
) => {
  const { availability } = featureFlags[key];

  // Check environment availability
  const envRequirement = availability.includes('dev') ? isDev : availability.length > 0;

  // Check server availability
  let serverMatch = true;
  const availableServers = availability.filter((x) =>
    serverAvailability.includes(x as ServerAvailability)
  );
  if (!availableServers.length || !host) serverMatch = true;
  else {
    const domains = Object.entries(serverDomainMap).filter(
      ([key, domain]) => domain && availableServers.includes(key as ServerAvailability)
    );

    serverMatch = domains.some(([key, domain]) => {
      if (key === 'blue' && ['stage.civitai.com', 'dev.civitai.com'].includes(host)) return true;
      return host === domain;
    });
    // if server doesn't match, return false regardless of other availability flags
    if (!serverMatch) return false;
  }

  // Check granted access
  const grantedAccess = availability.includes('granted')
    ? !!user?.permissions?.includes(key)
    : false;

  // Check role availability
  const roles = availability.filter((x) => roleAvailablity.includes(x as RoleAvailability));
  let roleAccess = roles.length === 0 || roles.includes('public');
  if (!roleAccess && roles.length !== 0 && !!user) {
    if (roles.includes('user')) roleAccess = true;
    else if (roles.includes('mod') && user.isModerator) roleAccess = true;
    else if (!!user.tier && user.tier != 'free') {
      if (roles.includes('member')) roleAccess = true; // Gives access to any tier
      else if (roles.includes(user.tier as RoleAvailability)) roleAccess = true; // Gives access to specific tier
    }
  }

  return envRequirement && serverMatch && (grantedAccess || roleAccess);
};

export type FeatureAccess = Record<FeatureFlagKey, boolean>;
export const getFeatureFlags = (ctx: FeatureAccessContext) => {
  const keys = Object.keys(featureFlags) as FeatureFlagKey[];
  return keys.reduce<FeatureAccess>((acc, key) => {
    acc[key] = hasFeature(key, ctx);
    return acc;
  }, {} as FeatureAccess);
};

export function getFeatureFlagsLazy(ctx: FeatureAccessContext) {
  const obj = {} as FeatureAccess & { features: FeatureAccess };
  for (const key in featureFlags) {
    Object.defineProperty(obj, key, {
      get() {
        if (!obj.features) {
          obj.features = getFeatureFlags(ctx);
        }
        return obj.features[key as keyof FeatureAccess];
      },
    });
  }
  return obj as FeatureAccess;
}

export const toggleableFeatures = Object.entries(featureFlags)
  .filter(([, value]) => value.toggleable)
  .map(([key, value]) => ({
    key: key as FeatureFlagKey,
    displayName: value.displayName,
    description: value.description,
    default: value.default ?? true,
  }));

type FeatureAvailability = (typeof featureAvailability)[number];
export type FeatureFlagKey = keyof typeof featureFlags;
type FeatureFlag = {
  displayName: string;
  description?: string;
  availability: FeatureAvailability[];
  toggleable: boolean;
  default?: boolean;
};

function createFeatureFlags<T extends Record<string, FeatureFlag | FeatureAvailability[]>>(
  flags: T
) {
  const features = {} as { [K in keyof T]: FeatureFlag };
  const envOverrides = getEnvOverrides();

  for (const [key, value] of Object.entries(flags)) {
    if (Array.isArray(value))
      features[key as keyof T] = {
        availability: value,
        toggleable: false,
        displayName: getDisplayName(key),
      };
    else features[key as keyof T] = value;

    // Apply ENV overrides
    const override = envOverrides[key as FeatureFlagKey];
    if (override) features[key as keyof T].availability = override;
  }

  return features;
}

function getEnvOverrides() {
  const processFeatureAvailability: Partial<Record<FeatureFlagKey, FeatureAvailability[]>> = {};
  // Set flags from ENV
  for (const [key, value] of Object.entries(process.env)) {
    if (!key.startsWith('NEXT_PUBLIC_FEATURE_FLAG_')) continue;
    const featureKey = camelCase(key.replace('NEXT_PUBLIC_FEATURE_FLAG_', ''));
    const availability: FeatureAvailability[] = [];

    for (const x of value?.split(',') ?? []) {
      if (featureAvailability.includes(x as FeatureAvailability))
        availability.push(x as FeatureAvailability);
    }
    processFeatureAvailability[featureKey as FeatureFlagKey] = availability;
  }

  return processFeatureAvailability;
}<|MERGE_RESOLUTION|>--- conflicted
+++ resolved
@@ -108,12 +108,8 @@
   announcements: ['granted'],
   blocklists: ['granted'],
   toolSearch: ['public'],
-<<<<<<< HEAD
-  generationOnlyModels: ['mod', 'granted'],
+  generationOnlyModels: ['mod', 'granted', 'gold'],
   appTour: ['public'],
-=======
-  generationOnlyModels: ['mod', 'granted', 'gold'],
->>>>>>> 59bc0471
 });
 
 export const featureFlagKeys = Object.keys(featureFlags) as FeatureFlagKey[];
