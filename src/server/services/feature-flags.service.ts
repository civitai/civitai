import { IncomingHttpHeaders } from 'http';
import { camelCase } from 'lodash-es';
import type { SessionUser } from 'next-auth';
import { env } from '~/env/client';
import { isDev } from '~/env/other';
import { getDisplayName } from '~/utils/string-helpers';

// --------------------------
// Feature Availability
// --------------------------
const envAvailability = ['dev'] as const;
type ServerAvailability = keyof typeof serverDomainMap;
export const serverDomainMap = {
  green: env.NEXT_PUBLIC_SERVER_DOMAIN_GREEN,
  blue: env.NEXT_PUBLIC_SERVER_DOMAIN_BLUE,
  red: env.NEXT_PUBLIC_SERVER_DOMAIN_RED,
} as const;
const serverAvailability = Object.keys(serverDomainMap) as ServerAvailability[];
export const userTiers = ['free', 'founder', 'bronze', 'silver', 'gold'] as const;
const roleAvailablity = ['public', 'user', 'mod', 'member', 'granted', ...userTiers] as const;
type RoleAvailability = (typeof roleAvailablity)[number];
const featureAvailability = [
  ...envAvailability,
  ...serverAvailability,
  ...roleAvailablity,
] as const;
const featureFlags = createFeatureFlags({
  earlyAccessModel: ['public'],
  apiKeys: ['public'],
  ambientCard: ['public'],
  gallery: ['public'],
  posts: ['mod', 'member'],
  articles: ['blue', 'red', 'public'],
  articleCreate: ['public'],
  adminTags: ['mod', 'granted'],
  civitaiLink: ['mod', 'member'],
  stripe: ['mod'],
  imageTraining: ['user'],
  imageTrainingResults: ['user'],
  sdxlGeneration: ['public'],
  questions: ['dev', 'mod'],
  imageGeneration: ['public'],
  largerGenerationImages: {
    toggleable: true,
    default: false,
    displayName: 'Larger Images in Generator',
    description: `Images displayed in the generator will be larger on small screens`,
    availability: ['public'],
  },
  enhancedSearch: ['public'],
  alternateHome: ['public'],
  collections: ['public'],
  air: {
    toggleable: true,
    default: true,
    displayName: 'AI Resource Identifier',
    description: `Show the Civitai AIR on resources for easy use within the Civitai Services API or Civitai Comfy Nodes.`,
    availability: ['user'],
  },
  profileCollections: ['public'],
  imageSearch: ['public'],
  buzz: ['public'],
  recommenders: isDev ? ['granted', 'dev', 'mod'] : ['dev', 'mod'],
  assistant: {
    toggleable: true,
    default: true,
    displayName: 'CivBot Assistant',
    description: `A helpful chat assistant that can answer questions about Stable Diffusion, Civitai, and more! We're still training it, so please report any issues you find!`,
    availability: ['user'],
  },
  bounties: ['public'],
  newsroom: ['public'],
  safety: ['public'],
  csamReports: ['granted'],
  appealReports: ['granted'],
  reviewTrainingData: isDev ? ['mod'] : ['granted'],
  clubs: ['mod'],
  createClubs: ['mod', 'granted'],
  moderateTags: ['granted'],
  chat: {
    toggleable: true,
    default: true,
    displayName: 'Chats',
    description: 'Send and receive DMs from users across the site.',
    availability: ['user'],
  },
  creatorsProgram: ['mod', 'granted'],
  buzzWithdrawalTransfer: ['granted'],
  vault: ['user'],
  draftMode: ['public'],
  membershipsV2: ['public'],
  cosmeticShop: ['public'],
  impersonation: ['granted'],
  donationGoals: ['public'],
  creatorComp: ['public'],
  experimentalGen: ['mod'],
  imageIndex: ['public'],
  imageIndexFeed: ['public'],
  isGreen: ['public', 'green'],
  isBlue: ['public', 'blue'],
  isRed: ['public', 'red'],
  canViewNsfw: ['public', 'blue', 'red'],
  canBuyBuzz: ['public', 'green'],
  customPaymentProvider: ['public'],
  // Temporarily disabled until we change ads provider -Manuel
  adsEnabled: ['public', 'blue'],
  paddleAdjustments: ['granted'],
  announcements: ['granted'],
  blocklists: ['granted'],
  toolSearch: ['public'],
  generationOnlyModels: ['mod', 'granted', 'gold'],
  appTour: ['public'],
  privateModels: ['mod', 'granted'],
<<<<<<< HEAD
  auctions: ['mod'],
  newOrderGame: ['mod'],
=======
  auctions: ['public'],
>>>>>>> 23bfdfa6
});

export const featureFlagKeys = Object.keys(featureFlags) as FeatureFlagKey[];

// --------------------------
// Logic
// --------------------------
type FeatureAccessContext = {
  user?: SessionUser;
  host?: string;
  req?: {
    headers: IncomingHttpHeaders;
    // url?: string;
  };
};
const hasFeature = (
  key: FeatureFlagKey,
  { user, req, host = req?.headers.host }: FeatureAccessContext
) => {
  const { availability } = featureFlags[key];

  // Check environment availability
  const envRequirement = availability.includes('dev') ? isDev : availability.length > 0;

  // Check server availability
  let serverMatch = true;
  const availableServers = availability.filter((x) =>
    serverAvailability.includes(x as ServerAvailability)
  );
  if (!availableServers.length || !host) serverMatch = true;
  else {
    const domains = Object.entries(serverDomainMap).filter(
      ([key, domain]) => domain && availableServers.includes(key as ServerAvailability)
    );

    serverMatch = domains.some(([key, domain]) => {
      if (key === 'blue' && ['stage.civitai.com', 'dev.civitai.com'].includes(host)) return true;
      return host === domain;
    });
    // if server doesn't match, return false regardless of other availability flags
    if (!serverMatch) return false;
  }

  // Check granted access
  const grantedAccess = availability.includes('granted')
    ? !!user?.permissions?.includes(key)
    : false;

  // Check role availability
  const roles = availability.filter((x) => roleAvailablity.includes(x as RoleAvailability));
  let roleAccess = roles.length === 0 || roles.includes('public');
  if (!roleAccess && roles.length !== 0 && !!user) {
    if (roles.includes('user')) roleAccess = true;
    else if (roles.includes('mod') && user.isModerator) roleAccess = true;
    else if (!!user.tier && user.tier != 'free') {
      if (roles.includes('member')) roleAccess = true; // Gives access to any tier
      else if (roles.includes(user.tier as RoleAvailability)) roleAccess = true; // Gives access to specific tier
    }
  }

  return envRequirement && serverMatch && (grantedAccess || roleAccess);
};

export type FeatureAccess = Record<FeatureFlagKey, boolean>;
export const getFeatureFlags = (ctx: FeatureAccessContext) => {
  const keys = Object.keys(featureFlags) as FeatureFlagKey[];
  return keys.reduce<FeatureAccess>((acc, key) => {
    acc[key] = hasFeature(key, ctx);
    return acc;
  }, {} as FeatureAccess);
};

export function getFeatureFlagsLazy(ctx: FeatureAccessContext) {
  const obj = {} as FeatureAccess & { features: FeatureAccess };
  for (const key in featureFlags) {
    Object.defineProperty(obj, key, {
      get() {
        if (!obj.features) {
          obj.features = getFeatureFlags(ctx);
        }
        return obj.features[key as keyof FeatureAccess];
      },
    });
  }
  return obj as FeatureAccess;
}

export const toggleableFeatures = Object.entries(featureFlags)
  .filter(([, value]) => value.toggleable)
  .map(([key, value]) => ({
    key: key as FeatureFlagKey,
    displayName: value.displayName,
    description: value.description,
    default: value.default ?? true,
  }));

type FeatureAvailability = (typeof featureAvailability)[number];
export type FeatureFlagKey = keyof typeof featureFlags;
type FeatureFlag = {
  displayName: string;
  description?: string;
  availability: FeatureAvailability[];
  toggleable: boolean;
  default?: boolean;
};

function createFeatureFlags<T extends Record<string, FeatureFlag | FeatureAvailability[]>>(
  flags: T
) {
  const features = {} as { [K in keyof T]: FeatureFlag };
  const envOverrides = getEnvOverrides();

  for (const [key, value] of Object.entries(flags)) {
    if (Array.isArray(value))
      features[key as keyof T] = {
        availability: value,
        toggleable: false,
        displayName: getDisplayName(key),
      };
    else features[key as keyof T] = value;

    // Apply ENV overrides
    const override = envOverrides[key as FeatureFlagKey];
    if (override) features[key as keyof T].availability = override;
  }

  return features;
}

function getEnvOverrides() {
  const processFeatureAvailability: Partial<Record<FeatureFlagKey, FeatureAvailability[]>> = {};
  // Set flags from ENV
  for (const [key, value] of Object.entries(process.env)) {
    if (!key.startsWith('NEXT_PUBLIC_FEATURE_FLAG_')) continue;
    const featureKey = camelCase(key.replace('NEXT_PUBLIC_FEATURE_FLAG_', ''));
    const availability: FeatureAvailability[] = [];

    for (const x of value?.split(',') ?? []) {
      if (featureAvailability.includes(x as FeatureAvailability))
        availability.push(x as FeatureAvailability);
    }
    processFeatureAvailability[featureKey as FeatureFlagKey] = availability;
  }

  return processFeatureAvailability;
}<|MERGE_RESOLUTION|>--- conflicted
+++ resolved
@@ -111,12 +111,8 @@
   generationOnlyModels: ['mod', 'granted', 'gold'],
   appTour: ['public'],
   privateModels: ['mod', 'granted'],
-<<<<<<< HEAD
-  auctions: ['mod'],
+  auctions: ['public'],
   newOrderGame: ['mod'],
-=======
-  auctions: ['public'],
->>>>>>> 23bfdfa6
 });
 
 export const featureFlagKeys = Object.keys(featureFlags) as FeatureFlagKey[];
