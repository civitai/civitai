--- conflicted
+++ resolved
@@ -82,13 +82,9 @@
   donationGoals: ['public'],
   creatorComp: ['user'],
   experimentalGen: ['mod'],
-<<<<<<< HEAD
-  imageIndex: ['granted'],
+  imageIndex: ['granted', 'mod'],
   monetaryTransactions: ['public'], // Will be using for the safe site.
   customPaymentProvider: ['mod', 'dev'],
-=======
-  imageIndex: ['granted', 'mod'],
->>>>>>> 34a708a2
 });
 export const featureFlagKeys = Object.keys(featureFlags) as FeatureFlagKey[];
 
