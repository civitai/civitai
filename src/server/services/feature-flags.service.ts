--- conflicted
+++ resolved
@@ -78,14 +78,9 @@
     description: `An improved user profile experience to boast around.`,
     availability: ['public'],
   },
-<<<<<<< HEAD
   csamReports: ['granted'],
-  clubs: ['granted', 'mod'],
-  createClubs: ['granted', 'mod'],
-=======
   clubs: ['mod', 'granted'],
   createClubs: ['mod', 'granted'],
->>>>>>> 258a4c26
 });
 export const featureFlagKeys = Object.keys(featureFlags);
 
