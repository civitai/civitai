--- conflicted
+++ resolved
@@ -107,14 +107,8 @@
   canViewNsfw: ['public', 'blue', 'red'],
   canBuyBuzz: ['public', 'green'],
   customPaymentProvider: ['public'],
-<<<<<<< HEAD
-  adsEnabled: ['public', 'blue'],
-  paddleAdjustments: ['dev', 'granted'],
-  apiImageIndex: ['public'],
-=======
   adsEnabled: ['public', 'blue', 'green'],
   paddleAdjustments: ['granted'],
->>>>>>> 706b798c
 });
 
 export const featureFlagKeys = Object.keys(featureFlags) as FeatureFlagKey[];
