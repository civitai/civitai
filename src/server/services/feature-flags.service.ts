--- conflicted
+++ resolved
@@ -14,12 +14,8 @@
   earlyAccessModel: ['dev'],
   apiKeys: ['public'],
   ambientCard: ['public'],
-<<<<<<< HEAD
-  gallery: ['mod'],
+  gallery: ['mod', 'founder'],
   civitaiLink: ['dev', 'mod'],
-=======
-  gallery: ['mod', 'founder'],
->>>>>>> fe8ab17e
   stripe: ['mod'],
 });
 
