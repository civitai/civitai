import { camelCase } from 'lodash-es';
import { SessionUser } from 'next-auth';
import { isDev } from '~/env/other';
import { getDisplayName } from '~/utils/string-helpers';

// --------------------------
// Feature Availability
// --------------------------
const featureAvailability = ['dev', 'mod', 'public', 'user', 'member', 'granted'] as const;
const featureFlags = createFeatureFlags({
  earlyAccessModel: ['public'],
  apiKeys: ['public'],
  ambientCard: ['public'],
  gallery: ['mod', 'member'],
  posts: ['mod', 'member'],
  articles: ['public'],
  articleCreate: ['public'],
  adminTags: ['mod', 'granted'],
  civitaiLink: ['mod', 'member'],
  stripe: ['mod'],
  imageTraining: ['dev', 'mod', 'member'],
  imageTrainingResults: ['user'],
  sdxlGeneration: ['public'],
  questions: ['dev', 'mod'],
  imageGeneration: {
    toggleable: true,
    default: true,
    displayName: 'Image Generation',
    description: `Generate images with any supported AI resource.`,
    availability: ['public'],
  },
  largerGenerationImages: {
    toggleable: true,
    default: false,
    displayName: 'Larger Images in Generator',
    description: `Images displayed in the generator will be larger on small screens`,
    availability: ['public'],
  },
  enhancedSearch: ['public'],
  alternateHome: ['public'],
  collections: ['public'],
  air: {
    toggleable: true,
    default: true,
    displayName: 'AI Resource Identifier',
    description: `Show the Civitai AIR on resources for easy use within the Civitai Services API or Civitai Comfy Nodes.`,
    availability: ['user'],
  },
  profileCollections: ['public'],
  imageSearch: ['dev'],
  buzz: ['public'],
  signal: ['user'],
  assistant: {
    toggleable: true,
    default: true,
    displayName: 'CivBot Assistant',
    description: `A helpful chat assistant that can answer questions about Stable Diffusion, Civitai, and more! We're still training it, so please report any issues you find!`,
    availability: ['mod', 'member'],
  },
  bounties: ['public'],
  newsroom: ['public'],
  safety: ['mod'],
  csamReports: ['granted'],
  reviewTrainingData: ['granted'],
  clubs: ['mod'],
  createClubs: ['mod', 'granted'],
  moderateTags: ['granted'],
  chat: {
    toggleable: true,
    default: true,
    displayName: 'Chats',
    description: 'Send and receive DMs from users across the site.',
    availability: ['user'],
  },
  creatorsProgram: ['mod', 'granted'],
  buzzWithdrawalTransfer: ['granted'],
  vault: ['mod'],
  draftMode: ['mod'],
  membershipsV2: ['mod'],
  cosmeticShop: ['public'],
  impersonation: ['granted'],
  donationGoals: ['public'],
  creatorComp: ['user'],
  experimentalGen: ['mod'],
  imageIndex: ['granted', 'mod'],
<<<<<<< HEAD
  canViewNsfw: [],
=======
  imageIndexFeed: ['granted', 'mod'],
>>>>>>> adc7f88d
});
export const featureFlagKeys = Object.keys(featureFlags) as FeatureFlagKey[];

// --------------------------
// Logic
// --------------------------
export const hasFeature = (key: FeatureFlagKey, user?: SessionUser) => {
  const { availability } = featureFlags[key];
  const devRequirement = availability.includes('dev') ? isDev : availability.length > 0;
  const grantedAccess = availability.includes('granted')
    ? !!user?.permissions?.includes(key)
    : false;

  const roles = availability.filter((x) => x !== 'dev');
  let roleAccess = roles.length === 0 || roles.includes('public');
  if (!roleAccess && roles.length !== 0 && !!user) {
    if (roles.includes('user')) roleAccess = true;
    else if (roles.includes('mod') && user.isModerator) roleAccess = true;
    else if (!!user.tier && user.tier != 'free' && roles.includes('member')) roleAccess = true; // Gives access to any tier
  }

  return devRequirement && (grantedAccess || roleAccess);
};

export type FeatureAccess = Record<FeatureFlagKey, boolean>;
export const getFeatureFlags = ({ user }: { user?: SessionUser }) => {
  const keys = Object.keys(featureFlags) as FeatureFlagKey[];
  return keys.reduce<FeatureAccess>((acc, key) => {
    acc[key] = hasFeature(key, user);
    return acc;
  }, {} as FeatureAccess);
};

export const toggleableFeatures = Object.entries(featureFlags)
  .filter(([, value]) => value.toggleable)
  .map(([key, value]) => ({
    key: key as FeatureFlagKey,
    displayName: value.displayName,
    description: value.description,
    default: value.default ?? true,
  }));

type FeatureAvailability = (typeof featureAvailability)[number];
export type FeatureFlagKey = keyof typeof featureFlags;
type FeatureFlag = {
  displayName: string;
  description?: string;
  availability: FeatureAvailability[];
  toggleable: boolean;
  default?: boolean;
};

function createFeatureFlags<T extends Record<string, FeatureFlag | FeatureAvailability[]>>(
  flags: T
) {
  const features = {} as { [K in keyof T]: FeatureFlag };
  const envOverrides = getEnvOverrides();

  for (const [key, value] of Object.entries(flags)) {
    if (Array.isArray(value))
      features[key as keyof T] = {
        availability: value,
        toggleable: false,
        displayName: getDisplayName(key),
      };
    else features[key as keyof T] = value;

    // Apply ENV overrides
    const override = envOverrides[key as FeatureFlagKey];
    if (override) features[key as keyof T].availability = override;
  }

  return features;
}

function getEnvOverrides() {
  const processFeatureAvailability: Partial<Record<FeatureFlagKey, FeatureAvailability[]>> = {};
  // Set flags from ENV
  for (const [key, value] of Object.entries(process.env)) {
    if (!key.startsWith('FEATURE_FLAG_')) continue;
    const featureKey = camelCase(key.replace('FEATURE_FLAG_', ''));
    const availability: FeatureAvailability[] = [];

    for (const x of value?.split(',') ?? []) {
      if (featureAvailability.includes(x as FeatureAvailability))
        availability.push(x as FeatureAvailability);
    }
    processFeatureAvailability[featureKey as FeatureFlagKey] = availability;
  }

  return processFeatureAvailability;
}<|MERGE_RESOLUTION|>--- conflicted
+++ resolved
@@ -83,11 +83,8 @@
   creatorComp: ['user'],
   experimentalGen: ['mod'],
   imageIndex: ['granted', 'mod'],
-<<<<<<< HEAD
   canViewNsfw: [],
-=======
   imageIndexFeed: ['granted', 'mod'],
->>>>>>> adc7f88d
 });
 export const featureFlagKeys = Object.keys(featureFlags) as FeatureFlagKey[];
 
