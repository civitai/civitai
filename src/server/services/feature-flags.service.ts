import { IncomingHttpHeaders } from 'http';
import { camelCase } from 'lodash-es';
import type { SessionUser } from 'next-auth';
import { env } from '~/env/client';
import { isDev } from '~/env/other';
import { getDisplayName } from '~/utils/string-helpers';

// --------------------------
// Feature Availability
// --------------------------
const envAvailability = ['dev'] as const;
type ServerAvailability = keyof typeof serverDomainMap;
export const serverDomainMap = {
  green: env.NEXT_PUBLIC_SERVER_DOMAIN_GREEN,
  blue: env.NEXT_PUBLIC_SERVER_DOMAIN_BLUE,
  red: env.NEXT_PUBLIC_SERVER_DOMAIN_RED,
} as const;
const serverAvailability = Object.keys(serverDomainMap) as ServerAvailability[];
export const userTiers = ['free', 'founder', 'bronze', 'silver', 'gold'] as const;
const roleAvailablity = ['public', 'user', 'mod', 'member', 'granted', ...userTiers] as const;
type RoleAvailability = (typeof roleAvailablity)[number];
const featureAvailability = [
  ...envAvailability,
  ...serverAvailability,
  ...roleAvailablity,
] as const;
const featureFlags = createFeatureFlags({
  earlyAccessModel: ['public'],
  apiKeys: ['public'],
  ambientCard: ['public'],
  gallery: ['public'],
  posts: ['mod', 'member'],
  articles: ['blue', 'red', 'public'],
  articleCreate: ['public'],
  adminTags: ['mod', 'granted'],
  civitaiLink: ['mod', 'member'],
  stripe: ['mod'],
  imageTraining: ['user'],
  imageTrainingResults: ['user'],
  sdxlGeneration: ['public'],
  questions: ['dev', 'mod'],
  imageGeneration: ['public'],
  largerGenerationImages: {
    toggleable: true,
    default: false,
    displayName: 'Larger Images in Generator',
    description: `Images displayed in the generator will be larger on small screens`,
    availability: ['public'],
  },
  enhancedSearch: ['public'],
  alternateHome: ['public'],
  collections: ['public'],
  air: {
    toggleable: true,
    default: true,
    displayName: 'AI Resource Identifier',
    description: `Show the Civitai AIR on resources for easy use within the Civitai Services API or Civitai Comfy Nodes.`,
    availability: ['user'],
  },
  profileCollections: ['public'],
  imageSearch: ['public'],
  buzz: ['public'],
  recommenders: isDev ? ['granted', 'dev', 'mod'] : ['dev', 'mod'],
  assistant: {
    toggleable: true,
    default: true,
    displayName: 'CivBot Assistant',
    description: `A helpful chat assistant that can answer questions about Stable Diffusion, Civitai, and more! We're still training it, so please report any issues you find!`,
    availability: ['user'],
  },
  bounties: ['public'],
  newsroom: ['public'],
  safety: ['public'],
  csamReports: ['granted'],
  appealReports: ['granted'],
  reviewTrainingData: ['granted'],
  clubs: ['mod'],
  createClubs: ['mod', 'granted'],
  moderateTags: ['granted'],
  chat: {
    toggleable: true,
    default: true,
    displayName: 'Chats',
    description: 'Send and receive DMs from users across the site.',
    availability: ['user'],
  },
  creatorsProgram: ['mod', 'granted'],
  buzzWithdrawalTransfer: ['granted'],
  vault: ['user'],
  draftMode: ['public'],
  membershipsV2: ['public'],
  cosmeticShop: ['public'],
  impersonation: ['granted'],
  donationGoals: ['public'],
  creatorComp: ['public'],
  experimentalGen: ['mod'],
  imageIndex: ['public'],
  imageIndexFeed: ['public'],
  isGreen: ['public', 'green'],
  isBlue: ['public', 'blue'],
  isRed: ['public', 'red'],
  canViewNsfw: ['public', 'blue', 'red'],
  canBuyBuzz: ['public', 'green'],
  customPaymentProvider: ['public'],
  // Temporarily disabled until we change ads provider -Manuel
  adsEnabled: ['public', 'blue'],
  paddleAdjustments: ['granted'],
  announcements: ['granted'],
  blocklists: ['granted'],
  toolSearch: ['public'],
  generationOnlyModels: ['mod', 'granted', 'gold'],
<<<<<<< HEAD
  appTour: ['public'],
=======
  privateModels: ['mod', 'granted'],
>>>>>>> 745285dc
});

export const featureFlagKeys = Object.keys(featureFlags) as FeatureFlagKey[];

// --------------------------
// Logic
// --------------------------
type FeatureAccessContext = {
  user?: SessionUser;
  host?: string;
  req?: {
    headers: IncomingHttpHeaders;
    // url?: string;
  };
};
const hasFeature = (
  key: FeatureFlagKey,
  { user, req, host = req?.headers.host }: FeatureAccessContext
) => {
  const { availability } = featureFlags[key];

  // Check environment availability
  const envRequirement = availability.includes('dev') ? isDev : availability.length > 0;

  // Check server availability
  let serverMatch = true;
  const availableServers = availability.filter((x) =>
    serverAvailability.includes(x as ServerAvailability)
  );
  if (!availableServers.length || !host) serverMatch = true;
  else {
    const domains = Object.entries(serverDomainMap).filter(
      ([key, domain]) => domain && availableServers.includes(key as ServerAvailability)
    );

    serverMatch = domains.some(([key, domain]) => {
      if (key === 'blue' && ['stage.civitai.com', 'dev.civitai.com'].includes(host)) return true;
      return host === domain;
    });
    // if server doesn't match, return false regardless of other availability flags
    if (!serverMatch) return false;
  }

  // Check granted access
  const grantedAccess = availability.includes('granted')
    ? !!user?.permissions?.includes(key)
    : false;

  // Check role availability
  const roles = availability.filter((x) => roleAvailablity.includes(x as RoleAvailability));
  let roleAccess = roles.length === 0 || roles.includes('public');
  if (!roleAccess && roles.length !== 0 && !!user) {
    if (roles.includes('user')) roleAccess = true;
    else if (roles.includes('mod') && user.isModerator) roleAccess = true;
    else if (!!user.tier && user.tier != 'free') {
      if (roles.includes('member')) roleAccess = true; // Gives access to any tier
      else if (roles.includes(user.tier as RoleAvailability)) roleAccess = true; // Gives access to specific tier
    }
  }

  return envRequirement && serverMatch && (grantedAccess || roleAccess);
};

export type FeatureAccess = Record<FeatureFlagKey, boolean>;
export const getFeatureFlags = (ctx: FeatureAccessContext) => {
  const keys = Object.keys(featureFlags) as FeatureFlagKey[];
  return keys.reduce<FeatureAccess>((acc, key) => {
    acc[key] = hasFeature(key, ctx);
    return acc;
  }, {} as FeatureAccess);
};

export function getFeatureFlagsLazy(ctx: FeatureAccessContext) {
  const obj = {} as FeatureAccess & { features: FeatureAccess };
  for (const key in featureFlags) {
    Object.defineProperty(obj, key, {
      get() {
        if (!obj.features) {
          obj.features = getFeatureFlags(ctx);
        }
        return obj.features[key as keyof FeatureAccess];
      },
    });
  }
  return obj as FeatureAccess;
}

export const toggleableFeatures = Object.entries(featureFlags)
  .filter(([, value]) => value.toggleable)
  .map(([key, value]) => ({
    key: key as FeatureFlagKey,
    displayName: value.displayName,
    description: value.description,
    default: value.default ?? true,
  }));

type FeatureAvailability = (typeof featureAvailability)[number];
export type FeatureFlagKey = keyof typeof featureFlags;
type FeatureFlag = {
  displayName: string;
  description?: string;
  availability: FeatureAvailability[];
  toggleable: boolean;
  default?: boolean;
};

function createFeatureFlags<T extends Record<string, FeatureFlag | FeatureAvailability[]>>(
  flags: T
) {
  const features = {} as { [K in keyof T]: FeatureFlag };
  const envOverrides = getEnvOverrides();

  for (const [key, value] of Object.entries(flags)) {
    if (Array.isArray(value))
      features[key as keyof T] = {
        availability: value,
        toggleable: false,
        displayName: getDisplayName(key),
      };
    else features[key as keyof T] = value;

    // Apply ENV overrides
    const override = envOverrides[key as FeatureFlagKey];
    if (override) features[key as keyof T].availability = override;
  }

  return features;
}

function getEnvOverrides() {
  const processFeatureAvailability: Partial<Record<FeatureFlagKey, FeatureAvailability[]>> = {};
  // Set flags from ENV
  for (const [key, value] of Object.entries(process.env)) {
    if (!key.startsWith('NEXT_PUBLIC_FEATURE_FLAG_')) continue;
    const featureKey = camelCase(key.replace('NEXT_PUBLIC_FEATURE_FLAG_', ''));
    const availability: FeatureAvailability[] = [];

    for (const x of value?.split(',') ?? []) {
      if (featureAvailability.includes(x as FeatureAvailability))
        availability.push(x as FeatureAvailability);
    }
    processFeatureAvailability[featureKey as FeatureFlagKey] = availability;
  }

  return processFeatureAvailability;
}<|MERGE_RESOLUTION|>--- conflicted
+++ resolved
@@ -109,11 +109,8 @@
   blocklists: ['granted'],
   toolSearch: ['public'],
   generationOnlyModels: ['mod', 'granted', 'gold'],
-<<<<<<< HEAD
   appTour: ['public'],
-=======
   privateModels: ['mod', 'granted'],
->>>>>>> 745285dc
 });
 
 export const featureFlagKeys = Object.keys(featureFlags) as FeatureFlagKey[];
