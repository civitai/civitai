import { readFile } from 'fs/promises';
import { access } from 'fs/promises';
import matter from 'gray-matter';
import { join, resolve } from 'path';
import { sysRedis, REDIS_SYS_KEYS } from '~/server/redis/client';
import { throwBadRequestError, throwNotFoundError } from '~/server/utils/errorHandling';
import { getRequestDomainColor } from '~/shared/constants/domain.constants';
import type { Context } from '~/server/createContext';

const contentRoot = 'src/static-content';
export async function getStaticContent({ slug, ctx }: { slug: string[]; ctx?: Context }) {
  // Get domain color from request context if available
  const domainColor = ctx?.req ? getRequestDomainColor(ctx.req) : undefined;
  
  // Build file paths - check domain-specific first, then fallback to default
  const baseName = [...slug].pop()?.replace('.md', '') ?? '';
  const pathWithoutFile = slug.slice(0, -1);
  
  const filePaths = [];
  if (domainColor) {
    // Try domain-specific file first (e.g., tos.green.md)
    const domainSpecificPath = join(contentRoot, ...pathWithoutFile, `${baseName}.${domainColor}.md`);
    filePaths.push(domainSpecificPath);
  }
  // Fallback to default file (e.g., tos.md)
  const defaultPath = join(contentRoot, ...slug) + '.md';
  filePaths.push(defaultPath);

<<<<<<< HEAD
  // Read file
  try {
    const fileContent = await readFile(resolvedPath, 'utf-8');
    const { data: frontmatter, content } = matter(fileContent);
    return {
      title: frontmatter.title as string,
      description: frontmatter.description as string,
      lastmod: frontmatter.lastmod ? new Date(frontmatter.lastmod) : undefined,
      content,
    };
  } catch {
    throw throwNotFoundError('Not found');
=======
  // Try to read files in order
  for (const filePath of filePaths) {
    const resolvedPath = resolve(filePath);
    if (!resolvedPath.startsWith(resolve(contentRoot))) continue; // Skip invalid paths
    
    try {
      // Check if file exists
      await access(resolvedPath);
      const fileContent = await readFile(resolvedPath, 'utf-8');
      const { data: frontmatter, content } = matter(fileContent);
      return {
        title: frontmatter.title as string,
        description: frontmatter.description as string,
        content,
      };
    } catch {
      // File doesn't exist, try next path
      continue;
    }
>>>>>>> 2b577b48
  }
  
  throw throwNotFoundError('Not found');
}

export async function getMarkdownContent({ key }: { key: string }) {
  try {
    const content = await sysRedis.hGet(REDIS_SYS_KEYS.CONTENT.REGION_WARNING, key);
    if (!content) throw throwNotFoundError('Content not found');

    const { data: frontmatter, content: markdown } = matter(content);
    return {
      title: frontmatter.title as string,
      description: frontmatter.description as string,
      content: markdown,
      frontmatter,
    };
  } catch (error) {
    if (error instanceof Error && error.message === 'Content not found') throw error;
    throw throwNotFoundError('Content not found');
  }
}

export async function setMarkdownContent({ key, content }: { key: string; content: string }) {
  try {
    await sysRedis.hSet(REDIS_SYS_KEYS.CONTENT.REGION_WARNING, key, content);
    return true;
  } catch (error) {
    throw throwBadRequestError('Failed to save content');
  }
}<|MERGE_RESOLUTION|>--- conflicted
+++ resolved
@@ -26,20 +26,6 @@
   const defaultPath = join(contentRoot, ...slug) + '.md';
   filePaths.push(defaultPath);
 
-<<<<<<< HEAD
-  // Read file
-  try {
-    const fileContent = await readFile(resolvedPath, 'utf-8');
-    const { data: frontmatter, content } = matter(fileContent);
-    return {
-      title: frontmatter.title as string,
-      description: frontmatter.description as string,
-      lastmod: frontmatter.lastmod ? new Date(frontmatter.lastmod) : undefined,
-      content,
-    };
-  } catch {
-    throw throwNotFoundError('Not found');
-=======
   // Try to read files in order
   for (const filePath of filePaths) {
     const resolvedPath = resolve(filePath);
@@ -53,13 +39,13 @@
       return {
         title: frontmatter.title as string,
         description: frontmatter.description as string,
+        lastmod: frontmatter.lastmod ? new Date(frontmatter.lastmod) : undefined,
         content,
       };
     } catch {
       // File doesn't exist, try next path
       continue;
     }
->>>>>>> 2b577b48
   }
   
   throw throwNotFoundError('Not found');
