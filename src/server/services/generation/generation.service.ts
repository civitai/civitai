import { Prisma } from '@prisma/client';
import { uniqBy } from 'lodash-es';
import type { SessionUser } from 'next-auth';
import { EntityAccessPermission, SearchIndexUpdateQueueAction } from '~/server/common/enums';
import { dbRead } from '~/server/db/client';
import {
  baseModelEngineMap,
  isVideoGenerationEngine,
  modelIdEngineMap,
} from '~/server/orchestrator/generation/generation.config';
import { wanBaseModelMap } from '~/server/orchestrator/wan/wan.schema';
import { REDIS_SYS_KEYS, sysRedis } from '~/server/redis/client';
import type { GetByIdInput } from '~/server/schema/base.schema';
import type {
  CheckResourcesCoverageSchema,
  GenerationStatus,
  GetGenerationDataSchema,
  GetGenerationResourcesInput,
} from '~/server/schema/generation.schema';
import { generationStatusSchema } from '~/server/schema/generation.schema';
import type { ImageMetaProps } from '~/server/schema/image.schema';
import { imageGenerationSchema } from '~/server/schema/image.schema';
import type { ModelVersionEarlyAccessConfig } from '~/server/schema/model-version.schema';
import type { TextToImageParams } from '~/server/schema/orchestrator/textToImage.schema';
import { modelsSearchIndex } from '~/server/search-index';
import { hasEntityAccess } from '~/server/services/common.service';
import type { ModelFileCached } from '~/server/services/model-file.service';
import { getFilesForModelVersionCache } from '~/server/services/model-file.service';
import type { GenerationResourceDataModel } from '~/server/services/model-version.service';
import { resourceDataCache } from '~/server/services/model-version.service';
import { getFeaturedModels } from '~/server/services/model.service';
import {
  handleLogError,
  throwAuthorizationError,
  throwNotFoundError,
} from '~/server/utils/errorHandling';
import { getPrimaryFile, getTrainingFileEpochNumberDetails } from '~/server/utils/model-helpers';
import { getPagedData } from '~/server/utils/pagination-helpers';
import type { SupportedBaseModel } from '~/shared/constants/generation.constants';
import {
  baseModelResourceTypes,
  fluxUltraAir,
  getBaseModelFromResources,
  getBaseModelFromResourcesWithDefault,
  getBaseModelSet,
  getBaseModelSetType,
  getClosestAspectRatio,
  getResourceGenerationType,
} from '~/shared/constants/generation.constants';
import type { Availability, MediaType, ModelType } from '~/shared/utils/prisma/enums';

import { fromJson, toJson } from '~/utils/json-helpers';
import { cleanPrompt } from '~/utils/metadata/audit';
import { removeNulls } from '~/utils/object-helpers';
import { parseAIR, stringifyAIR } from '~/utils/string-helpers';
import { isDefined } from '~/utils/type-guards';

type GenerationResourceSimple = {
  id: number;
  name: string;
  trainedWords: string[];
  modelId: number;
  modelName: string;
  modelType: ModelType;
  baseModel: string;
  strength: number;
  minStrength: number;
  maxStrength: number;
  minor: boolean;
  sfwOnly: boolean;
  fileSizeKB: number;
  available: boolean;
};

// const baseModelSetsArray = Object.values(baseModelSets);
/** @deprecated using search index instead... */
export const getGenerationResources = async (
  input: GetGenerationResourcesInput & { user?: SessionUser }
) => {
  return await getPagedData<GetGenerationResourcesInput, GenerationResourceSimple[]>(
    input,
    async ({
      take,
      skip,
      query,
      types,
      notTypes,
      ids, // used for getting initial values of resources
      baseModel,
      supported,
    }) => {
      const preselectedVersions: number[] = [];
      if ((!ids || ids.length === 0) && !query) {
        const featuredCollection = await dbRead.collection
          .findFirst({
            where: { userId: -1, name: 'Generator' },
            select: {
              items: {
                select: {
                  model: {
                    select: {
                      name: true,
                      type: true,
                      modelVersions: {
                        select: { id: true, name: true },
                        where: { status: 'Published' },
                        orderBy: { index: 'asc' },
                        take: 1,
                      },
                    },
                  },
                },
              },
            },
          })
          .catch(() => null);

        if (featuredCollection)
          preselectedVersions.push(
            ...featuredCollection.items.flatMap(
              (x) => x.model?.modelVersions.map((x) => x.id) ?? []
            )
          );

        ids = preselectedVersions;
      }

      const sqlAnd = [Prisma.sql`mv.status = 'Published' AND m.status = 'Published'`];
      if (ids && ids.length > 0) sqlAnd.push(Prisma.sql`mv.id IN (${Prisma.join(ids, ',')})`);
      if (!!types?.length)
        sqlAnd.push(Prisma.sql`m.type = ANY(ARRAY[${Prisma.join(types, ',')}]::"ModelType"[])`);
      if (!!notTypes?.length)
        sqlAnd.push(Prisma.sql`m.type != ANY(ARRAY[${Prisma.join(notTypes, ',')}]::"ModelType"[])`);
      if (query) {
        const pgQuery = '%' + query + '%';
        sqlAnd.push(Prisma.sql`m.name ILIKE ${pgQuery}`);
      }
      if (baseModel) {
        // const baseModelSet = baseModelSetsArray.find((x) => x.includes(baseModel as BaseModel));
        const baseModelSet = getBaseModelSet(baseModel);
        if (baseModelSet.baseModels.length)
          sqlAnd.push(Prisma.sql`mv."baseModel" IN (${Prisma.join(baseModelSet.baseModels, ',')})`);
      }

      let orderBy = 'mv.index';
      if (!query) orderBy = `mm."thumbsUpCount", ${orderBy}`;

      const results = await dbRead.$queryRaw<Array<GenerationResourceSimple & { index: number }>>`
        SELECT
          mv.id,
          mv.index,
          mv.name,
          mv."trainedWords",
          m.id "modelId",
          m.name "modelName",
          m.type "modelType",
          mv."baseModel",
          mv.settings->>'strength' strength,
          mv.settings->>'minStrength' "minStrength",
          mv.settings->>'maxStrength' "maxStrength"
        FROM "ModelVersion" mv
        JOIN "Model" m ON m.id = mv."modelId"
        ${Prisma.raw(
          supported
            ? `JOIN "GenerationCoverage" gc ON gc."modelVersionId" = mv.id AND gc.covered = true`
            : ''
        )}
        ${Prisma.raw(
          orderBy.startsWith('mm')
            ? `JOIN "ModelMetric" mm ON mm."modelId" = m.id AND mm.timeframe = 'AllTime'`
            : ''
        )}
        WHERE ${Prisma.join(sqlAnd, ' AND ')}
        ORDER BY ${Prisma.raw(orderBy)}
        LIMIT ${take}
        OFFSET ${skip}
      `;
      const rowCount = await dbRead.$queryRaw<{ count: bigint }[]>`
        SELECT COUNT(*)
        FROM "ModelVersion" mv
        JOIN "Model" m ON m.id = mv."modelId"
        ${Prisma.raw(
          supported
            ? `JOIN "GenerationCoverage" gc ON gc."modelVersionId" = mv.id AND gc.covered = true`
            : ''
        )}
        WHERE ${Prisma.join(sqlAnd, ' AND ')}
      `;
      const [{ count }] = rowCount;

      return {
        items: results.map((resource) => ({
          ...resource,
          strength: 1,
        })),
        count,
      };
    }
  );
};

export async function checkResourcesCoverage({ id }: CheckResourcesCoverageSchema) {
  const unavailableGenResources = await getUnavailableResources();
  const result = await dbRead.generationCoverage.findFirst({
    where: { modelVersionId: id },
    select: { covered: true },
  });

  return (result?.covered ?? false) && unavailableGenResources.indexOf(id) === -1;
}

export async function getGenerationStatus() {
  const status = generationStatusSchema.parse(
    JSON.parse(
      (await sysRedis.hGet(REDIS_SYS_KEYS.SYSTEM.FEATURES, REDIS_SYS_KEYS.GENERATION.STATUS)) ??
        '{}'
    )
  );

  return status as GenerationStatus;
}

export type RemixOfProps = {
  id?: number;
  url?: string;
  type: MediaType;
  similarity?: number;
  createdAt: Date;
};
export type GenerationData = {
  type: MediaType;
  remixOfId?: number;
  resources: GenerationResource[];
  params: Partial<TextToImageParams>;
  remixOf?: RemixOfProps;
};

export const getGenerationData = async ({
  query,
  user,
}: {
  query: GetGenerationDataSchema;
  user?: SessionUser;
}): Promise<GenerationData> => {
  switch (query.type) {
    case 'image':
    case 'video':
      return await getMediaGenerationData({ id: query.id, user, generation: query.generation });
    case 'modelVersion':
      return await getModelVersionGenerationData({
        versionIds: [{ id: query.id, epoch: query.epoch }],
        user,
        generation: query.generation,
      });
    case 'modelVersions':
      return await getModelVersionGenerationData({
        user,
        versionIds: query.ids,
        generation: query.generation,
      });
    default:
      throw new Error('unsupported generation data type');
  }
};

async function getMediaGenerationData({
  id,
  user,
  generation,
}: {
  id: number;
  user?: SessionUser;
  generation: boolean;
}): Promise<GenerationData> {
  const media = await dbRead.image.findUnique({
    where: { id },
    select: {
      id: true,
      type: true,
      url: true,
      meta: true,
      height: true,
      width: true,
      createdAt: true,
    },
  });
  if (!media) throw throwNotFoundError();

  const width = media.width ? media.width : 0;
  const height = media.height ? media.height : 0;
  const remixOf: RemixOfProps = {
    id: media.id,
    type: media.type,
    url: media.url,
    similarity: 1,
    createdAt: media.createdAt,
  };

  const { prompt, negativePrompt } = cleanPrompt(media.meta as ImageMetaProps);
  const common = {
    prompt,
    negativePrompt,
  };

  const imageResources = await dbRead.imageResourceNew.findMany({
    where: { imageId: id },
    select: { imageId: true, modelVersionId: true, strength: true },
  });
  const versionIds = [...new Set(imageResources.map((x) => x.modelVersionId).filter(isDefined))];
  const resources = await getResourceData(versionIds, user, generation).then((data) =>
    data.map((item) => {
      const imageResource = imageResources.find((x) => x.modelVersionId === item.id);
      return {
        ...item,
        strength: imageResource?.strength ? imageResource.strength / 100 : item.strength,
      };
    })
  );
  let baseModel = getBaseModelFromResources(
    resources.map((x) => ({ modelType: x.model.type, baseModel: x.baseModel }))
  );

  switch (media.type) {
    case 'image':
      let aspectRatio = '0';
      try {
        if (width && height) {
          aspectRatio = getClosestAspectRatio(width, height, baseModel);
        }
      } catch (e) {}

      const {
        'Clip skip': legacyClipSkip,
        clipSkip = legacyClipSkip,
        cfgScale,
        steps,
        seed,
        sampler,
        // comfy, // don't return to client
        // external, // don't return to client
        // ...meta
      } = imageGenerationSchema.parse(media.meta);

      // if (meta.hashes && meta.prompt) {
      //   for (const [key, hash] of Object.entries(meta.hashes)) {
      //     if (!['lora:', 'lyco:'].some((x) => key.startsWith(x))) continue;

      //     // get the resource that matches the hash
      //     const uHash = hash.toUpperCase();
      //     const resource = resources.find((x) => x.hash === uHash);
      //     if (!resource || resource.strength) continue;

      //     // get everything that matches <key:{number}>
      //     const matches = new RegExp(`<${key}:([0-9\.]+)>`, 'i').exec(meta.prompt);
      //     if (!matches) continue;

      //     resource.strength = parseFloat(matches[1]);
      //   }
      // }

      return {
        type: 'image',
        remixOfId: media.id, // TODO - remove
        remixOf,
        resources,
        params: {
          ...common,
          cfgScale: cfgScale !== 0 ? cfgScale : undefined,
          steps: steps !== 0 ? steps : undefined,
          seed: seed !== 0 ? seed : undefined,
          sampler: sampler,
          width,
          height,
          aspectRatio,
          baseModel,
          clipSkip,
        },
      };
    case 'video':
<<<<<<< HEAD
      // TODO - handle legacy mapping here?
      const meta = media.meta as Record<string, any>;
=======
      const meta = media.meta as ImageMetaProps;
>>>>>>> 983de3d3
      meta.engine = meta.engine ?? (baseModel ? baseModelEngineMap[baseModel] : undefined);
      if (meta.type === 'txt2vid' || meta.type === 'img2vid') meta.process = meta.type;

      if (!meta.process && baseModel) {
        const wanProcess = wanBaseModelMap[baseModel as keyof typeof wanBaseModelMap]?.process;
        if (wanProcess) meta.process = wanProcess;
      }

      if (baseModel === 'WanVideo') {
        if (meta.process === 'txt2vid') baseModel = 'WanVideo14B_T2V';
        else baseModel = 'WanVideo14B_I2V_720p';
      }
      return {
        type: 'video',
        remixOfId: media.id, // TODO - remove,
        remixOf,
        resources,
        params: {
          ...meta,
          ...common,
          baseModel,
          width,
          height,
        },
      };
    case 'audio':
      throw new Error('not implemented');
  }
}

const getModelVersionGenerationData = async ({
  versionIds,
  user,
  generation,
}: {
  versionIds: { id: number; epoch?: number }[] | number[];
  user?: SessionUser;
  generation: boolean;
}) => {
  if (!versionIds.length) throw new Error('missing version ids');
  const resources = await getResourceData(versionIds, user, generation);
  const checkpoint = resources.find((x) => x.baseModel === 'Checkpoint');
  if (checkpoint?.vaeId) {
    const [vae] = await getResourceData([checkpoint.vaeId], user, generation);
    if (vae) resources.push({ ...vae, vaeId: undefined });
  }

  const deduped = uniqBy(resources, 'id');
  const baseModel = getBaseModelFromResourcesWithDefault(
    deduped.map((x) => ({ modelType: x.model.type, baseModel: x.baseModel }))
  );

  const engine =
    baseModelEngineMap[baseModel] ??
    (resources.length ? modelIdEngineMap.get(resources[0].model.id) : undefined);

  let process: string | undefined;
  if (isVideoGenerationEngine(engine)) {
    switch (engine) {
      case 'wan':
        process = wanBaseModelMap[baseModel as keyof typeof wanBaseModelMap]?.process;
        break;
      case 'hunyuan':
        process = 'txt2vid';
      case 'veo3':
        process = 'txt2vid';
    }
  }

  // TODO - refactor this elsewhere

  return {
    type: getResourceGenerationType(baseModel, deduped),
    resources: deduped,
    params: {
      baseModel,
      clipSkip: checkpoint?.clipSkip ?? undefined,
      engine,
      process,
    },
  };
};

export async function getUnstableResources() {
  const cachedData = await sysRedis
    .hGet(REDIS_SYS_KEYS.SYSTEM.FEATURES, 'generation:unstable-resources')
    .then((data) => (data ? fromJson<number[]>(data) : ([] as number[])))
    .catch(() => [] as number[]); // fallback to empty array if redis fails

  return cachedData ?? [];
}

export async function getUnavailableResources() {
  const cachedData = await sysRedis
    .hGet(REDIS_SYS_KEYS.SYSTEM.FEATURES, 'generation:unavailable-resources')
    .then((data) => (data ? fromJson<number[]>(data) : ([] as number[])))
    .catch(() => [] as number[]); // fallback to empty array if redis fails

  return [...new Set(cachedData ?? [])];
}

export async function toggleUnavailableResource({
  id,
  isModerator,
}: GetByIdInput & { isModerator?: boolean }) {
  if (!isModerator) throw throwAuthorizationError();

  const unavailableResources = await getUnavailableResources();
  const index = unavailableResources.indexOf(id);
  if (index > -1) unavailableResources.splice(index, 1);
  else unavailableResources.push(id);

  await sysRedis.hSet(
    REDIS_SYS_KEYS.SYSTEM.FEATURES,
    'generation:unavailable-resources',
    toJson(unavailableResources)
  );

  const modelVersion = await dbRead.modelVersion.findUnique({
    where: { id },
    select: { modelId: true },
  });
  if (modelVersion)
    modelsSearchIndex
      .queueUpdate([
        {
          id: modelVersion.modelId,
          action: SearchIndexUpdateQueueAction.Update,
        },
      ])
      .catch(handleLogError);

  return unavailableResources;
}

const FREE_RESOURCE_TYPES: ModelType[] = ['VAE', 'Checkpoint'];
export async function getShouldChargeForResources(
  args: {
    modelType: ModelType;
    modelId: number;
    fileSizeKB?: number;
  }[]
) {
  const featuredModels = await getFeaturedModels();
  return args.reduce<Record<string, boolean>>(
    (acc, { modelType, modelId, fileSizeKB }) => ({
      ...acc,
      [modelId]: fileSizeKB
        ? !FREE_RESOURCE_TYPES.includes(modelType) &&
          !featuredModels.map((fm) => fm.modelId).includes(modelId) &&
          fileSizeKB > 10 * 1024
        : false,
    }),
    {}
  );
}

type GenerationResourceBase = {
  id: number;
  name: string;
  trainedWords: string[];
  vaeId?: number;
  baseModel: string;
  earlyAccessConfig?: ModelVersionEarlyAccessConfig;
  canGenerate: boolean;
  hasAccess: boolean;
  // air: string;
  // covered: boolean;
  additionalResourceCost?: boolean;
  availability?: Availability;
  epochNumber?: number;
  // settings
  clipSkip?: number;
  minStrength: number;
  maxStrength: number;
  strength: number;
};

export type GenerationResource = GenerationResourceBase & {
  model: {
    id: number;
    name: string;
    type: ModelType;
    nsfw?: boolean;
    poi?: boolean;
    minor?: boolean;
    sfwOnly?: boolean;
    // userId: number;
  };
  epochDetails?: {
    jobId: string;
    fileName: string;
    epochNumber: number;
    isExpired: boolean;
  };
  substitute?: GenerationResourceBase;
};

const explicitCoveredModelAirs = [fluxUltraAir];
const explicitCoveredModelVersionIds = explicitCoveredModelAirs.map((air) => parseAIR(air).version);

export async function getResourceData(
  versionIds: { id: number; epoch?: number }[] | number[],
  user: { id?: number; isModerator?: boolean } = {},
  generation = false
): Promise<(GenerationResource & { air: string })[]> {
  if (!versionIds.length) return [];
  const args = (
    typeof versionIds[0] === 'number' ? versionIds.map((id) => ({ id })) : versionIds
  ) as { id: number; epoch?: number }[];

  const unavailableResources = await getUnavailableResources();
  const featuredModels = await getFeaturedModels();

  function transformGenerationData({ settings, ...item }: GenerationResourceDataModel) {
    const isUnavailable = unavailableResources.includes(item.model.id);

    const hasAccess = !!(item.hasAccess || user.id === item.model.userId || user.isModerator);
    const covered =
      (item.covered || explicitCoveredModelVersionIds.includes(item.id)) && !isUnavailable;
    const canGenerate = covered;
    const epochNumber = args.find((x) => x.id === item.id)?.epoch;

    return {
      ...item,
      minStrength: settings?.minStrength ?? -1,
      maxStrength: settings?.maxStrength ?? 2,
      strength: settings?.strength ?? 1,
      hasAccess,
      canGenerate,
      epochNumber,
    };
  }

  async function getResourceDataSubstitutes(
    resources: ReturnType<typeof transformGenerationData>[]
  ) {
    const modelIdsThatRequireSubstitutes = resources
      .filter((x) => !x.covered || !x.hasAccess)
      .map((x) => x.model.id);

    const substituteIds = await dbRead.modelVersion
      .findMany({
        where: {
          status: 'Published',
          generationCoverage: { covered: true },
          modelId: { in: modelIdsThatRequireSubstitutes },
        },
        orderBy: { index: { sort: 'asc', nulls: 'last' } },
        select: { id: true, baseModel: true, modelId: true },
      })
      .then((data) =>
        data
          .filter((x) => {
            const match = resources.find((resource) => resource.model.id === x.modelId);
            return match?.baseModel === x.baseModel;
          })
          .map((x) => x.id)
      );

    return await resourceDataCache
      .fetch(substituteIds)
      .then((data) => data.map(transformGenerationData));
  }

  async function getEntityAccess(resources: ReturnType<typeof transformGenerationData>[]) {
    const earlyAccessIds = resources
      .filter(
        (x) =>
          x.covered &&
          !x.hasAccess &&
          x.earlyAccessConfig &&
          // Free generation will technically bypass access checks, but we still want to show the early access badge
          !x.earlyAccessConfig.freeGeneration
      )
      .map((x) => x.id);

    return user.id
      ? await hasEntityAccess({
          entityType: 'ModelVersion',
          entityIds: earlyAccessIds,
          userId: user.id,
          isModerator: user.isModerator,
          permissions: EntityAccessPermission.EarlyAccessGeneration,
        })
      : [];
  }

  async function getModelFiles(resources: ReturnType<typeof transformGenerationData>[]) {
    const versionIds = resources.filter((x) => x.hasAccess).map((x) => x.id);
    return await getFilesForModelVersionCache(versionIds);
  }

  function getEpochDetails(
    resource: ReturnType<typeof transformGenerationData>,
    modelFiles: ModelFileCached[],
    hasSelectedEpoch: boolean
  ) {
    if (resource.status !== 'Published' && !hasSelectedEpoch) {
      const trainingFile = modelFiles.find((f) => f.type === 'Training Data');
      if (trainingFile) {
        const epoch = args.find((x) => x.id === resource.id)?.epoch;
        const details = getTrainingFileEpochNumberDetails(trainingFile, epoch);
        if (!details?.isExpired) {
          return details;
        }
      }
    }
    delete resource.epochNumber;
    return null;
  }

  function getModelFileProps(
    resource: ReturnType<typeof transformGenerationData>,
    modelFiles: ModelFileCached[]
  ) {
    const primaryFile = getPrimaryFile(modelFiles);
    const fileSizeKB = primaryFile?.sizeKB;
    const featured = !!featuredModels.find((x) => x.modelId === resource.model.id);
    let additionalResourceCost = true;
    if (
      featured ||
      FREE_RESOURCE_TYPES.includes(resource.model.type) ||
      (fileSizeKB && fileSizeKB <= 10 * 1024)
    ) {
      additionalResourceCost = false;
    }

    const hasSelectedEpoch = !!primaryFile?.metadata.selectedEpochUrl;
    const epochDetails = getEpochDetails(resource, modelFiles, hasSelectedEpoch);

    return {
      fileSizeKB: fileSizeKB ? Math.round(fileSizeKB) : undefined,
      additionalResourceCost,
      epochDetails,
    };
  }

  function bringItAllTogether(
    resource: ReturnType<typeof transformGenerationData>,
    modelFiles: ModelFileCached[]
  ) {
    const { fileSizeKB, additionalResourceCost, epochDetails } = getModelFileProps(
      resource,
      modelFiles
    );
    const air = stringifyAIR({
      baseModel: resource.baseModel,
      type: resource.model.type,
      modelId: epochDetails ? epochDetails.jobId : resource.model.id,
      id: epochDetails ? epochDetails.fileName : resource.id,
      source: epochDetails ? 'orchestrator' : 'civitai',
    });

    return { ...resource, fileSizeKB, additionalResourceCost, epochDetails, air };
  }

  function getSubstituteData(
    resource: ReturnType<typeof transformGenerationData>,
    substitutes: ReturnType<typeof transformGenerationData>[],
    modelFiles: ModelFileCached[]
  ) {
    const substitute = substitutes.find((x) => x.hasAccess && x.model.id === resource.model.id);
    if (substitute) {
      const { model, ...rest } = bringItAllTogether(substitute, modelFiles);
      return removeNulls({ ...rest, ...getModelFileProps(substitute, modelFiles) });
    }
  }

  const resources = await resourceDataCache
    .fetch(args.map((x) => x.id))
    .then((resources) => resources.map(transformGenerationData))
    .then(async (resources) => {
      const substitutes = await getResourceDataSubstitutes(resources);
      const entityAccess = await getEntityAccess([...resources, ...substitutes]);

      for (const resource of [...resources, ...substitutes]) {
        if (!resource.hasAccess) {
          // TODO - get the number of remaining early access downloads if early access allows limited number of free generations
          resource.hasAccess = !!(
            entityAccess.find((e) => e.entityId === resource.id)?.hasAccess ||
            !!resource.earlyAccessConfig?.generationTrialLimit
          );
          resource.canGenerate = resource.hasAccess && resource.canGenerate;
        }
      }

      const modelFilesCached = await getModelFiles([...resources, ...substitutes]);

      return resources.map((resource) => {
        const modelFiles = modelFilesCached[resource.id]?.files ?? [];
        const substitute = getSubstituteData(resource, substitutes, modelFiles);
        return removeNulls({ ...bringItAllTogether(resource, modelFiles), substitute });
      });
    });

  // TODO - check if resource id is in "EcosystemCheckpoint" table
  return generation
    ? resources.filter((resource) => {
        const baseModel = getBaseModelSetType(resource.baseModel) as SupportedBaseModel;
        return !!baseModelResourceTypes[baseModel] || !!modelIdEngineMap.get(resource.model.id);
      })
    : resources;
}<|MERGE_RESOLUTION|>--- conflicted
+++ resolved
@@ -377,12 +377,8 @@
         },
       };
     case 'video':
-<<<<<<< HEAD
       // TODO - handle legacy mapping here?
-      const meta = media.meta as Record<string, any>;
-=======
       const meta = media.meta as ImageMetaProps;
->>>>>>> 983de3d3
       meta.engine = meta.engine ?? (baseModel ? baseModelEngineMap[baseModel] : undefined);
       if (meta.type === 'txt2vid' || meta.type === 'img2vid') meta.process = meta.type;
 
