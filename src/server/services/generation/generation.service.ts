--- conflicted
+++ resolved
@@ -315,12 +315,8 @@
       createdAt: x.createdAt,
       // estimatedCompletionDate: x.estimatedCompletedAt,
       status: mapRequestStatus(x.status),
-<<<<<<< HEAD
       // queuePosition: x.queuePosition,
-=======
-      queuePosition: x.queuePosition,
       cost: x.cost,
->>>>>>> c5607f59
       params: {
         ...params,
         prompt,
