import { GetByIdInput } from '~/server/schema/base.schema';
import {
  BulkDeleteGeneratedImagesInput,
  CheckResourcesCoverageSchema,
  CreateGenerationRequestInput,
  GenerationRequestTestRunSchema,
  GenerationStatus,
  generationStatusSchema,
  GetGenerationDataInput,
  GetGenerationRequestsOutput,
  GetGenerationResourcesInput,
  PrepareModelInput,
} from '~/server/schema/generation.schema';
import { SessionUser } from 'next-auth';
import { dbRead } from '~/server/db/client';
import {
  handleLogError,
  throwAuthorizationError,
  throwBadRequestError,
  throwInsufficientFundsError,
  throwNotFoundError,
} from '~/server/utils/errorHandling';
import { ModelType, Prisma } from '@prisma/client';

import { isDefined } from '~/utils/type-guards';

import {
  BaseModel,
  baseModelSets,
  BaseModelSetType,
  getGenerationConfig,
  Sampler,
} from '~/server/common/constants';
import { imageGenerationSchema } from '~/server/schema/image.schema';
import { uniqBy } from 'lodash-es';
import orchestratorCaller from '~/server/http/orchestrator/orchestrator.caller';
import { redis, REDIS_KEYS } from '~/server/redis/client';

import { fromJson, toJson } from '~/utils/json-helpers';

import { getPagedData } from '~/server/utils/pagination-helpers';
import { modelsSearchIndex } from '~/server/search-index';

import { SearchIndexUpdateQueueAction } from '~/server/common/enums';
import { UserTier } from '~/server/schema/user.schema';
import { generatorFeedbackReward } from '~/server/rewards';
import { ResourceData, resourceDataCache } from '~/server/redis/caches';
import {
  defaultCheckpoints,
  formatGenerationResources,
  GenerationResource,
  getBaseModelSetType,
  samplersToSchedulers,
} from '~/shared/constants/generation.constants';
import { findClosest } from '~/utils/number-helpers';
import {
  TextToImageParams,
  TextToImageStepMetadata,
} from '~/server/schema/orchestrator/textToImage.schema';
import dayjs from 'dayjs';

export function parseModelVersionId(assetId: string) {
  const pattern = /^@civitai\/(\d+)$/;
  const match = assetId.match(pattern);

  if (match) {
    return parseInt(match[1], 10);
  }

  return null;
}

// function mapRequestStatus(label: string): GenerationRequestStatus {
//   switch (label) {
//     case 'Pending':
//       return GenerationRequestStatus.Pending;
//     case 'Processing':
//       return GenerationRequestStatus.Processing;
//     case 'Cancelled':
//       return GenerationRequestStatus.Cancelled;
//     case 'Error':
//       return GenerationRequestStatus.Error;
//     case 'Succeeded':
//       return GenerationRequestStatus.Succeeded;
//     default:
//       throw new Error(`Invalid status label: ${label}`);
//   }
// }

const baseModelSetsArray = Object.values(baseModelSets);
/** @deprecated using search index instead... */
export const getGenerationResources = async (
  input: GetGenerationResourcesInput & { user?: SessionUser }
) => {
  return await getPagedData<GetGenerationResourcesInput, GenerationResource[]>(
    input,
    async ({
      take,
      skip,
      query,
      types,
      notTypes,
      ids, // used for getting initial values of resources
      baseModel,
      supported,
    }) => {
      const preselectedVersions: number[] = [];
      if ((!ids || ids.length === 0) && !query) {
        const featuredCollection = await dbRead.collection
          .findFirst({
            where: { userId: -1, name: 'Generator' },
            select: {
              items: {
                select: {
                  model: {
                    select: {
                      name: true,
                      type: true,
                      modelVersions: {
                        select: { id: true, name: true },
                        where: { status: 'Published' },
                        orderBy: { index: 'asc' },
                        take: 1,
                      },
                    },
                  },
                },
              },
            },
          })
          .catch(() => null);

        if (featuredCollection)
          preselectedVersions.push(
            ...featuredCollection.items.flatMap(
              (x) => x.model?.modelVersions.map((x) => x.id) ?? []
            )
          );

        ids = preselectedVersions;
      }

      const sqlAnd = [Prisma.sql`mv.status = 'Published' AND m.status = 'Published'`];
      if (ids && ids.length > 0) sqlAnd.push(Prisma.sql`mv.id IN (${Prisma.join(ids, ',')})`);
      if (!!types?.length)
        sqlAnd.push(Prisma.sql`m.type = ANY(ARRAY[${Prisma.join(types, ',')}]::"ModelType"[])`);
      if (!!notTypes?.length)
        sqlAnd.push(Prisma.sql`m.type != ANY(ARRAY[${Prisma.join(notTypes, ',')}]::"ModelType"[])`);
      if (query) {
        const pgQuery = '%' + query + '%';
        sqlAnd.push(Prisma.sql`m.name ILIKE ${pgQuery}`);
      }
      if (baseModel) {
        const baseModelSet = baseModelSetsArray.find((x) => x.includes(baseModel as BaseModel));
        if (baseModelSet)
          sqlAnd.push(Prisma.sql`mv."baseModel" IN (${Prisma.join(baseModelSet, ',')})`);
      }

      let orderBy = 'mv.index';
      if (!query) orderBy = `mm."thumbsUpCount", ${orderBy}`;

      const results = await dbRead.$queryRaw<Array<GenerationResource & { index: number }>>`
        SELECT
          mv.id,
          mv.index,
          mv.name,
          mv."trainedWords",
          m.id "modelId",
          m.name "modelName",
          m.type "modelType",
          mv."baseModel",
          mv.settings->>'strength' strength,
          mv.settings->>'minStrength' "minStrength",
          mv.settings->>'maxStrength' "maxStrength"
        FROM "ModelVersion" mv
        JOIN "Model" m ON m.id = mv."modelId"
        ${Prisma.raw(
          supported
            ? `JOIN "GenerationCoverage" gc ON gc."modelVersionId" = mv.id AND gc.covered = true`
            : ''
        )}
        ${Prisma.raw(
          orderBy.startsWith('mm')
            ? `JOIN "ModelMetric" mm ON mm."modelId" = m.id AND mm.timeframe = 'AllTime'`
            : ''
        )}
        WHERE ${Prisma.join(sqlAnd, ' AND ')}
        ORDER BY ${Prisma.raw(orderBy)}
        LIMIT ${take}
        OFFSET ${skip}
      `;
      const rowCount = await dbRead.$queryRaw<{ count: bigint }[]>`
        SELECT COUNT(*)
        FROM "ModelVersion" mv
        JOIN "Model" m ON m.id = mv."modelId"
        ${Prisma.raw(
          supported
            ? `JOIN "GenerationCoverage" gc ON gc."modelVersionId" = mv.id AND gc.covered = true`
            : ''
        )}
        WHERE ${Prisma.join(sqlAnd, ' AND ')}
      `;
      const [{ count }] = rowCount;

      return {
        items: results.map((resource) => ({
          ...resource,
          strength: 1,
        })),
        count,
      };
    }
  );
};

// const formatGenerationRequests = async (requests: Generation.Api.RequestProps[]) => {
//   const modelVersionIds = requests
//     .map((x) => parseModelVersionId(x.job.model))
//     .concat(
//       requests.flatMap((x) => Object.keys(x.job.additionalNetworks ?? {}).map(parseModelVersionId))
//     )
//     .filter((x) => x !== null) as number[];

//   const modelVersions = await resourceDataCache.fetch(modelVersionIds);

//   const checkpoint = modelVersions.find((x) => x.model.type === 'Checkpoint');
//   const baseModel = getBaseModelSetType(checkpoint?.baseModel);

//   // const alternativesAvailable =
//   //   ((await redis.hGet(REDIS_KEYS.SYSTEM.FEATURES, 'generation:alternatives')) ?? 'false') ===
//   //   'true';

//   return requests.map((x): Generation.Request => {
//     const { additionalNetworks = {}, params, ...job } = x.job;

//     let assets = [x.job.model, ...Object.keys(x.job.additionalNetworks ?? {})];

//     // scrub negative prompt
//     let negativePrompt = params.negativePrompt ?? '';
//     for (const { triggerWord, id } of allInjectedNegatives) {
//       negativePrompt = negativePrompt.replace(`${triggerWord}, `, '');
//       assets = assets.filter((x) => x !== `@civitai/${id}`);
//     }

//     let prompt = params.prompt ?? '';
//     for (const { triggerWord, id } of allInjectedPositives) {
//       prompt = prompt.replace(`${triggerWord}, `, '');
//       assets = assets.filter((x) => x !== `@civitai/${id}`);
//     }

//     const request = {
//       id: x.id,
//       // alternativesAvailable,
//       createdAt: x.createdAt,
//       // estimatedCompletionDate: x.estimatedCompletedAt,
//       status: mapRequestStatus(x.status),
//       // queuePosition: x.queuePosition,
//       cost: x.cost,
//       params: {
//         ...params,
//         prompt,
//         baseModel,
//         negativePrompt,
//         seed: params.seed === -1 ? undefined : params.seed,
//         sampler: Object.entries(samplersToSchedulers).find(
//           ([sampler, scheduler]) => scheduler === params.scheduler
//         )?.[0],
//       },
//       resources: assets
//         .map((assetId): Generation.Resource | undefined => {
//           const modelVersionId = parseModelVersionId(assetId);
//           const modelVersion = modelVersions.find((x) => x.id === modelVersionId);
//           const network = x.job.additionalNetworks?.[assetId] ?? {};
//           if (!modelVersion) return undefined;
//           const { model } = modelVersion;
//           return {
//             id: modelVersion.id,
//             name: modelVersion.name,
//             trainedWords: modelVersion.trainedWords,
//             modelId: model.id,
//             modelName: model.name,
//             modelType: model.type,
//             baseModel: modelVersion.baseModel,
//             ...network,
//           };
//         })
//         .filter(isDefined),
//       ...job,
//       images: x.images
//         ?.map(({ jobToken, ...image }) => image)
//         .sort((a, b) => (b.duration ?? 1) - (a.duration ?? 1)),
//     };

//     // if (alternativesAvailable) request.alternativesAvailable = true;

//     return request;
//   });
// };

// export type GetGenerationRequestsReturn = AsyncReturnType<typeof getGenerationRequests>;
// export const getGenerationRequests = async (
//   props: GetGenerationRequestsOutput & { userId: number }
// ) => {
//   const params = QS.stringify(props);
//   const response = await fetch(`${env.SCHEDULER_ENDPOINT}/requests?${params}`);
//   if (!response.ok) throw new Error(response.statusText);
//   const { cursor, requests }: Generation.Api.Request = await response.json();

//   const items = await formatGenerationRequests(requests);

//   return {
//     items: items.filter((x) => !!x.images?.length),
//     nextCursor: cursor === 0 ? undefined : cursor ?? undefined,
//   };
// };

const baseModelToOrchestration: Record<BaseModelSetType, string | undefined> = {
  SD1: 'SD_1_5',
  SD2: undefined,
  SD3: 'SD_3',
  SDXL: 'SDXL',
  SDXLDistilled: 'SDXL_Distilled',
  SCascade: 'SCascade',
  Pony: 'SDXL',
  Lumina: 'Lumina',
  HyDit1: 'HyDit1',
  PixArtA: 'PixArtA',
  PixArtE: 'PixArtE',
  ODOR: undefined,
};

// async function checkResourcesAccess(
//   resources: CreateGenerationRequestInput['resources'],
//   userId: number
// ) {
//   const data = await getResourceData(resources.map((x) => x.id));
//   const hasPrivateResources = data.some((x) => x.availability === Availability.Private);

//   if (hasPrivateResources) {
//     // Check for permission:
//     const entityAccess = await hasEntityAccess({
//       entityIds: data.map((d) => d.id),
//       entityType: 'ModelVersion',
//       userId,
//     });

//     return entityAccess.every((a) => a.hasAccess);
//   }

//   return true;
// }

// const getDraftStateFromInputForOrchestrator = ({
//   baseModel,
//   quantity,
//   steps,
//   cfgScale,
//   sampler,
// }: {
//   baseModel?: string;
//   quantity: number;
//   steps: number;
//   cfgScale: number;
//   sampler: string;
// }) => {
//   // Fix other params
//   const isSDXL = baseModel === 'SDXL' || baseModel === 'Pony';
//   const draftModeSettings = draftMode[isSDXL ? 'sdxl' : 'sd1'];

//   if (quantity % 4 !== 0) quantity = Math.ceil(quantity / 4) * 4;
//   steps = draftModeSettings.steps;
//   cfgScale = draftModeSettings.cfgScale;
//   sampler = draftModeSettings.sampler;
//   const resourceId = draftModeSettings.resourceId;

//   return { quantity, steps, cfgScale, sampler, resourceId };
// };

// export const createGenerationRequest = async ({
//   userId,
//   userTier,
//   isModerator,
//   resources,
//   params: { nsfw, negativePrompt, draft, ...params },
// }: CreateGenerationRequestInput & {
//   userId: number;
//   userTier?: UserTier;
//   isModerator?: boolean;
// }) => {
//   if (resources.length === 0) throw throwBadRequestError('No resources provided');

//   // Handle generator disabled
//   const status = await getGenerationStatus();
//   if (!status.available && !isModerator)
//     throw throwBadRequestError('Generation is currently disabled');

//   // Handle the request limits
//   const limits = status.limits[userTier ?? 'free'];
//   if (params.quantity > limits.quantity) params.quantity = limits.quantity;
//   if (params.steps > limits.steps) params.steps = limits.steps;
//   // +1 for the checkpoint
//   if (resources.length > limits.resources + 1)
//     throw throwBadRequestError('You have exceeded the resources limit.');

//   // This is disabled for now, because it performs so poorly...
//   // const requests = await getGenerationRequests({
//   //   userId,
//   //   status: [GenerationRequestStatus.Pending, GenerationRequestStatus.Processing],
//   //   take: limits.queue + 1,
//   // });
//   // if (requests.items.length >= limits.queue)
//   //   throw throwRateLimitError(
//   //     'You have too many pending generation requests. Try again when some are completed.'
//   //   );

//   // Handle Draft Mode
//   const isSDXL =
//     params.baseModel === 'SDXL' ||
//     params.baseModel === 'Pony' ||
//     params.baseModel === 'SDXLDistilled';
//   const draftModeSettings = draftMode[isSDXL ? 'sdxl' : 'sd1'];
//   if (draft) {
//     // Fix quantity
//     if (params.quantity % 4 !== 0) params.quantity = Math.ceil(params.quantity / 4) * 4;
//     // Fix other params
//     params.steps = draftModeSettings.steps;
//     params.cfgScale = draftModeSettings.cfgScale;
//     params.sampler = draftModeSettings.sampler;
//     // Add speed up resources
//     resources.push({
//       modelType: ModelType.LORA,
//       strength: 1,
//       id: draftModeSettings.resourceId,
//     });
//   }

//   const resourceData = await resourceDataCache.fetch(resources.map((x) => x.id));
//   const allResourcesAvailable = resourceData.every(
//     (x) => !!x.covered || x.id === draftModeSettings.resourceId
//   );
//   if (!allResourcesAvailable)
//     throw throwBadRequestError('Some of your resources are not available for generation');

//   // const access = await checkResourcesAccess(resources, userId).catch(() => false);
//   // if (!access)
//   //   throw throwAuthorizationError('You do not have access to some of the selected resources');

//   const checkpoint = resources.find((x) => x.modelType === ModelType.Checkpoint);
//   if (!checkpoint)
//     throw throwBadRequestError('A checkpoint is required to make a generation request');

//   const { additionalResourceTypes, aspectRatios } = getGenerationConfig(params.baseModel);
//   if (params.aspectRatio.includes('x'))
//     throw throwBadRequestError('Invalid size. Please select your size and try again');
//   const { height, width } = aspectRatios[Number(params.aspectRatio)];

//   // External prompt moderation
//   let moderationResult = { flagged: false, categories: [] } as AsyncReturnType<
//     typeof extModeration.moderatePrompt
//   >;
//   try {
//     moderationResult = await extModeration.moderatePrompt(params.prompt);
//   } catch (e) {
//     const error = e as Error;
//     logToAxiom({ name: 'external-moderation-error', type: 'error', message: error.message });
//   }
//   if (moderationResult.flagged) {
//     throw throwBadRequestError(
//       `Your prompt was flagged for: ${moderationResult.categories.join(', ')}`
//     );
//   }

//   // const additionalResourceTypes = getGenerationConfig(params.baseModel).additionalResourceTypes;

//   const additionalNetworks = resources
//     .filter((x) => additionalResourceTypes.map((x) => x.type).includes(x.modelType as any))
//     .reduce((acc, { id, modelType, ...rest }) => {
//       acc[`@civitai/${id}`] = { type: modelType, ...rest };
//       return acc;
//     }, {} as { [key: string]: object });

//   // Set nsfw to true if the prompt contains nsfw words
//   const isPromptNsfw = includesNsfw(params.prompt);
//   nsfw ??= isPromptNsfw !== false;

//   // Disable nsfw if the prompt contains minor words
//   // POI is handled via SPMs within the worker
//   if (includesMinor(params.prompt)) nsfw = false;

//   const negativePrompts = [negativePrompt ?? ''];
//   if (!nsfw && status.sfwEmbed) {
//     for (const { id, triggerWord } of safeNegatives) {
//       additionalNetworks[`@civitai/${id}`] = {
//         triggerWord,
//         type: ModelType.TextualInversion,
//       };
//       negativePrompts.unshift(triggerWord);
//     }
//   }

//   // Inject fallback minor safety nets
//   const positivePrompts = [params.prompt];
//   if (isPromptNsfw && status.minorFallback) {
//     for (const { id, triggerWord } of minorPositives) {
//       additionalNetworks[`@civitai/${id}`] = {
//         triggerWord,
//         type: ModelType.TextualInversion,
//       };
//       positivePrompts.unshift(triggerWord);
//     }
//     for (const { id, triggerWord } of minorNegatives) {
//       additionalNetworks[`@civitai/${id}`] = {
//         triggerWord,
//         type: ModelType.TextualInversion,
//       };
//       negativePrompts.unshift(triggerWord);
//     }
//   }

//   const vae = resources.find((x) => x.modelType === ModelType.VAE);
//   if (vae && !isSDXL) {
//     additionalNetworks[`@civitai/${vae.id}`] = {
//       type: ModelType.VAE,
//     };
//   }

//   // handle SDXL ClipSkip
//   // I was made aware that SDXL only works with clipSkip 2
//   // if that's not the case anymore, we can rollback to just setting
//   // this for Pony resources -Manuel
//   if (isSDXL) params.clipSkip = 2;

//   const generationRequest = {
//     userId,
//     nsfw,
//     priority: draft ? env.DRAFT_MODE_PRIORITY : undefined,
//     job: {
//       model: `@civitai/${checkpoint.id}`,
//       baseModel: baseModelToOrchestration[params.baseModel as BaseModelSetType],
//       quantity: params.quantity,
//       sequential: draft ? true : false,
//       providers: draft ? env.DRAFT_MODE_PROVIDERS : undefined,
//       additionalNetworks,
//       params: {
//         prompt: positivePrompts.join(', '),
//         negativePrompt: negativePrompts.join(', '),
//         scheduler: samplersToSchedulers[params.sampler as Sampler],
//         steps: params.steps,
//         cfgScale: params.cfgScale,
//         height,
//         width,
//         seed: params.seed,
//         clipSkip: params.clipSkip,
//       },
//     },
//   };

//   // console.log('________');
//   // console.log(JSON.stringify(generationRequest));
//   // console.log('________');

//   const schedulerUrl = new URL(`${env.SCHEDULER_ENDPOINT}/requests`);
//   if (status.charge) schedulerUrl.searchParams.set('charge', 'true');
//   if (params.staging) schedulerUrl.searchParams.set('staging', 'true');
//   // if (draft) schedulerUrl.searchParams.set('batch', 'true'); // Disable batching for now

//   const response = await fetch(schedulerUrl.toString(), {
//     method: 'POST',
//     headers: { 'Content-Type': 'application/json' },
//     body: JSON.stringify(generationRequest),
//   });

//   // console.log('________');
//   // console.log(response);
//   // console.log('________');

//   if (response.status === 429) {
//     // too many requests
//     throw throwRateLimitError();
//   }

//   if (response.status === 403) {
//     throw throwInsufficientFundsError();
//   }

//   if (!response.ok) {
//     const message = await response.json();
//     throw throwBadRequestError(message);
//   }

//   const data: Generation.Api.RequestProps = await response.json();
//   const [formatted] = await formatGenerationRequests([data]);
//   return formatted;
// };

// export async function getGenerationRequestById({ id }: GetByIdInput) {
//   const response = await fetch(`${env.SCHEDULER_ENDPOINT}/requests/${id}`);
//   if (!response) throw throwNotFoundError();

//   const data: Generation.Api.RequestProps = await response.json();
//   const [request] = await formatGenerationRequests([data]);
//   return request;
// }

// export async function deleteGenerationRequest({ id, userId }: GetByIdInput & { userId: number }) {
//   const getResponse = await fetch(`${env.SCHEDULER_ENDPOINT}/requests/${id}`);
//   if (!getResponse) throw throwNotFoundError();

//   const request: Generation.Api.RequestProps = await getResponse.json();
//   if (request.userId !== userId) throw throwAuthorizationError();

//   const deleteResponse = await fetch(`${env.SCHEDULER_ENDPOINT}/requests/${id}`, {
//     method: 'DELETE',
//   });

//   if (!deleteResponse.ok) throw throwNotFoundError();
// }

// export async function bulkDeleteGeneratedImages({
//   ids,
//   userId,
//   cancelled,
// }: BulkDeleteGeneratedImagesInput & { userId: number }) {
//   const queryString = QS.stringify({ imageId: ids, userId, cancelled });
//   const deleteResponse = await fetch(`${env.SCHEDULER_ENDPOINT}/images?${queryString}`, {
//     method: 'DELETE',
//   });
//   if (!deleteResponse.ok) throw throwNotFoundError();

//   return deleteResponse.ok;
// }

export async function checkResourcesCoverage({ id }: CheckResourcesCoverageSchema) {
  const unavailableGenResources = await getUnavailableResources();
  const result = await dbRead.generationCoverage.findFirst({
    where: { modelVersionId: id },
    select: { covered: true },
  });

  return (result?.covered ?? false) && unavailableGenResources.indexOf(id) === -1;
}

export async function getGenerationStatus() {
  const status = generationStatusSchema.parse(
    JSON.parse((await redis.hGet(REDIS_KEYS.SYSTEM.FEATURES, REDIS_KEYS.GENERATION.STATUS)) ?? '{}')
  );

  return status as GenerationStatus;
}

export type GenerationData = {
  resources: GenerationResource[];
  params: Partial<TextToImageParams>;
  metadata?: Partial<TextToImageStepMetadata>;
};

export const getGenerationData = async (props: GetGenerationDataInput): Promise<GenerationData> => {
  switch (props.type) {
    case 'image':
      return await getImageGenerationData(props.id);
    case 'modelVersion':
      return await getResourceGenerationData({ modelVersionId: props.id });
<<<<<<< HEAD
    default:
      throw new Error('unsupported generation data type');
=======
    case 'modelVersions':
      return await getMultipleResourceGenerationData({ versionIds: props.ids });
    case 'random':
      return await getRandomGenerationData(props.includeResources);
>>>>>>> e1bb9f13
  }
};

export const getResourceGenerationData = async ({ modelVersionId }: { modelVersionId: number }) => {
  if (!modelVersionId) throw new Error('modelVersionId required');
  const resources = await resourceDataCache.fetch([modelVersionId]);
  if (!resources.length) throw throwNotFoundError();

  const [resource] = resources;
  if (resource.vaeId) {
    const [vae] = await resourceDataCache.fetch([resource.vaeId]);
    if (vae) resources.push({ ...vae, vaeId: null });
  }
  const baseModel = getBaseModelSetType(resource.baseModel);
  return {
    resources: uniqBy(formatGenerationResources(resources), 'id'),
    params: {
      baseModel,
      clipSkip: resource.clipSkip ?? undefined,
    },
    metadata: {
      remix: {
        versionId: resource.id,
      },
    },
  };
};

<<<<<<< HEAD
const defaultCheckpointData: Partial<Record<BaseModelSetType, ResourceData>> = {};
const getImageGenerationData = async (id: number) => {
  const [image, imageResources] = await dbRead.$transaction([
    dbRead.image.findUnique({
      where: { id },
      select: {
        id: true,
        meta: true,
        height: true,
        width: true,
      },
    }),
    dbRead.imageResource.findMany({
      where: { imageId: id },
      select: { imageId: true, modelVersionId: true, hash: true, strength: true },
    }),
  ]);
=======
const getMultipleResourceGenerationData = async ({ versionIds }: { versionIds: number[] }) => {
  if (!versionIds.length) throw new Error('missing version ids');
  const resources = await dbRead.modelVersion.findMany({
    where: { id: { in: versionIds } },
    select: {
      ...generationResourceSelect,
      clipSkip: true,
      vaeId: true,
    },
  });
  const checkpoint = resources.find((x) => x.baseModel === 'Checkpoint');
  if (checkpoint?.vaeId) {
    const vae = await dbRead.modelVersion.findFirst({
      where: { id: checkpoint.vaeId },
      select: { ...generationResourceSelect, clipSkip: true },
    });
    if (vae) resources.push({ ...vae, vaeId: null });
  }
  return {
    resources: resources.map(mapGenerationResource),
    params: {},
  };
};

type ResourceUsedRow = Generation.Resource & { covered: boolean; hash?: string; strength?: number };
const defaultCheckpointData: Partial<Record<BaseModelSetType, ResourceUsedRow>> = {};
const getImageGenerationData = async (id: number): Promise<Generation.Data> => {
  const image = await dbRead.image.findUnique({
    where: { id },
    select: {
      meta: true,
      height: true,
      width: true,
    },
  });
>>>>>>> e1bb9f13
  if (!image) throw throwNotFoundError();

  const {
    'Clip skip': legacyClipSkip,
    clipSkip = legacyClipSkip,
    comfy, // don't return to client
    external, // don't return to client
    ...meta
  } = imageGenerationSchema.parse(image.meta);

  const versionIds = imageResources.map((x) => x.modelVersionId).filter(isDefined);
  const resourceData = await resourceDataCache.fetch(versionIds);
  const resources = formatGenerationResources(resourceData);

  // if the checkpoint exists but isn't covered, add a default based off checkpoint `modelType`
  let checkpoint = resources.find((x) => x.modelType === 'Checkpoint');
  if (!checkpoint?.covered && checkpoint?.modelType) {
    const baseModel = getBaseModelSetType(checkpoint.baseModel);
    const defaultCheckpoint = baseModel ? defaultCheckpoints[baseModel] : undefined;
    if (baseModel && defaultCheckpoint) {
      // fetch default base model data
      if (!defaultCheckpointData[baseModel]) {
        const [resource] = await resourceDataCache.fetch([defaultCheckpoint.version]);
        if (resource) {
          defaultCheckpointData[baseModel] = { ...resource, covered: true };
        }
      }

      // add default base model data to front of resources
      const defaultBaseModel = defaultCheckpointData[baseModel];
      if (defaultBaseModel) {
        const [formattedResource] = formatGenerationResources([defaultBaseModel]);
        resources.unshift(formattedResource);
      }
    }
  }

  // dedupe resources and add image resource strength/hashes
  const deduped = uniqBy(resources, 'id')
    .filter((x) => x.covered)
    .map((resource) => {
      const imageResource = imageResources.find((x) => x.modelVersionId === resource.id);
      return {
        ...resource,
        strength: imageResource?.strength ? imageResource.strength / 100 : 1,
        hash: imageResource?.hash ?? undefined,
      };
    });

  if (meta.hashes && meta.prompt) {
    for (const [key, hash] of Object.entries(meta.hashes)) {
      if (!['lora:', 'lyco:'].some((x) => key.startsWith(x))) continue;

      // get the resource that matches the hash
      const uHash = hash.toUpperCase();
      const resource = deduped.find((x) => x.hash === uHash);
      if (!resource || resource.strength) continue;

      // get everything that matches <key:{number}>
      const matches = new RegExp(`<${key}:([0-9\.]+)>`, 'i').exec(meta.prompt);
      if (!matches) continue;

      resource.strength = parseFloat(matches[1]);
    }
  }

  checkpoint = deduped.find((x) => x.modelType === 'Checkpoint');
  const baseModel = getBaseModelSetType(checkpoint?.baseModel);

  // Clean-up bad values
  if (meta.cfgScale == 0) meta.cfgScale = 7;
  if (meta.steps == 0) meta.steps = 30;
  if (meta.seed == 0) meta.seed = undefined;

  let aspectRatio = '0';
  if (image.width && image.height) {
    const config = getGenerationConfig(baseModel);
    const ratios = config.aspectRatios.map((x) => x.width / x.height);
    const closest = findClosest(ratios, image.width / image.height);
    aspectRatio = `${ratios.indexOf(closest)}`;
  }

  return {
    // only send back resources if we have a checkpoint resource
    resources: checkpoint ? deduped : [],
    params: {
      ...meta,
      clipSkip,
      aspectRatio,
      baseModel,
    },
    metadata: {
      remix: {
        imageId: image.id,
      },
    },
  };
};

export async function getUnstableResources() {
  const cachedData = await redis
    .hGet(REDIS_KEYS.SYSTEM.FEATURES, 'generation:unstable-resources')
    .then((data) => (data ? fromJson<number[]>(data) : ([] as number[])))
    .catch(() => [] as number[]); // fallback to empty array if redis fails

  return cachedData ?? [];
}

export async function getUnavailableResources() {
  const cachedData = await redis
    .hGet(REDIS_KEYS.SYSTEM.FEATURES, 'generation:unavailable-resources')
    .then((data) => (data ? fromJson<number[]>(data) : ([] as number[])))
    .catch(() => [] as number[]); // fallback to empty array if redis fails

  return [...new Set(cachedData)] ?? [];
}

export async function toggleUnavailableResource({
  id,
  isModerator,
}: GetByIdInput & { isModerator?: boolean }) {
  if (!isModerator) throw throwAuthorizationError();

  const unavailableResources = await getUnavailableResources();
  const index = unavailableResources.indexOf(id);
  if (index > -1) unavailableResources.splice(index, 1);
  else unavailableResources.push(id);

  await redis.hSet(
    REDIS_KEYS.SYSTEM.FEATURES,
    'generation:unavailable-resources',
    toJson(unavailableResources)
  );

  const modelVersion = await dbRead.modelVersion.findUnique({
    where: { id },
    select: { modelId: true },
  });
  if (modelVersion)
    modelsSearchIndex
      .queueUpdate([
        {
          id: modelVersion.modelId,
          action: SearchIndexUpdateQueueAction.Update,
        },
      ])
      .catch(handleLogError);

  return unavailableResources;
}

// export const sendGenerationFeedback = async ({
//   jobId,
//   reason,
//   message,
//   userId,
//   ip,
// }: SendFeedbackInput & { userId: number; ip: string }) => {
//   const response = await orchestratorCaller.taintJobById({
//     id: jobId,
//     payload: { reason, context: { imageHash: jobId, message } },
//   });

//   if (response.status === 404) throw throwNotFoundError();
//   if (!response.ok) throw new Error('An unknown error occurred. Please try again later');

//   await generatorFeedbackReward
//     .apply(
//       {
//         jobId,
//         userId,
//       },
//       ip
//     )
//     .catch(handleLogError);

//   return response;
// };

// export const textToImageTestRun = async ({
//   model,
//   baseModel,
//   quantity,
//   sampler,
//   steps,
//   aspectRatio,
//   draft,
//   resources,
// }: GenerationRequestTestRunSchema) => {
//   const { aspectRatios } = getGenerationConfig(baseModel);

//   if (aspectRatio.includes('x'))
//     throw throwBadRequestError('Invalid size. Please select your size and try again');

//   const { height, width } = aspectRatios[Number(aspectRatio)];

//   if (draft) {
//     const draftData = getDraftStateFromInputForOrchestrator({
//       baseModel: baseModel,
//       quantity: quantity,
//       steps: steps,
//       cfgScale: 0,
//       sampler: sampler,
//     });

//     quantity = draftData.quantity;
//     steps = draftData.steps;
//     sampler = draftData.sampler;
//     if (!resources) resources = [];
//     resources.push(draftData.resourceId);
//   }

//   const isSd1 = baseModel === 'SD1';
//   if (!model) model = isSd1 ? 128713 : 128078;
//   const response = await orchestratorCaller.textToImage({
//     payload: {
//       model: `@civitai/${model}`,
//       baseModel: baseModelToOrchestration[baseModel as BaseModelSetType],
//       properties: {},
//       quantity: quantity,
//       additionalNetworks: Object.fromEntries(
//         resources?.map((id) => [`@civitai/${id}`, { type: ModelType.LORA, strength: 1 }]) ?? []
//       ),
//       params: {
//         baseModel,
//         scheduler: samplersToSchedulers[sampler as Sampler],
//         steps,
//         height,
//         width,
//         // Defaults - These are not used for calculating cost
//         prompt: '',
//         negativePrompt: '',
//         clipSkip: 7,
//         cfgScale: 7,
//       },
//     },
//     isTestRun: true,
//   });

//   if (!response.ok) {
//     if (response.status === 403) {
//       throw throwInsufficientFundsError();
//     }

//     throw new Error('An unknown error occurred. Please try again later');
//   }

//   const jobs = response.data?.jobs ?? [];
//   const cost = Math.ceil(jobs.reduce((acc, job) => acc + job.cost, 0));
//   let position = 0;
//   let ready = false;
//   let eta = dayjs().add(10, 'minutes').toDate();
//   for (const job of jobs) {
//     for (const [name, provider] of Object.entries(job.serviceProviders)) {
//       if (provider.support === 'Available' && !ready) ready = true;
//       if (!provider.queuePosition) continue;
//       if (provider.queuePosition.precedingJobs < position)
//         position = provider.queuePosition.precedingJobs;
//       if (provider.queuePosition.estimatedStartDate < eta)
//         eta = provider.queuePosition.estimatedStartDate;
//     }
//   }

//   return {
//     cost,
//     ready,
//     eta,
//     position,
//   };
// };<|MERGE_RESOLUTION|>--- conflicted
+++ resolved
@@ -660,15 +660,10 @@
       return await getImageGenerationData(props.id);
     case 'modelVersion':
       return await getResourceGenerationData({ modelVersionId: props.id });
-<<<<<<< HEAD
+    case 'modelVersions':
+      return await getMultipleResourceGenerationData({ versionIds: props.ids });
     default:
       throw new Error('unsupported generation data type');
-=======
-    case 'modelVersions':
-      return await getMultipleResourceGenerationData({ versionIds: props.ids });
-    case 'random':
-      return await getRandomGenerationData(props.includeResources);
->>>>>>> e1bb9f13
   }
 };
 
@@ -697,7 +692,20 @@
   };
 };
 
-<<<<<<< HEAD
+const getMultipleResourceGenerationData = async ({ versionIds }: { versionIds: number[] }) => {
+  if (!versionIds.length) throw new Error('missing version ids');
+  const resources = await resourceDataCache.fetch(versionIds);
+  const checkpoint = resources.find((x) => x.baseModel === 'Checkpoint');
+  if (checkpoint?.vaeId) {
+    const [vae] = await resourceDataCache.fetch([checkpoint.vaeId]);
+    if (vae) resources.push({ ...vae, vaeId: null });
+  }
+  return {
+    resources: uniqBy(formatGenerationResources(resources), 'id'),
+    params: {},
+  };
+};
+
 const defaultCheckpointData: Partial<Record<BaseModelSetType, ResourceData>> = {};
 const getImageGenerationData = async (id: number) => {
   const [image, imageResources] = await dbRead.$transaction([
@@ -715,43 +723,6 @@
       select: { imageId: true, modelVersionId: true, hash: true, strength: true },
     }),
   ]);
-=======
-const getMultipleResourceGenerationData = async ({ versionIds }: { versionIds: number[] }) => {
-  if (!versionIds.length) throw new Error('missing version ids');
-  const resources = await dbRead.modelVersion.findMany({
-    where: { id: { in: versionIds } },
-    select: {
-      ...generationResourceSelect,
-      clipSkip: true,
-      vaeId: true,
-    },
-  });
-  const checkpoint = resources.find((x) => x.baseModel === 'Checkpoint');
-  if (checkpoint?.vaeId) {
-    const vae = await dbRead.modelVersion.findFirst({
-      where: { id: checkpoint.vaeId },
-      select: { ...generationResourceSelect, clipSkip: true },
-    });
-    if (vae) resources.push({ ...vae, vaeId: null });
-  }
-  return {
-    resources: resources.map(mapGenerationResource),
-    params: {},
-  };
-};
-
-type ResourceUsedRow = Generation.Resource & { covered: boolean; hash?: string; strength?: number };
-const defaultCheckpointData: Partial<Record<BaseModelSetType, ResourceUsedRow>> = {};
-const getImageGenerationData = async (id: number): Promise<Generation.Data> => {
-  const image = await dbRead.image.findUnique({
-    where: { id },
-    select: {
-      meta: true,
-      height: true,
-      width: true,
-    },
-  });
->>>>>>> e1bb9f13
   if (!image) throw throwNotFoundError();
 
   const {
