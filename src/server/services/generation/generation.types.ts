import { ModelType } from '@prisma/client';
import { GenerationRequestStatus } from '~/server/common/enums';

export namespace Generation {
  export type AdditionalNetwork = Partial<{
    strength: number;
    minStrength: number;
    maxStrength: number;
  }>;

  export type ImageStatus = 'Success' | 'Started' | 'Error' | 'RemovedForSafety';
  export type Image = {
    id: number;
    hash: string;
    url: string;
    available: boolean;
    requestId: number;
    seed?: number; // TODO.generation - check if this prop will be set
    status?: ImageStatus;
    removedForSafety: boolean;
    jobToken?: string;
    duration?: number | null;
  };

  export type Data = {
    params?: Partial<Params>;
    resources: Resource[];
  };

  export type Params = {
    prompt: string;
    negativePrompt?: string;
    width: number;
    height: number;
    sampler: string;
    steps: number;
    cfgScale: number;
    seed?: number;
    clipSkip: number;
    baseModel?: string;
  };

  export type Asset = {
    type: ModelType;
    hash: string;
    url: string;
    modelVersionId: number;
  };

  export type Job = {
    quantity: number;
    priority: number;
    model: string;
    params: Params;
    additionalNetworks: Record<string, AdditionalNetwork> | null;
  };

  export type Resource = AdditionalNetwork & {
    id: number;
    name: string;
    trainedWords: string[];
    modelId: number;
    modelName: string;
    modelType: ModelType;
    baseModel: string;
    strength?: number;
    minStrength?: number;
    maxStrength?: number;

    // navigation props
    covered?: boolean;
  };

  export type QueuePosition = {
    precedingJobs: number;
    precedingCost: number;
    jobs: number;
    cost: number;
    estimatedThroughputRate: number;
    workers: number;
    estimatedStartDuration: string;
    estimatedCompletedDuration: string;
    estimatedStartDate: Date;
    estimatedCompletedDate: Date;
  };

  export type Request = {
    id: number;
    // alternativesAvailable?: boolean;
    createdAt: Date;
    // estimatedCompletionDate: Date;
    status: GenerationRequestStatus;
    quantity: number;
    priority: number;
    params: Params;
    resources: Resource[];
    images?: Image[];
<<<<<<< HEAD
    // queuePosition?: QueuePosition;
=======
    queuePosition?: QueuePosition;
    cost?: number;
>>>>>>> c5607f59
  };

  export type Coverage = {
    assets: AssetCoverageDictionary;
    assetTypes: AssetTypeCoverageDictionary;
    schedulers: SchedulerCoverageDictionary;
  };

  export type AssetCoverageDictionary = Record<string, ItemCoverage>;
  export type AssetTypeCoverageDictionary = Record<string, ItemCoverage>;
  export type SchedulerCoverageDictionary = Record<string, ItemCoverage>;

  export type ItemCoverage = {
    workers: number;
    serviceProviders: Record<string, ServiceProviderCoverage>;
  };

  export type ServiceProviderCoverage = {
    workers: number;
  };

  export namespace Api {
    export type RequestProps = {
      id: number;
      createdAt: Date;
      estimatedCompletedAt: Date;
      userId: number;
      status: string;
      job: Job;
      images?: Image[];
      queuePosition?: QueuePosition;
      cost: number;
    };
    export type Request = {
      cursor: number;
      requests: RequestProps[];
    };
  }
}<|MERGE_RESOLUTION|>--- conflicted
+++ resolved
@@ -95,12 +95,8 @@
     params: Params;
     resources: Resource[];
     images?: Image[];
-<<<<<<< HEAD
     // queuePosition?: QueuePosition;
-=======
-    queuePosition?: QueuePosition;
     cost?: number;
->>>>>>> c5607f59
   };
 
   export type Coverage = {
