--- conflicted
+++ resolved
@@ -73,13 +73,8 @@
 };
 
 export type RatingTotalsModel = { '1': number; '2': number; '3': number; '4': number; '5': number };
-<<<<<<< HEAD
-export const getRatingTotals = async ({ modelVersionId }: GetRatingTotalsInput) => {
-  const result = await dbRead.$queryRawUnsafe<{ rating: number; count: number }[]>(`
-=======
 export const getRatingTotals = async ({ modelId }: GetRatingTotalsInput) => {
   const result = await dbRead.$queryRaw<{ rating: number; count: number }[]>`
->>>>>>> c8366ce0
     SELECT
       rr.rating,
       COUNT(*)::int count
