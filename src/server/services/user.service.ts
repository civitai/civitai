import { Prisma } from '@prisma/client';
import { prisma } from '~/server/db/client';
<<<<<<< HEAD
import { GetUserByUsernameSchema } from '~/server/schema/user.schema';
=======
import { GetByIdInput } from '~/server/schema/base.schema';
import { GetAllUsersInput } from '~/server/schema/user.schema';
>>>>>>> f083312a

//https://github.com/civitai/civitai/discussions/8
export const getUserModelStats = async ({
  input: { username },
}: {
  input: GetUserByUsernameSchema;
}) => {
  const modelRanks = await prisma.modelRank.findMany({
    where: { model: { user: { username } } },
    select: {
      ratingAllTime: true,
      ratingCountAllTime: true,
      downloadCountAllTime: true,
    },
  });

  const ratings = modelRanks.reduce<number[]>(
    (acc, rank) => [...Array(rank.ratingCountAllTime)].map(() => rank.ratingAllTime).concat(acc),
    []
  );
  const avgRating = ratings.reduce((a, b) => a + b) / ratings.length;
  const totalDownloads = modelRanks.reduce((acc, val) => acc + val.downloadCountAllTime, 0);

  return {
    avgRating,
    totalDownloads,
  };
};

export const getUsers = <TSelect extends Prisma.UserSelect = Prisma.UserSelect>({
  limit,
  query,
  email,
  select,
}: GetAllUsersInput & { select: TSelect }) => {
  return prisma.user.findMany({
    take: limit,
    select,
    where: {
      username: query
        ? {
            contains: query,
            mode: 'insensitive',
          }
        : undefined,
      email: email,
    },
  });
};

export const getUserById = <TSelect extends Prisma.UserSelect = Prisma.UserSelect>({
  id,
  select,
}: GetByIdInput & { select: TSelect }) => {
  return prisma.model.findUnique({
    where: { id },
    select,
  });
};

export const updateUserById = ({ id, data }: { id: number; data: Prisma.UserUpdateInput }) => {
  return prisma.user.update({ where: { id }, data });
};

export const deleteUser = ({ id }: GetByIdInput) => {
  return prisma.user.delete({ where: { id } });
};<|MERGE_RESOLUTION|>--- conflicted
+++ resolved
@@ -1,11 +1,8 @@
 import { Prisma } from '@prisma/client';
 import { prisma } from '~/server/db/client';
-<<<<<<< HEAD
 import { GetUserByUsernameSchema } from '~/server/schema/user.schema';
-=======
 import { GetByIdInput } from '~/server/schema/base.schema';
 import { GetAllUsersInput } from '~/server/schema/user.schema';
->>>>>>> f083312a
 
 //https://github.com/civitai/civitai/discussions/8
 export const getUserModelStats = async ({
