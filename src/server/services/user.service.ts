--- conflicted
+++ resolved
@@ -3,11 +3,7 @@
 import { SessionUser } from 'next-auth';
 import { env } from '~/env/server.mjs';
 import { CacheTTL, constants, USERS_SEARCH_INDEX } from '~/server/common/constants';
-<<<<<<< HEAD
-import { BlockedReason, NsfwLevel, SearchIndexUpdateQueueAction } from '~/server/common/enums';
-=======
-import { BanReasonCode, NsfwLevel, SearchIndexUpdateQueueAction } from '~/server/common/enums';
->>>>>>> 0651f84a
+import { BanReasonCode, BlockedReason, NsfwLevel, SearchIndexUpdateQueueAction } from '~/server/common/enums';
 import { dbRead, dbWrite } from '~/server/db/client';
 import { preventReplicationLag } from '~/server/db/db-helpers';
 import { logToAxiom } from '~/server/logging/client';
