import { Prisma } from '@prisma/client';
import dayjs from '~/shared/utils/dayjs';
import type { SessionUser } from 'next-auth';
import { env } from '~/env/server';
import { CacheTTL, constants, USERS_SEARCH_INDEX } from '~/server/common/constants';
import {
  BanReasonCode,
  BlockedReason,
  NotificationCategory,
  NsfwLevel,
  SearchIndexUpdateQueueAction,
} from '~/server/common/enums';
import { dbRead, dbWrite } from '~/server/db/client';
import { withRetries } from '~/utils/errorHandling';

import { preventReplicationLag } from '~/server/db/db-lag-helpers';
import { logToAxiom } from '~/server/logging/client';
import { searchClient } from '~/server/meilisearch/client';
import {
  articleMetrics,
  imageMetrics,
  modelMetrics,
  postMetrics,
  userMetrics,
} from '~/server/metrics';
import type { NotifDetailsFollowedBy } from '~/server/notifications/follow.notifications';
import { updatePaddleCustomerEmail } from '~/server/paddle/client';
import {
  cosmeticCache,
  profilePictureCache,
  userBasicCache,
  userCosmeticCache,
  userFollowsCache,
} from '~/server/redis/caches';
import { redis, REDIS_KEYS } from '~/server/redis/client';
import type { GetByIdInput } from '~/server/schema/base.schema';
import type {
  ComputeDeviceFingerprintInput,
  DeleteUserInput,
  GetAllUsersInput,
  GetByUsernameSchema,
  GetUserCosmeticsSchema,
  GetUserListSchema,
  ToggleBanUser,
  ToggleUserBountyEngagementsInput,
  UpdateContentSettingsInput,
  UserMeta,
  UserSettingsInput,
} from '~/server/schema/user.schema';
import { userSettingsSchema } from '~/server/schema/user.schema';
import {
  articlesSearchIndex,
  bountiesSearchIndex,
  collectionsSearchIndex,
  imagesMetricsSearchIndex,
  imagesSearchIndex,
  modelsSearchIndex,
  usersSearchIndex,
} from '~/server/search-index';
import { purchasableRewardDetails } from '~/server/selectors/purchasableReward.selector';
import { simpleUserSelect, userWithCosmeticsSelect } from '~/server/selectors/user.selector';
import { deleteBidsForModel } from '~/server/services/auction.service';
import { isCosmeticAvailable } from '~/server/services/cosmetic.service';
import { deleteImageById } from '~/server/services/image.service';
import { unpublishModelById } from '~/server/services/model.service';
import { createNotification } from '~/server/services/notification.service';
import {
  cancelAllPaddleSubscriptions,
  cancelSubscriptionPlan,
} from '~/server/services/paddle.service';
import { getUserSubscription } from '~/server/services/subscriptions.service';
import { getSystemPermissions } from '~/server/services/system-cache';
import {
  BlockedByUsers,
  BlockedUsers,
  HiddenModels,
} from '~/server/services/user-preferences.service';
import { createCachedObject } from '~/server/utils/cache-helpers';
import {
  handleLogError,
  throwBadRequestError,
  throwConflictError,
  throwNotFoundError,
} from '~/server/utils/errorHandling';
import { encryptText, generateKey, generateSecretHash } from '~/server/utils/key-generator';
import { DEFAULT_PAGE_SIZE, getPagination, getPagingData } from '~/server/utils/pagination-helpers';
import { invalidateSession } from '~/server/utils/session-helpers';
import { getNsfwLevelDeprecatedReverseMapping } from '~/shared/constants/browsingLevel.constants';
import { Flags } from '~/shared/utils/flags';
import type {
  BountyEngagementType,
  CosmeticType,
  ModelEngagementType,
} from '~/shared/utils/prisma/enums';
import {
  ArticleEngagementType,
  CollectionMode,
  CollectionType,
  CosmeticSource,
  ModelStatus,
  UserEngagementType,
} from '~/shared/utils/prisma/enums';
import blockedUsernames from '~/utils/blocklist-username.json';
import { removeEmpty } from '~/utils/object-helpers';
import { isDefined } from '~/utils/type-guards';
import { getUserBanDetails } from '~/utils/user-helpers';
import { simpleCosmeticSelect } from '../selectors/cosmetic.selector';
import { profileImageSelect } from '../selectors/image.selector';
import type {
  ToggleUserArticleEngagementsInput,
  UserByReferralCodeSchema,
  UserSettingsSchema,
  UserTier,
} from './../schema/user.schema';
import { invalidateCivitaiUser } from '~/server/services/orchestrator/civitai';
// import { createFeaturebaseToken } from '~/server/featurebase/featurebase';

export const getUserCreator = async ({
  leaderboardId,
  isModerator,
  ...where
}: {
  username?: string;
  id?: number;
  leaderboardId?: string;
  isModerator?: boolean;
}) => {
  const user = await dbRead.user.findFirst({
    where: {
      ...where,
      deletedAt: null,
      AND: [
        { id: { not: constants.system.user.id } },
        { username: { not: constants.system.user.username } },
      ],
    },
    select: {
      id: true,
      image: true,
      username: true,
      muted: true,
      bannedAt: true,
      deletedAt: true,
      createdAt: true,
      publicSettings: true,
      excludeFromLeaderboards: true,
      links: {
        select: {
          url: true,
          type: true,
        },
      },
      stats: {
        select: {
          ratingAllTime: true,
          ratingCountAllTime: true,
          downloadCountAllTime: true,
          favoriteCountAllTime: true,
          thumbsUpCountAllTime: true,
          followerCountAllTime: true,
          reactionCountAllTime: true,
          uploadCountAllTime: true,
          generationCountAllTime: true,
        },
      },
      rank: {
        select: {
          leaderboardRank: true,
          leaderboardId: true,
          leaderboardTitle: true,
          leaderboardCosmetic: true,
        },
      },
      cosmetics: {
        where: { equippedAt: { not: null } },
        select: {
          data: true,
          cosmetic: {
            select: simpleCosmeticSelect,
          },
        },
      },
      profilePicture: {
        select: profileImageSelect,
      },
    },
  });
  if (!user) return null;

  /**
   * TODO: seems to be deprecated, we are getting model count from the stats
   * though it might be bugged since we are not updating stats if user deletes/unpublishes models
   */
  const modelCount = await dbRead.model.count({
    where: {
      userId: user?.id,
      status: 'Published',
    },
  });

  return {
    ...user,
    _count: { models: modelCount },
  };
};

type UserSearchResult = {
  id: number;
  username: string;
  deletedAt?: Date;
  profilePicture?: { url: string; nsfwLevel: NsfwLevel };
  image?: string;
};

export async function getUsersWithSearch({
  limit = 10,
  query,
  ids,
  excludedUserIds,
}: GetAllUsersInput) {
  if (!searchClient) throw new Error('Search client not available');

  const filters: string[] = [];
  if (ids?.length) filters.push(`id IN [${ids.join(',')}]`);
  if (!!excludedUserIds?.length) filters.push(`id NOT IN [${excludedUserIds.join(',')}]`);

  const results = await searchClient.index(USERS_SEARCH_INDEX).search<UserSearchResult>(query, {
    limit: Math.round(limit * 1.5),
    filter: filters.join(' AND '),
    attributesToRetrieve: ['id', 'username', 'deletedAt', 'profilePicture', 'image'],
  });
  return results.hits
    .filter((x) => !x.deletedAt)
    .map(({ deletedAt, profilePicture, image, ...user }) => ({
      ...user,
      avatarUrl: profilePicture?.url ?? image,
      avatarNsfw: profilePicture?.nsfwLevel ?? NsfwLevel.PG,
      meta: null,
    }))
    .slice(0, limit);
}

type GetUsersRow = {
  id: number;
  username: string;
  status: 'active' | 'banned' | 'muted' | 'deleted' | undefined;
  avatarUrl: string | undefined;
  avatarNsfwLevel: number;
  meta: UserMeta | undefined;
};

// Caution! this query is exposed to the public API, only non-sensitive data should be returned
export const getUsers = async ({
  limit,
  query,
  email,
  ids,
  include,
  excludedUserIds,
  contestBanned,
}: GetAllUsersInput) => {
  const select = ['u.id', 'u.username'];
  if (include?.includes('status'))
    select.push(`
      CASE
        WHEN u."deletedAt" IS NOT NULL THEN 'deleted'
        WHEN u."bannedAt" IS NOT NULL THEN 'banned'
        WHEN u.muted IS TRUE THEN 'muted'
        ELSE 'active'
      END AS status`);
  if (include?.includes('avatar'))
    select.push(
      'COALESCE(i.url, u.image) AS "avatarUrl"',
      `COALESCE(i.nsfwLevel, 'None') AS "avatarNsfwLevel"`
    );

  if (contestBanned) {
    select.push(`u."meta"`);
  }

  const result = await dbRead.$queryRaw<GetUsersRow[]>`
    SELECT ${Prisma.raw(select.join(','))}
    FROM "User" u
      ${Prisma.raw(
        include?.includes('avatar') ? 'LEFT JOIN "Image" i ON i.id = u."profilePictureId"' : ''
      )}
    WHERE ${ids && ids.length > 0 ? Prisma.sql`u.id IN (${Prisma.join(ids)})` : Prisma.sql`TRUE`}
      AND ${query ? Prisma.sql`u.username LIKE ${query + '%'}` : Prisma.sql`TRUE`}
      AND ${email ? Prisma.sql`u.email ILIKE ${email + '%'}` : Prisma.sql`TRUE`}
      AND ${
        excludedUserIds && excludedUserIds.length > 0
          ? Prisma.sql`u.id NOT IN (${Prisma.join(excludedUserIds)})`
          : Prisma.sql`TRUE`
      }
      AND u."deletedAt" IS NULL
      AND u."id" != -1 ${Prisma.raw(query ? 'ORDER BY LENGTH(username) ASC' : '')}
      AND ${
        contestBanned ? Prisma.sql`u."meta"->>'contestBanDetails' IS NOT NULL` : Prisma.sql`TRUE`
      }
      ${Prisma.raw(limit ? 'LIMIT ' + limit : '')}
  `;

  return result.map(({ avatarNsfwLevel, ...user }) => ({
    ...user,
    avatarNsfw: getNsfwLevelDeprecatedReverseMapping(avatarNsfwLevel),
  }));
};

export const getUserById = <TSelect extends Prisma.UserSelect = Prisma.UserSelect>({
  id,
  select,
}: GetByIdInput & { select: TSelect }) => {
  return dbRead.user.findUnique({
    where: { id },
    select,
  });
};

export const getUserByUsername = <TSelect extends Prisma.UserSelect = Prisma.UserSelect>({
  username,
  select,
}: GetByUsernameSchema & { select: TSelect }) => {
  return dbRead.user.findFirst({
    where: { username, deletedAt: null, id: { not: -1 } },
    select,
  });
};

export const isUsernamePermitted = (username: string) => {
  const lower = username.toLowerCase();
  const isPermitted = !(
    blockedUsernames.partial.some((x) => lower.includes(x)) ||
    blockedUsernames.exact.some((x) => lower === x)
  );

  return isPermitted;
};

export const updateUserById = async ({
  id,
  data,
}: {
  id: number;
  data: Prisma.UserUpdateInput;
}) => {
  if (data.email) {
    const existingData = await dbWrite.user.findFirst({ where: { id }, select: { email: true } });
    if (existingData?.email) delete data.email;
  }

  if (
    typeof data.browsingLevel === 'number' &&
    Flags.hasFlag(data.browsingLevel, NsfwLevel.Blocked)
  ) {
    data.browsingLevel = Flags.removeFlag(data.browsingLevel, NsfwLevel.Blocked);
  }

  const user = await dbWrite.user.update({ where: { id }, data });

  if (data.username !== undefined || data.deletedAt !== undefined || data.image !== undefined) {
    await deleteBasicDataForUser(id);
  }

  if (data.email && user.paddleCustomerId) {
    // Update the email in Paddle
    await updatePaddleCustomerEmail({
      customerId: user.paddleCustomerId,
      email: data.email as string,
    });
  }

  return user;
};

export const getUserEngagedModels = ({ id, type }: { id: number; type?: ModelEngagementType }) => {
  return dbRead.modelEngagement.findMany({
    where: { userId: id, type },
    select: { modelId: true, type: true },
  });
};

export async function getUserEngagedModelVersions({
  userId,
  modelVersionIds,
}: {
  userId: number;
  modelVersionIds: number | number[];
}) {
  const versionIds = Array.isArray(modelVersionIds) ? modelVersionIds : [modelVersionIds];

  return dbRead.modelVersionEngagement.findMany({
    where: { userId, modelVersionId: { in: versionIds } },
    select: { modelVersionId: true, type: true },
  });
}

export async function getUserDownloads({
  userId,
  modelVersionIds,
}: {
  userId: number;
  modelVersionIds?: number | number[];
}) {
  const where: Prisma.DownloadHistoryWhereInput = {
    userId,
  };
  if (modelVersionIds) {
    const versionIds = Array.isArray(modelVersionIds) ? modelVersionIds : [modelVersionIds];
    where.modelVersionId = { in: versionIds };
  }

  const { hideDownloadsSince } = await getUserSettings(userId);
  if (hideDownloadsSince) where.downloadAt = { gt: new Date(hideDownloadsSince) };

  return dbRead.downloadHistory.findMany({
    where,
    select: { modelVersionId: true },
    distinct: ['modelVersionId'],
  });
}

export const getUserEngagedModelByModelId = ({
  userId,
  modelId,
}: {
  userId: number;
  modelId: number;
}) => {
  return dbRead.modelEngagement.findUnique({ where: { userId_modelId: { userId, modelId } } });
};

export const getCreators = async <TSelect extends Prisma.UserSelect>({
  query,
  take,
  skip,
  select,
  orderBy,
  excludeIds = [],
  count = false,
}: {
  select: TSelect;
  query?: string;
  take?: number;
  skip?: number;
  count?: boolean;
  orderBy?: Prisma.UserFindManyArgs['orderBy'];
  excludeIds?: number[];
}) => {
  const where: Prisma.UserWhereInput = {
    username: query ? { contains: query } : undefined,
    models: { some: {} },
    id: excludeIds.length ? { notIn: excludeIds } : undefined,
    deletedAt: null,
  };
  const items = await dbRead.user.findMany({
    take,
    skip,
    select,
    where,
    orderBy,
  });

  if (count) {
    const count = await dbRead.user.count({ where });
    return { items, count };
  }

  return { items };
};

export const toggleModelEngagement = async ({
  userId,
  modelId,
  type,
  setTo,
}: {
  userId: number;
  modelId: number;
  type: ModelEngagementType;
  setTo?: boolean;
}) => {
  const engagement = await dbWrite.modelEngagement.findUnique({
    where: { userId_modelId: { userId, modelId } },
    select: { type: true },
  });
  setTo ??= engagement?.type === type ? false : true;

  if (engagement) {
    if (!setTo && engagement.type === type) {
      await dbWrite.modelEngagement.delete({
        where: { userId_modelId: { userId, modelId } },
      });
      if (type === 'Hide') await HiddenModels.refreshCache({ userId });
      return false;
    } else if (setTo && engagement.type !== type) {
      await dbWrite.modelEngagement.update({
        where: { userId_modelId: { userId, modelId } },
        data: { type, createdAt: new Date() },
      });
      return true;
    }
    return true; // no change
  } else if (setTo === false) return false;

  await dbWrite.modelEngagement.create({ data: { type, modelId, userId } });
  if (type === 'Hide') await HiddenModels.refreshCache({ userId });
  return true;
};

export const toggleModelNotify = async ({ userId, modelId }: { userId: number; modelId: number }) =>
  toggleModelEngagement({ userId, modelId, type: 'Notify' });

export const toggleModelHide = async ({ userId, modelId }: { userId: number; modelId: number }) =>
  toggleModelEngagement({ userId, modelId, type: 'Hide' });

export const toggleFollowUser = async ({
  userId,
  targetUserId,
}: {
  userId: number;
  targetUserId: number;
}) => {
  const engagement = await dbWrite.userEngagement.findUnique({
    where: { userId_targetUserId: { targetUserId, userId } },
    select: { type: true },
  });

  if (engagement) {
    if (engagement.type === 'Follow')
      await dbWrite.userEngagement.delete({
        where: { userId_targetUserId: { userId, targetUserId } },
      });
    else if (engagement.type === 'Hide')
      await dbWrite.userEngagement.update({
        where: { userId_targetUserId: { userId, targetUserId } },
        data: { type: 'Follow' },
      });

    return false;
  }

  const ret = await dbWrite.userEngagement.create({
    data: { type: 'Follow', targetUserId, userId },
    select: { user: { select: { username: true } } },
  });
  await userFollowsCache.bust(userId);

  const details: NotifDetailsFollowedBy = {
    username: ret.user.username,
    userId,
  };
  await createNotification({
    category: NotificationCategory.Update,
    type: 'followed-by',
    userId: targetUserId,
    key: `followed-by:${userId}:${targetUserId}`,
    details,
  });

  return true;
};

export const toggleHideUser = async ({
  userId,
  targetUserId,
}: {
  userId: number;
  targetUserId: number;
}) => {
  const engagement = await dbWrite.userEngagement.findUnique({
    where: { userId_targetUserId: { targetUserId, userId } },
    select: { type: true },
  });

  if (engagement) {
    if (engagement.type === 'Hide')
      await dbWrite.userEngagement.delete({
        where: { userId_targetUserId: { userId, targetUserId } },
      });
    else if (engagement.type === 'Follow')
      await dbWrite.userEngagement.update({
        where: { userId_targetUserId: { userId, targetUserId } },
        data: { type: 'Hide' },
      });

    return false;
  }

  await dbWrite.userEngagement.create({ data: { type: 'Hide', targetUserId, userId } });
  await userFollowsCache.bust(userId);
  return true;
};

export const getUserList = async ({ username, type, limit, page }: GetUserListSchema) => {
  const user = await getUserByUsername({ username, select: { id: true } });
  if (!user) throw throwNotFoundError(`No user with username ${username}`);

  const { take = DEFAULT_PAGE_SIZE, skip = 0 } = getPagination(limit, page);
  const filteredUsers = [-1, user.id]; // Exclude civitai user and the user themselves

  if (type === 'blocked') {
    // For blocked users, we need to use the cache since it's stored differently
    const allBlocked = await BlockedUsers.getCached({ userId: user.id });
    const paginatedIds = allBlocked.slice(skip, skip + take);

    // Fetch user details for the paginated blocked users
    const items =
      paginatedIds.length > 0
        ? await dbRead.user.findMany({
            where: { id: { in: paginatedIds.map((u) => u.id) } },
            select: simpleUserSelect,
          })
        : [];

    return getPagingData({ items, count: allBlocked.length }, limit, page);
  }

  // For all other types, use userEngagement table with transaction
  const isFollowing = type === 'following';
  const isHidden = type === 'hidden';

  if (isFollowing || isHidden) {
    const whereClause = {
      userId: user.id,
      type: isHidden ? UserEngagementType.Hide : UserEngagementType.Follow,
      targetUserId: { notIn: filteredUsers },
    };

    const [items, count] = await dbRead.$transaction([
      dbRead.userEngagement.findMany({
        where: whereClause,
        select: { targetUser: { select: simpleUserSelect } },
        skip,
        take,
        orderBy: { createdAt: 'desc' },
      }),
      dbRead.userEngagement.count({ where: whereClause }),
    ]);

    const users = items.map((item) => item.targetUser);
    return getPagingData({ items: users, count }, limit, page);
  } else {
    // For followers
    const whereClause = {
      targetUserId: user.id,
      type: UserEngagementType.Follow,
      userId: { notIn: filteredUsers },
    };

    const [items, count] = await dbRead.$transaction([
      dbRead.userEngagement.findMany({
        where: whereClause,
        select: { user: { select: simpleUserSelect } },
        skip,
        take,
        orderBy: { createdAt: 'desc' },
      }),
      dbRead.userEngagement.count({ where: whereClause }),
    ]);

    const users = items.map((item) => item.user);
    return getPagingData({ items: users, count }, limit, page);
  }
};

export const deleteUser = async ({ id, username, removeModels }: DeleteUserInput) => {
  const user = await dbWrite.user.findFirst({
    where: { username, id },
    select: { id: true },
  });
  if (!user) throw throwNotFoundError('Could not find user');

  const modelData: Prisma.ModelUpdateManyArgs['data'] = removeModels
    ? { deletedAt: new Date(), status: 'Deleted' }
    : { userId: -1 };

  const result = await dbWrite.$transaction([
    dbWrite.model.updateMany({ where: { userId: user.id }, data: modelData }),
    dbWrite.account.deleteMany({ where: { userId: user.id } }),
    dbWrite.session.deleteMany({ where: { userId: user.id } }),
    dbWrite.userEngagement.deleteMany({
      where: { OR: [{ userId: user.id, targetUserId: user.id }] },
    }),
    dbWrite.user.update({
      where: { id: user.id },
      data: { deletedAt: new Date(), email: null, username: null, paddleCustomerId: null },
    }),
  ]);

  await usersSearchIndex.queueUpdate([{ id, action: SearchIndexUpdateQueueAction.Delete }]);
  await deleteBasicDataForUser(id);

  // Cancel their subscription
  await cancelSubscriptionPlan({ userId: user.id }).catch((error) =>
    logToAxiom({ name: 'cancel-paddle-subscription', type: 'error', message: error.message })
  );
  await invalidateSession(id);

  return result;
};

export async function setLeaderboardEligibility({ id, setTo }: { id: number; setTo: boolean }) {
  await dbWrite.$executeRawUnsafe(`
    UPDATE "User"
    SET "excludeFromLeaderboards" = ${setTo}
    WHERE id = ${id}
  `);
}

/** Soft delete will ban the user, unsubscribe the user, and restrict access to the user's models/images  */
export async function softDeleteUser({ id, userId }: { id: number; userId: number }) {
  const user = await dbWrite.user.findFirst({
    where: { id },
    select: { isModerator: true, paddleCustomerId: true },
  });
  if (user?.isModerator) return;

  await toggleBan({
    id,
    reasonCode: BanReasonCode.SexualMinor,
    detailsInternal: 'Banned for CSAM content.',
    isModerator: false,
    userId,
    force: true,
  });

  await dbWrite.image.updateMany({
    where: { userId: id },
    data: {
      ingestion: 'Blocked',
      nsfwLevel: NsfwLevel.Blocked,
      blockedFor: BlockedReason.CSAM,
    },
  });

  await usersSearchIndex.queueUpdate([{ id, action: SearchIndexUpdateQueueAction.Delete }]);

  // this is slightly duplicated in toggleBan
  if (user?.paddleCustomerId) {
    await cancelAllPaddleSubscriptions({ customerId: user.paddleCustomerId }).catch((error) =>
      logToAxiom({ name: 'cancel-paddle-subscription', type: 'error', message: error.message })
    );
  }
}

export const updateAccountScope = async ({
  providerAccountId,
  provider,
  scope,
}: {
  providerAccountId: string;
  provider: string;
  scope?: string;
}) => {
  if (!scope) return;

  const account = await dbWrite.account.findUnique({
    where: { provider_providerAccountId: { provider, providerAccountId } },
    select: { id: true, scope: true },
  });
  if (account && !!account.scope) {
    const currentScope = account.scope.split(' ');
    const hasNewScope = scope?.split(' ').some((s) => !currentScope.includes(s));
    if (hasNewScope) await dbWrite.account.update({ where: { id: account.id }, data: { scope } });
  }
};

export const getSessionUser = async ({ userId, token }: { userId?: number; token?: string }) => {
  if (!userId && !token) return undefined;

  return withRetries(
    async () => {
      // Get UserId from Token
      if (!userId && token) {
        const now = new Date();
        const result = await dbWrite.apiKey.findFirst({
          where: { key: token, OR: [{ expiresAt: { gte: now } }, { expiresAt: null }] },
          select: { userId: true },
        });
        if (!result) return undefined;
        userId = result.userId;
      }
      if (!userId) return undefined;

      // Get from cache
      // ----------------------------------
      const cacheKey = `${REDIS_KEYS.USER.SESSION}:${userId}` as const;
      const cachedResult = await redis.packed.get<SessionUser | null>(cacheKey);
      if (cachedResult && !('clearedAt' in cachedResult)) return cachedResult;

      // On cache miss get from database
      // ----------------------------------
      const where: Prisma.UserWhereInput = { deletedAt: null, id: userId };

      // console.log(new Date().toISOString() + ' ::', 'running query');
      // console.trace();

      // TODO switch from prisma, or try to make this a direct/raw query
      const response = await dbWrite.user.findFirst({
        where,
        include: {
          referral: { select: { id: true } },
          profilePicture: {
            select: {
              id: true,
              url: true,
              // nsfw: true,
              hash: true,
              userId: true,
            },
          },
        },
      });

      const subscription = await getUserSubscription({
        userId,
      });

      if (!response) return undefined;

      // nb: doing this because these fields are technically nullable, but prisma
      // likes returning them as undefined. that messes with the typing.
      const { banDetails, ...userMeta } = (response.meta ?? {}) as UserMeta;

      const user = {
        ...response,
        image: response.image ?? undefined,
        referral: response.referral ?? undefined,
        name: response.name ?? undefined,
        username: response.username ?? undefined,
        email: response.email ?? undefined,
        emailVerified: response.emailVerified ?? undefined,
        isModerator: response.isModerator ?? undefined,
        deletedAt: response.deletedAt ?? undefined,
        customerId: response.customerId ?? undefined,
        paddleCustomerId: response.paddleCustomerId ?? undefined,
        subscriptionId: subscription?.id ?? undefined,
        mutedAt: response.mutedAt ?? undefined,
        bannedAt: response.bannedAt ?? undefined,
        autoplayGifs: response.autoplayGifs ?? undefined,
        leaderboardShowcase: response.leaderboardShowcase ?? undefined,
        filePreferences: (response.filePreferences ?? undefined) as UserFilePreferences | undefined,
        meta: userMeta,
        banDetails: getUserBanDetails({ meta: userMeta }),
      };

      const { profilePicture, profilePictureId, publicSettings, settings, ...rest } = user;
      const tier: UserTier | undefined =
        subscription && ['active', 'trialing'].includes(subscription.status)
          ? (subscription.product.metadata as any)[env.TIER_METADATA_KEY]
          : undefined;
      const memberInBadState =
        (subscription &&
          ['incomplete', 'incomplete_expired', 'past_due', 'unpaid'].includes(
            subscription.status
          )) ??
        undefined;

      const permissions: string[] = [];
      const systemPermissions = await getSystemPermissions();
      for (const [key, value] of Object.entries(systemPermissions)) {
        if (value.includes(user.id)) permissions.push(key);
      }

<<<<<<< HEAD
      // let feedbackToken: string | undefined;
      // if (!!user.username && !!user.email)
      //   feedbackToken = createFeaturebaseToken(user as { username: string; email: string });

      const userSettings = userSettingsSchema.safeParse(settings ?? {});

      const sessionUser: SessionUser = {
        ...rest,
        image: profilePicture?.url ?? rest.image,
        tier: tier !== 'free' ? tier : undefined,
        permissions,
        memberInBadState,
        allowAds:
          userSettings.success && userSettings.data.allowAds != null
            ? userSettings.data.allowAds
            : tier != null
            ? false
            : true,
        redBrowsingLevel:
          userSettings.success && userSettings.data.redBrowsingLevel != null
            ? userSettings.data.redBrowsingLevel
            : undefined,
        // feedbackToken,
      };
      await redis.packed.set(cacheKey, sessionUser, { EX: CacheTTL.hour * 4 });
=======
  // let feedbackToken: string | undefined;
  // if (!!user.username && !!user.email)
  //   feedbackToken = createFeaturebaseToken(user as { username: string; email: string });

  const userSettings = userSettingsSchema.safeParse(settings ?? {});

  const sessionUser: SessionUser = {
    ...rest,
    image: profilePicture?.url ?? rest.image,
    tier: tier !== 'free' ? tier : undefined,
    permissions,
    memberInBadState,
    allowAds:
      userSettings.success && userSettings.data.allowAds != null
        ? userSettings.data.allowAds
        : tier != null
        ? false
        : true,
    redBrowsingLevel:
      userSettings.success && userSettings.data.redBrowsingLevel != null
        ? userSettings.data.redBrowsingLevel
        : undefined,
    // feedbackToken,
  };

  await redis.packed.set(cacheKey, sessionUser, { EX: CacheTTL.hour * 4 });
  await invalidateCivitaiUser({ userId });
>>>>>>> 92d54fa2

      return sessionUser;
    },
    2, // 2 retries = 3 total attempts
    100 // 100ms initial retry delay
  );
};

export const removeAllContent = async ({ id }: { id: number }) => {
  const models = await dbRead.model.findMany({ where: { userId: id }, select: { id: true } });
  const images = await dbRead.image.findMany({
    where: { userId: id },
    select: { id: true, url: true },
  });
  const articles = await dbRead.article.findMany({ where: { userId: id }, select: { id: true } });
  const collections = await dbRead.collection.findMany({
    where: { userId: id },
    select: { id: true },
  });
  const bounties = await dbRead.collection.findMany({
    where: { userId: id },
    select: { id: true },
  });

  // sort deletes by least impactful to most impactful
  await dbWrite.imageReaction.deleteMany({ where: { userId: id } });
  await dbWrite.articleReaction.deleteMany({ where: { userId: id } });
  await dbWrite.commentReaction.deleteMany({ where: { userId: id } });
  await dbWrite.commentV2Reaction.deleteMany({ where: { userId: id } });
  await dbWrite.bountyEntry.deleteMany({
    where: { userId: id, benefactors: { none: {} } },
  });
  await dbWrite.bounty.deleteMany({ where: { userId: id } });
  await dbWrite.answer.deleteMany({ where: { userId: id } });
  await dbWrite.question.deleteMany({ where: { userId: id } });
  await dbWrite.userLink.deleteMany({ where: { userId: id } });
  await dbWrite.userProfile.deleteMany({ where: { userId: id } });
  await dbWrite.resourceReview.deleteMany({ where: { userId: id } });
  await dbWrite.commentV2.deleteMany({ where: { userId: id } });
  await dbWrite.comment.deleteMany({ where: { userId: id } });
  await dbWrite.collection.deleteMany({ where: { userId: id } });
  await dbWrite.article.deleteMany({ where: { userId: id } });
  await dbWrite.post.deleteMany({ where: { userId: id } });
  await dbWrite.model.deleteMany({ where: { userId: id } });
  await dbWrite.chatMessage.deleteMany({ where: { userId: id } });
  await dbWrite.chatMember.deleteMany({ where: { userId: id } });

  // remove images from s3 buckets before deleting them
  try {
    for (const image of images) {
      await deleteImageById({ id: image.id });
    }
  } catch (e) {}
  await dbWrite.image.deleteMany({ where: { userId: id } });

  await modelsSearchIndex.queueUpdate(
    models.map((m) => ({ id: m.id, action: SearchIndexUpdateQueueAction.Delete }))
  );
  await imagesSearchIndex.queueUpdate(
    images.map((i) => ({ id: i.id, action: SearchIndexUpdateQueueAction.Delete }))
  );
  await imagesMetricsSearchIndex.queueUpdate(
    images.map((i) => ({ id: i.id, action: SearchIndexUpdateQueueAction.Delete }))
  );
  await articlesSearchIndex.queueUpdate(
    articles.map((a) => ({ id: a.id, action: SearchIndexUpdateQueueAction.Delete }))
  );
  await collectionsSearchIndex.queueUpdate(
    collections.map((c) => ({ id: c.id, action: SearchIndexUpdateQueueAction.Delete }))
  );
  await bountiesSearchIndex.queueUpdate(
    bounties.map((c) => ({ id: c.id, action: SearchIndexUpdateQueueAction.Delete }))
  );
  await usersSearchIndex.queueUpdate([{ id, action: SearchIndexUpdateQueueAction.Delete }]);

  await userMetrics.queueUpdate(id);
  await imageMetrics.queueUpdate(images.map((i) => i.id));
  await articleMetrics.queueUpdate(articles.map((a) => a.id));

  for (const m of models) {
    await deleteBidsForModel({ modelId: m.id });
  }
};

export const getUserCosmetics = ({
  userId,
  equipped,
}: GetUserCosmeticsSchema & { userId: number }) => {
  return dbRead.user.findUnique({
    where: { id: userId },
    select: {
      cosmetics: {
        where: equipped ? { equippedAt: { not: null } } : undefined,
        select: {
          obtainedAt: true,
          equippedToId: true,
          equippedToType: true,
          forId: true,
          forType: true,
          claimKey: true,
          data: true,
          cosmetic: {
            select: {
              id: true,
              name: true,
              description: true,
              type: true,
              source: true,
              data: true,
            },
          },
        },
      },
    },
  });
};

export async function getBasicDataForUsers(userIds: number[]) {
  return await userBasicCache.fetch(userIds);
}

export async function deleteBasicDataForUser(userId: number) {
  await userBasicCache.bust(userId);
}

export async function getCosmeticsForUsers(userIds: number[]) {
  const userCosmetics = await userCosmeticCache.fetch(userIds);
  const cosmeticIds = [
    ...new Set(Object.values(userCosmetics).flatMap((x) => x.cosmetics.map((y) => y.cosmeticId))),
  ];
  const cosmetics = await cosmeticCache.fetch(cosmeticIds);
  return Object.fromEntries(
    Object.values(userCosmetics).map((x) => [
      x.userId,
      x.cosmetics.map((y) => ({
        ...y,
        cosmetic: cosmetics[y.cosmeticId],
      })),
    ])
  );
}

export async function deleteUserCosmeticCache(userId: number) {
  await userCosmeticCache.bust(userId);
}

export async function getProfilePicturesForUsers(userIds: number[]) {
  return await profilePictureCache.fetch(userIds);
}

export async function deleteUserProfilePictureCache(userId: number) {
  await profilePictureCache.bust(userId);
}

// #region [article engagement]
export const getUserArticleEngagements = async ({ userId }: { userId: number }) => {
  const engagements = await dbRead.articleEngagement.findMany({
    where: { userId },
    select: { articleId: true, type: true },
  });
  return engagements.reduce<Partial<Record<ArticleEngagementType, number[]>>>(
    (acc, { articleId, type }) => ({ ...acc, [type]: [...(acc[type] ?? []), articleId] }),
    {}
  );
};

export const getUserBookmarkedArticles = async ({ userId }: { userId: number }) => {
  let collection = await dbRead.collection.findFirst({
    where: { userId, type: CollectionType.Article, mode: CollectionMode.Bookmark },
  });

  if (!collection) {
    // Create the collection if it doesn't exist
    collection = await dbWrite.collection.create({
      data: {
        userId,
        type: CollectionType.Article,
        mode: CollectionMode.Bookmark,
        name: 'Bookmarked Articles',
        description: 'Your bookmarked articles will appear in this collection.',
      },
    });
  }

  const bookmarked = await dbRead.collectionItem.findMany({
    where: { collectionId: collection.id },
    select: { articleId: true },
  });

  return bookmarked.map(({ articleId }) => articleId);
};

export const getUserBookmarkedModels = async ({ userId }: { userId: number }) => {
  // TODO should we be using resourceReview instead to get versions?

  const collections = await getUserBookmarkCollections({ userId });
  const collection = collections.find((c) => c.type === CollectionType.Model);
  if (!collection) {
    // this should be impossible, but now that I've said that, it'll happen
    throw throwNotFoundError('Could not find a matching collection.');
  }

  const bookmarked = await dbRead.collectionItem.findMany({
    where: { collectionId: collection.id },
    select: { modelId: true },
  });

  return bookmarked.map(({ modelId }) => modelId).filter(isDefined);
};

export const updateLeaderboardRank = async ({
  userIds,
  leaderboardIds,
}: {
  userIds?: number | number[];
  leaderboardIds?: string | string[];
} = {}) => {
  if (userIds && !Array.isArray(userIds)) userIds = [userIds];
  if (leaderboardIds && !Array.isArray(leaderboardIds)) leaderboardIds = [leaderboardIds];

  const WHERE = [Prisma.sql`1=1`];
  if (userIds) WHERE.push(Prisma.sql`"userId" IN (${Prisma.join(userIds as number[])})`);
  if (leaderboardIds)
    WHERE.push(Prisma.sql`"leaderboardId" IN (${Prisma.join(leaderboardIds as string[])})`);

  await dbWrite.$transaction([
    dbWrite.$executeRaw`
      UPDATE "UserRank"
      SET "leaderboardRank"     = null,
          "leaderboardId"       = null,
          "leaderboardTitle"    = null,
          "leaderboardCosmetic" = null
      WHERE ${Prisma.join(WHERE, ' AND ')};
    `,
    dbWrite.$executeRaw`
      WITH user_positions AS (SELECT lr."userId",
                                     lr."leaderboardId",
                                     l."title",
                                     lr.position,
                                     row_number() OVER (PARTITION BY "userId" ORDER BY "position") row_num
                              FROM "User" u
                                     JOIN "LeaderboardResult" lr ON lr."userId" = u.id
                                     JOIN "Leaderboard" l ON l.id = lr."leaderboardId" AND l.public
                              WHERE lr.date = current_date
                                AND (
                                u."leaderboardShowcase" IS NULL
                                  OR lr."leaderboardId" = u."leaderboardShowcase"
                                )),
           lowest_position AS (SELECT up."userId",
                                      up.position,
                                      up."leaderboardId",
                                      up."title"   "leaderboardTitle",
                                      (SELECT data ->> 'url'
                                       FROM "Cosmetic" c
                                       WHERE c."leaderboardId" = up."leaderboardId"
                                         AND up.position <= c."leaderboardPosition"
                                       ORDER BY c."leaderboardPosition"
                                       LIMIT 1) as "leaderboardCosmetic"
                               FROM user_positions up
                               WHERE row_num = 1)
      INSERT
      INTO "UserRank" ("userId", "leaderboardRank", "leaderboardId", "leaderboardTitle", "leaderboardCosmetic")
      SELECT "userId",
             position,
             "leaderboardId",
             "leaderboardTitle",
             "leaderboardCosmetic"
      FROM lowest_position
      WHERE ${Prisma.join(WHERE, ' AND ')}
      ON CONFLICT ("userId") DO UPDATE SET "leaderboardId"       = excluded."leaderboardId",
                                           "leaderboardRank"     = excluded."leaderboardRank",
                                           "leaderboardTitle"    = excluded."leaderboardTitle",
                                           "leaderboardCosmetic" = excluded."leaderboardCosmetic";
    `,
  ]);
};

export const toggleBan = async ({
  id,
  reasonCode,
  detailsInternal,
  detailsExternal,
  userId,
  isModerator,
  force,
}: ToggleBanUser & { userId: number; isModerator?: boolean; force?: boolean }) => {
  const user = await getUserById({ id, select: { bannedAt: true, meta: true } });
  if (!user) throw throwNotFoundError(`No user with id ${id}`);

  const userMeta = (user.meta ?? {}) as UserMeta;
  const bannedAt = force ? null : user.bannedAt;

  const updatedMeta = bannedAt
    ? {
        ...(userMeta ?? {}),
        banDetails: undefined,
      }
    : {
        ...(userMeta ?? {}),
        banDetails: {
          reasonCode,
          detailsInternal,
          detailsExternal,
        },
      };

  const updatedUser = await updateUserById({
    id,
    data: { bannedAt: bannedAt ? null : new Date(), meta: updatedMeta },
  });

  await invalidateSession(id);

  if (!bannedAt) {
    // Unpublish their models
    const models = await dbRead.model.findMany({
      where: { userId: id, status: { in: [ModelStatus.Published, ModelStatus.Scheduled] } },
    });

    if (models.length) {
      for (const model of models) {
        await unpublishModelById({
          id: model.id,
          reason: 'other',
          customMessage: 'User banned',
          userId,
          isModerator,
        }).catch((error) => {
          logToAxiom({
            type: 'error',
            name: 'ban-user-unpublish-model',
            message: error.message,
            error,
          });
        });
      }
    }

    // Cancel their subscription
    await cancelSubscriptionPlan({ userId: id }).catch((error) =>
      logToAxiom({ name: 'cancel-paddle-subscription', type: 'error', message: error.message })
    );
  }

  return updatedUser;
};

export const toggleContestBan = async ({
  id,
  detailsInternal,
}: ToggleBanUser & { userId: number; isModerator?: boolean; force?: boolean }) => {
  const user = await getUserById({ id, select: { meta: true } });
  if (!user) throw throwNotFoundError(`No user with id ${id}`);

  const userMeta = (user.meta ?? {}) as UserMeta;
  const bannedAt = userMeta.contestBanDetails?.bannedAt;

  const updatedMeta = bannedAt
    ? {
        ...(userMeta ?? {}),
        contestBanDetails: undefined,
      }
    : {
        ...(userMeta ?? {}),
        contestBanDetails: {
          bannedAt: new Date(),
          detailsInternal,
        },
      };

  const updatedUser = await updateUserById({
    id,
    data: { meta: updatedMeta },
  });

  await invalidateSession(id);

  return updatedUser;
};

export const toggleUserArticleEngagement = async ({
  type,
  articleId,
  userId,
}: ToggleUserArticleEngagementsInput & { userId: number }) => {
  const articleEngagements = await dbRead.articleEngagement.findMany({
    where: { userId, articleId },
    select: { type: true },
  });

  const exists = !!articleEngagements.find((x) => x.type === type);
  const toDelete: ArticleEngagementType[] = [];

  // if the engagement exists, we only need to remove the existing engagmement
  if (exists) toDelete.push(type);
  // if the engagement doesn't exist, we need to remove mutually exclusive items
  else if (articleEngagements.length) {
    if (
      type === ArticleEngagementType.Favorite &&
      !!articleEngagements.find((x) => x.type === ArticleEngagementType.Hide)
    )
      toDelete.push(ArticleEngagementType.Hide);
    else if (
      type === ArticleEngagementType.Hide &&
      !!articleEngagements.find((x) => x.type === ArticleEngagementType.Favorite)
    )
      toDelete.push(ArticleEngagementType.Favorite);
  }

  // we may need to delete items regardless of whether the current engagement exists
  if (toDelete.length) {
    await dbWrite.articleEngagement.deleteMany({
      where: { userId, articleId, type: { in: toDelete } },
    });
  }

  if (!exists) {
    await dbWrite.articleEngagement.create({ data: { userId, articleId, type } });
  }

  return !exists;
};

export const toggleBookmarkedArticle = async ({
  articleId,
  userId,
}: {
  articleId: number;
  userId: number;
}) => toggleBookmarked({ entityId: articleId, type: CollectionType.Article, userId });

const collectionEntityProps = {
  [CollectionType.Article]: 'articleId',
  [CollectionType.Model]: 'modelId',
  [CollectionType.Image]: 'imageId',
  [CollectionType.Post]: 'postId',
};
const collectionEntityMetrics = {
  [CollectionType.Article]: articleMetrics,
  [CollectionType.Model]: modelMetrics,
  [CollectionType.Image]: imageMetrics,
  [CollectionType.Post]: postMetrics,
};
export const toggleBookmarked = async ({
  entityId,
  type,
  userId,
  setTo,
}: {
  entityId: number;
  type: CollectionType;
  userId: number;
  setTo?: boolean;
}) => {
  let collection = await dbWrite.collection.findFirst({
    where: { userId, type, mode: CollectionMode.Bookmark },
  });
  if (!collection) {
    collection = await dbWrite.collection.create({
      data: {
        userId,
        type,
        mode: CollectionMode.Bookmark,
        name: `Bookmarked ${type}`,
        description: `Your bookmarked ${type.toLowerCase()} will appear in this collection.`,
      },
    });
  }

  const entityProp = collectionEntityProps[type];
  const collectionItem = await dbWrite.collectionItem.findFirst({
    where: {
      [entityProp]: entityId,
      collectionId: collection.id,
    },
  });

  const exists = collectionItem;

  // if the engagement exists, we only need to remove the existing engagmement
  if (exists && setTo !== true) {
    await dbWrite.collectionItem.delete({
      where: {
        id: collectionItem.id,
      },
    });
    const metricsEngine = collectionEntityMetrics[type];
    metricsEngine.queueUpdate(entityId);
  } else if (!exists && setTo !== false) {
    await dbWrite.collectionItem.create({
      data: { collectionId: collection.id, [entityProp]: entityId },
    });
  }

  return !exists;
};
// #endregion

// #region [review]
export async function toggleReview({
  modelId,
  userId,
  modelVersionId,
  setTo,
}: {
  modelId: number;
  userId: number;
  modelVersionId?: number;
  setTo?: boolean;
}) {
  const review = await dbRead.resourceReview.findFirst({
    where: { modelId, modelVersionId, userId },
    select: { id: true, recommended: true },
  });
  setTo ??= review ? false : true;

  if (setTo === false) {
    await dbWrite.resourceReview.deleteMany({ where: { modelId, modelVersionId, userId } });
    modelMetrics.queueUpdate(modelId);
  } else {
    if (review) {
      if (setTo !== review.recommended) {
        await dbWrite.resourceReview.update({
          where: { id: review.id },
          data: { recommended: setTo },
        });
      }
    } else {
      if (!modelVersionId) {
        const latestVersion = await dbRead.modelVersion.findFirst({
          where: { modelId, status: 'Published' },
          orderBy: { index: 'asc' },
          select: { id: true },
        });
        modelVersionId = latestVersion?.id;
        if (!modelVersionId) throw throwNotFoundError('No published model versions found');
      }

      await dbWrite.resourceReview.create({
        data: {
          modelId,
          modelVersionId,
          userId,
          recommended: setTo,
          rating: setTo ? 5 : 1,
        },
      });
    }
  }

  await preventReplicationLag('resourceReview', userId);

  return setTo;
}

// #endregion

//#region [bounty engagement]
export const getUserBountyEngagements = async ({ userId }: { userId: number }) => {
  const engagements = await dbRead.bountyEngagement.findMany({
    where: { userId },
    select: { bountyId: true, type: true },
  });

  return engagements.reduce<Partial<Record<BountyEngagementType, number[]>>>(
    (acc, { bountyId, type }) => ({ ...acc, [type]: [...(acc[type] ?? []), bountyId] }),
    {}
  );
};

export const toggleUserBountyEngagement = async ({
  type,
  bountyId,
  userId,
}: ToggleUserBountyEngagementsInput & { userId: number }) => {
  const engagement = await dbRead.bountyEngagement.findUnique({
    where: { type_bountyId_userId: { userId, bountyId, type } },
    select: { type: true },
  });

  if (!engagement) {
    await dbWrite.bountyEngagement.create({ data: { userId, bountyId, type } });
    return true;
  } else {
    await dbWrite.bountyEngagement.delete({
      where: { type_bountyId_userId: { userId, bountyId, type } },
    });
    return false;
  }
};
//#endregion

// #region [user referrals]
export const userByReferralCode = async ({ userReferralCode }: UserByReferralCodeSchema) => {
  const referralCode = await dbRead.userReferralCode.findFirst({
    where: { code: userReferralCode, deletedAt: null },
    select: {
      userId: true,
      user: {
        select: userWithCosmeticsSelect,
      },
    },
  });

  if (!referralCode) {
    throw throwBadRequestError('Referral code is not valid');
  }

  return referralCode.user;
};
// #endregion

export const createUserReferral = async ({
  id,
  userReferralCode,
  source,
  landingPage,
  loginRedirectReason,
  ip,
}: {
  id: number;
  userReferralCode?: string;
  source?: string;
  landingPage?: string;
  loginRedirectReason?: string;
  ip?: string;
}) => {
  const user = await dbRead.user.findUniqueOrThrow({
    where: { id },
    select: { id: true, referral: { select: { id: true, userReferralCodeId: true } } },
  });

  if (!!user.referral?.userReferralCodeId || (!!user.referral && !userReferralCode)) {
    return;
  }

  const applyRewards = async ({
    refereeId,
    referrerId,
  }: {
    refereeId: number;
    referrerId: number;
  }) => {
    // await refereeCreatedReward.apply({ refereeId, referrerId }, ip);
    // await userReferredReward.apply({ refereeId, referrerId }, ip);
  };

  if (userReferralCode || source || landingPage || loginRedirectReason) {
    // Confirm userReferralCode is valid:
    const referralCode = !!userReferralCode
      ? await dbRead.userReferralCode.findFirst({
          where: { code: userReferralCode, deletedAt: null },
        })
      : null;

    if (!referralCode && !source && !landingPage && !loginRedirectReason) {
      return;
    }

    if (user.referral && referralCode && !user.referral.userReferralCodeId) {
      // Allow to update a referral with a user-referral-code:
      await dbWrite.userReferral.update({
        where: { id: user.referral.id },
        data: { userReferralCodeId: referralCode.id },
      });

      await applyRewards({
        refereeId: id,
        referrerId: referralCode.userId,
      }).catch(handleLogError);
    } else if (!user.referral) {
      // Create new referral:
      await dbWrite.userReferral.create({
        data: {
          userId: id,
          source,
          landingPage,
          loginRedirectReason,
          userReferralCodeId: referralCode?.id ?? undefined,
        },
      });

      if (referralCode?.id) {
        await applyRewards({
          refereeId: id,
          referrerId: referralCode.userId,
        }).catch(handleLogError);
      }
    }
  }
};

export const claimCosmetic = async ({ id, userId }: { id: number; userId: number }) => {
  const cosmetic = await dbRead.cosmetic.findUnique({
    where: { id, source: { in: [CosmeticSource.Claim, CosmeticSource.Trophy] } },
    select: { id: true, availableStart: true, availableEnd: true, source: true },
  });
  if (!cosmetic) return null;
  if (cosmetic.source === CosmeticSource.Claim && !(await isCosmeticAvailable(cosmetic.id, userId)))
    return null;

  const userCosmetic = await dbRead.userCosmetic.findFirst({
    where: { userId, cosmeticId: cosmetic.id },
  });
  if (userCosmetic) throw throwConflictError('You already have this cosmetic');

  await dbWrite.userCosmetic.create({
    data: { userId, cosmeticId: cosmetic.id },
  });

  await usersSearchIndex.queueUpdate([{ id: userId, action: SearchIndexUpdateQueueAction.Update }]);

  return cosmetic;
};

export async function cosmeticStatus({ id, userId }: { id: number; userId: number }) {
  let available = true;
  const userCosmetic = await dbWrite.userCosmetic.findFirst({
    where: { userId, cosmeticId: id },
    select: { obtainedAt: true, equippedAt: true, data: true },
  });

  // If the user doesn't have the cosmetic, check if it's available
  if (!userCosmetic) available = await isCosmeticAvailable(id, userId);

  return {
    available,
    obtained: !!userCosmetic,
    equipped: !!userCosmetic?.equippedAt,
    data: (userCosmetic?.data ?? {}) as Record<string, unknown>,
  };
}

export async function equipCosmetic({
  cosmeticId,
  userId,
}: {
  cosmeticId: number | number[];
  userId: number;
}) {
  if (!Array.isArray(cosmeticId)) cosmeticId = [cosmeticId];
  if (!cosmeticId.length) return;

  const userCosmetics = await dbRead.userCosmetic.findMany({
    where: { userId, cosmeticId: { in: cosmeticId } },
    select: { obtainedAt: true, cosmetic: { select: { type: true } } },
  });
  if (!userCosmetics.length) throw new Error("You don't have that cosmetic");

  const types = [...new Set(userCosmetics.map((x) => x.cosmetic.type))];

  await dbWrite.$transaction([
    dbWrite.userCosmetic.updateMany({
      where: { userId, equippedAt: { not: null }, cosmetic: { type: { in: types } } },
      data: { equippedAt: null },
    }),
    dbWrite.userCosmetic.updateMany({
      where: { userId, cosmeticId: { in: cosmeticId } },
      data: { equippedAt: new Date() },
    }),
  ]);

  // Clear cache
  await deleteUserCosmeticCache(userId);
}

export async function unequipCosmeticByType({
  type,
  userId,
}: {
  type: CosmeticType;
  userId: number;
}) {
  await dbWrite.userCosmetic.updateMany({
    where: { userId, cosmetic: { type }, equippedAt: { not: null } },
    data: { equippedAt: null },
  });
  await deleteUserCosmeticCache(userId);
}

export const getUserBookmarkCollections = async ({ userId }: { userId: number }) => {
  const collections = await dbRead.collection.findMany({
    where: { userId, mode: CollectionMode.Bookmark },
  });

  if (!collections.find((x) => x.type === CollectionType.Article)) {
    // Create the collection if it doesn't exist
    const articles = await dbWrite.collection.create({
      data: {
        userId,
        type: CollectionType.Article,
        mode: CollectionMode.Bookmark,
        name: 'Bookmarked Articles',
        description: 'Your bookmarked articles will appear in this collection.',
      },
    });

    collections.push(articles);
  }

  if (!collections.find((x) => x.type === CollectionType.Model)) {
    // Create the collection if it doesn't exist
    const models = await dbWrite.collection.create({
      data: {
        userId,
        type: CollectionType.Model,
        mode: CollectionMode.Bookmark,
        name: 'Liked Models',
        description: 'Your liked models will appear in this collection.',
      },
    });

    collections.push(models);
  }

  return collections;
};

export const getUserPurchasedRewards = async ({ userId }: { userId: number }) => {
  return dbRead.userPurchasedRewards.findMany({
    where: { userId },
    select: {
      code: true,
      meta: true,
      purchasableReward: {
        select: purchasableRewardDetails,
      },
    },
  });
};

export async function amIBlockedByUser({
  userId,
  targetUserId,
  targetUsername,
}: {
  userId: number;
  targetUserId?: number;
  targetUsername?: string;
}) {
  if (!(targetUserId || targetUsername)) return false;
  if (!targetUserId && targetUsername)
    targetUserId = (await dbRead.user.findFirst({ where: { username: targetUsername } }))?.id;

  const cachedBlockedBy = await BlockedByUsers.getCached({ userId });
  if (cachedBlockedBy.some((user) => user.id === targetUserId)) return true;

  if (!targetUserId) return false;
  if (targetUserId === userId) return false;

  const engagement = await dbRead.userEngagement.findFirst({
    where: {
      userId: targetUserId,
      targetUserId: userId,
      type: 'Block',
    },
  });

  return !!engagement;
}

export function computeFingerprint({
  fingerprint,
  userId,
}: ComputeDeviceFingerprintInput & { userId?: number }) {
  if (!env.FINGERPRINT_SECRET || !env.FINGERPRINT_IV) return fingerprint;
  return encryptText({
    text: `${fingerprint}:${userId ?? 0}:${Date.now()}`,
    key: env.FINGERPRINT_SECRET,
    iv: env.FINGERPRINT_IV,
  });
}

export async function requestAdToken({ userId }: { userId: number }) {
  const expiresAt = dayjs.utc().add(1, 'day').toDate();

  const key = generateKey();
  const token = generateSecretHash(key);

  await dbWrite.adToken.create({ data: { userId, expiresAt, token } });

  return key;
}

export async function updateContentSettings({
  userId,
  blurNsfw,
  showNsfw,
  browsingLevel,
  autoplayGifs,
  domain,
  ...data
}: UpdateContentSettingsInput & { userId: number }) {
  if (
    blurNsfw !== undefined ||
    showNsfw !== undefined ||
    // Red domain we'll store in the settings.
    (browsingLevel !== undefined && domain !== 'red') ||
    autoplayGifs !== undefined
  ) {
    await dbWrite.user.update({
      where: { id: userId },
      data: { blurNsfw, showNsfw, browsingLevel, autoplayGifs },
    });
  }
  if (Object.keys(data).length > 0 || (domain === 'red' && browsingLevel !== undefined)) {
    const settings = await getUserSettings(userId);
    if (domain === 'red' && browsingLevel !== undefined) {
      settings.redBrowsingLevel = browsingLevel;
    }

    await setUserSetting(userId, { ...settings, ...removeEmpty(data) });
  }
  await invalidateSession(userId);
}

export const getUserByPaddleCustomerId = async ({
  paddleCustomerId,
}: {
  paddleCustomerId: string;
}) => {
  const user = await dbRead.user.findFirst({
    where: { paddleCustomerId },
    select: { id: true, username: true },
  });

  return user;
};

// #region [user settings]
const userSettingsCache = createCachedObject<UserSettingsSchema & { userId: number }>({
  key: REDIS_KEYS.USER.SETTINGS,
  idKey: 'userId',
  ttl: CacheTTL.hour * 4,
  staleWhileRevalidate: false,
  lookupFn: async (ids) => {
    const settings = await dbWrite.$queryRaw<{ id: number; settings: UserSettingsSchema }[]>`
    SELECT id, settings
    FROM "User"
    WHERE id IN (${Prisma.join(ids)})
  `;
    return Object.fromEntries(settings.map((x) => [x.id, { userId: x.id, ...x.settings }]));
  },
});

export async function getUserSettings(id: number) {
  const result = await userSettingsCache.fetch([id]);
  const { userId, ...settings } = result[id] ?? {};
  return settings;
}

export async function setUserSetting(userId: number, settings: UserSettingsInput) {
  const toSet = removeEmpty(settings);
  const keys = Object.keys(toSet);
  if (!keys.length) return;

  await dbWrite.$executeRawUnsafe(`
      UPDATE "User"
      SET settings = COALESCE(settings, '{}') || '${JSON.stringify(toSet)}'::jsonb
      WHERE id = ${userId}
    `);

  const toRemove = Object.entries(settings)
    .filter(([, value]) => value === undefined)
    .map(([key]) => `'${key}'`);
  if (toRemove.length) {
    await dbWrite.$executeRawUnsafe(`
      UPDATE "User"
      SET settings = settings - ${toRemove.join(' - ')}}
      WHERE id = ${userId}
    `);
  }

  await userSettingsCache.bust([userId]);
}
// #endregion<|MERGE_RESOLUTION|>--- conflicted
+++ resolved
@@ -862,7 +862,6 @@
         if (value.includes(user.id)) permissions.push(key);
       }
 
-<<<<<<< HEAD
       // let feedbackToken: string | undefined;
       // if (!!user.username && !!user.email)
       //   feedbackToken = createFeaturebaseToken(user as { username: string; email: string });
@@ -887,36 +886,9 @@
             : undefined,
         // feedbackToken,
       };
+
       await redis.packed.set(cacheKey, sessionUser, { EX: CacheTTL.hour * 4 });
-=======
-  // let feedbackToken: string | undefined;
-  // if (!!user.username && !!user.email)
-  //   feedbackToken = createFeaturebaseToken(user as { username: string; email: string });
-
-  const userSettings = userSettingsSchema.safeParse(settings ?? {});
-
-  const sessionUser: SessionUser = {
-    ...rest,
-    image: profilePicture?.url ?? rest.image,
-    tier: tier !== 'free' ? tier : undefined,
-    permissions,
-    memberInBadState,
-    allowAds:
-      userSettings.success && userSettings.data.allowAds != null
-        ? userSettings.data.allowAds
-        : tier != null
-        ? false
-        : true,
-    redBrowsingLevel:
-      userSettings.success && userSettings.data.redBrowsingLevel != null
-        ? userSettings.data.redBrowsingLevel
-        : undefined,
-    // feedbackToken,
-  };
-
-  await redis.packed.set(cacheKey, sessionUser, { EX: CacheTTL.hour * 4 });
-  await invalidateCivitaiUser({ userId });
->>>>>>> 92d54fa2
+      await invalidateCivitaiUser({ userId });
 
       return sessionUser;
     },
