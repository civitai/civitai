import { throwNotFoundError } from '~/server/utils/errorHandling';
import { ModelEngagementType, Prisma, TagEngagementType } from '@prisma/client';

import { prisma } from '~/server/db/client';
import { GetByIdInput } from '~/server/schema/base.schema';
import {
  DeleteUserInput,
  GetAllUsersInput,
  GetByUsernameSchema,
  GetUserCosmeticsSchema,
  ToggleBlockedTagSchema,
} from '~/server/schema/user.schema';
import { invalidateSession } from '~/server/utils/session-helpers';

// const xprisma = prisma.$extends({
//   result: {
//     user
//   }
// })

export const getUserCreator = async ({ username }: { username: string }) => {
  return prisma.user.findFirst({
    where: { username, deletedAt: null },
    select: {
      id: true,
      image: true,
      username: true,
      muted: true,
      bannedAt: true,
      links: {
        select: {
          url: true,
          type: true,
        },
      },
      stats: {
        select: {
          ratingAllTime: true,
          ratingCountAllTime: true,
          downloadCountAllTime: true,
          favoriteCountAllTime: true,
          followerCountAllTime: true,
        },
      },
      rank: { select: { leaderboardRank: true } },
      cosmetics: {
        where: { equippedAt: { not: null } },
        select: {
          cosmetic: {
            select: {
              id: true,
              data: true,
              type: true,
              source: true,
            },
          },
        },
      },
      _count: {
        select: {
          models: true,
        },
      },
    },
  });
};

export const getUsers = <TSelect extends Prisma.UserSelect = Prisma.UserSelect>({
  limit,
  query,
  email,
  select,
  ids,
}: GetAllUsersInput & { select: TSelect }) => {
  return prisma.user.findMany({
    take: limit,
    select,
    where: {
      id: ids && ids.length > 0 ? { in: ids } : undefined,
      username: query
        ? {
            contains: query,
            mode: 'insensitive',
          }
        : undefined,
      email: email,
      deletedAt: null,
    },
  });
};

export const getUserById = <TSelect extends Prisma.UserSelect = Prisma.UserSelect>({
  id,
  select,
}: GetByIdInput & { select: TSelect }) => {
  return prisma.user.findUnique({
    where: { id },
    select,
  });
};

export const getUserByUsername = <TSelect extends Prisma.UserSelect = Prisma.UserSelect>({
  username,
  select,
}: GetByUsernameSchema & { select: TSelect }) => {
  return prisma.user.findUnique({
    where: { username },
    select,
  });
};

export const updateUserById = ({ id, data }: { id: number; data: Prisma.UserUpdateInput }) => {
  return prisma.user.update({ where: { id }, data });
};

export const getUserEngagedModels = ({ id }: { id: number }) => {
  return prisma.user.findUnique({
    where: { id },
    select: { engagedModels: { select: { modelId: true, type: true } } },
  });
};

export const getUserEngagedModelVersions = ({ id }: { id: number }) => {
  return prisma.user.findUnique({
    where: { id },
    select: { engagedModelVersions: { select: { modelVersionId: true, type: true } } },
  });
};

export const getUserEngagedModelByModelId = ({
  userId,
  modelId,
}: {
  userId: number;
  modelId: number;
}) => {
  return prisma.modelEngagement.findUnique({ where: { userId_modelId: { userId, modelId } } });
};

export const getUserTags = ({ userId, type }: { userId: number; type?: TagEngagementType }) => {
  return prisma.tagEngagement.findMany({ where: { userId, type } });
};

export const getCreators = async <TSelect extends Prisma.UserSelect>({
  query,
  take,
  skip,
  select,
  orderBy,
  excludeIds = [],
  count = false,
}: {
  select: TSelect;
  query?: string;
  take?: number;
  skip?: number;
  count?: boolean;
  orderBy?: Prisma.UserFindManyArgs['orderBy'];
  excludeIds?: number[];
}) => {
  const where: Prisma.UserWhereInput = {
    username: query
      ? {
          contains: query,
          mode: 'insensitive',
        }
      : undefined,
    models: { some: {} },
    id: excludeIds.length ? { notIn: excludeIds } : undefined,
    deletedAt: null,
  };
  const items = await prisma.user.findMany({
    take,
    skip,
    select,
    where,
    orderBy,
  });

  if (count) {
    const count = await prisma.user.count({ where });
    return { items, count };
  }

  return { items };
};

export const getUserUnreadNotificationsCount = ({ id }: { id: number }) => {
  return prisma.user.findUnique({
    where: { id },
    select: {
      _count: {
        select: { notifications: { where: { viewedAt: { equals: null } } } },
      },
    },
  });
};

export const toggleModelEngagement = async ({
  userId,
  modelId,
  type,
}: {
  userId: number;
  modelId: number;
  type: ModelEngagementType;
}) => {
  const engagement = await prisma.modelEngagement.findUnique({
    where: { userId_modelId: { userId, modelId } },
    select: { type: true },
  });

  if (engagement) {
    if (engagement.type === type)
      await prisma.modelEngagement.delete({
        where: { userId_modelId: { userId, modelId } },
      });
    else if (engagement.type !== type)
      await prisma.modelEngagement.update({
        where: { userId_modelId: { userId, modelId } },
        data: { type, createdAt: new Date() },
      });

    return;
  }

  await prisma.modelEngagement.create({ data: { type, modelId, userId } });
  return;
};

export const toggleModelFavorite = async ({
  userId,
  modelId,
}: {
  userId: number;
  modelId: number;
}) => toggleModelEngagement({ userId, modelId, type: 'Favorite' });

export const toggleModelHide = async ({ userId, modelId }: { userId: number; modelId: number }) =>
  toggleModelEngagement({ userId, modelId, type: 'Hide' });

export const toggleFollowUser = async ({
  userId,
  targetUserId,
}: {
  userId: number;
  targetUserId: number;
}) => {
  const engagement = await prisma.userEngagement.findUnique({
    where: { userId_targetUserId: { targetUserId, userId } },
    select: { type: true },
  });

  if (engagement) {
    if (engagement.type === 'Follow')
      await prisma.userEngagement.delete({
        where: { userId_targetUserId: { userId, targetUserId } },
      });
    else if (engagement.type === 'Hide')
      await prisma.userEngagement.update({
        where: { userId_targetUserId: { userId, targetUserId } },
        data: { type: 'Follow' },
      });

    return;
  }

  await prisma.userEngagement.create({ data: { type: 'Follow', targetUserId, userId } });
  return;
};

export const toggleHideUser = async ({
  userId,
  targetUserId,
}: {
  userId: number;
  targetUserId: number;
}) => {
  const engagement = await prisma.userEngagement.findUnique({
    where: { userId_targetUserId: { targetUserId, userId } },
    select: { type: true },
  });

  if (engagement) {
    if (engagement.type === 'Hide')
      await prisma.userEngagement.delete({
        where: { userId_targetUserId: { userId, targetUserId } },
      });
    else if (engagement.type === 'Follow')
      await prisma.userEngagement.update({
        where: { userId_targetUserId: { userId, targetUserId } },
        data: { type: 'Hide' },
      });

    return;
  }

  await prisma.userEngagement.create({ data: { type: 'Hide', targetUserId, userId } });
  return;
};

export const deleteUser = async ({ id, username, removeModels }: DeleteUserInput) => {
  const user = await prisma.user.findFirst({
    where: { username, id },
    select: { id: true },
  });
  if (!user) throw throwNotFoundError('Could not find user');

  const modelData: Prisma.ModelUpdateManyArgs['data'] = removeModels
    ? { deletedAt: new Date(), status: 'Deleted' }
    : { userId: -1 };

  const result = await prisma.$transaction([
    prisma.model.updateMany({ where: { userId: user.id }, data: modelData }),
    prisma.account.deleteMany({ where: { userId: user.id } }),
    prisma.session.deleteMany({ where: { userId: user.id } }),
    prisma.user.update({
      where: { id: user.id },
      data: { deletedAt: new Date(), email: null, username: null },
    }),
  ]);
  await invalidateSession(id);
  return result;
};

export const toggleBlockedTag = async ({
  tagId,
  userId,
}: ToggleBlockedTagSchema & { userId: number }) => {
  const matchedTag = await prisma.tagEngagement.findUnique({
    where: { userId_tagId: { userId, tagId } },
    select: { type: true },
  });

  if (matchedTag) {
    if (matchedTag.type === 'Hide')
      return prisma.tagEngagement.delete({
        where: { userId_tagId: { userId, tagId } },
      });
    else if (matchedTag.type === 'Follow')
      return prisma.tagEngagement.update({
        where: { userId_tagId: { userId, tagId } },
        data: { type: 'Hide' },
      });
  }

  return prisma.tagEngagement.create({ data: { userId, tagId, type: 'Hide' } });
};

<<<<<<< HEAD
export const getSessionUser = async ({ userId }: { userId: number }) => {
  console.log('----FIRFIREA----');

  const user = await prisma.user.findFirst({
    where: { id: userId, deletedAt: null },
    include: { subscription: { select: { product: { select: { metadata: true } } } } },
  });

  if (!user) return undefined;

  const { subscription, ...rest } = user;

  return {
    ...rest,
    class: ((subscription?.product.metadata as any).class as string | undefined) ?? 'test',
  };
=======
export const getUserCosmetics = ({
  userId,
  equipped,
}: GetUserCosmeticsSchema & { userId: number }) => {
  return prisma.user.findUnique({
    where: { id: userId },
    select: {
      cosmetics: {
        where: equipped ? { equippedAt: { not: null } } : undefined,
        select: {
          obtainedAt: true,
          cosmetic: {
            select: {
              id: true,
              name: true,
              description: true,
              type: true,
              source: true,
              data: true,
            },
          },
        },
      },
    },
  });
>>>>>>> c915b305
};<|MERGE_RESOLUTION|>--- conflicted
+++ resolved
@@ -347,7 +347,6 @@
   return prisma.tagEngagement.create({ data: { userId, tagId, type: 'Hide' } });
 };
 
-<<<<<<< HEAD
 export const getSessionUser = async ({ userId }: { userId: number }) => {
   console.log('----FIRFIREA----');
 
@@ -364,7 +363,8 @@
     ...rest,
     class: ((subscription?.product.metadata as any).class as string | undefined) ?? 'test',
   };
-=======
+};
+
 export const getUserCosmetics = ({
   userId,
   equipped,
@@ -390,5 +390,4 @@
       },
     },
   });
->>>>>>> c915b305
 };