--- conflicted
+++ resolved
@@ -65,12 +65,9 @@
   UserSettingsSchema,
   UserTier,
 } from './../schema/user.schema';
-<<<<<<< HEAD
+import { searchClient } from '~/server/meilisearch/client';
 import dayjs from 'dayjs';
 import { generateKey, generateSecretHash } from '~/server/utils/key-generator';
-=======
-import { searchClient } from '~/server/meilisearch/client';
->>>>>>> 07798101
 // import { createFeaturebaseToken } from '~/server/featurebase/featurebase';
 
 export const getUserCreator = async ({
