--- conflicted
+++ resolved
@@ -31,10 +31,7 @@
   GetUserCosmeticsSchema,
   ToggleUserBountyEngagementsInput,
   UserMeta,
-<<<<<<< HEAD
   UserSettingsInput,
-=======
->>>>>>> 5d75123b
   userSettingsSchema,
 } from '~/server/schema/user.schema';
 import {
@@ -72,12 +69,8 @@
   UserSettingsSchema,
   UserTier,
 } from './../schema/user.schema';
-<<<<<<< HEAD
-import { searchClient } from '~/server/meilisearch/client';
 import dayjs from 'dayjs';
 import { generateKey, generateSecretHash } from '~/server/utils/key-generator';
-=======
->>>>>>> 5d75123b
 // import { createFeaturebaseToken } from '~/server/featurebase/featurebase';
 
 export const getUserCreator = async ({
@@ -345,11 +338,7 @@
   `;
 
   const userSettings = userSettingsSchema.safeParse(settings[0]?.settings ?? {});
-<<<<<<< HEAD
-  // Pass over the default settings if the user settings are invalid
-=======
   // Pass over the default settings if the user settings cannot be parsed
->>>>>>> 5d75123b
   if (!userSettings.success) return settings[0]?.settings ?? {};
 
   return userSettings.data;
