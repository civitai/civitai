--- conflicted
+++ resolved
@@ -25,11 +25,7 @@
   }
 
   return dbRead.user.findFirst({
-<<<<<<< HEAD
-    where: { ...where, deletedAt: null },
-=======
     where: { id: { not: -1 }, ...where, deletedAt: null },
->>>>>>> d47737dc
     select: {
       id: true,
       image: true,
@@ -78,30 +74,6 @@
   });
 };
 
-<<<<<<< HEAD
-export const getUsers = <TSelect extends Prisma.UserSelect = Prisma.UserSelect>({
-  limit,
-  query,
-  email,
-  select,
-  ids,
-}: GetAllUsersInput & { select: TSelect }) => {
-  return dbRead.user.findMany({
-    take: limit,
-    select,
-    where: {
-      id: ids && ids.length > 0 ? { in: ids } : undefined,
-      username: query
-        ? {
-            contains: query,
-            mode: 'insensitive',
-          }
-        : undefined,
-      email: email,
-      deletedAt: null,
-    },
-  });
-=======
 export const getUsers = ({ limit, query, email, ids }: GetAllUsersInput) => {
   return dbRead.$queryRawUnsafe<{ id: number; username: string }[]>(`
     SELECT id, username
@@ -115,7 +87,6 @@
     ORDER BY LENGTH(username) ASC
     LIMIT ${limit}
   `);
->>>>>>> d47737dc
 };
 
 export const getUserById = <TSelect extends Prisma.UserSelect = Prisma.UserSelect>({
@@ -132,13 +103,8 @@
   username,
   select,
 }: GetByUsernameSchema & { select: TSelect }) => {
-<<<<<<< HEAD
-  return dbRead.user.findUnique({
-    where: { username },
-=======
   return dbRead.user.findFirst({
     where: { username, deletedAt: null, id: { not: -1 } },
->>>>>>> d47737dc
     select,
   });
 };
