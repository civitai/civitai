--- conflicted
+++ resolved
@@ -335,14 +335,10 @@
   if (params.draft) {
     quantity = Math.ceil(params.quantity / 4);
     batchSize = 4;
-<<<<<<< HEAD
     if (!injectableResources.draft) params.sampler = 'LCM';
-=======
-    params.sampler = 'LCM';
   } else if (batchAll) {
     quantity = 1;
     batchSize = params.quantity;
->>>>>>> 8898767b
   }
 
   let upscaleWidth = params.upscaleHeight;
@@ -708,37 +704,6 @@
   const baseModel = getBaseModelSetType(checkpoint?.baseModel);
   const injectable = getInjectablResources(baseModel);
 
-<<<<<<< HEAD
-=======
-  let prompt = input.prompt ?? '';
-  let negativePrompt = input.negativePrompt ?? '';
-  for (const item of Object.values(injectable).filter(isDefined)) {
-    const resource = resources.find((x) => x.id === item.id);
-    if (!resource) continue;
-    const triggerWord = resource.trainedWords?.[0];
-    if (triggerWord) {
-      if (item?.triggerType === 'negative')
-        // while (negativePrompt.startsWith(triggerWord)) {
-        negativePrompt = negativePrompt.replaceAll(`${triggerWord}, `, '');
-      // }
-      if (item?.triggerType === 'positive')
-        // while (prompt.startsWith(triggerWord)) {
-        prompt = prompt.replaceAll(`${triggerWord}, `, '');
-      // }
-    }
-  }
-
-  // infer draft from resources if not included in meta params
-  const isDraft =
-    metadata?.params?.draft ??
-    (injectable.draft ? versionIds.includes(injectable.draft.id) : false);
-
-  const sampler =
-    Object.entries(samplersToSchedulers).find(
-      ([sampler, scheduler]) => scheduler.toLowerCase() === input.scheduler?.toLowerCase()
-    )?.[0] ?? generation.defaultValues.sampler;
-
->>>>>>> 8898767b
   const groupedImages = (jobs ?? []).reduce<Record<string, NormalizedGeneratedImage[]>>(
     (acc, job, i) => ({
       ...acc,
@@ -771,12 +736,6 @@
 
   const params = metadata?.params;
 
-  const quantity = params?.quantity ?? 1;
-  // let quantity = input.quantity ?? 1;
-  // if (isDraft) {
-  //   quantity *= 4;
-  // }
-
   const data = {
     ...params,
     fluxUltraRaw:
