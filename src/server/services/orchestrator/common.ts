--- conflicted
+++ resolved
@@ -1,9 +1,6 @@
 import {
   ComfyStep,
-<<<<<<< HEAD
   createCivitaiClient,
-=======
->>>>>>> 4cff9fdb
   HaiperVideoGenOutput,
   ImageJobNetworkParams,
   Priority,
@@ -14,10 +11,6 @@
   Workflow,
   WorkflowStatus,
   WorkflowStep,
-<<<<<<< HEAD
-=======
-  createCivitaiClient,
->>>>>>> 4cff9fdb
 } from '@civitai/client';
 import type { SessionUser } from 'next-auth';
 import { z } from 'zod';
@@ -30,7 +23,7 @@
 import { REDIS_SYS_KEYS, sysRedis } from '~/server/redis/client';
 import { GenerationStatus, generationStatusSchema } from '~/server/schema/generation.schema';
 import {
-<<<<<<< HEAD
+  InjectableResource,
   GeneratedImageStepMetadata,
   generateImageSchema,
   TextToImageParams,
@@ -45,9 +38,6 @@
 import { queryWorkflows } from '~/server/services/orchestrator/workflows';
 import { throwBadRequestError } from '~/server/utils/errorHandling';
 import {
-=======
-  InjectableResource,
->>>>>>> 4cff9fdb
   allInjectableResourceIds,
   fluxModeOptions,
   fluxUltraAir,
