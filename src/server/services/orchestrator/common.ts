--- conflicted
+++ resolved
@@ -336,14 +336,7 @@
   if (params.draft) {
     quantity = Math.ceil(params.quantity / 4);
     batchSize = 4;
-<<<<<<< HEAD
     if (!injectableResources.draft) params.sampler = 'LCM';
-  } else if (batchAll && model.id !== hiDreamModelId) {
-    quantity = 1;
-    batchSize = params.quantity;
-=======
-    params.sampler = 'LCM';
->>>>>>> 7cfc95c8
   }
 
   let upscaleWidth = params.upscaleHeight;
