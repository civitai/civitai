import { getBaseUrl } from '~/server/utils/url-helpers';

export const simpleEmailWithTemplate = ({
  header,
  body,
  btnUrl,
  btnLabel,
}: {
  header: string;
  body: string;
  btnUrl?: string;
  btnLabel?: string;
}) => {
  const brandColor = '#346df1';
  const color = {
    background: '#f9f9f9',
    text: '#444',
    mainBackground: '#fff',
    buttonBackground: brandColor,
    buttonBorder: brandColor,
    buttonText: '#fff',
    dangerButtonBackground: '#f44336',
  };

  const buttonCode = !btnUrl
    ? ''
    : `
    <tr>
      <td align="center" style="padding: 0;">
        <table border="0" cellspacing="0" cellpadding="0">
          <tr>
            <td align="center" style="border-radius: 5px;" bgcolor="${color.buttonBackground}"><a href="${btnUrl}"
                target="_blank"
                style="font-size: 18px; font-family: Helvetica, Arial, sans-serif; color: ${color.buttonText}; text-decoration: none; border-radius: 5px; padding: 10px 20px; border: 1px solid ${color.buttonBorder}; display: inline-block; font-weight: bold;">${btnLabel}</a></td>
          </tr>
        </table>
      </td>
    </tr>
  `;

  return `
  <body style="background: ${color.background};">
    <table width="100%" border="0" cellgap="0" cellpadding="0" style="max-width: 600px; margin: auto;">
      <tr><td height="20"></td></tr>
      <tr><td>
        <table width="100%" border="0" cellgap="20" cellpadding="0" style="background: ${
          color.mainBackground
        }; border-radius: 10px;">
          <tr>
            <td
              style="text-align: center; padding: 10px 0px; font-size: 22px; font-family: Helvetica, Arial, sans-serif; color: ${
                color.text
              };">
              <img src="${`${getBaseUrl()}/images/logo_light_mode.png`}" />
            </td>
          </tr>
          <tr>
            <td align="center"
              style="padding: 10px 0px; font-size: 22px; font-family: Helvetica, Arial, sans-serif; color: ${
                color.text
              };">
              ${header}
            </td>
          </tr>
          <tr>
            <td
              style="padding: 0px 0px 10px 0px; font-size: 16px; line-height: 22px; font-family: Helvetica, Arial, sans-serif; color: ${
                color.text
              };">
              ${body}
            </td>
          </tr>
<<<<<<< HEAD
          <tr>
            <td align="center" style="padding: 0;">
              <table border="0" cellgap="0" cellpadding="0">
                <tr>
                  <td align="center" style="border-radius: 5px;" bgcolor="${
                    color.buttonBackground
                  }"><a href="${btnUrl}"
                      target="_blank"
                      style="font-size: 18px; font-family: Helvetica, Arial, sans-serif; color: ${
                        color.buttonText
                      }; text-decoration: none; border-radius: 5px; padding: 10px 20px; border: 1px solid ${
    color.buttonBorder
  }; display: inline-block; font-weight: bold;">${btnLabel}</a></td>
                </tr>
              </table>
            </td>
          </tr> 
=======
          ${buttonCode}
>>>>>>> a136f8b0
        </table>
      </td></tr>
      <tr><td height="20"></td></tr>
    </table>
  </body>
  `;
};<|MERGE_RESOLUTION|>--- conflicted
+++ resolved
@@ -40,10 +40,10 @@
 
   return `
   <body style="background: ${color.background};">
-    <table width="100%" border="0" cellgap="0" cellpadding="0" style="max-width: 600px; margin: auto;">
+    <table width="100%" border="0" cellspacing="0" cellpadding="0" style="max-width: 600px; margin: auto;">
       <tr><td height="20"></td></tr>
       <tr><td>
-        <table width="100%" border="0" cellgap="20" cellpadding="0" style="background: ${
+        <table width="100%" border="0" cellspacing="20" cellpadding="0" style="background: ${
           color.mainBackground
         }; border-radius: 10px;">
           <tr>
@@ -70,27 +70,7 @@
               ${body}
             </td>
           </tr>
-<<<<<<< HEAD
-          <tr>
-            <td align="center" style="padding: 0;">
-              <table border="0" cellgap="0" cellpadding="0">
-                <tr>
-                  <td align="center" style="border-radius: 5px;" bgcolor="${
-                    color.buttonBackground
-                  }"><a href="${btnUrl}"
-                      target="_blank"
-                      style="font-size: 18px; font-family: Helvetica, Arial, sans-serif; color: ${
-                        color.buttonText
-                      }; text-decoration: none; border-radius: 5px; padding: 10px 20px; border: 1px solid ${
-    color.buttonBorder
-  }; display: inline-block; font-weight: bold;">${btnLabel}</a></td>
-                </tr>
-              </table>
-            </td>
-          </tr> 
-=======
           ${buttonCode}
->>>>>>> a136f8b0
         </table>
       </td></tr>
       <tr><td height="20"></td></tr>
