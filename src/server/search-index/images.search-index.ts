import { client, updateDocs } from '~/server/meilisearch/client';
import { getOrCreateIndex } from '~/server/meilisearch/util';
import { FilterableAttributes, SearchableAttributes, SortableAttributes } from 'meilisearch';
import { createSearchIndexUpdateProcessor } from '~/server/search-index/base.search-index';
import {
  CosmeticSource,
  CosmeticType,
  ImageGenerationProcess,
  ImageIngestionStatus,
  MediaType,
  Prisma,
} from '@prisma/client';
import { imageGenerationSchema } from '~/server/schema/image.schema';
import { IMAGES_SEARCH_INDEX } from '~/server/common/constants';
import { modelsSearchIndex } from '~/server/search-index/models.search-index';
import { ImageModelWithIngestion, profileImageSelect } from '../selectors/image.selector';
import { isDefined } from '~/utils/type-guards';
import { NsfwLevel } from '~/server/common/enums';
import { parseBitwiseBrowsingLevel } from '~/shared/constants/browsingLevel.constants';
import { SearchIndexUpdateQueueAction } from '~/server/common/enums';
import { getCosmeticsForEntity } from '~/server/services/cosmetic.service';
import { getCosmeticsForUsers } from '~/server/services/user.service';

const READ_BATCH_SIZE = 10000;
const MEILISEARCH_DOCUMENT_BATCH_SIZE = 10000;
const INDEX_ID = IMAGES_SEARCH_INDEX;

const onIndexSetup = async ({ indexName }: { indexName: string }) => {
  if (!client) {
    return;
  }

  const index = await getOrCreateIndex(indexName, { primaryKey: 'id' });
  console.log('onIndexSetup :: Index has been gotten or created', index);

  if (!index) {
    return;
  }

  const settings = await index.getSettings();

  const searchableAttributes: SearchableAttributes = [
    'meta.prompt',
    'generationProcess',
    'tagNames',
    'user.username',
  ];

  const sortableAttributes: SortableAttributes = [
    'createdAt',
    'stats.commentCountAllTime',
    'stats.reactionCountAllTime',
    'stats.collectedCountAllTime',
    'stats.tippedAmountCountAllTime',
  ];

  const filterableAttributes: FilterableAttributes = [
    'createdAtUnix',
    'tagNames',
    'user.username',
    'baseModel',
    'generationTool',
    'aspectRatio',
    'nsfwLevel',
    'type',
  ];

  if (JSON.stringify(searchableAttributes) !== JSON.stringify(settings.searchableAttributes)) {
    const updateSearchableAttributesTask = await index.updateSearchableAttributes(
      searchableAttributes
    );

    console.log(
      'onIndexSetup :: updateSearchableAttributesTask created',
      updateSearchableAttributesTask
    );
  }

  if (JSON.stringify(sortableAttributes.sort()) !== JSON.stringify(settings.sortableAttributes)) {
    const sortableFieldsAttributesTask = await index.updateSortableAttributes(sortableAttributes);

    console.log(
      'onIndexSetup :: sortableFieldsAttributesTask created',
      sortableFieldsAttributesTask
    );
  }

  if (
    JSON.stringify(filterableAttributes.sort()) !== JSON.stringify(settings.filterableAttributes)
  ) {
    const updateFilterableAttributesTask = await index.updateFilterableAttributes(
      filterableAttributes
    );

    console.log(
      'onIndexSetup :: updateFilterableAttributesTask created',
      updateFilterableAttributesTask
    );
  }

  console.log('onIndexSetup :: all tasks completed');
};

type ImageForSearchIndex = {
  type: MediaType;
  id: number;
  generationProcess: ImageGenerationProcess | null;
  createdAt: Date;
  name: string | null;
  url: string;
  meta: Prisma.JsonValue;
  hash: string | null;
  height: number | null;
  width: number | null;
  metadata: Prisma.JsonValue;
  nsfwLevel: NsfwLevel;
  postId: number | null;
  needsReview: string | null;
  hideMeta: boolean;
  index: number | null;
  scannedAt: Date | null;
  mimeType: string | null;
  modelVersionId: number | null;
  baseModel?: string | null;
  userId?: number | null;
  user: {
    id: number;
    image: string | null;
    username: string | null;
    deletedAt: Date | null;
    profilePictureId: number | null;
    profilePicture: ImageModelWithIngestion | null;
  };
  cosmetics: {
    data: Prisma.JsonValue;
    cosmetic: {
      data: Prisma.JsonValue;
      type: CosmeticType;
      id: number;
      name: string;
      source: CosmeticSource;
    };
  }[];
  tagNames: string[];
  tagIds: number[];
  stats: {
    cryCountAllTime: number;
    dislikeCountAllTime: number;
    heartCountAllTime: number;
    laughCountAllTime: number;
    likeCountAllTime: number;
    reactionCountAllTime: number;
    commentCountAllTime: number;
    collectedCountAllTime: number;
    tippedAmountCountAllTime: number;
  } | null;
};

const imageWhere = [
  Prisma.sql`i."postId" IS NOT NULL`,
  Prisma.sql`i."ingestion" = ${ImageIngestionStatus.Scanned}::"ImageIngestionStatus"`,
  Prisma.sql`i."tosViolation" = false`,
  Prisma.sql`i."type" = 'image'`,
  Prisma.sql`i."needsReview" IS NULL`,
  Prisma.sql`p."publishedAt" IS NOT NULL`,
  Prisma.sql`p."availability" != 'Private'::"Availability"`,
  Prisma.sql`p."availability" != 'Unsearchable'::"Availability"`,
];

type ProfileImage = Prisma.ImageGetPayload<{
  select: typeof profileImageSelect;
}>;

type ImageTag = {
  imageId: number;
  tagId: number;
  tagName: string;
};

type User = {
  id: number;
  username?: string | null;
  deletedAt?: Date | null;
  image?: string | null;
  profilePictureId?: number | null;
};

const transformData = async ({
  users,
  images,
  rawTags,
  userCosmetics,
  imageCosmetics,
  profilePictures,
}: {
  images: ImageForSearchIndex[];
  rawTags: ImageTag[];
  imageCosmetics: Awaited<ReturnType<typeof getCosmeticsForEntity>>;
  profilePictures: ProfileImage[];
  users: User[];
  userCosmetics: Awaited<ReturnType<typeof getCosmeticsForUsers>>;
}) => {
<<<<<<< HEAD
  const records = images
    .map(({ meta, userId, ...imageRecord }) => {
      const user = userId ? users.find((u) => u.id === userId) ?? null : null;

      if (!user) {
        return null;
=======
  return withRetries(
    async () => {
      const offset = queryProps.cursor || -1;
      console.log(
        `onFetchItemsToIndex :: fetching starting for ${indexName} range (Ids):`,
        offset,
        offset + READ_BATCH_SIZE - 1,
        ' filters:',
        whereOr
      );

      const WHERE = [
        Prisma.sql`i."id" > ${offset}`,
        Prisma.sql`i."postId" IS NOT NULL`,
        Prisma.sql`i."ingestion" = ${ImageIngestionStatus.Scanned}::"ImageIngestionStatus"`,
        Prisma.sql`i."tosViolation" = false`,
        Prisma.sql`i."type" = 'image'`,
        Prisma.sql`i."needsReview" IS NULL`,
        Prisma.sql`p."publishedAt" IS NOT NULL`,
        Prisma.sql`p."availability" != 'Private'::"Availability"`,
        Prisma.sql`p."availability" != 'Unsearchable'::"Availability"`,
      ];

      if (whereOr) {
        WHERE.push(Prisma.sql`(${Prisma.join(whereOr, ' OR ')})`);
>>>>>>> 03dd0776
      }

      const userCosmetic = userId ? userCosmetics[userId] ?? null : null;

      const parsed = imageGenerationSchema
        .omit({ comfy: true, hashes: true })
        .partial()
        .safeParse(meta);
      const tags = rawTags
        .filter((rt) => rt.imageId === imageRecord.id)
        .map((rt) => ({ id: rt.tagId, name: rt.tagName }));
      const profilePicture = user
        ? profilePictures.find((p) => p.id === user.profilePictureId) ?? null
        : null;

      return {
        ...imageRecord,
        nsfwLevel: parseBitwiseBrowsingLevel(imageRecord.nsfwLevel),
        createdAtUnix: imageRecord.createdAt.getTime(),
        aspectRatio:
          !imageRecord.width || !imageRecord.height
            ? 'Unknown'
            : imageRecord.width > imageRecord.height
            ? 'Landscape'
            : imageRecord.width < imageRecord.height
            ? 'Portrait'
            : 'Square',
        generationTool: meta?.hasOwnProperty('comfy')
          ? 'Comfy'
          : meta?.hasOwnProperty('prompt')
          ? 'Automatic1111'
          : 'Unknown',
        meta: parsed.success ? parsed.data : {},
        user: {
          ...user,
          cosmetics: userCosmetic ?? [],
          profilePicture,
        },
        tagNames: tags.map((t) => t.name),
        tagIds: tags.map((t) => t.id),
        reactions: [],
        cosmetic: imageCosmetics[imageRecord.id] ?? null,
      };
    })
    .filter(isDefined);

  return records;
};

export type ImageSearchIndexRecord = Awaited<ReturnType<typeof transformData>>[number];

export const imagesSearchIndex = createSearchIndexUpdateProcessor({
  workerCount: 10,
  indexName: INDEX_ID,
  setup: onIndexSetup,
  maxQueueSize: 20, // Avoids hogging too much memory.
  pullSteps: 3,
  prepareBatches: async ({ db }, lastUpdatedAt) => {
    const data = await db.$queryRaw<{ startId: number; endId: number }[]>`
      SELECT MIN(i.id) as "startId", MAX(i.id) as "endId" FROM "Image" i
      ${
        lastUpdatedAt
          ? Prisma.sql`
        WHERE i."createdAt" >= ${lastUpdatedAt} 
      `
          : Prisma.sql``
      }
    `;

    const { startId, endId } = data[0];

    return {
      batchSize: READ_BATCH_SIZE,
      startId,
      endId,
    };
  },
  pullData: async ({ db, logger }, batch, step, prevData) => {
    logger(`PullData :: Pulling data for batch: ${batch}`);
    const where = [
      ...imageWhere,

      batch.type === 'update' ? Prisma.sql`i.id IN (${Prisma.join(batch.ids)})` : undefined,
      batch.type === 'new'
        ? Prisma.sql`i.id >= ${batch.startId} AND i.id <= ${batch.endId}`
        : undefined,
    ].filter(isDefined);

    if (step === 0) {
      const images = await db.$queryRaw<ImageForSearchIndex[]>`
      WITH target AS MATERIALIZED (
        SELECT
        i."id",
        i."index",
        i."postId",
        i."name",
        i."url",
        i."nsfwLevel",
        i."width",
        i."height",
        i."hash",
        jsonb_build_object(
          'prompt', i."meta"->'prompt'
        ) "meta",
        i."hideMeta",
        i."generationProcess",
        i."createdAt",
        i."mimeType",
        i."scannedAt",
        i."type",
        i."metadata",
        i."userId",
        p."modelVersionId",
        (
          SELECT mv."baseModel" FROM "ModelVersion" mv
          RIGHT JOIN "ImageResource" ir ON ir."imageId" = i.id AND ir."modelVersionId" = mv.id
          JOIN "Model" m ON mv."modelId" = m.id
          WHERE m."type" = 'Checkpoint'
          LIMIT 1
        ) "baseModel"
          FROM "Image" i
          JOIN "Post" p ON p."id" = i."postId" AND p."publishedAt" < now()
          WHERE ${Prisma.join(where, ' AND ')}
        ORDER BY i."id"
      ), stats AS MATERIALIZED (
          SELECT
            im."imageId",
            jsonb_build_object(
              'commentCountAllTime', SUM("commentCount"),
              'laughCountAllTime', SUM("laughCount"),
              'heartCountAllTime', SUM("heartCount"),
              'dislikeCountAllTime', SUM("dislikeCount"),
              'likeCountAllTime', SUM("likeCount"),
              'cryCountAllTime', SUM("cryCount"),
              'reactionCountAllTime', SUM("reactionCount"),
              'collectedCountAllTime', SUM("collectedCount"),
              'tippedAmountCountAllTime', SUM("tippedAmountCount")
            ) stats
          FROM "ImageMetric" im
          WHERE im."imageId" IN (SELECT id FROM target)
            AND im."timeframe" = 'AllTime'::"MetricTimeframe"
          GROUP BY im."imageId"
      )
      SELECT
        t.*,
        (SELECT stats FROM stats s WHERE s."imageId" = t.id)
      FROM target t
    `;
      if (images.length === 0) {
        return null;
      }

      return {
        images,
      };
    }

    if (step === 1) {
      // Pull tags:
      const { images } = prevData as { images: ImageForSearchIndex[] };

      const rawTags = await db.imageTag.findMany({
        where: { imageId: { in: images.map((i) => i.id) }, concrete: true },
        select: {
          imageId: true,
          tagId: true,
          tagName: true,
        },
      });

      // Also, queue model updates:
      if (batch.type === 'update') {
        const affectedModels = await db.$queryRaw<{ modelId: number }[]>`
          SELECT
            m.id "modelId"
          FROM "Image" i
          JOIN "Post" p ON p.id = i."postId" AND p."modelVersionId" IS NOT NULL AND p."publishedAt" IS NOT NULL
          JOIN "ModelVersion" mv ON mv.id = p."modelVersionId"
          JOIN "Model" m ON m.id = mv."modelId" AND i."userId" = m."userId"
          WHERE i.id IN (${Prisma.join(images.map(({ id }) => id))})
        `;

        const affectedModelIds = [...new Set(affectedModels.map(({ modelId }) => modelId))];

        await modelsSearchIndex.queueUpdate(
          affectedModelIds.map((id) => ({
            id: id,
            action: SearchIndexUpdateQueueAction.Update,
          }))
        );
      }

      return {
        images,
        rawTags,
      };
    }

    if (step === 2) {
      const { images, rawTags } = prevData as {
        images: ImageForSearchIndex[];
        rawTags: ImageTag[];
      };

      const users = await db.user.findMany({
        select: {
          id: true,
          username: true,
          deletedAt: true,
          image: true,
          profilePictureId: true,
        },
        where: {
          id: { in: images.map((i) => i.userId).filter(isDefined) },
        },
      });

      const profilePictures = await db.image.findMany({
        where: { id: { in: users.map((u) => u.profilePictureId).filter(isDefined) } },
        select: profileImageSelect,
      });

      const cosmetics = await getCosmeticsForEntity({
        ids: images.map((i) => i.id),
        entity: 'Image',
      });

      const userCosmetics = await getCosmeticsForUsers([
        ...new Set<number>(images.map((i) => i.userId).filter(isDefined)),
      ]);

      return {
        images,
        rawTags,
        profilePictures,
        imageCosmetics: cosmetics,
        userCosmetics,
        users,
      };
    }

    return null;
  },
  transformData,
  pushData: async ({ indexName }, data) => {
    if (data.length > 0) {
      await updateDocs({
        indexName,
        documents: data,
        batchSize: MEILISEARCH_DOCUMENT_BATCH_SIZE,
      });
    }

    return;
  },
});<|MERGE_RESOLUTION|>--- conflicted
+++ resolved
@@ -200,40 +200,12 @@
   users: User[];
   userCosmetics: Awaited<ReturnType<typeof getCosmeticsForUsers>>;
 }) => {
-<<<<<<< HEAD
   const records = images
     .map(({ meta, userId, ...imageRecord }) => {
       const user = userId ? users.find((u) => u.id === userId) ?? null : null;
 
       if (!user) {
         return null;
-=======
-  return withRetries(
-    async () => {
-      const offset = queryProps.cursor || -1;
-      console.log(
-        `onFetchItemsToIndex :: fetching starting for ${indexName} range (Ids):`,
-        offset,
-        offset + READ_BATCH_SIZE - 1,
-        ' filters:',
-        whereOr
-      );
-
-      const WHERE = [
-        Prisma.sql`i."id" > ${offset}`,
-        Prisma.sql`i."postId" IS NOT NULL`,
-        Prisma.sql`i."ingestion" = ${ImageIngestionStatus.Scanned}::"ImageIngestionStatus"`,
-        Prisma.sql`i."tosViolation" = false`,
-        Prisma.sql`i."type" = 'image'`,
-        Prisma.sql`i."needsReview" IS NULL`,
-        Prisma.sql`p."publishedAt" IS NOT NULL`,
-        Prisma.sql`p."availability" != 'Private'::"Availability"`,
-        Prisma.sql`p."availability" != 'Unsearchable'::"Availability"`,
-      ];
-
-      if (whereOr) {
-        WHERE.push(Prisma.sql`(${Prisma.join(whereOr, ' OR ')})`);
->>>>>>> 03dd0776
       }
 
       const userCosmetic = userId ? userCosmetics[userId] ?? null : null;
