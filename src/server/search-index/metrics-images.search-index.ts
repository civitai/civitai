--- conflicted
+++ resolved
@@ -315,11 +315,8 @@
         i."type",
         i."userId",
         i."needsReview",
-<<<<<<< HEAD
         i."blockedFor",
-=======
         i.minor,
->>>>>>> 9ef471a7
         p."publishedAt",
         (
           CASE
