import { Prisma } from '@prisma/client';
import { chunk } from 'lodash-es';
import { clickhouse } from '~/server/clickhouse/client';
import { METRICS_IMAGES_SEARCH_INDEX } from '~/server/common/constants';
import { metricsSearchClient as client, updateDocs } from '~/server/meilisearch/client';
import { getOrCreateIndex } from '~/server/meilisearch/util';
import { tagIdsForImagesCache } from '~/server/redis/caches';
import { createSearchIndexUpdateProcessor } from '~/server/search-index/base.search-index';
import { isDefined } from '~/utils/type-guards';

const READ_BATCH_SIZE = 100000;
const MEILISEARCH_DOCUMENT_BATCH_SIZE = READ_BATCH_SIZE;
const INDEX_ID = METRICS_IMAGES_SEARCH_INDEX;

const searchableAttributes = [] as const;

const sortableAttributes = [
<<<<<<< HEAD
  'id',
=======
>>>>>>> 0df37823
  'sortAt',
  'reactionCount',
  'commentCount',
  'collectedCount',
<<<<<<< HEAD
=======
  'id',
>>>>>>> 0df37823
] as const;

const filterableAttributes = [
  'id',
  'sortAtUnix',
  'modelVersionIds',
  'postedToId',
  'baseModel',
  'type',
  'hasMeta',
  'onSite',
  'toolIds',
  'techniqueIds',
  'tagIds',
  'userId',
  'nsfwLevel',
  'combinedNsfwLevel',
  'postId',
  'publishedAtUnix',
  'existedAtUnix',
] as const;

export type MetricsImageSearchableAttribute = (typeof searchableAttributes)[number];
export type MetricsImageSortableAttribute = (typeof sortableAttributes)[number];
export type MetricsImageFilterableAttribute = (typeof filterableAttributes)[number];

const onIndexSetup = async ({ indexName }: { indexName: string }) => {
  if (!client) {
    return;
  }

  const index = await getOrCreateIndex(indexName, { primaryKey: 'id' }, client);
  console.log('onIndexSetup :: Index has been gotten or created', index);

  if (!index) {
    return;
  }

  const settings = await index.getSettings();

  const searchableAttributesSorted = searchableAttributes.toSorted();
  const sortableAttributesSorted = sortableAttributes.toSorted();
  const filterableAttributesSorted = filterableAttributes.toSorted();

  if (
    JSON.stringify(searchableAttributesSorted) !== JSON.stringify(settings.searchableAttributes)
  ) {
    const updateSearchableAttributesTask = await index.updateSearchableAttributes(
      searchableAttributesSorted
    );

    console.log(
      'onIndexSetup :: updateSearchableAttributesTask created',
      updateSearchableAttributesTask
    );
  }

  if (JSON.stringify(sortableAttributesSorted) !== JSON.stringify(settings.sortableAttributes)) {
    const sortableFieldsAttributesTask = await index.updateSortableAttributes(
      sortableAttributesSorted
    );

    console.log(
      'onIndexSetup :: sortableFieldsAttributesTask created',
      sortableFieldsAttributesTask
    );
  }

  if (
    JSON.stringify(filterableAttributesSorted) !== JSON.stringify(settings.filterableAttributes)
  ) {
    const updateFilterableAttributesTask = await index.updateFilterableAttributes(
      filterableAttributesSorted
    );

    console.log(
      'onIndexSetup :: updateFilterableAttributesTask created',
      updateFilterableAttributesTask
    );
  }

  console.log('onIndexSetup :: all tasks completed');
};

export type SearchBaseImage = {
  id: number;
  index: number;
  postId: number;
  url: string;
  nsfwLevel: number;
  aiNsfwLevel: number;
  nsfwLevelLocked: boolean;
  width: number;
  height: number;
  hash: string;
  hideMeta: boolean;
  sortAt: Date;
  type: string;
  userId: number;
  publishedAt?: Date;
  hasMeta: boolean;
  onSite: boolean;
  postedToId?: number;
  needsReview: string | null;
};

type Metrics = {
  id: number;
  reactionCount: number;
  commentCount: number;
  collectedCount: number;
};

type ModelVersions = {
  id: number;
  baseModel: string;
  modelVersionIds: number[];
};

type ImageTool = {
  imageId: number;
  toolId: number;
};

type ImageTechnique = {
  imageId: number;
  techniqueId: number;
};

type ImageTags = Awaited<ReturnType<typeof tagIdsForImagesCache.fetch>>;

const transformData = async ({
  images,
  imageTags,
  metrics,
  tools,
  techniques,
  modelVersions,
}: {
  images: SearchBaseImage[];
  imageTags: ImageTags;
  metrics: Metrics[];
  tools: ImageTool[];
  techniques: ImageTechnique[];
  modelVersions: ModelVersions[];
}) => {
  const records = images
    .map(({ publishedAt, nsfwLevelLocked, ...imageRecord }) => {
      const imageTools = tools.filter((t) => t.imageId === imageRecord.id);
      const imageTechniques = techniques.filter((t) => t.imageId === imageRecord.id);

      const { modelVersionIds, baseModel } = modelVersions.find(
        (mv) => mv.id === imageRecord.id
      ) || { modelVersionIds: [], baseModel: '' };

      const imageMetrics = metrics.find((m) => m.id === imageRecord.id) ?? {
        id: imageRecord.id,
        reactionCount: 0,
        commentCount: 0,
        collectedCount: 0,
      };

      return {
        ...imageRecord,
        ...imageMetrics,
        combinedNsfwLevel: nsfwLevelLocked
          ? imageRecord.nsfwLevel
          : Math.max(imageRecord.nsfwLevel, imageRecord.aiNsfwLevel),
        baseModel,
        modelVersionIds,
        toolIds: imageTools.map((t) => t.toolId),
        techniqueIds: imageTechniques.map((t) => t.techniqueId),
        publishedAtUnix: publishedAt?.getTime(),
        existedAtUnix: new Date().getTime(),
        sortAtUnix: imageRecord.sortAt.getTime(),
        nsfwLevel: imageRecord.nsfwLevel,
        tagIds: imageTags[imageRecord.id]?.tags ?? [],
      };
    })
    .filter(isDefined);

  return records;
};

export type ImageMetricsSearchIndexRecord = Awaited<ReturnType<typeof transformData>>[number];

export const imagesMetricsDetailsSearchIndex = createSearchIndexUpdateProcessor({
  workerCount: 10,
  indexName: INDEX_ID,
  setup: onIndexSetup,
  maxQueueSize: 100, // Avoids hogging too much memory.
  pullSteps: 5,
  prepareBatches: async ({ db, pg, jobContext }, lastUpdatedAt) => {
    const lastUpdateIso = lastUpdatedAt?.toISOString();
    const newItemsQuery = await pg.cancellableQuery<{ startId: number; endId: number }>(`
      SELECT (
        SELECT
          i.id FROM "Image" i
        WHERE i."postId" IS NOT NULL
        ${lastUpdatedAt ? ` AND i."createdAt" >= '${lastUpdateIso}'` : ``}
        ORDER BY "createdAt" LIMIT 1
      ) as "startId", (
        SELECT MAX (id) FROM "Image" i
        WHERE i."postId" IS NOT NULL
      ) as "endId";
    `);

    jobContext.on('cancel', newItemsQuery.cancel);
    const newItems = await newItemsQuery.result();
    const { startId, endId } = newItems[0];

    let updateIds: number[] = [];
    // TODO remove createdAt clause below?
    if (lastUpdatedAt) {
      const updatedIdItemsQuery = await pg.cancellableQuery<{ id: number }>(`
        SELECT id
        FROM "Image"
        WHERE "updatedAt" > '${lastUpdateIso}'
          AND "postId" IS NOT NULL
        ORDER BY id;
      `);
      const results = await updatedIdItemsQuery.result();
      updateIds = results.map((x) => x.id);
    }

    return {
      batchSize: READ_BATCH_SIZE,
      startId,
      endId,
      updateIds,
    };
  },
  pullData: async ({ db, logger, indexName }, batch, step, prevData) => {
    const batchLogKey =
      batch.type === 'new' ? `${batch.startId} - ${batch.endId}` : batch.ids.length;
    const where = [
      batch.type === 'update' ? Prisma.sql`i.id IN (${Prisma.join(batch.ids)})` : undefined,
      batch.type === 'new'
        ? Prisma.raw(`i.id BETWEEN ${batch.startId} AND ${batch.endId}`)
        : undefined,
    ].filter(isDefined);
    logger(`PullData :: ${indexName} :: Pulling data for batch ::`, batchLogKey);

    if (step === 0) {
      const images = await db.$queryRaw<SearchBaseImage[]>`
      SELECT
        i."id",
        i."index",
        i."postId",
        i."url",
        i."nsfwLevel",
        i."aiNsfwLevel",
        i."nsfwLevelLocked",
        i."width",
        i."height",
        i."hash",
        i."hideMeta",
        COALESCE(p."publishedAt", i."createdAt") as "sortAt",
        i."type",
        i."userId",
        i."needsReview",
        p."publishedAt",
        (
          CASE
            WHEN i.meta IS NOT NULL AND jsonb_typeof(i.meta) != 'null' AND NOT i."hideMeta"
            THEN TRUE
            ELSE FALSE
          END
        ) AS "hasMeta",
        (
          CASE
            WHEN i.meta->>'civitaiResources' IS NOT NULL
            THEN TRUE
            ELSE FALSE
          END
        ) as "onSite",
        p."modelVersionId" as "postedToId"
        FROM "Image" i
        JOIN "Post" p ON p."id" = i."postId"
        WHERE ${Prisma.join(where, ' AND ')}
      `;

      if (images.length === 0) {
        return null;
      }

      return {
        images,
      };
    }

    const imageIds = prevData
      ? (prevData as { images: SearchBaseImage[] }).images.map((i) => i.id)
      : [];
    const result = prevData as Record<string, any>;
    const batches = chunk(imageIds, 1000);
    let i = 0;
    let noMoreSteps = false;

    for (const batch of batches) {
      i++;
      const subBatchLogKey = `${i} of ${batches.length}`;

      if (step === 1) {
        logger(`Pulling metrics :: ${indexName} ::`, batchLogKey, subBatchLogKey);
        const metrics = await clickhouse?.$query<Metrics>(`
            SELECT entityId as "id",
                   SUM(if(
                       metricType in ('ReactionLike', 'ReactionHeart', 'ReactionLaugh', 'ReactionCry'), metricValue, 0
                   )) as "reactionCount",
                   SUM(if(metricType = 'Comment', metricValue, 0)) as "commentCount",
                   SUM(if(metricType = 'Collection', metricValue, 0)) as "collectedCount"
            FROM entityMetricEvents
            WHERE entityType = 'Image'
              AND entityId IN (${batch.join(',')})
            GROUP BY id
          `);

        result.metrics ??= [];
        result.metrics.push(...(metrics ?? []));
        continue;
      }

      if (step === 2) {
        logger(`Pulling tags :: ${indexName} ::`, batchLogKey, subBatchLogKey);
        // Pull tags:
        const cacheImageTags = await tagIdsForImagesCache.fetch(batch);

        result.imageTags ??= {};
        Object.assign(result.imageTags, cacheImageTags);
        continue;
      }

      if (step === 3) {
        logger(`Pulling techs and tools :: ${indexName} ::`, batchLogKey, subBatchLogKey);
        // Tools and techs

        const tools: ImageTool[] = await db.imageTool.findMany({
          select: {
            imageId: true,
            toolId: true,
          },
          where: { imageId: { in: batch } },
        });

        result.tools ??= [];
        result.tools.push(...tools);

        const techniques: ImageTechnique[] = await db.imageTechnique.findMany({
          where: { imageId: { in: batch } },
          select: {
            imageId: true,
            techniqueId: true,
          },
        });
        result.techniques ??= [];
        result.techniques.push(...techniques);
        continue;
      }

      if (step === 4) {
        logger(`Pulling versions :: ${indexName} ::`, batchLogKey, subBatchLogKey);
        // Model versions & baseModel:

        const modelVersions = await db.$queryRaw<ModelVersions[]>`
          SELECT
            ir."imageId" as id,
            string_agg(CASE WHEN m.type = 'Checkpoint' THEN mv."baseModel" ELSE NULL END, '') as "baseModel",
            array_agg(mv."id") as "modelVersionIds"
          FROM "ImageResource" ir
          JOIN "ModelVersion" mv ON ir."modelVersionId" = mv."id"
          JOIN "Model" m ON mv."modelId" = m."id"
          WHERE ir."imageId" IN (${Prisma.join(batch)})
          GROUP BY ir."imageId";
        `;

        result.modelVersions ??= [];
        result.modelVersions.push(...modelVersions);
        continue;
      }

      noMoreSteps = true;
    }

    if (noMoreSteps) return null;
    return result;
  },
  transformData,
  pushData: async ({ indexName }, data) => {
    if (data.length > 0) {
      await updateDocs({
        indexName,
        documents: data,
        batchSize: MEILISEARCH_DOCUMENT_BATCH_SIZE,
        client,
      });
    }

    return;
  },
  client,
});<|MERGE_RESOLUTION|>--- conflicted
+++ resolved
@@ -15,18 +15,11 @@
 const searchableAttributes = [] as const;
 
 const sortableAttributes = [
-<<<<<<< HEAD
-  'id',
-=======
->>>>>>> 0df37823
+   'id', 
   'sortAt',
   'reactionCount',
   'commentCount',
-  'collectedCount',
-<<<<<<< HEAD
-=======
-  'id',
->>>>>>> 0df37823
+  'collectedCount', 
 ] as const;
 
 const filterableAttributes = [
