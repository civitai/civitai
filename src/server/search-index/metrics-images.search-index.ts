import { Prisma } from '@prisma/client';
<<<<<<< HEAD
import { clickhouse } from '~/server/clickhouse/client';
=======
import { chunk } from 'lodash-es';
>>>>>>> e033b9a2
import { METRICS_IMAGES_SEARCH_INDEX } from '~/server/common/constants';
import { metricsSearchClient as client, updateDocs } from '~/server/meilisearch/client';
import { getOrCreateIndex } from '~/server/meilisearch/util';
import { tagIdsForImagesCache } from '~/server/redis/caches';
import { createSearchIndexUpdateProcessor } from '~/server/search-index/base.search-index';
import { getCosmeticsForEntity } from '~/server/services/cosmetic.service';
import { isDefined } from '~/utils/type-guards';

const READ_BATCH_SIZE = 100000;
const MEILISEARCH_DOCUMENT_BATCH_SIZE = READ_BATCH_SIZE;
const INDEX_ID = METRICS_IMAGES_SEARCH_INDEX;

const searchableAttributes = [] as const;

const sortableAttributes = ['sortAt', 'reactionCount', 'commentCount', 'collectedCount'] as const;

const filterableAttributes = [
  'id',
  'sortAtUnix',
  'modelVersionIds',
  'postedToId',
  'baseModel',
  'type',
  'hasMeta',
  'onSite',
  'toolIds',
  'techniqueIds',
  'tagIds',
  'userId',
  'nsfwLevel',
  'postId',
  'published',
] as const;

export type MetricsImageSearchableAttribute = (typeof searchableAttributes)[number];
export type MetricsImageSortableAttribute = (typeof sortableAttributes)[number];
export type MetricsImageFilterableAttribute = (typeof filterableAttributes)[number];

const onIndexSetup = async ({ indexName }: { indexName: string }) => {
  if (!client) {
    return;
  }

  const index = await getOrCreateIndex(indexName, { primaryKey: 'id' }, client);
  console.log('onIndexSetup :: Index has been gotten or created', index);

  if (!index) {
    return;
  }

  const settings = await index.getSettings();

  const searchableAttributesSorted = searchableAttributes.toSorted();
  const sortableAttributesSorted = sortableAttributes.toSorted();
  const filterableAttributesSorted = filterableAttributes.toSorted();

  if (
    JSON.stringify(searchableAttributesSorted) !== JSON.stringify(settings.searchableAttributes)
  ) {
    const updateSearchableAttributesTask = await index.updateSearchableAttributes(
      searchableAttributesSorted
    );

    console.log(
      'onIndexSetup :: updateSearchableAttributesTask created',
      updateSearchableAttributesTask
    );
  }

  if (JSON.stringify(sortableAttributesSorted) !== JSON.stringify(settings.sortableAttributes)) {
    const sortableFieldsAttributesTask = await index.updateSortableAttributes(
      sortableAttributesSorted
    );

    console.log(
      'onIndexSetup :: sortableFieldsAttributesTask created',
      sortableFieldsAttributesTask
    );
  }

  if (
    JSON.stringify(filterableAttributesSorted) !== JSON.stringify(settings.filterableAttributes)
  ) {
    const updateFilterableAttributesTask = await index.updateFilterableAttributes(
      filterableAttributesSorted
    );

    console.log(
      'onIndexSetup :: updateFilterableAttributesTask created',
      updateFilterableAttributesTask
    );
  }

  console.log('onIndexSetup :: all tasks completed');
};

export type SearchBaseImage = {
  id: number;
  index: number;
  postId: number;
  url: string;
  nsfwLevel: number;
  width: number;
  height: number;
  hash: string;
  hideMeta: boolean;
  sortAt: Date;
  type: string;
  userId: number;
  published: boolean;
  hasMeta: boolean;
  onSite: boolean;
  postedToId?: number;
  needsReview: string | null;
};

type Metrics = {
  id: number;
  reactionCount: number;
  commentCount: number;
  collectedCount: number;
};

type ModelVersions = {
  id: number;
  baseModel: string;
  modelVersionIds: number[];
};

type ImageTool = {
  imageId: number;
  toolId: number;
};

type ImageTechnique = {
  imageId: number;
  techniqueId: number;
};

type ImageCosmetics = Awaited<ReturnType<typeof getCosmeticsForEntity>>;
type ImageTags = Awaited<ReturnType<typeof tagIdsForImagesCache.fetch>>;

export type ImageForMetricSearchIndex = {
  sortAtUnix: number;
  tagIds: number[];
  toolIds: number[];
  techniqueIds: number[];
} & SearchBaseImage &
  Metrics &
  ModelVersions;

const transformData = async ({
  images,
  imageTags,
  metrics,
  tools,
  techniques,
  cosmetics,
  modelVersions,
}: {
  images: SearchBaseImage[];
  imageTags: ImageTags;
  metrics: Metrics[];
  tools: ImageTool[];
  techniques: ImageTechnique[];
  cosmetics: ImageCosmetics;
  modelVersions: ModelVersions[];
}) => {
  const records = images
    .map((imageRecord) => {
      const imageTools = tools.filter((t) => t.imageId === imageRecord.id);
      const imageTechniques = techniques.filter((t) => t.imageId === imageRecord.id);

      const { modelVersionIds, baseModel } = modelVersions.find(
        (mv) => mv.id === imageRecord.id
      ) || { modelVersionIds: [], baseModel: '' };

      const imageMetrics = metrics.find((m) => m.id === imageRecord.id) ?? {
        id: imageRecord.id,
        reactionCount: 0,
        commentCount: 0,
        collectedCount: 0,
      };

      return {
        ...imageRecord,
        ...imageMetrics,
        baseModel,
        modelVersionIds,
        toolIds: imageTools.map((t) => t.toolId),
        techniqueIds: imageTechniques.map((t) => t.techniqueId),
        cosmetic: cosmetics[imageRecord.id] ?? null,
        sortAtUnix: imageRecord.sortAt.getTime(),
        nsfwLevel: imageRecord.nsfwLevel,
        tagIds: imageTags[imageRecord.id]?.tags ?? [],
      };
    })
    .filter(isDefined);

  return records;
};

export type ImageMetricsSearchIndexRecord = Awaited<ReturnType<typeof transformData>>[number];

export const imagesMetricsDetailsSearchIndex = createSearchIndexUpdateProcessor({
  workerCount: 10,
  indexName: INDEX_ID,
  setup: onIndexSetup,
  maxQueueSize: 100, // Avoids hogging too much memory.
  pullSteps: 6,
  prepareBatches: async ({ db, pg, jobContext }, lastUpdatedAt) => {
    const newItemsQuery = await pg.cancellableQuery<{ startId: number; endId: number }>(`
      SELECT (
        SELECT
          i.id FROM "Image" i
        WHERE i."postId" IS NOT NULL
        ${lastUpdatedAt ? ` AND i."createdAt" >= '${lastUpdatedAt}'` : ``}
        ORDER BY "createdAt" LIMIT 1
      ) as "startId", (
        SELECT MAX (id) FROM "Image" i
        WHERE i."postId" IS NOT NULL
      ) as "endId";
    `);

    jobContext.on('cancel', newItemsQuery.cancel);
    const newItems = await newItemsQuery.result();
    const { startId, endId } = newItems[0];
    const updateIds: number[] = [];

    if (lastUpdatedAt) {
      let lastId = 0;

      while (true) {
        const updatedIdItemsQuery = await pg.cancellableQuery<{ id: number }>(`
          SELECT id
          FROM "Image"
          WHERE "updatedAt" > '${lastUpdatedAt}'
            AND "postId" IS NOT NULL
            AND id > ${lastId}
          ORDER BY id
          LIMIT ${READ_BATCH_SIZE};
        `);

        jobContext.on('cancel', updatedIdItemsQuery.cancel);
        const ids = await updatedIdItemsQuery.result();

        if (!ids.length) {
          break;
        }

        lastId = ids[ids.length - 1].id;
        updateIds.push(...ids.map((x) => x.id));
      }
    }

    return {
      batchSize: READ_BATCH_SIZE,
      startId,
      endId,
      updateIds,
    };
  },
  pullData: async ({ db, logger, indexName }, batch, step, prevData) => {
    const where = [
      batch.type === 'update' ? Prisma.sql`i.id IN (${Prisma.join(batch.ids)})` : undefined,
      batch.type === 'new'
        ? Prisma.raw(`i.id BETWEEN ${batch.startId} AND ${batch.endId}`)
        : undefined,
    ].filter(isDefined);
    logger(
      `PullData :: Pulling data for batch`,
      batch.type === 'new' ? `${batch.startId} - ${batch.endId}` : batch.ids.length
    );

    if (step === 0) {
      const images = await db.$queryRaw<SearchBaseImage[]>`
      SELECT
        i."id",
        i."index",
        i."postId",
        i."url",
        i."nsfwLevel",
        i."width",
        i."height",
        i."hash",
        i."hideMeta",
        i."sortAt",
        i."type",
        i."userId",
        i."needsReview",
        p."publishedAt" is not null as "published",
        (
          CASE
            WHEN i.meta IS NOT NULL AND jsonb_typeof(i.meta) != 'null' AND NOT i."hideMeta"
            THEN TRUE
            ELSE FALSE
          END
        ) AS "hasMeta",
        (
          CASE
            WHEN i.meta->>'civitaiResources' IS NOT NULL
            THEN TRUE
            ELSE FALSE
          END
        ) as "onSite",
        p."modelVersionId" as "postedToId"
        FROM "Image" i
        JOIN "Post" p ON p."id" = i."postId"
        WHERE ${Prisma.join(where, ' AND ')}
      `;

      if (images.length === 0) {
        return null;
      }

      return {
        images,
      };
    }

<<<<<<< HEAD
    if (step === 1) {
      const metrics = await clickhouse?.$query<Metrics>(`
            SELECT entityId as "id",
                   SUM(if(
                       metricType in ('ReactionLike', 'ReactionHeart', 'ReactionLaugh', 'ReactionCry'), metricValue, 0
                   )) as "reactionCount",
                   SUM(if(metricType = 'Comment', metricValue, 0)) as "commentCount",
                   SUM(if(metricType = 'Collection', metricValue, 0)) as "collectedCount"
            FROM entityMetricEvents
            WHERE entityType = 'Image'
              AND entityId IN (${imageIds.join(',')})
            GROUP BY id
          `);

      return {
        ...prevData,
        metrics: metrics ?? [],
      };
    }

    if (step === 2) {
      // Pull tags:
      const cacheImageTags = await tagIdsForImagesCache.fetch(imageIds);

      return {
        ...prevData,
        imageTags: cacheImageTags,
      };
    }

    if (step === 3) {
      // Tools and techniqaues
=======
    const imageIds = prevData
      ? (prevData as { images: SearchBaseImage[] }).images.map((i) => i.id)
      : [];
    const result = prevData as Record<string, any>;
    const batches = chunk(imageIds, 1000);
    let noMoreSteps = false;
    for (const batch of batches) {
      if (step === 1) {
        // Pull metrics:
        // TODO: Use clickhouse to pull metrics.

        const metrics = await db.$queryRaw<Metrics[]>`
            SELECT
              im."imageId" as id,
              im."collectedCount" as "collectedCount",
              im."reactionCount" as "reactionCount",
              im."commentCount" as "commentCount"
            FROM "ImageMetric" im
            WHERE im."imageId" IN (${Prisma.join(batch)})
              AND im."timeframe" = 'AllTime'::"MetricTimeframe"
        `;

        result.metrics ??= [];
        result.metrics.push(...metrics);
        continue;
      }
>>>>>>> e033b9a2

      if (step === 2) {
        // Pull tags:
        const cacheImageTags = await tagIdsForImagesCache.fetch(batch);

        result.imageTags ??= {};
        Object.assign(result.imageTags, cacheImageTags);
        continue;
      }

      if (step === 3) {
        // Tools and techniqaues

        const tools: ImageTool[] = await db.imageTool.findMany({
          select: {
            imageId: true,
            toolId: true,
          },
          where: { imageId: { in: batch } },
        });

        result.tools ??= [];
        result.tools.push(...tools);

        const techniques: ImageTechnique[] = await db.imageTechnique.findMany({
          where: { imageId: { in: batch } },
          select: {
            imageId: true,
            techniqueId: true,
          },
        });
        result.techniques ??= [];
        result.techniques.push(...techniques);
        continue;
      }

      if (step === 4) {
        // Cosmetics:

        const cosmetics = await getCosmeticsForEntity({
          ids: batch,
          entity: 'Image',
        });

        result.cosmetics ??= {};
        Object.assign(result.cosmetics, cosmetics);
        continue;
      }

      if (step === 5) {
        // Model versions & baseModel:

        const modelVersions = await db.$queryRaw<ModelVersions[]>`
          SELECT
            ir."imageId" as id,
            string_agg(CASE WHEN m.type = 'Checkpoint' THEN mv."baseModel" ELSE NULL END, '') as "baseModel",
            array_agg(mv."id") as "modelVersionIds"
          FROM "ImageResource" ir
          JOIN "ModelVersion" mv ON ir."modelVersionId" = mv."id"
          JOIN "Model" m ON mv."modelId" = m."id"
          WHERE ir."imageId" IN (${Prisma.join(batch)})
          GROUP BY ir."imageId", mv."baseModel"
        `;

        result.modelVersions ??= [];
        result.modelVersions.push(...modelVersions);
        continue;
      }

      noMoreSteps = true;
    }

    if (noMoreSteps) return null;
    return result;
  },
  transformData,
  pushData: async ({ indexName }, data) => {
    if (data.length > 0) {
      await updateDocs({
        indexName,
        documents: data,
        batchSize: MEILISEARCH_DOCUMENT_BATCH_SIZE,
        client,
      });
    }

    return;
  },
  client,
});<|MERGE_RESOLUTION|>--- conflicted
+++ resolved
@@ -1,9 +1,6 @@
 import { Prisma } from '@prisma/client';
-<<<<<<< HEAD
 import { clickhouse } from '~/server/clickhouse/client';
-=======
 import { chunk } from 'lodash-es';
->>>>>>> e033b9a2
 import { METRICS_IMAGES_SEARCH_INDEX } from '~/server/common/constants';
 import { metricsSearchClient as client, updateDocs } from '~/server/meilisearch/client';
 import { getOrCreateIndex } from '~/server/meilisearch/util';
@@ -324,7 +321,14 @@
       };
     }
 
-<<<<<<< HEAD
+    const imageIds = prevData
+      ? (prevData as { images: SearchBaseImage[] }).images.map((i) => i.id)
+      : [];
+    const result = prevData as Record<string, any>;
+    const batches = chunk(imageIds, 1000);
+    let noMoreSteps = false;
+
+    for (const batch of batches) {
     if (step === 1) {
       const metrics = await clickhouse?.$query<Metrics>(`
             SELECT entityId as "id",
@@ -335,56 +339,14 @@
                    SUM(if(metricType = 'Collection', metricValue, 0)) as "collectedCount"
             FROM entityMetricEvents
             WHERE entityType = 'Image'
-              AND entityId IN (${imageIds.join(',')})
+              AND entityId IN (${batch.join(',')})
             GROUP BY id
           `);
 
-      return {
-        ...prevData,
-        metrics: metrics ?? [],
-      };
+      result.metrics ??= [];
+      result.metrics.push(...(metrics ?? []));
+      continue;
     }
-
-    if (step === 2) {
-      // Pull tags:
-      const cacheImageTags = await tagIdsForImagesCache.fetch(imageIds);
-
-      return {
-        ...prevData,
-        imageTags: cacheImageTags,
-      };
-    }
-
-    if (step === 3) {
-      // Tools and techniqaues
-=======
-    const imageIds = prevData
-      ? (prevData as { images: SearchBaseImage[] }).images.map((i) => i.id)
-      : [];
-    const result = prevData as Record<string, any>;
-    const batches = chunk(imageIds, 1000);
-    let noMoreSteps = false;
-    for (const batch of batches) {
-      if (step === 1) {
-        // Pull metrics:
-        // TODO: Use clickhouse to pull metrics.
-
-        const metrics = await db.$queryRaw<Metrics[]>`
-            SELECT
-              im."imageId" as id,
-              im."collectedCount" as "collectedCount",
-              im."reactionCount" as "reactionCount",
-              im."commentCount" as "commentCount"
-            FROM "ImageMetric" im
-            WHERE im."imageId" IN (${Prisma.join(batch)})
-              AND im."timeframe" = 'AllTime'::"MetricTimeframe"
-        `;
-
-        result.metrics ??= [];
-        result.metrics.push(...metrics);
-        continue;
-      }
->>>>>>> e033b9a2
 
       if (step === 2) {
         // Pull tags:
