import { client } from '~/server/meilisearch/client';
import { userWithCosmeticsSelect } from '~/server/selectors/user.selector';
import { modelHashSelect } from '~/server/selectors/modelHash.selector';
import {
  MetricTimeframe,
  ModelHashType,
  ModelStatus,
  SearchIndexUpdateQueueAction,
} from '@prisma/client';
import { ModelFileType } from '~/server/common/constants';
import { getOrCreateIndex, onSearchIndexDocumentsCleanup } from '~/server/meilisearch/util';
import { EnqueuedTask } from 'meilisearch';
import { getImagesForModelVersion } from '~/server/services/image.service';
import { isDefined } from '~/utils/type-guards';
import {
  createSearchIndexUpdateProcessor,
  SearchIndexRunContext,
} from '~/server/search-index/base.search-index';
import { getCategoryTags } from '~/server/services/system-cache';

const RATING_BAYESIAN_M = 3.5;
const RATING_BAYESIAN_C = 10;

const READ_BATCH_SIZE = 1000;
const MEILISEARCH_DOCUMENT_BATCH_SIZE = 50;
const INDEX_ID = 'models';
const SWAP_INDEX_ID = `${INDEX_ID}_NEW`;
const onIndexSetup = async ({ indexName }: { indexName: string }) => {
  if (!client) {
    return;
  }

  const index = await getOrCreateIndex(indexName, { primaryKey: 'id' });
  console.log('onIndexSetup :: Index has been gotten or created', index);

  if (!index) {
    return;
  }

  const updateSearchableAttributesTask = await index.updateSearchableAttributes([
    'name',
    'user.username',
    'category.id',
    'hashes',
    'tags',
  ]);

  console.log(
    'onIndexSetup :: updateSearchableAttributesTask created',
    updateSearchableAttributesTask
  );

  const sortableFieldsAttributesTask = await index.updateSortableAttributes([
    'createdAt',
    'metrics.commentCount',
    'metrics.favoriteCount',
    'metrics.downloadCount',
    'metrics.rating',
    'metrics.ratingCount',
  ]);

  console.log('onIndexSetup :: sortableFieldsAttributesTask created', sortableFieldsAttributesTask);

  const updateRankingRulesTask = await index.updateRankingRules([
    'attribute',
<<<<<<< HEAD
    'metrics.weightedRating:desc',
=======
    'nsfw:asc',
    'metrics.downloadCount:desc',
    'metrics.rating:desc',
>>>>>>> 8d2e9ff8
    'words',
    'typo',
    'proximity',
    'sort',
    'exactness',
  ]);

  console.log('onIndexSetup :: updateRankingRulesTask created', updateRankingRulesTask);

  const updateFilterableAttributesTask = await index.updateFilterableAttributes(['nsfw']);

  console.log(
    'onIndexSetup :: updateFilterableAttributesTask created',
    updateFilterableAttributesTask
  );
};

const onIndexUpdate = async ({
  db,
  lastUpdatedAt,
  indexName = INDEX_ID,
}: SearchIndexRunContext) => {
  if (!client) return;

  // Confirm index setup & working:
  await onIndexSetup({ indexName });

  // Cleanup documents that require deletion:
  // Always pass INDEX_ID here, not index name, as pending to delete will
  // always use this name.
  await onSearchIndexDocumentsCleanup({ db, indexName: INDEX_ID });

  let offset = 0;
  const modelTasks: EnqueuedTask[] = [];

  const queuedItems = await db.searchIndexUpdateQueue.findMany({
    select: {
      id: true,
    },
    where: { type: INDEX_ID, action: SearchIndexUpdateQueueAction.Update },
  });

  const modelCategories = await getCategoryTags('model');
  const modelCategoriesIds = modelCategories.map((category) => category.id);

  while (true) {
    const fetchStart = Date.now();
    console.log(
      `onIndexUpdate :: fetching starting for ${indexName} range:`,
      offset,
      offset + READ_BATCH_SIZE - 1
    );

    const models = await db.model.findMany({
      skip: offset,
      take: READ_BATCH_SIZE,
      select: {
        id: true,
        name: true,
        type: true,
        nsfw: true,
        status: true,
        createdAt: true,
        lastVersionAt: true,
        publishedAt: true,
        locked: true,
        earlyAccessDeadline: true,
        mode: true,
        // Joins:
        user: {
          select: userWithCosmeticsSelect,
        },
        modelVersions: {
          orderBy: { index: 'asc' },
          take: 1,
          select: {
            id: true,
            earlyAccessTimeFrame: true,
            createdAt: true,
            modelVersionGenerationCoverage: { select: { workers: true } },
          },
        },
        tagsOnModels: { select: { tag: { select: { id: true, name: true } } } },
        hashes: {
          select: modelHashSelect,
          where: {
            hashType: ModelHashType.SHA256,
            fileType: { in: ['Model', 'Pruned Model'] as ModelFileType[] },
          },
        },
        metrics: {
          select: {
            commentCount: true,
            favoriteCount: true,
            downloadCount: true,
            rating: true,
            ratingCount: true,
          },
          where: {
            timeframe: MetricTimeframe.AllTime,
          },
        },
      },
      where: {
        status: ModelStatus.Published,
        // if lastUpdatedAt is not provided,
        // this should generate the entirety of the index.
        OR: !lastUpdatedAt
          ? undefined
          : [
              {
                createdAt: {
                  gt: lastUpdatedAt,
                },
              },
              {
                updatedAt: {
                  gt: lastUpdatedAt,
                },
              },
              {
                id: {
                  in: queuedItems.map(({ id }) => id),
                },
              },
            ],
      },
    });

    console.log(
      `onIndexUpdate :: fetching complete for ${indexName} range:`,
      offset,
      offset + READ_BATCH_SIZE - 1,
      '- time:',
      Date.now() - fetchStart
    );

    // Avoids hitting the DB without data.
    if (models.length === 0) break;

    const modelVersionIds = models.flatMap((m) => m.modelVersions).map((m) => m.id);
    const images = !!modelVersionIds.length
      ? await getImagesForModelVersion({
          modelVersionIds,
          imagesPerVersion: 10,
        })
      : [];

    const imageIds = images.map((image) => image.id);
    // Performs a single DB request:
    const tagsOnImages = !imageIds.length
      ? []
      : await db.tagsOnImage.findMany({
          select: {
            imageId: true,
            tag: {
              select: {
                id: true,
                name: true,
              },
            },
          },
          where: {
            imageId: {
              in: imageIds,
            },
          },
        });

    // Get tags for each image:
    const imagesWithTags = images.map((image) => {
      const imageTags = tagsOnImages
        .filter((tagOnImage) => tagOnImage.imageId === image.id)
        .map((tagOnImage) => tagOnImage.tag.name);
      return {
        ...image,
        tags: imageTags,
      };
    });

    const indexReadyRecords = models
      .map((modelRecord) => {
        const { user, modelVersions, tagsOnModels, hashes, ...model } = modelRecord;

        const metrics = modelRecord.metrics[0] || {};

        const weightedRating =
          (metrics.rating * metrics.ratingCount + RATING_BAYESIAN_M * RATING_BAYESIAN_C) /
          (metrics.ratingCount + RATING_BAYESIAN_C);

        const [modelVersion] = modelVersions;

        if (!modelVersion) {
          return null;
        }

        const category = tagsOnModels.find((tagOnModel) =>
          modelCategoriesIds.includes(tagOnModel.tag.id)
        );

        return {
          ...model,
          user,
          category,
          modelVersion,
          hashes: hashes.map((hash) => hash.hash.toLowerCase()),
          tags: tagsOnModels.map((tagOnModel) => tagOnModel.tag.name),
          metrics: {
            ...metrics,
            weightedRating,
          },
        };
      })
      // Removes null models that have no versionIDs
      .filter(isDefined);

    const indexRecordsWithImages = models
      .map((modelRecord) => {
        const { modelVersions, ...model } = modelRecord;
        const [modelVersion] = modelVersions;

        if (!modelVersion) {
          return null;
        }

        const modelImages = imagesWithTags.filter(
          (image) => image.modelVersionId === modelVersion.id
        );

        return {
          id: model.id,
          images: modelImages,
        };
      })
      // Removes null models that have no versionIDs
      .filter(isDefined);

    const baseTasks = await client
      .index(indexName)
      .updateDocumentsInBatches(indexReadyRecords, MEILISEARCH_DOCUMENT_BATCH_SIZE);

    console.log('onIndexUpdate :: base tasks have been added');

    const imagesTasks = await client
      .index(indexName)
      .updateDocumentsInBatches(indexRecordsWithImages, MEILISEARCH_DOCUMENT_BATCH_SIZE);

    console.log('onIndexUpdate :: image tasks have been added');

    modelTasks.push(...baseTasks);
    modelTasks.push(...imagesTasks);

    offset += models.length;
  }

  const waitForTaskTime = Date.now();
  console.log('onIndexUpdate :: start waitForTasks');
  await client.waitForTasks(modelTasks.map((x) => x.taskUid));
  console.log('onIndexUpdate :: complete waitForTasks', '- time:', Date.now() - waitForTaskTime);
};

export const modelsSearchIndex = createSearchIndexUpdateProcessor({
  indexName: INDEX_ID,
  swapIndexName: SWAP_INDEX_ID,
  onIndexUpdate,
  onIndexSetup,
});<|MERGE_RESOLUTION|>--- conflicted
+++ resolved
@@ -43,6 +43,7 @@
     'category.id',
     'hashes',
     'tags',
+    'triggerWords',
   ]);
 
   console.log(
@@ -63,13 +64,8 @@
 
   const updateRankingRulesTask = await index.updateRankingRules([
     'attribute',
-<<<<<<< HEAD
+    'nsfw:asc',
     'metrics.weightedRating:desc',
-=======
-    'nsfw:asc',
-    'metrics.downloadCount:desc',
-    'metrics.rating:desc',
->>>>>>> 8d2e9ff8
     'words',
     'typo',
     'proximity',
@@ -150,6 +146,7 @@
             earlyAccessTimeFrame: true,
             createdAt: true,
             modelVersionGenerationCoverage: { select: { workers: true } },
+            trainedWords: true,
           },
         },
         tagsOnModels: { select: { tag: { select: { id: true, name: true } } } },
@@ -275,6 +272,9 @@
           user,
           category,
           modelVersion,
+          triggerWords: [
+            ...new Set(modelVersions.flatMap((modelVersion) => modelVersion.trainedWords)),
+          ],
           hashes: hashes.map((hash) => hash.hash.toLowerCase()),
           tags: tagsOnModels.map((tagOnModel) => tagOnModel.tag.name),
           metrics: {
