import { client, updateDocs } from '~/server/meilisearch/client';
import { userWithCosmeticsSelect } from '~/server/selectors/user.selector';
import { modelHashSelect } from '~/server/selectors/modelHash.selector';
import {
  MetricTimeframe,
  ModelHashType,
  ModelStatus,
  Prisma,
  PrismaClient,
  SearchIndexUpdateQueueAction,
} from '@prisma/client';
import { MODELS_SEARCH_INDEX, ModelFileType } from '~/server/common/constants';
import { getOrCreateIndex, onSearchIndexDocumentsCleanup } from '~/server/meilisearch/util';
import { EnqueuedTask } from 'meilisearch';
import { getImagesForModelVersion } from '~/server/services/image.service';
import { isDefined } from '~/utils/type-guards';
import {
  createSearchIndexUpdateProcessor,
  SearchIndexRunContext,
} from '~/server/search-index/base.search-index';
import { getCategoryTags } from '~/server/services/system-cache';
import { ModelFileMetadata } from '~/server/schema/model-file.schema';
import { withRetries } from '~/server/utils/errorHandling';
import { getModelVersionsForSearchIndex } from '../selectors/modelVersion.selector';
import { getUnavailableResources } from '../services/generation/generation.service';

const RATING_BAYESIAN_M = 3.5;
const RATING_BAYESIAN_C = 10;

const READ_BATCH_SIZE = 1000;
const MEILISEARCH_DOCUMENT_BATCH_SIZE = 1000;
const INDEX_ID = MODELS_SEARCH_INDEX;
const SWAP_INDEX_ID = `${INDEX_ID}_NEW`;

const onIndexSetup = async ({ indexName }: { indexName: string }) => {
  if (!client) {
    return;
  }

  const index = await getOrCreateIndex(indexName, { primaryKey: 'id' });
  console.log('onIndexSetup :: Index has been gotten or created', index);

  if (!index) {
    return;
  }

  const settings = await index.getSettings();

  const searchableAttributes = ['name', 'user.username', 'hashes', 'triggerWords'];

  if (JSON.stringify(searchableAttributes) !== JSON.stringify(settings.searchableAttributes)) {
    const updateSearchableAttributesTask = await index.updateSearchableAttributes(
      searchableAttributes
    );
    console.log(
      'onIndexSetup :: updateSearchableAttributesTask created',
      updateSearchableAttributesTask
    );
  }

  const sortableAttributes = [
    // sort
    'metrics.weightedRating',
    'createdAt',
    'metrics.commentCount',
    'metrics.favoriteCount',
    'metrics.downloadCount',
    'metrics.rating',
    'metrics.ratingCount',
    'metrics.collectedCount',
    'metrics.tippedAmountCount',
  ];

  // Meilisearch stores sorted.
  if (JSON.stringify(sortableAttributes.sort()) !== JSON.stringify(settings.sortableAttributes)) {
    const sortableFieldsAttributesTask = await index.updateSortableAttributes(sortableAttributes);
    console.log(
      'onIndexSetup :: sortableFieldsAttributesTask created',
      sortableFieldsAttributesTask
    );
  }

  const rankingRules = [
    'sort',
    'attribute',
    'metrics.weightedRating:desc',
    'words',
    'proximity',
    'exactness',
  ];

  if (JSON.stringify(rankingRules) !== JSON.stringify(settings.rankingRules)) {
    const updateRankingRulesTask = await index.updateRankingRules(rankingRules);
    console.log('onIndexSetup :: updateRankingRulesTask created', updateRankingRulesTask);
  }

  const filterableAttributes = [
    'hashes',
    'nsfw',
    'type',
    'checkpointType',
    'tags.name',
    'user.username',
    'version.baseModel',
    'user.username',
    'status',
    'category.name',
    'canGenerate',
    'fileFormats',
    'lastVersionAtUnix',
    'versions.hashes',
  ];

  if (
    // Meilisearch stores sorted.
    JSON.stringify(filterableAttributes.sort()) !== JSON.stringify(settings.filterableAttributes)
  ) {
    const updateFilterableAttributesTask = await index.updateFilterableAttributes(
      filterableAttributes
    );

    console.log(
      'onIndexSetup :: updateFilterableAttributesTask created',
      updateFilterableAttributesTask
    );
  }
};

export type ModelSearchIndexRecord = Awaited<
  ReturnType<typeof onFetchItemsToIndex>
>['indexReadyRecords'][number] &
  Awaited<ReturnType<typeof onFetchItemsToIndex>>['indexRecordsWithImages'][number];

const onFetchItemsToIndex = async ({
  db,
  whereOr,
  indexName,
  ...queryProps
}: {
  db: PrismaClient;
  indexName: string;
  whereOr?: Prisma.ModelWhereInput[];
  skip?: number;
  take?: number;
}) => {
  return withRetries(
    async () => {
      const modelCategories = await getCategoryTags('model');
      const modelCategoriesIds = modelCategories.map((category) => category.id);

      const offset = queryProps.skip || 0;
      console.log(
        `onFetchItemsToIndex :: fetching starting for ${indexName} range:`,
        offset,
        offset + READ_BATCH_SIZE - 1,
        ' filters:',
        whereOr
      );
      const models = await db.model.findMany({
        take: READ_BATCH_SIZE,
        ...queryProps,
        select: {
          id: true,
          name: true,
          type: true,
          nsfw: true,
          status: true,
          createdAt: true,
          lastVersionAt: true,
          publishedAt: true,
          locked: true,
          earlyAccessDeadline: true,
          mode: true,
          checkpointType: true,
          // Joins:
          user: {
            select: userWithCosmeticsSelect,
          },
          modelVersions: {
            orderBy: { index: 'asc' },
            select: getModelVersionsForSearchIndex,
            where: {
              status: ModelStatus.Published,
            },
          },
          tagsOnModels: { select: { tag: { select: { id: true, name: true } } } },
          hashes: {
            select: modelHashSelect,
            where: {
              fileType: { in: ['Model', 'Pruned Model'] as ModelFileType[] },
            },
          },
          metrics: {
            select: {
              commentCount: true,
              favoriteCount: true,
              downloadCount: true,
              rating: true,
              ratingCount: true,
              collectedCount: true,
              tippedAmountCount: true,
            },
            where: {
              timeframe: MetricTimeframe.AllTime,
            },
          },
          rank: {
            select: {
              [`downloadCount${MetricTimeframe.AllTime}`]: true,
              [`favoriteCount${MetricTimeframe.AllTime}`]: true,
              [`commentCount${MetricTimeframe.AllTime}`]: true,
              [`ratingCount${MetricTimeframe.AllTime}`]: true,
              [`rating${MetricTimeframe.AllTime}`]: true,
              [`collectedCount${MetricTimeframe.AllTime}`]: true,
              [`tippedAmountCount${MetricTimeframe.AllTime}`]: true,
            },
          },
        },
        where: {
          status: ModelStatus.Published,
          OR: (whereOr?.length ?? 0) > 0 ? whereOr : undefined,
        },
      });

      console.log(
        `onFetchItemsToIndex :: fetching complete for ${indexName} range:`,
        offset,
        offset + READ_BATCH_SIZE - 1,
        'filters:',
        whereOr
      );

      // Avoids hitting the DB without data.
      if (models.length === 0) {
        return {
          indexReadyRecords: [],
          indexRecordsWithImages: [],
        };
      }

      const modelVersionIds = models.flatMap((m) => m.modelVersions.map((m) => m.id));
      const images = !!modelVersionIds.length
        ? await getImagesForModelVersion({
            modelVersionIds,
            imagesPerVersion: 10,
          })
        : [];

      const imageIds = images.map((image) => image.id);
      // Performs a single DB request:
      const tagsOnImages = !imageIds.length
        ? []
        : await db.tagsOnImage.findMany({
            select: {
              imageId: true,
              tag: {
                select: {
                  id: true,
                  name: true,
                },
              },
            },
            where: {
              imageId: {
                in: imageIds,
              },
            },
          });

      // Get tags for each image:
      const imagesWithTags = images.map((image) => {
        const imageTags = tagsOnImages
          .filter((tagOnImage) => tagOnImage.imageId === image.id)
          .map((tagOnImage) => tagOnImage.tag);

        return {
          ...image,
          tags: imageTags,
        };
      });

      const unavailableGenResources = await getUnavailableResources();

      const indexReadyRecords = models
        .map((modelRecord) => {
          const { user, modelVersions, tagsOnModels, hashes, rank, ...model } = modelRecord;

          const metrics = modelRecord.metrics[0] || {};

          const weightedRating =
            (metrics.rating * metrics.ratingCount + RATING_BAYESIAN_M * RATING_BAYESIAN_C) /
            (metrics.ratingCount + RATING_BAYESIAN_C);

          const [version] = modelVersions;

          if (!version) {
            return null;
          }

          const canGenerate = modelVersions.some(
            (x) => x.generationCoverage?.covered && unavailableGenResources.indexOf(x.id) === -1
          );

          const category = tagsOnModels.find((tagOnModel) =>
            modelCategoriesIds.includes(tagOnModel.tag.id)
          );

          return {
            ...model,
            lastVersionAtUnix: model.lastVersionAt?.getTime() ?? model.createdAt.getTime(),
            user,
            category: category?.tag,
            version: {
              ...version,
              hashes: version.hashes.map((hash) => hash.hash),
            },
            versions: modelVersions.map(({ generationCoverage, files, hashes, ...x }) => ({
              ...x,
<<<<<<< HEAD
              hashes: hashes.map((hash) => hash.hash),
              canGenerate: generationCoverage?.covered,
=======
              canGenerate:
                generationCoverage?.covered && unavailableGenResources.indexOf(x.id) === -1,
>>>>>>> 4d77133e
            })),
            triggerWords: [
              ...new Set(modelVersions.flatMap((modelVersion) => modelVersion.trainedWords)),
            ],
            fileFormats: [
              ...new Set(
                modelVersions
                  .flatMap((modelVersion) =>
                    modelVersion.files.map((x) => (x.metadata as ModelFileMetadata)?.format)
                  )
                  .filter(isDefined)
              ),
            ],
            hashes: hashes.map((hash) => hash.hash.toLowerCase()),
            tags: tagsOnModels.map((tagOnModel) => tagOnModel.tag),
            metrics: {
              ...metrics,
              weightedRating,
            },
            rank: {
              downloadCount: rank?.[`downloadCount${MetricTimeframe.AllTime}`] ?? 0,
              favoriteCount: rank?.[`favoriteCount${MetricTimeframe.AllTime}`] ?? 0,
              commentCount: rank?.[`commentCount${MetricTimeframe.AllTime}`] ?? 0,
              ratingCount: rank?.[`ratingCount${MetricTimeframe.AllTime}`] ?? 0,
              rating: rank?.[`rating${MetricTimeframe.AllTime}`] ?? 0,
              collectedCount: rank?.[`collectedCount${MetricTimeframe.AllTime}`] ?? 0,
              tippedAmountCount: rank?.[`tippedAmountCount${MetricTimeframe.AllTime}`] ?? 0,
            },
            canGenerate,
          };
        })
        // Removes null models that have no versionIDs
        .filter(isDefined);

      const indexRecordsWithImages = models
        .map((modelRecord) => {
          const { modelVersions, ...model } = modelRecord;
          const [modelVersion] = modelVersions;

          if (!modelVersion) {
            return null;
          }

          const modelImages = imagesWithTags.filter(
            (image) => image.modelVersionId === modelVersion.id
          );

          return {
            id: model.id,
            images: modelImages,
          };
        })
        // Removes null models that have no versionIDs
        .filter(isDefined);

      return {
        indexReadyRecords,
        indexRecordsWithImages,
      };
    },
    3,
    1500
  );
};

const onUpdateQueueProcess = async ({ db, indexName }: { db: PrismaClient; indexName: string }) => {
  const queuedItems = await db.searchIndexUpdateQueue.findMany({
    select: {
      id: true,
    },
    where: { type: INDEX_ID, action: SearchIndexUpdateQueueAction.Update },
  });

  console.log(
    'onUpdateQueueProcess :: A total of ',
    queuedItems.length,
    ' have been updated and will be re-indexed'
  );

  const batchCount = Math.ceil(queuedItems.length / READ_BATCH_SIZE);

  const itemsToIndex: Awaited<ReturnType<typeof onFetchItemsToIndex>> = {
    indexReadyRecords: [],
    indexRecordsWithImages: [],
  };

  for (let batchNumber = 0; batchNumber < batchCount; batchNumber++) {
    const batch = queuedItems.slice(
      batchNumber * READ_BATCH_SIZE,
      batchNumber * READ_BATCH_SIZE + READ_BATCH_SIZE
    );

    const itemIds = batch.map(({ id }) => id);

    const { indexReadyRecords, indexRecordsWithImages } = await onFetchItemsToIndex({
      db,
      indexName,
      whereOr: [{ id: { in: itemIds } }],
    });

    itemsToIndex.indexReadyRecords.push(...indexReadyRecords);
    itemsToIndex.indexRecordsWithImages.push(...indexRecordsWithImages);
  }

  return itemsToIndex;
};

const onIndexUpdate = async ({
  db,
  lastUpdatedAt,
  indexName = INDEX_ID,
  updateIds,
  deleteIds,
}: SearchIndexRunContext) => {
  if (!client) return;

  // Confirm index setup & working:
  await onIndexSetup({ indexName });

  // Cleanup documents that require deletion:
  // Always pass INDEX_ID here, not index name, as pending to delete will
  // always use this name.
  await onSearchIndexDocumentsCleanup({ db, indexName: INDEX_ID });
  if (deleteIds && deleteIds.length > 0) {
    await onSearchIndexDocumentsCleanup({ db, indexName: INDEX_ID, ids: deleteIds });
  }

  const modelTasks: EnqueuedTask[] = [];

  if (lastUpdatedAt) {
    // Only if this is an update (NOT a reset or first run) will we care for queued items:

    // Update whatever items we have on the queue.
    // Do it on batches, since it's possible that there are far more items than we expect:
    const {
      indexReadyRecords: updateIndexReadyRecords,
      indexRecordsWithImages: updateIndexRecordsWithImages,
    } = await onUpdateQueueProcess({
      db,
      indexName,
    });

    if (updateIndexReadyRecords.length > 0) {
      const updateBaseTasks = await updateDocs({
        indexName,
        documents: updateIndexReadyRecords,
        batchSize: MEILISEARCH_DOCUMENT_BATCH_SIZE,
      });

      console.log('onIndexUpdate :: base tasks for updated items have been added');
      modelTasks.push(...updateBaseTasks);
    }

    if (updateIndexRecordsWithImages.length > 0) {
      const updateImageTasks = await updateDocs({
        indexName,
        documents: updateIndexRecordsWithImages,
        batchSize: MEILISEARCH_DOCUMENT_BATCH_SIZE,
      });

      console.log('onIndexUpdate :: image tasks for updated items have been added');

      modelTasks.push(...updateImageTasks);
    }
  }

  // Now, we can tackle new additions
  let offset = 0;
  while (true) {
    const whereOr: Prisma.Enumerable<Prisma.ModelWhereInput> = [];
    if (lastUpdatedAt) {
      whereOr.push({
        createdAt: {
          gt: lastUpdatedAt,
        },
      });

      whereOr.push({
        updatedAt: {
          gt: lastUpdatedAt,
        },
      });
    }

    if (updateIds && updateIds.length > 0) {
      whereOr.push({
        id: {
          in: updateIds,
        },
      });
    }

    const { indexReadyRecords, indexRecordsWithImages } = await onFetchItemsToIndex({
      db,
      indexName,
      skip: offset,
      whereOr,
    });

    if (indexReadyRecords.length === 0 && indexRecordsWithImages.length === 0) {
      break;
    }

    const baseTasks = await updateDocs({
      indexName,
      documents: indexReadyRecords,
      batchSize: MEILISEARCH_DOCUMENT_BATCH_SIZE,
    });

    console.log('onIndexUpdate :: base tasks have been added');

    const imagesTasks = await updateDocs({
      indexName,
      documents: indexRecordsWithImages,
      batchSize: MEILISEARCH_DOCUMENT_BATCH_SIZE,
    });

    console.log('onIndexUpdate :: image tasks have been added');

    modelTasks.push(...baseTasks);
    modelTasks.push(...imagesTasks);

    offset += indexReadyRecords.length;
  }

  console.log('onIndexUpdate :: Indexing complete');
};

export const modelsSearchIndex = createSearchIndexUpdateProcessor({
  indexName: INDEX_ID,
  swapIndexName: SWAP_INDEX_ID,
  onIndexUpdate,
  onIndexSetup,
});<|MERGE_RESOLUTION|>--- conflicted
+++ resolved
@@ -316,13 +316,9 @@
             },
             versions: modelVersions.map(({ generationCoverage, files, hashes, ...x }) => ({
               ...x,
-<<<<<<< HEAD
               hashes: hashes.map((hash) => hash.hash),
-              canGenerate: generationCoverage?.covered,
-=======
               canGenerate:
                 generationCoverage?.covered && unavailableGenResources.indexOf(x.id) === -1,
->>>>>>> 4d77133e
             })),
             triggerWords: [
               ...new Set(modelVersions.flatMap((modelVersion) => modelVersion.trainedWords)),
