import { createJob } from './job';
import { MetricTimeframe } from '@prisma/client';
import { prisma } from '~/server/db/client';

const METRIC_LAST_UPDATED_KEY = 'last-metrics-update';
export const updateMetricsJob = createJob('update-metrics', '*/1 * * * *', async () => {
  // Get the last time this ran from the KeyValue store
  // --------------------------------------
  const lastUpdateDate = new Date(
    ((
      await prisma.keyValue.findUnique({
        where: { key: METRIC_LAST_UPDATED_KEY },
      })
    )?.value as number) ?? 0
  );
  const lastUpdate = lastUpdateDate.toISOString();

  const updateModelMetrics = async (target: 'models' | 'versions') => {
    const [tableName, tableId, viewName, viewId] =
      target === 'models'
        ? ['ModelMetric', 'modelId', 'affected_models', 'model_id']
        : ['ModelVersionMetric', 'modelVersionId', 'affected_versions', 'model_version_id'];

    await prisma.$executeRawUnsafe(`
        -- Get all user activities that have happened since then that affect metrics
        WITH recent_activities AS
        (
          SELECT
            CAST(a.details ->> 'modelId' AS INT) AS model_id,
            CAST(a.details ->> 'modelVersionId' AS INT) AS model_version_id
          FROM "UserActivity" a
          WHERE (a."createdAt" > '${lastUpdate}')
          AND (a.activity IN ('ModelDownload'))

        ),
        -- Get all reviews that have been created/updated since then
        recent_reviews AS
        (
          SELECT
            r."modelId" AS model_id,
            r."modelVersionId" AS model_version_id
          FROM "Review" r
          WHERE (r."createdAt" > '${lastUpdate}' OR r."updatedAt" > '${lastUpdate}')
        ),
        -- Get all favorites that have been created since then
        recent_favorites AS
        (
          SELECT
            "modelId" AS model_id
          FROM "FavoriteModel"
          WHERE ("createdAt" > '${lastUpdate}')
        ),
        -- Get all comments that have been created since then
        recent_comments AS
        (
          SELECT
            "modelId" AS model_id
          FROM "Comment"
          WHERE ("createdAt" > '${lastUpdate}')
        ),
        -- Get all affected models
        affected_models AS
        (
            SELECT DISTINCT
                r.model_id
            FROM recent_reviews r
            WHERE r.model_id IS NOT NULL

            UNION

            SELECT DISTINCT
                f.model_id
            FROM recent_favorites f

            UNION

            SELECT DISTINCT
                c.model_id
            FROM recent_comments c

            UNION

            SELECT DISTINCT
                a.model_id
            FROM recent_activities a
            JOIN "Model" m ON m.Id = a.model_id
            WHERE a.model_id IS NOT NULL
        ),
        -- Get all affected versions
        affected_versions AS
        (
            SELECT DISTINCT
                r.model_version_id,
                r.model_id
            FROM recent_reviews r
            WHERE r.model_version_id IS NOT NULL

            UNION

            SELECT DISTINCT
                a.model_version_id,
                a.model_id
            FROM recent_activities a
            JOIN "ModelVersion" m ON m.Id = a.model_version_id
            WHERE a.model_version_id IS NOT NULL
        )

        -- upsert metrics for all affected models
        -- perform a one-pass table scan producing all metrics for all affected models
        INSERT INTO "${tableName}" ("${tableId}", timeframe, "downloadCount", "ratingCount", rating, "favoriteCount", "commentCount")
        SELECT
          m.${viewId},
          tf.timeframe,
          CASE
            WHEN tf.timeframe = 'AllTime' THEN download_count
            WHEN tf.timeframe = 'Year' THEN year_download_count
            WHEN tf.timeframe = 'Month' THEN month_download_count
            WHEN tf.timeframe = 'Week' THEN week_download_count
            WHEN tf.timeframe = 'Day' THEN day_download_count
          END AS download_count,
          CASE
            WHEN tf.timeframe = 'AllTime' THEN rating_count
            WHEN tf.timeframe = 'Year' THEN year_rating_count
            WHEN tf.timeframe = 'Month' THEN month_rating_count
            WHEN tf.timeframe = 'Week' THEN week_rating_count
            WHEN tf.timeframe = 'Day' THEN day_rating_count
          END AS rating_count,
          CASE
            WHEN tf.timeframe = 'AllTime' THEN rating
            WHEN tf.timeframe = 'Year' THEN year_rating
            WHEN tf.timeframe = 'Month' THEN month_rating
            WHEN tf.timeframe = 'Week' THEN week_rating
            WHEN tf.timeframe = 'Day' THEN day_rating
          END AS rating,
          CASE
            WHEN tf.timeframe = 'AllTime' THEN favorite_count
            WHEN tf.timeframe = 'Year' THEN year_favorite_count
            WHEN tf.timeframe = 'Month' THEN month_favorite_count
            WHEN tf.timeframe = 'Week' THEN week_favorite_count
            WHEN tf.timeframe = 'Day' THEN day_favorite_count
          END AS favorite_count,
          CASE
            WHEN tf.timeframe = 'AllTime' THEN comment_count
            WHEN tf.timeframe = 'Year' THEN year_comment_count
            WHEN tf.timeframe = 'Month' THEN month_comment_count
            WHEN tf.timeframe = 'Week' THEN week_comment_count
            WHEN tf.timeframe = 'Day' THEN day_comment_count
          END AS comment_count
        FROM
        (
          SELECT
            m.${viewId},
            COALESCE(ds.download_count, 0) AS download_count,
            COALESCE(ds.year_download_count, 0) AS year_download_count,
            COALESCE(ds.month_download_count, 0) AS month_download_count,
            COALESCE(ds.week_download_count, 0) AS week_download_count,
            COALESCE(ds.day_download_count, 0) AS day_download_count,
            COALESCE(rs.rating_count, 0) AS rating_count,
            COALESCE(rs.rating, 0) AS rating,
            COALESCE(rs.year_rating_count, 0) AS year_rating_count,
            COALESCE(rs.year_rating, 0) AS year_rating,
            COALESCE(rs.month_rating_count, 0) AS month_rating_count,
            COALESCE(rs.month_rating, 0) AS month_rating,
            COALESCE(rs.week_rating_count, 0) AS week_rating_count,
            COALESCE(rs.week_rating, 0) AS week_rating,
            COALESCE(rs.day_rating_count, 0) AS day_rating_count,
            COALESCE(rs.day_rating, 0) AS day_rating,
            COALESCE(fs.favorite_count, 0) AS favorite_count,
            COALESCE(fs.year_favorite_count, 0) AS year_favorite_count,
            COALESCE(fs.month_favorite_count, 0) AS month_favorite_count,
            COALESCE(fs.week_favorite_count, 0) AS week_favorite_count,
            COALESCE(fs.day_favorite_count, 0) AS day_favorite_count,
            COALESCE(cs.comment_count, 0) AS comment_count,
            COALESCE(cs.year_comment_count, 0) AS year_comment_count,
            COALESCE(cs.month_comment_count, 0) AS month_comment_count,
            COALESCE(cs.week_comment_count, 0) AS week_comment_count,
            COALESCE(cs.day_comment_count, 0) AS day_comment_count
          FROM ${viewName} m
          LEFT JOIN (
            SELECT
              a.${viewId},
              COUNT(a.${viewId}) AS download_count,
              SUM(CASE WHEN a.created_at >= (NOW() - interval '365 days') THEN 1 ELSE 0 END) AS year_download_count,
              SUM(CASE WHEN a.created_at >= (NOW() - interval '30 days') THEN 1 ELSE 0 END) AS month_download_count,
              SUM(CASE WHEN a.created_at >= (NOW() - interval '7 days') THEN 1 ELSE 0 END) AS week_download_count,
              SUM(CASE WHEN a.created_at >= (NOW() - interval '1 days') THEN 1 ELSE 0 END) AS day_download_count
            FROM
            (
              SELECT
                CAST(a.details ->> '${tableId}' AS INT) AS ${viewId},
                a."createdAt" AS created_at
              FROM "UserActivity" a
            ) a
            GROUP BY a.${viewId}
          ) ds ON m.${viewId} = ds.${viewId}
          LEFT JOIN (
            SELECT
              r.${viewId},
              COUNT(r.${viewId}) AS rating_count,
              AVG(r.rating) AS rating,
              SUM(CASE WHEN r.created_at >= (NOW() - interval '365 days') THEN 1 ELSE 0 END) AS year_rating_count,
              AVG(CASE WHEN r.created_at >= (NOW() - interval '365 days') THEN r.rating ELSE NULL END) AS year_rating,
              SUM(CASE WHEN r.created_at >= (NOW() - interval '30 days') THEN 1 ELSE 0 END) AS month_rating_count,
              AVG(CASE WHEN r.created_at >= (NOW() - interval '30 days') THEN r.rating ELSE NULL END) AS month_rating,
              SUM(CASE WHEN r.created_at >= (NOW() - interval '7 days') THEN 1 ELSE 0 END) AS week_rating_count,
              AVG(CASE WHEN r.created_at >= (NOW() - interval '7 days') THEN r.rating ELSE NULL END) AS week_rating,
              SUM(CASE WHEN r.created_at >= (NOW() - interval '1 days') THEN 1 ELSE 0 END) AS day_rating_count,
              AVG(CASE WHEN r.created_at >= (NOW() - interval '1 days') THEN r.rating ELSE NULL END) AS day_rating
            FROM
            (
              SELECT
                r."userId",
                r."${tableId}" AS ${viewId},
                MAX(r.rating) rating,
                MAX(r."createdAt") AS created_at
              FROM "Review" r
              JOIN "Model" m ON m.id = r."modelId" AND m."userId" != r."userId"
              GROUP BY r."userId", r."${tableId}"
            ) r
            GROUP BY r.${viewId}
          ) rs ON m.${viewId} = rs.${viewId}
          LEFT JOIN (
            SELECT
              f."modelId" AS model_id,
              COUNT(f."modelId") AS favorite_count,
              SUM(CASE WHEN f."createdAt" >= (NOW() - interval '365 days') THEN 1 ELSE 0 END) AS year_favorite_count,
              SUM(CASE WHEN f."createdAt" >= (NOW() - interval '30 days') THEN 1 ELSE 0 END) AS month_favorite_count,
              SUM(CASE WHEN f."createdAt" >= (NOW() - interval '7 days') THEN 1 ELSE 0 END) AS week_favorite_count,
              SUM(CASE WHEN f."createdAt" >= (NOW() - interval '1 days') THEN 1 ELSE 0 END) AS day_favorite_count
            FROM "FavoriteModel" f
            GROUP BY f."modelId"
          ) fs ON m.model_id = fs.model_id
          LEFT JOIN (
            SELECT
              "modelId" AS model_id,
              COUNT("modelId") AS comment_count,
              SUM(CASE WHEN "createdAt" >= (NOW() - interval '365 days') THEN 1 ELSE 0 END) AS year_comment_count,
              SUM(CASE WHEN "createdAt" >= (NOW() - interval '30 days') THEN 1 ELSE 0 END) AS month_comment_count,
              SUM(CASE WHEN "createdAt" >= (NOW() - interval '7 days') THEN 1 ELSE 0 END) AS week_comment_count,
              SUM(CASE WHEN "createdAt" >= (NOW() - interval '1 days') THEN 1 ELSE 0 END) AS day_comment_count
            FROM "Comment"
            GROUP BY "modelId"
          ) cs ON m.model_id = cs.model_id
        ) m
        CROSS JOIN (
          SELECT unnest(enum_range(NULL::"MetricTimeframe")) AS timeframe
        ) tf
        ON CONFLICT ("${tableId}", timeframe) DO UPDATE
          SET "downloadCount" = EXCLUDED."downloadCount", "ratingCount" = EXCLUDED."ratingCount", rating = EXCLUDED.rating, "favoriteCount" = EXCLUDED."favoriteCount", "commentCount" = EXCLUDED."commentCount";
        `);
  };

  const updateUserMetrics = async () => {
    await prisma.$executeRawUnsafe(`
      -- Get all user engagements that have happened since then that affect metrics
      WITH recent_engagements AS
      (
        SELECT
          a."userId" AS user_id
        FROM "UserEngagement" a
        WHERE (a."createdAt" > '${lastUpdate}')

        UNION

        SELECT
          a."targetUserId" AS user_id
        FROM "UserEngagement" a
        WHERE (a."createdAt" > '${lastUpdate}')
      ),
      -- Get all affected users
      affected_users AS
      (
          SELECT DISTINCT
              r.user_id
          FROM recent_engagements r
          WHERE r.user_id IS NOT NULL
      )

      -- upsert metrics for all affected users
      -- perform a one-pass table scan producing all metrics for all affected users
      INSERT INTO "UserMetric" ("userId", timeframe, "followingCount", "followerCount", "hiddenCount")
      SELECT
        m.user_id,
        tf.timeframe,
        CASE
          WHEN tf.timeframe = 'AllTime' THEN following_count
          WHEN tf.timeframe = 'Year' THEN year_following_count
          WHEN tf.timeframe = 'Month' THEN month_following_count
          WHEN tf.timeframe = 'Week' THEN week_following_count
          WHEN tf.timeframe = 'Day' THEN day_following_count
        END AS following_count,
        CASE
          WHEN tf.timeframe = 'AllTime' THEN follower_count
          WHEN tf.timeframe = 'Year' THEN year_follower_count
          WHEN tf.timeframe = 'Month' THEN month_follower_count
          WHEN tf.timeframe = 'Week' THEN week_follower_count
          WHEN tf.timeframe = 'Day' THEN day_follower_count
        END AS follower_count,
        CASE
          WHEN tf.timeframe = 'AllTime' THEN hidden_count
          WHEN tf.timeframe = 'Year' THEN year_hidden_count
          WHEN tf.timeframe = 'Month' THEN month_hidden_count
          WHEN tf.timeframe = 'Week' THEN week_hidden_count
          WHEN tf.timeframe = 'Day' THEN day_hidden_count
        END AS hidden_count
      FROM
      (
        SELECT
          m.user_id,
          COALESCE(fs.following_count, 0) AS following_count,
          COALESCE(fs.year_following_count, 0) AS year_following_count,
          COALESCE(fs.month_following_count, 0) AS month_following_count,
          COALESCE(fs.week_following_count, 0) AS week_following_count,
          COALESCE(fs.day_following_count, 0) AS day_following_count,
          COALESCE(ft.follower_count, 0) AS follower_count,
          COALESCE(ft.year_follower_count, 0) AS year_follower_count,
          COALESCE(ft.month_follower_count, 0) AS month_follower_count,
          COALESCE(ft.week_follower_count, 0) AS week_follower_count,
          COALESCE(ft.day_follower_count, 0) AS day_follower_count,
          COALESCE(ft.hidden_count, 0) AS hidden_count,
          COALESCE(ft.year_hidden_count, 0) AS year_hidden_count,
          COALESCE(ft.month_hidden_count, 0) AS month_hidden_count,
          COALESCE(ft.week_hidden_count, 0) AS week_hidden_count,
          COALESCE(ft.day_hidden_count, 0) AS day_hidden_count
        FROM affected_users m
        LEFT JOIN (
          SELECT
            ue."userId" AS user_id,
            SUM(IIF(ue.type = 'Follow', 1, 0)) AS following_count,
            SUM(IIF(ue.type = 'Follow' AND ue."createdAt" >= (NOW() - interval '365 days'), 1, 0)) AS year_following_count,
            SUM(IIF(ue.type = 'Follow' AND ue."createdAt" >= (NOW() - interval '30 days'), 1, 0)) AS month_following_count,
            SUM(IIF(ue.type = 'Follow' AND ue."createdAt" >= (NOW() - interval '7 days'), 1, 0)) AS week_following_count,
            SUM(IIF(ue.type = 'Follow' AND ue."createdAt" >= (NOW() - interval '1 days'), 1, 0)) AS day_following_count
          FROM "UserEngagement" ue
          GROUP BY ue."userId"
        ) fs ON m.user_id = fs.user_id
        LEFT JOIN (
          SELECT
            ue."targetUserId" AS user_id,
            SUM(IIF(ue.type = 'Follow', 1, 0)) AS follower_count,
            SUM(IIF(ue.type = 'Follow' AND ue."createdAt" >= (NOW() - interval '365 days'), 1, 0)) AS year_follower_count,
            SUM(IIF(ue.type = 'Follow' AND ue."createdAt" >= (NOW() - interval '30 days'), 1, 0)) AS month_follower_count,
            SUM(IIF(ue.type = 'Follow' AND ue."createdAt" >= (NOW() - interval '7 days'), 1, 0)) AS week_follower_count,
            SUM(IIF(ue.type = 'Follow' AND ue."createdAt" >= (NOW() - interval '1 days'), 1, 0)) AS day_follower_count,
            SUM(IIF(ue.type = 'Hide', 1, 0)) AS hidden_count,
            SUM(IIF(ue.type = 'Hide' AND ue."createdAt" >= (NOW() - interval '365 days'), 1, 0)) AS year_hidden_count,
            SUM(IIF(ue.type = 'Hide' AND ue."createdAt" >= (NOW() - interval '30 days'), 1, 0)) AS month_hidden_count,
            SUM(IIF(ue.type = 'Hide' AND ue."createdAt" >= (NOW() - interval '7 days'), 1, 0)) AS week_hidden_count,
            SUM(IIF(ue.type = 'Hide' AND ue."createdAt" >= (NOW() - interval '1 days'), 1, 0)) AS day_hidden_count
          FROM "UserEngagement" ue
          GROUP BY ue."targetUserId"
        ) ft ON m.user_id = ft.user_id
      ) m
      CROSS JOIN (
        SELECT unnest(enum_range(NULL::"MetricTimeframe")) AS timeframe
      ) tf
      ON CONFLICT ("userId", timeframe) DO UPDATE
        SET "followerCount" = EXCLUDED."followerCount", "followingCount" = EXCLUDED."followingCount", "hiddenCount" = EXCLUDED."hiddenCount";
    `);
  };

<<<<<<< HEAD
  const updateBountyMetrics = async () => {
=======
  const updateQuestionMetrics = async () => {
>>>>>>> 08c4fef0
    await prisma.$executeRawUnsafe(`
      WITH recent_engagements AS
      (
        SELECT
<<<<<<< HEAD
          "bountyId" AS id
        FROM "Benefactor"
=======
          "questionId" AS id
        FROM "QuestionReaction"
>>>>>>> 08c4fef0
        WHERE "createdAt" > '${lastUpdate}'

        UNION

        SELECT
<<<<<<< HEAD
          "bountyId" AS id
        FROM "Hunter"
        WHERE "createdAt" > '${lastUpdate}'
=======
          a."questionId" AS id
        FROM "Answer" a
        WHERE (a."createdAt" > '${lastUpdate}')
>>>>>>> 08c4fef0

        UNION

        SELECT
<<<<<<< HEAD
          "bountyId" AS id
        FROM "FavoriteBounty"
        WHERE "createdAt" > '${lastUpdate}'
=======
          a."questionId" AS id
        FROM "QuestionComment" a
        JOIN "CommentV2" c ON a."commentId" = c.id
        WHERE (c."createdAt" > '${lastUpdate}')
>>>>>>> 08c4fef0
      ),
      -- Get all affected users
      affected AS
      (
          SELECT DISTINCT
              r.id
          FROM recent_engagements r
          WHERE r.id IS NOT NULL
      )

      -- upsert metrics for all affected users
      -- perform a one-pass table scan producing all metrics for all affected users
<<<<<<< HEAD
      INSERT INTO "BountyMetric" ("bountyId", timeframe, "favoriteCount", "commentCount", "hunterCount", "benefactorCount", "bountyValue")
=======
      INSERT INTO "QuestionMetric" ("questionId", timeframe, "heartCount", "commentCount", "answerCount")
>>>>>>> 08c4fef0
      SELECT
        m.id,
        tf.timeframe,
        CASE
<<<<<<< HEAD
          WHEN tf.timeframe = 'AllTime' THEN favorite_count
          WHEN tf.timeframe = 'Year' THEN year_favorite_count
          WHEN tf.timeframe = 'Month' THEN month_favorite_count
          WHEN tf.timeframe = 'Week' THEN week_favorite_count
          WHEN tf.timeframe = 'Day' THEN day_favorite_count
        END AS favorite_count,
        0 AS comment_count,
        CASE
          WHEN tf.timeframe = 'AllTime' THEN hunter_count
          WHEN tf.timeframe = 'Year' THEN year_hunter_count
          WHEN tf.timeframe = 'Month' THEN month_hunter_count
          WHEN tf.timeframe = 'Week' THEN week_hunter_count
          WHEN tf.timeframe = 'Day' THEN day_hunter_count
        END AS hunter_count,
        CASE
          WHEN tf.timeframe = 'AllTime' THEN benefactor_count
          WHEN tf.timeframe = 'Year' THEN year_benefactor_count
          WHEN tf.timeframe = 'Month' THEN month_benefactor_count
          WHEN tf.timeframe = 'Week' THEN week_benefactor_count
          WHEN tf.timeframe = 'Day' THEN day_benefactor_count
        END AS benefactor_count,
        CASE
          WHEN tf.timeframe = 'AllTime' THEN bounty_value
          WHEN tf.timeframe = 'Year' THEN year_bounty_value
          WHEN tf.timeframe = 'Month' THEN month_bounty_value
          WHEN tf.timeframe = 'Week' THEN week_bounty_value
          WHEN tf.timeframe = 'Day' THEN day_bounty_value
        END AS bounty_value
=======
          WHEN tf.timeframe = 'AllTime' THEN heart_count
          WHEN tf.timeframe = 'Year' THEN year_heart_count
          WHEN tf.timeframe = 'Month' THEN month_heart_count
          WHEN tf.timeframe = 'Week' THEN week_heart_count
          WHEN tf.timeframe = 'Day' THEN day_heart_count
        END AS heart_count,
        CASE
          WHEN tf.timeframe = 'AllTime' THEN comment_count
          WHEN tf.timeframe = 'Year' THEN year_comment_count
          WHEN tf.timeframe = 'Month' THEN month_comment_count
          WHEN tf.timeframe = 'Week' THEN week_comment_count
          WHEN tf.timeframe = 'Day' THEN day_comment_count
        END AS comment_count,
        CASE
          WHEN tf.timeframe = 'AllTime' THEN answer_count
          WHEN tf.timeframe = 'Year' THEN year_answer_count
          WHEN tf.timeframe = 'Month' THEN month_answer_count
          WHEN tf.timeframe = 'Week' THEN week_answer_count
          WHEN tf.timeframe = 'Day' THEN day_answer_count
        END AS answer_count
>>>>>>> 08c4fef0
      FROM
      (
        SELECT
          q.id,
<<<<<<< HEAD
          COALESCE(f.favorite_count, 0) AS favorite_count,
          COALESCE(f.year_favorite_count, 0) AS year_favorite_count,
          COALESCE(f.month_favorite_count, 0) AS month_favorite_count,
          COALESCE(f.week_favorite_count, 0) AS week_favorite_count,
          COALESCE(f.day_favorite_count, 0) AS day_favorite_count,
          COALESCE(b.bounty_value, 0) AS bounty_value,
          COALESCE(b.year_bounty_value, 0) AS year_bounty_value,
          COALESCE(b.month_bounty_value, 0) AS month_bounty_value,
          COALESCE(b.week_bounty_value, 0) AS week_bounty_value,
          COALESCE(b.day_bounty_value, 0) AS day_bounty_value,
          COALESCE(b.benefactor_count, 0) AS benefactor_count,
          COALESCE(b.year_benefactor_count, 0) AS year_benefactor_count,
          COALESCE(b.month_benefactor_count, 0) AS month_benefactor_count,
          COALESCE(b.week_benefactor_count, 0) AS week_benefactor_count,
          COALESCE(b.day_benefactor_count, 0) AS day_benefactor_count,
          COALESCE(h.hunter_count, 0) AS hunter_count,
          COALESCE(h.year_hunter_count, 0) AS year_hunter_count,
          COALESCE(h.month_hunter_count, 0) AS month_hunter_count,
          COALESCE(h.week_hunter_count, 0) AS week_hunter_count,
          COALESCE(h.day_hunter_count, 0) AS day_hunter_count
        FROM affected q
        LEFT JOIN (
          SELECT
            "bountyId" AS id,
            COUNT(*) AS benefactor_count,
            SUM(IIF("createdAt" >= (NOW() - interval '365 days'), 1, 0)) AS year_benefactor_count,
            SUM(IIF("createdAt" >= (NOW() - interval '30 days'), 1, 0)) AS month_benefactor_count,
            SUM(IIF("createdAt" >= (NOW() - interval '7 days'), 1, 0)) AS week_benefactor_count,
            SUM(IIF("createdAt" >= (NOW() - interval '1 days'), 1, 0)) AS day_benefactor_count,
            SUM(contribution) AS bounty_value,
            SUM(IIF("createdAt" >= (NOW() - interval '365 days'), contribution, 0)) AS year_bounty_value,
            SUM(IIF("createdAt" >= (NOW() - interval '30 days'), contribution, 0)) AS month_bounty_value,
            SUM(IIF("createdAt" >= (NOW() - interval '7 days'), contribution, 0)) AS week_bounty_value,
            SUM(IIF("createdAt" >= (NOW() - interval '1 days'), contribution, 0)) AS day_bounty_value
          FROM "Benefactor"
          GROUP BY "bountyId"
        ) b ON q.id = b.id
        LEFT JOIN (
          SELECT
            "bountyId" AS id,
            COUNT(*) AS hunter_count,
            SUM(IIF("createdAt" >= (NOW() - interval '365 days'), 1, 0)) AS year_hunter_count,
            SUM(IIF("createdAt" >= (NOW() - interval '30 days'), 1, 0)) AS month_hunter_count,
            SUM(IIF("createdAt" >= (NOW() - interval '7 days'), 1, 0)) AS week_hunter_count,
            SUM(IIF("createdAt" >= (NOW() - interval '1 days'), 1, 0)) AS day_hunter_count
          FROM "Hunter"
          GROUP BY "bountyId"
        ) h ON q.id = h.id
        LEFT JOIN (
          SELECT
            "bountyId" AS id,
            COUNT(*) AS favorite_count,
            SUM(IIF("createdAt" >= (NOW() - interval '365 days'), 1, 0)) AS year_favorite_count,
            SUM(IIF("createdAt" >= (NOW() - interval '30 days'), 1, 0)) AS month_favorite_count,
            SUM(IIF("createdAt" >= (NOW() - interval '7 days'), 1, 0)) AS week_favorite_count,
            SUM(IIF("createdAt" >= (NOW() - interval '1 days'), 1, 0)) AS day_favorite_count
          FROM "FavoriteBounty"
          GROUP BY "bountyId"
        ) f ON q.id = f.id
=======
          COALESCE(r.heart_count, 0) AS heart_count,
          COALESCE(r.year_heart_count, 0) AS year_heart_count,
          COALESCE(r.month_heart_count, 0) AS month_heart_count,
          COALESCE(r.week_heart_count, 0) AS week_heart_count,
          COALESCE(r.day_heart_count, 0) AS day_heart_count,
          COALESCE(c.comment_count, 0) AS comment_count,
          COALESCE(c.year_comment_count, 0) AS year_comment_count,
          COALESCE(c.month_comment_count, 0) AS month_comment_count,
          COALESCE(c.week_comment_count, 0) AS week_comment_count,
          COALESCE(c.day_comment_count, 0) AS day_comment_count,
          COALESCE(a.answer_count, 0) AS answer_count,
          COALESCE(a.year_answer_count, 0) AS year_answer_count,
          COALESCE(a.month_answer_count, 0) AS month_answer_count,
          COALESCE(a.week_answer_count, 0) AS week_answer_count,
          COALESCE(a.day_answer_count, 0) AS day_answer_count
        FROM affected q
        LEFT JOIN (
          SELECT
            a."questionId" AS id,
            COUNT(*) AS answer_count,
            SUM(IIF(a."createdAt" >= (NOW() - interval '365 days'), 1, 0)) AS year_answer_count,
            SUM(IIF(a."createdAt" >= (NOW() - interval '30 days'), 1, 0)) AS month_answer_count,
            SUM(IIF(a."createdAt" >= (NOW() - interval '7 days'), 1, 0)) AS week_answer_count,
            SUM(IIF(a."createdAt" >= (NOW() - interval '1 days'), 1, 0)) AS day_answer_count
          FROM "Answer" a
          GROUP BY a."questionId"
        ) a ON q.id = a.id
        LEFT JOIN (
          SELECT
            qc."questionId" AS id,
            COUNT(*) AS comment_count,
            SUM(IIF(v."createdAt" >= (NOW() - interval '365 days'), 1, 0)) AS year_comment_count,
            SUM(IIF(v."createdAt" >= (NOW() - interval '30 days'), 1, 0)) AS month_comment_count,
            SUM(IIF(v."createdAt" >= (NOW() - interval '7 days'), 1, 0)) AS week_comment_count,
            SUM(IIF(v."createdAt" >= (NOW() - interval '1 days'), 1, 0)) AS day_comment_count
          FROM "QuestionComment" qc
          JOIN "CommentV2" v ON qc."commentId" = v.id
          GROUP BY qc."questionId"
        ) c ON q.id = c.id
        LEFT JOIN (
          SELECT
            qr."questionId" AS id,
            SUM(IIF(qr.reaction = 'Heart', 1, 0)) AS heart_count,
            SUM(IIF(qr.reaction = 'Heart' AND qr."createdAt" >= (NOW() - interval '365 days'), 1, 0)) AS year_heart_count,
            SUM(IIF(qr.reaction = 'Heart' AND qr."createdAt" >= (NOW() - interval '30 days'), 1, 0)) AS month_heart_count,
            SUM(IIF(qr.reaction = 'Heart' AND qr."createdAt" >= (NOW() - interval '7 days'), 1, 0)) AS week_heart_count,
            SUM(IIF(qr.reaction = 'Heart' AND qr."createdAt" >= (NOW() - interval '1 days'), 1, 0)) AS day_heart_count
          FROM "QuestionReaction" qr
          GROUP BY qr."questionId"
        ) r ON q.id = r.id
>>>>>>> 08c4fef0
      ) m
      CROSS JOIN (
        SELECT unnest(enum_range(NULL::"MetricTimeframe")) AS timeframe
      ) tf
<<<<<<< HEAD
      ON CONFLICT ("bountyId", timeframe) DO UPDATE
        SET "commentCount" = EXCLUDED."commentCount", "favoriteCount" = EXCLUDED."favoriteCount", "hunterCount" = EXCLUDED."hunterCount", "benefactorCount" = EXCLUDED."
    `);
  };

  const updateHunterMetrics = async () => {
=======
      ON CONFLICT ("questionId", timeframe) DO UPDATE
        SET "commentCount" = EXCLUDED."commentCount", "heartCount" = EXCLUDED."heartCount", "answerCount" = EXCLUDED."answerCount";
    `);
  };

  const updateAnswerMetrics = async () => {
>>>>>>> 08c4fef0
    await prisma.$executeRawUnsafe(`
      WITH recent_engagements AS
      (
        SELECT
<<<<<<< HEAD
          "hunterId" AS id
        FROM "FavoriteHunter"
=======
          "answerId" AS id
        FROM "AnswerReaction"
        WHERE "createdAt" > '${lastUpdate}'

        UNION

        SELECT
          a."answerId" AS id
        FROM "AnswerComment" a
        JOIN "CommentV2" c ON a."commentId" = c.id
        WHERE c."createdAt" > '${lastUpdate}'

        UNION

        SELECT
          "answerId" AS id
        FROM "AnswerVote"
>>>>>>> 08c4fef0
        WHERE "createdAt" > '${lastUpdate}'
      ),
      -- Get all affected users
      affected AS
      (
          SELECT DISTINCT
              r.id
          FROM recent_engagements r
          WHERE r.id IS NOT NULL
      )

      -- upsert metrics for all affected users
      -- perform a one-pass table scan producing all metrics for all affected users
<<<<<<< HEAD
      INSERT INTO "HunterMetric" ("hunterId", timeframe, "favoriteCount", "commentCount")
=======
      INSERT INTO "AnswerMetric" ("answerId", timeframe, "heartCount", "checkCount", "crossCount", "commentCount")
>>>>>>> 08c4fef0
      SELECT
        m.id,
        tf.timeframe,
        CASE
<<<<<<< HEAD
          WHEN tf.timeframe = 'AllTime' THEN favorite_count
          WHEN tf.timeframe = 'Year' THEN year_favorite_count
          WHEN tf.timeframe = 'Month' THEN month_favorite_count
          WHEN tf.timeframe = 'Week' THEN week_favorite_count
          WHEN tf.timeframe = 'Day' THEN day_favorite_count
        END AS favorite_count,
        0 AS comment_count
=======
          WHEN tf.timeframe = 'AllTime' THEN heart_count
          WHEN tf.timeframe = 'Year' THEN year_heart_count
          WHEN tf.timeframe = 'Month' THEN month_heart_count
          WHEN tf.timeframe = 'Week' THEN week_heart_count
          WHEN tf.timeframe = 'Day' THEN day_heart_count
        END AS heart_count,
        CASE
          WHEN tf.timeframe = 'AllTime' THEN check_count
          WHEN tf.timeframe = 'Year' THEN year_check_count
          WHEN tf.timeframe = 'Month' THEN month_check_count
          WHEN tf.timeframe = 'Week' THEN week_check_count
          WHEN tf.timeframe = 'Day' THEN day_check_count
        END AS check_count,
        CASE
          WHEN tf.timeframe = 'AllTime' THEN cross_count
          WHEN tf.timeframe = 'Year' THEN year_cross_count
          WHEN tf.timeframe = 'Month' THEN month_cross_count
          WHEN tf.timeframe = 'Week' THEN week_cross_count
          WHEN tf.timeframe = 'Day' THEN day_cross_count
        END AS cross_count,
        CASE
            WHEN tf.timeframe = 'AllTime' THEN comment_count
            WHEN tf.timeframe = 'Year' THEN year_comment_count
            WHEN tf.timeframe = 'Month' THEN month_comment_count
            WHEN tf.timeframe = 'Week' THEN week_comment_count
            WHEN tf.timeframe = 'Day' THEN day_comment_count
          END AS comment_count
>>>>>>> 08c4fef0
      FROM
      (
        SELECT
          q.id,
<<<<<<< HEAD
          COALESCE(f.favorite_count, 0) AS favorite_count,
          COALESCE(f.year_favorite_count, 0) AS year_favorite_count,
          COALESCE(f.month_favorite_count, 0) AS month_favorite_count,
          COALESCE(f.week_favorite_count, 0) AS week_favorite_count,
          COALESCE(f.day_favorite_count, 0) AS day_favorite_count
        FROM affected q
        LEFT JOIN (
          SELECT
            "hunterId" AS id,
            COUNT(*) AS favorite_count,
            SUM(IIF("createdAt" >= (NOW() - interval '365 days'), 1, 0)) AS year_favorite_count,
            SUM(IIF("createdAt" >= (NOW() - interval '30 days'), 1, 0)) AS month_favorite_count,
            SUM(IIF("createdAt" >= (NOW() - interval '7 days'), 1, 0)) AS week_favorite_count,
            SUM(IIF("createdAt" >= (NOW() - interval '1 days'), 1, 0)) AS day_favorite_count
          FROM "FavoriteHunter"
          GROUP BY "hunterId"
        ) f ON q.id = f.id
=======
          COALESCE(c.comment_count, 0) AS comment_count,
          COALESCE(c.year_comment_count, 0) AS year_comment_count,
          COALESCE(c.month_comment_count, 0) AS month_comment_count,
          COALESCE(c.week_comment_count, 0) AS week_comment_count,
          COALESCE(c.day_comment_count, 0) AS day_comment_count,
          COALESCE(r.heart_count, 0) AS heart_count,
          COALESCE(r.year_heart_count, 0) AS year_heart_count,
          COALESCE(r.month_heart_count, 0) AS month_heart_count,
          COALESCE(r.week_heart_count, 0) AS week_heart_count,
          COALESCE(r.day_heart_count, 0) AS day_heart_count,
          COALESCE(v.check_count, 0) AS check_count,
          COALESCE(v.year_check_count, 0) AS year_check_count,
          COALESCE(v.month_check_count, 0) AS month_check_count,
          COALESCE(v.week_check_count, 0) AS week_check_count,
          COALESCE(v.day_check_count, 0) AS day_check_count,
          COALESCE(v.cross_count, 0) AS cross_count,
          COALESCE(v.year_cross_count, 0) AS year_cross_count,
          COALESCE(v.month_cross_count, 0) AS month_cross_count,
          COALESCE(v.week_cross_count, 0) AS week_cross_count,
          COALESCE(v.day_cross_count, 0) AS day_cross_count
        FROM affected q
        LEFT JOIN (
          SELECT
            ac."answerId" AS id,
            COUNT(*) AS comment_count,
            SUM(IIF(v."createdAt" >= (NOW() - interval '365 days'), 1, 0)) AS year_comment_count,
            SUM(IIF(v."createdAt" >= (NOW() - interval '30 days'), 1, 0)) AS month_comment_count,
            SUM(IIF(v."createdAt" >= (NOW() - interval '7 days'), 1, 0)) AS week_comment_count,
            SUM(IIF(v."createdAt" >= (NOW() - interval '1 days'), 1, 0)) AS day_comment_count
          FROM "AnswerComment" ac
          JOIN "CommentV2" v ON ac."commentId" = v.id
          GROUP BY ac."answerId"
        ) c ON q.id = c.id
        LEFT JOIN (
          SELECT
            av."answerId" AS id,
            COUNT(*) AS vote_count,
            SUM(IIF(av."createdAt" >= (NOW() - interval '365 days'), 1, 0)) AS year_vote_count,
            SUM(IIF(av."createdAt" >= (NOW() - interval '30 days'), 1, 0)) AS month_vote_count,
            SUM(IIF(av."createdAt" >= (NOW() - interval '7 days'), 1, 0)) AS week_vote_count,
            SUM(IIF(av."createdAt" >= (NOW() - interval '1 days'), 1, 0)) AS day_vote_count,
            SUM(IIF(av.vote = TRUE AND av."createdAt" >= (NOW() - interval '365 days'), 1, 0)) AS check_count,
            SUM(IIF(av.vote = TRUE AND av."createdAt" >= (NOW() - interval '365 days'), 1, 0)) AS year_check_count,
            SUM(IIF(av.vote = TRUE AND av."createdAt" >= (NOW() - interval '30 days'), 1, 0)) AS month_check_count,
            SUM(IIF(av.vote = TRUE AND av."createdAt" >= (NOW() - interval '7 days'), 1, 0)) AS week_check_count,
            SUM(IIF(av.vote = TRUE AND av."createdAt" >= (NOW() - interval '1 days'), 1, 0)) AS day_check_count,
            SUM(IIF(av.vote = FALSE AND av."createdAt" >= (NOW() - interval '365 days'), 1, 0)) AS cross_count,
            SUM(IIF(av.vote = FALSE AND av."createdAt" >= (NOW() - interval '365 days'), 1, 0)) AS year_cross_count,
            SUM(IIF(av.vote = FALSE AND av."createdAt" >= (NOW() - interval '30 days'), 1, 0)) AS month_cross_count,
            SUM(IIF(av.vote = FALSE AND av."createdAt" >= (NOW() - interval '7 days'), 1, 0)) AS week_cross_count,
            SUM(IIF(av.vote = FALSE AND av."createdAt" >= (NOW() - interval '1 days'), 1, 0)) AS day_cross_count
          FROM "AnswerVote" av
          GROUP BY av."answerId"
        ) v ON v.id = q.id
        LEFT JOIN (
          SELECT
            ar."answerId" AS id,
            SUM(IIF(ar.reaction = 'Heart', 1, 0)) AS heart_count,
            SUM(IIF(ar.reaction = 'Heart' AND ar."createdAt" >= (NOW() - interval '365 days'), 1, 0)) AS year_heart_count,
            SUM(IIF(ar.reaction = 'Heart' AND ar."createdAt" >= (NOW() - interval '30 days'), 1, 0)) AS month_heart_count,
            SUM(IIF(ar.reaction = 'Heart' AND ar."createdAt" >= (NOW() - interval '7 days'), 1, 0)) AS week_heart_count,
            SUM(IIF(ar.reaction = 'Heart' AND ar."createdAt" >= (NOW() - interval '1 days'), 1, 0)) AS day_heart_count
          FROM "AnswerReaction" ar
          GROUP BY ar."answerId"
        ) r ON q.id = r.id
>>>>>>> 08c4fef0
      ) m
      CROSS JOIN (
        SELECT unnest(enum_range(NULL::"MetricTimeframe")) AS timeframe
      ) tf
<<<<<<< HEAD
      ON CONFLICT ("hunterId", timeframe) DO UPDATE
        SET "commentCount" = EXCLUDED."commentCount", "favoriteCount" = EXCLUDED."favoriteCount";
=======
      ON CONFLICT ("answerId", timeframe) DO UPDATE
        SET "commentCount" = EXCLUDED."commentCount", "heartCount" = EXCLUDED."heartCount", "checkCount" = EXCLUDED."checkCount", "crossCount" = EXCLUDED."crossCount";
>>>>>>> 08c4fef0
    `);
  };

  const refreshModelRank = async () =>
    await prisma.$executeRawUnsafe('REFRESH MATERIALIZED VIEW CONCURRENTLY "ModelRank"');

  const refreshUserRank = async () =>
    await prisma.$executeRawUnsafe('REFRESH MATERIALIZED VIEW CONCURRENTLY "UserRank"');

  const clearDayMetrics = async () =>
    await prisma.$executeRawUnsafe(`
    UPDATE "ModelMetric" SET "downloadCount" = 0, "ratingCount" = 0, rating = 0, "favoriteCount" = 0, "commentCount" = 0 WHERE timeframe = 'day';
    UPDATE "ModelVersionMetric" SET "downloadCount" = 0, "ratingCount" = 0, rating = 0, "favoriteCount" = 0, "commentCount" = 0 WHERE timeframe = 'day';
    UPDATE "QuestionMetric" SET "answerCount" = 0, "commentCount" = 0, "heartCount" = 0 WHERE timeframe = 'day';
    UPDATE "AnswerMetric" SET "heartCount" = 0, "checkCount" = 0, "crossCount" = 0, "commentCount" = 0 WHERE timeframe = 'day';
  `);

  // If this is the first metric update of the day, reset the day metrics
  // -------------------------------------------------------------------
  if (lastUpdateDate.getDate() !== new Date().getDate()) await clearDayMetrics();

  // Update all affected metrics
  // --------------------------------------------
  await updateModelMetrics('models');
  await updateModelMetrics('versions');
<<<<<<< HEAD
=======
  await updateAnswerMetrics();
  await updateQuestionMetrics();
  await refreshModelRank();
>>>>>>> 08c4fef0
  await updateUserMetrics();
  await updateBountyMetrics();
  await updateHunterMetrics();
  await refreshModelRank();
  await refreshUserRank();

  // Update the last update time
  // --------------------------------------------
  await prisma?.keyValue.upsert({
    where: { key: METRIC_LAST_UPDATED_KEY },
    create: { key: METRIC_LAST_UPDATED_KEY, value: new Date().getTime() },
    update: { value: new Date().getTime() },
  });
});<|MERGE_RESOLUTION|>--- conflicted
+++ resolved
@@ -359,50 +359,29 @@
     `);
   };
 
-<<<<<<< HEAD
-  const updateBountyMetrics = async () => {
-=======
   const updateQuestionMetrics = async () => {
->>>>>>> 08c4fef0
     await prisma.$executeRawUnsafe(`
       WITH recent_engagements AS
       (
         SELECT
-<<<<<<< HEAD
-          "bountyId" AS id
-        FROM "Benefactor"
-=======
           "questionId" AS id
         FROM "QuestionReaction"
->>>>>>> 08c4fef0
         WHERE "createdAt" > '${lastUpdate}'
 
         UNION
 
         SELECT
-<<<<<<< HEAD
-          "bountyId" AS id
-        FROM "Hunter"
-        WHERE "createdAt" > '${lastUpdate}'
-=======
           a."questionId" AS id
         FROM "Answer" a
         WHERE (a."createdAt" > '${lastUpdate}')
->>>>>>> 08c4fef0
 
         UNION
 
         SELECT
-<<<<<<< HEAD
-          "bountyId" AS id
-        FROM "FavoriteBounty"
-        WHERE "createdAt" > '${lastUpdate}'
-=======
           a."questionId" AS id
         FROM "QuestionComment" a
         JOIN "CommentV2" c ON a."commentId" = c.id
         WHERE (c."createdAt" > '${lastUpdate}')
->>>>>>> 08c4fef0
       ),
       -- Get all affected users
       affected AS
@@ -415,16 +394,278 @@
 
       -- upsert metrics for all affected users
       -- perform a one-pass table scan producing all metrics for all affected users
-<<<<<<< HEAD
-      INSERT INTO "BountyMetric" ("bountyId", timeframe, "favoriteCount", "commentCount", "hunterCount", "benefactorCount", "bountyValue")
-=======
       INSERT INTO "QuestionMetric" ("questionId", timeframe, "heartCount", "commentCount", "answerCount")
->>>>>>> 08c4fef0
       SELECT
         m.id,
         tf.timeframe,
         CASE
-<<<<<<< HEAD
+          WHEN tf.timeframe = 'AllTime' THEN heart_count
+          WHEN tf.timeframe = 'Year' THEN year_heart_count
+          WHEN tf.timeframe = 'Month' THEN month_heart_count
+          WHEN tf.timeframe = 'Week' THEN week_heart_count
+          WHEN tf.timeframe = 'Day' THEN day_heart_count
+        END AS heart_count,
+        CASE
+          WHEN tf.timeframe = 'AllTime' THEN comment_count
+          WHEN tf.timeframe = 'Year' THEN year_comment_count
+          WHEN tf.timeframe = 'Month' THEN month_comment_count
+          WHEN tf.timeframe = 'Week' THEN week_comment_count
+          WHEN tf.timeframe = 'Day' THEN day_comment_count
+        END AS comment_count,
+        CASE
+          WHEN tf.timeframe = 'AllTime' THEN answer_count
+          WHEN tf.timeframe = 'Year' THEN year_answer_count
+          WHEN tf.timeframe = 'Month' THEN month_answer_count
+          WHEN tf.timeframe = 'Week' THEN week_answer_count
+          WHEN tf.timeframe = 'Day' THEN day_answer_count
+        END AS answer_count
+      FROM
+      (
+        SELECT
+          q.id,
+          COALESCE(r.heart_count, 0) AS heart_count,
+          COALESCE(r.year_heart_count, 0) AS year_heart_count,
+          COALESCE(r.month_heart_count, 0) AS month_heart_count,
+          COALESCE(r.week_heart_count, 0) AS week_heart_count,
+          COALESCE(r.day_heart_count, 0) AS day_heart_count,
+          COALESCE(c.comment_count, 0) AS comment_count,
+          COALESCE(c.year_comment_count, 0) AS year_comment_count,
+          COALESCE(c.month_comment_count, 0) AS month_comment_count,
+          COALESCE(c.week_comment_count, 0) AS week_comment_count,
+          COALESCE(c.day_comment_count, 0) AS day_comment_count,
+          COALESCE(a.answer_count, 0) AS answer_count,
+          COALESCE(a.year_answer_count, 0) AS year_answer_count,
+          COALESCE(a.month_answer_count, 0) AS month_answer_count,
+          COALESCE(a.week_answer_count, 0) AS week_answer_count,
+          COALESCE(a.day_answer_count, 0) AS day_answer_count
+        FROM affected q
+        LEFT JOIN (
+          SELECT
+            a."questionId" AS id,
+            COUNT(*) AS answer_count,
+            SUM(IIF(a."createdAt" >= (NOW() - interval '365 days'), 1, 0)) AS year_answer_count,
+            SUM(IIF(a."createdAt" >= (NOW() - interval '30 days'), 1, 0)) AS month_answer_count,
+            SUM(IIF(a."createdAt" >= (NOW() - interval '7 days'), 1, 0)) AS week_answer_count,
+            SUM(IIF(a."createdAt" >= (NOW() - interval '1 days'), 1, 0)) AS day_answer_count
+          FROM "Answer" a
+          GROUP BY a."questionId"
+        ) a ON q.id = a.id
+        LEFT JOIN (
+          SELECT
+            qc."questionId" AS id,
+            COUNT(*) AS comment_count,
+            SUM(IIF(v."createdAt" >= (NOW() - interval '365 days'), 1, 0)) AS year_comment_count,
+            SUM(IIF(v."createdAt" >= (NOW() - interval '30 days'), 1, 0)) AS month_comment_count,
+            SUM(IIF(v."createdAt" >= (NOW() - interval '7 days'), 1, 0)) AS week_comment_count,
+            SUM(IIF(v."createdAt" >= (NOW() - interval '1 days'), 1, 0)) AS day_comment_count
+          FROM "QuestionComment" qc
+          JOIN "CommentV2" v ON qc."commentId" = v.id
+          GROUP BY qc."questionId"
+        ) c ON q.id = c.id
+        LEFT JOIN (
+          SELECT
+            qr."questionId" AS id,
+            SUM(IIF(qr.reaction = 'Heart', 1, 0)) AS heart_count,
+            SUM(IIF(qr.reaction = 'Heart' AND qr."createdAt" >= (NOW() - interval '365 days'), 1, 0)) AS year_heart_count,
+            SUM(IIF(qr.reaction = 'Heart' AND qr."createdAt" >= (NOW() - interval '30 days'), 1, 0)) AS month_heart_count,
+            SUM(IIF(qr.reaction = 'Heart' AND qr."createdAt" >= (NOW() - interval '7 days'), 1, 0)) AS week_heart_count,
+            SUM(IIF(qr.reaction = 'Heart' AND qr."createdAt" >= (NOW() - interval '1 days'), 1, 0)) AS day_heart_count
+          FROM "QuestionReaction" qr
+          GROUP BY qr."questionId"
+        ) r ON q.id = r.id
+      ) m
+      CROSS JOIN (
+        SELECT unnest(enum_range(NULL::"MetricTimeframe")) AS timeframe
+      ) tf
+      ON CONFLICT ("questionId", timeframe) DO UPDATE
+        SET "commentCount" = EXCLUDED."commentCount", "heartCount" = EXCLUDED."heartCount", "answerCount" = EXCLUDED."answerCount";
+    `);
+  };
+
+  const updateAnswerMetrics = async () => {
+    await prisma.$executeRawUnsafe(`
+      WITH recent_engagements AS
+      (
+        SELECT
+          "answerId" AS id
+        FROM "AnswerReaction"
+        WHERE "createdAt" > '${lastUpdate}'
+
+        UNION
+
+        SELECT
+          a."answerId" AS id
+        FROM "AnswerComment" a
+        JOIN "CommentV2" c ON a."commentId" = c.id
+        WHERE c."createdAt" > '${lastUpdate}'
+
+        UNION
+
+        SELECT
+          "answerId" AS id
+        FROM "AnswerVote"
+        WHERE "createdAt" > '${lastUpdate}'
+      ),
+      -- Get all affected users
+      affected AS
+      (
+          SELECT DISTINCT
+              r.id
+          FROM recent_engagements r
+          WHERE r.id IS NOT NULL
+      )
+
+      -- upsert metrics for all affected users
+      -- perform a one-pass table scan producing all metrics for all affected users
+      INSERT INTO "AnswerMetric" ("answerId", timeframe, "heartCount", "checkCount", "crossCount", "commentCount")
+      SELECT
+        m.id,
+        tf.timeframe,
+        CASE
+          WHEN tf.timeframe = 'AllTime' THEN heart_count
+          WHEN tf.timeframe = 'Year' THEN year_heart_count
+          WHEN tf.timeframe = 'Month' THEN month_heart_count
+          WHEN tf.timeframe = 'Week' THEN week_heart_count
+          WHEN tf.timeframe = 'Day' THEN day_heart_count
+        END AS heart_count,
+        CASE
+          WHEN tf.timeframe = 'AllTime' THEN check_count
+          WHEN tf.timeframe = 'Year' THEN year_check_count
+          WHEN tf.timeframe = 'Month' THEN month_check_count
+          WHEN tf.timeframe = 'Week' THEN week_check_count
+          WHEN tf.timeframe = 'Day' THEN day_check_count
+        END AS check_count,
+        CASE
+          WHEN tf.timeframe = 'AllTime' THEN cross_count
+          WHEN tf.timeframe = 'Year' THEN year_cross_count
+          WHEN tf.timeframe = 'Month' THEN month_cross_count
+          WHEN tf.timeframe = 'Week' THEN week_cross_count
+          WHEN tf.timeframe = 'Day' THEN day_cross_count
+        END AS cross_count,
+        CASE
+            WHEN tf.timeframe = 'AllTime' THEN comment_count
+            WHEN tf.timeframe = 'Year' THEN year_comment_count
+            WHEN tf.timeframe = 'Month' THEN month_comment_count
+            WHEN tf.timeframe = 'Week' THEN week_comment_count
+            WHEN tf.timeframe = 'Day' THEN day_comment_count
+          END AS comment_count
+      FROM
+      (
+        SELECT
+          q.id,
+          COALESCE(c.comment_count, 0) AS comment_count,
+          COALESCE(c.year_comment_count, 0) AS year_comment_count,
+          COALESCE(c.month_comment_count, 0) AS month_comment_count,
+          COALESCE(c.week_comment_count, 0) AS week_comment_count,
+          COALESCE(c.day_comment_count, 0) AS day_comment_count,
+          COALESCE(r.heart_count, 0) AS heart_count,
+          COALESCE(r.year_heart_count, 0) AS year_heart_count,
+          COALESCE(r.month_heart_count, 0) AS month_heart_count,
+          COALESCE(r.week_heart_count, 0) AS week_heart_count,
+          COALESCE(r.day_heart_count, 0) AS day_heart_count,
+          COALESCE(v.check_count, 0) AS check_count,
+          COALESCE(v.year_check_count, 0) AS year_check_count,
+          COALESCE(v.month_check_count, 0) AS month_check_count,
+          COALESCE(v.week_check_count, 0) AS week_check_count,
+          COALESCE(v.day_check_count, 0) AS day_check_count,
+          COALESCE(v.cross_count, 0) AS cross_count,
+          COALESCE(v.year_cross_count, 0) AS year_cross_count,
+          COALESCE(v.month_cross_count, 0) AS month_cross_count,
+          COALESCE(v.week_cross_count, 0) AS week_cross_count,
+          COALESCE(v.day_cross_count, 0) AS day_cross_count
+        FROM affected q
+        LEFT JOIN (
+          SELECT
+            ac."answerId" AS id,
+            COUNT(*) AS comment_count,
+            SUM(IIF(v."createdAt" >= (NOW() - interval '365 days'), 1, 0)) AS year_comment_count,
+            SUM(IIF(v."createdAt" >= (NOW() - interval '30 days'), 1, 0)) AS month_comment_count,
+            SUM(IIF(v."createdAt" >= (NOW() - interval '7 days'), 1, 0)) AS week_comment_count,
+            SUM(IIF(v."createdAt" >= (NOW() - interval '1 days'), 1, 0)) AS day_comment_count
+          FROM "AnswerComment" ac
+          JOIN "CommentV2" v ON ac."commentId" = v.id
+          GROUP BY ac."answerId"
+        ) c ON q.id = c.id
+        LEFT JOIN (
+          SELECT
+            av."answerId" AS id,
+            COUNT(*) AS vote_count,
+            SUM(IIF(av."createdAt" >= (NOW() - interval '365 days'), 1, 0)) AS year_vote_count,
+            SUM(IIF(av."createdAt" >= (NOW() - interval '30 days'), 1, 0)) AS month_vote_count,
+            SUM(IIF(av."createdAt" >= (NOW() - interval '7 days'), 1, 0)) AS week_vote_count,
+            SUM(IIF(av."createdAt" >= (NOW() - interval '1 days'), 1, 0)) AS day_vote_count,
+            SUM(IIF(av.vote = TRUE AND av."createdAt" >= (NOW() - interval '365 days'), 1, 0)) AS check_count,
+            SUM(IIF(av.vote = TRUE AND av."createdAt" >= (NOW() - interval '365 days'), 1, 0)) AS year_check_count,
+            SUM(IIF(av.vote = TRUE AND av."createdAt" >= (NOW() - interval '30 days'), 1, 0)) AS month_check_count,
+            SUM(IIF(av.vote = TRUE AND av."createdAt" >= (NOW() - interval '7 days'), 1, 0)) AS week_check_count,
+            SUM(IIF(av.vote = TRUE AND av."createdAt" >= (NOW() - interval '1 days'), 1, 0)) AS day_check_count,
+            SUM(IIF(av.vote = FALSE AND av."createdAt" >= (NOW() - interval '365 days'), 1, 0)) AS cross_count,
+            SUM(IIF(av.vote = FALSE AND av."createdAt" >= (NOW() - interval '365 days'), 1, 0)) AS year_cross_count,
+            SUM(IIF(av.vote = FALSE AND av."createdAt" >= (NOW() - interval '30 days'), 1, 0)) AS month_cross_count,
+            SUM(IIF(av.vote = FALSE AND av."createdAt" >= (NOW() - interval '7 days'), 1, 0)) AS week_cross_count,
+            SUM(IIF(av.vote = FALSE AND av."createdAt" >= (NOW() - interval '1 days'), 1, 0)) AS day_cross_count
+          FROM "AnswerVote" av
+          GROUP BY av."answerId"
+        ) v ON v.id = q.id
+        LEFT JOIN (
+          SELECT
+            ar."answerId" AS id,
+            SUM(IIF(ar.reaction = 'Heart', 1, 0)) AS heart_count,
+            SUM(IIF(ar.reaction = 'Heart' AND ar."createdAt" >= (NOW() - interval '365 days'), 1, 0)) AS year_heart_count,
+            SUM(IIF(ar.reaction = 'Heart' AND ar."createdAt" >= (NOW() - interval '30 days'), 1, 0)) AS month_heart_count,
+            SUM(IIF(ar.reaction = 'Heart' AND ar."createdAt" >= (NOW() - interval '7 days'), 1, 0)) AS week_heart_count,
+            SUM(IIF(ar.reaction = 'Heart' AND ar."createdAt" >= (NOW() - interval '1 days'), 1, 0)) AS day_heart_count
+          FROM "AnswerReaction" ar
+          GROUP BY ar."answerId"
+        ) r ON q.id = r.id
+      ) m
+      CROSS JOIN (
+        SELECT unnest(enum_range(NULL::"MetricTimeframe")) AS timeframe
+      ) tf
+      ON CONFLICT ("answerId", timeframe) DO UPDATE
+        SET "commentCount" = EXCLUDED."commentCount", "heartCount" = EXCLUDED."heartCount", "checkCount" = EXCLUDED."checkCount", "crossCount" = EXCLUDED."crossCount";
+    `);
+  };
+
+  const updateBountyMetrics = async () => {
+    await prisma.$executeRawUnsafe(`
+      WITH recent_engagements AS
+      (
+        SELECT
+          "bountyId" AS id
+        FROM "Benefactor"
+        WHERE "createdAt" > '${lastUpdate}'
+
+        UNION
+
+        SELECT
+          "bountyId" AS id
+        FROM "Hunter"
+        WHERE "createdAt" > '${lastUpdate}'
+
+        UNION
+
+        SELECT
+          "bountyId" AS id
+        FROM "FavoriteBounty"
+        WHERE "createdAt" > '${lastUpdate}'
+      ),
+      -- Get all affected users
+      affected AS
+      (
+          SELECT DISTINCT
+              r.id
+          FROM recent_engagements r
+          WHERE r.id IS NOT NULL
+      )
+
+      -- upsert metrics for all affected users
+      -- perform a one-pass table scan producing all metrics for all affected users
+      INSERT INTO "BountyMetric" ("bountyId", timeframe, "favoriteCount", "commentCount", "hunterCount", "benefactorCount", "bountyValue")
+      SELECT
+        m.id,
+        tf.timeframe,
+        CASE
           WHEN tf.timeframe = 'AllTime' THEN favorite_count
           WHEN tf.timeframe = 'Year' THEN year_favorite_count
           WHEN tf.timeframe = 'Month' THEN month_favorite_count
@@ -453,33 +694,10 @@
           WHEN tf.timeframe = 'Week' THEN week_bounty_value
           WHEN tf.timeframe = 'Day' THEN day_bounty_value
         END AS bounty_value
-=======
-          WHEN tf.timeframe = 'AllTime' THEN heart_count
-          WHEN tf.timeframe = 'Year' THEN year_heart_count
-          WHEN tf.timeframe = 'Month' THEN month_heart_count
-          WHEN tf.timeframe = 'Week' THEN week_heart_count
-          WHEN tf.timeframe = 'Day' THEN day_heart_count
-        END AS heart_count,
-        CASE
-          WHEN tf.timeframe = 'AllTime' THEN comment_count
-          WHEN tf.timeframe = 'Year' THEN year_comment_count
-          WHEN tf.timeframe = 'Month' THEN month_comment_count
-          WHEN tf.timeframe = 'Week' THEN week_comment_count
-          WHEN tf.timeframe = 'Day' THEN day_comment_count
-        END AS comment_count,
-        CASE
-          WHEN tf.timeframe = 'AllTime' THEN answer_count
-          WHEN tf.timeframe = 'Year' THEN year_answer_count
-          WHEN tf.timeframe = 'Month' THEN month_answer_count
-          WHEN tf.timeframe = 'Week' THEN week_answer_count
-          WHEN tf.timeframe = 'Day' THEN day_answer_count
-        END AS answer_count
->>>>>>> 08c4fef0
       FROM
       (
         SELECT
           q.id,
-<<<<<<< HEAD
           COALESCE(f.favorite_count, 0) AS favorite_count,
           COALESCE(f.year_favorite_count, 0) AS year_favorite_count,
           COALESCE(f.month_favorite_count, 0) AS month_favorite_count,
@@ -539,103 +757,22 @@
           FROM "FavoriteBounty"
           GROUP BY "bountyId"
         ) f ON q.id = f.id
-=======
-          COALESCE(r.heart_count, 0) AS heart_count,
-          COALESCE(r.year_heart_count, 0) AS year_heart_count,
-          COALESCE(r.month_heart_count, 0) AS month_heart_count,
-          COALESCE(r.week_heart_count, 0) AS week_heart_count,
-          COALESCE(r.day_heart_count, 0) AS day_heart_count,
-          COALESCE(c.comment_count, 0) AS comment_count,
-          COALESCE(c.year_comment_count, 0) AS year_comment_count,
-          COALESCE(c.month_comment_count, 0) AS month_comment_count,
-          COALESCE(c.week_comment_count, 0) AS week_comment_count,
-          COALESCE(c.day_comment_count, 0) AS day_comment_count,
-          COALESCE(a.answer_count, 0) AS answer_count,
-          COALESCE(a.year_answer_count, 0) AS year_answer_count,
-          COALESCE(a.month_answer_count, 0) AS month_answer_count,
-          COALESCE(a.week_answer_count, 0) AS week_answer_count,
-          COALESCE(a.day_answer_count, 0) AS day_answer_count
-        FROM affected q
-        LEFT JOIN (
-          SELECT
-            a."questionId" AS id,
-            COUNT(*) AS answer_count,
-            SUM(IIF(a."createdAt" >= (NOW() - interval '365 days'), 1, 0)) AS year_answer_count,
-            SUM(IIF(a."createdAt" >= (NOW() - interval '30 days'), 1, 0)) AS month_answer_count,
-            SUM(IIF(a."createdAt" >= (NOW() - interval '7 days'), 1, 0)) AS week_answer_count,
-            SUM(IIF(a."createdAt" >= (NOW() - interval '1 days'), 1, 0)) AS day_answer_count
-          FROM "Answer" a
-          GROUP BY a."questionId"
-        ) a ON q.id = a.id
-        LEFT JOIN (
-          SELECT
-            qc."questionId" AS id,
-            COUNT(*) AS comment_count,
-            SUM(IIF(v."createdAt" >= (NOW() - interval '365 days'), 1, 0)) AS year_comment_count,
-            SUM(IIF(v."createdAt" >= (NOW() - interval '30 days'), 1, 0)) AS month_comment_count,
-            SUM(IIF(v."createdAt" >= (NOW() - interval '7 days'), 1, 0)) AS week_comment_count,
-            SUM(IIF(v."createdAt" >= (NOW() - interval '1 days'), 1, 0)) AS day_comment_count
-          FROM "QuestionComment" qc
-          JOIN "CommentV2" v ON qc."commentId" = v.id
-          GROUP BY qc."questionId"
-        ) c ON q.id = c.id
-        LEFT JOIN (
-          SELECT
-            qr."questionId" AS id,
-            SUM(IIF(qr.reaction = 'Heart', 1, 0)) AS heart_count,
-            SUM(IIF(qr.reaction = 'Heart' AND qr."createdAt" >= (NOW() - interval '365 days'), 1, 0)) AS year_heart_count,
-            SUM(IIF(qr.reaction = 'Heart' AND qr."createdAt" >= (NOW() - interval '30 days'), 1, 0)) AS month_heart_count,
-            SUM(IIF(qr.reaction = 'Heart' AND qr."createdAt" >= (NOW() - interval '7 days'), 1, 0)) AS week_heart_count,
-            SUM(IIF(qr.reaction = 'Heart' AND qr."createdAt" >= (NOW() - interval '1 days'), 1, 0)) AS day_heart_count
-          FROM "QuestionReaction" qr
-          GROUP BY qr."questionId"
-        ) r ON q.id = r.id
->>>>>>> 08c4fef0
       ) m
       CROSS JOIN (
         SELECT unnest(enum_range(NULL::"MetricTimeframe")) AS timeframe
       ) tf
-<<<<<<< HEAD
       ON CONFLICT ("bountyId", timeframe) DO UPDATE
         SET "commentCount" = EXCLUDED."commentCount", "favoriteCount" = EXCLUDED."favoriteCount", "hunterCount" = EXCLUDED."hunterCount", "benefactorCount" = EXCLUDED."
     `);
   };
 
   const updateHunterMetrics = async () => {
-=======
-      ON CONFLICT ("questionId", timeframe) DO UPDATE
-        SET "commentCount" = EXCLUDED."commentCount", "heartCount" = EXCLUDED."heartCount", "answerCount" = EXCLUDED."answerCount";
-    `);
-  };
-
-  const updateAnswerMetrics = async () => {
->>>>>>> 08c4fef0
     await prisma.$executeRawUnsafe(`
       WITH recent_engagements AS
       (
         SELECT
-<<<<<<< HEAD
           "hunterId" AS id
         FROM "FavoriteHunter"
-=======
-          "answerId" AS id
-        FROM "AnswerReaction"
-        WHERE "createdAt" > '${lastUpdate}'
-
-        UNION
-
-        SELECT
-          a."answerId" AS id
-        FROM "AnswerComment" a
-        JOIN "CommentV2" c ON a."commentId" = c.id
-        WHERE c."createdAt" > '${lastUpdate}'
-
-        UNION
-
-        SELECT
-          "answerId" AS id
-        FROM "AnswerVote"
->>>>>>> 08c4fef0
         WHERE "createdAt" > '${lastUpdate}'
       ),
       -- Get all affected users
@@ -649,16 +786,11 @@
 
       -- upsert metrics for all affected users
       -- perform a one-pass table scan producing all metrics for all affected users
-<<<<<<< HEAD
       INSERT INTO "HunterMetric" ("hunterId", timeframe, "favoriteCount", "commentCount")
-=======
-      INSERT INTO "AnswerMetric" ("answerId", timeframe, "heartCount", "checkCount", "crossCount", "commentCount")
->>>>>>> 08c4fef0
       SELECT
         m.id,
         tf.timeframe,
         CASE
-<<<<<<< HEAD
           WHEN tf.timeframe = 'AllTime' THEN favorite_count
           WHEN tf.timeframe = 'Year' THEN year_favorite_count
           WHEN tf.timeframe = 'Month' THEN month_favorite_count
@@ -666,40 +798,10 @@
           WHEN tf.timeframe = 'Day' THEN day_favorite_count
         END AS favorite_count,
         0 AS comment_count
-=======
-          WHEN tf.timeframe = 'AllTime' THEN heart_count
-          WHEN tf.timeframe = 'Year' THEN year_heart_count
-          WHEN tf.timeframe = 'Month' THEN month_heart_count
-          WHEN tf.timeframe = 'Week' THEN week_heart_count
-          WHEN tf.timeframe = 'Day' THEN day_heart_count
-        END AS heart_count,
-        CASE
-          WHEN tf.timeframe = 'AllTime' THEN check_count
-          WHEN tf.timeframe = 'Year' THEN year_check_count
-          WHEN tf.timeframe = 'Month' THEN month_check_count
-          WHEN tf.timeframe = 'Week' THEN week_check_count
-          WHEN tf.timeframe = 'Day' THEN day_check_count
-        END AS check_count,
-        CASE
-          WHEN tf.timeframe = 'AllTime' THEN cross_count
-          WHEN tf.timeframe = 'Year' THEN year_cross_count
-          WHEN tf.timeframe = 'Month' THEN month_cross_count
-          WHEN tf.timeframe = 'Week' THEN week_cross_count
-          WHEN tf.timeframe = 'Day' THEN day_cross_count
-        END AS cross_count,
-        CASE
-            WHEN tf.timeframe = 'AllTime' THEN comment_count
-            WHEN tf.timeframe = 'Year' THEN year_comment_count
-            WHEN tf.timeframe = 'Month' THEN month_comment_count
-            WHEN tf.timeframe = 'Week' THEN week_comment_count
-            WHEN tf.timeframe = 'Day' THEN day_comment_count
-          END AS comment_count
->>>>>>> 08c4fef0
       FROM
       (
         SELECT
           q.id,
-<<<<<<< HEAD
           COALESCE(f.favorite_count, 0) AS favorite_count,
           COALESCE(f.year_favorite_count, 0) AS year_favorite_count,
           COALESCE(f.month_favorite_count, 0) AS month_favorite_count,
@@ -717,84 +819,12 @@
           FROM "FavoriteHunter"
           GROUP BY "hunterId"
         ) f ON q.id = f.id
-=======
-          COALESCE(c.comment_count, 0) AS comment_count,
-          COALESCE(c.year_comment_count, 0) AS year_comment_count,
-          COALESCE(c.month_comment_count, 0) AS month_comment_count,
-          COALESCE(c.week_comment_count, 0) AS week_comment_count,
-          COALESCE(c.day_comment_count, 0) AS day_comment_count,
-          COALESCE(r.heart_count, 0) AS heart_count,
-          COALESCE(r.year_heart_count, 0) AS year_heart_count,
-          COALESCE(r.month_heart_count, 0) AS month_heart_count,
-          COALESCE(r.week_heart_count, 0) AS week_heart_count,
-          COALESCE(r.day_heart_count, 0) AS day_heart_count,
-          COALESCE(v.check_count, 0) AS check_count,
-          COALESCE(v.year_check_count, 0) AS year_check_count,
-          COALESCE(v.month_check_count, 0) AS month_check_count,
-          COALESCE(v.week_check_count, 0) AS week_check_count,
-          COALESCE(v.day_check_count, 0) AS day_check_count,
-          COALESCE(v.cross_count, 0) AS cross_count,
-          COALESCE(v.year_cross_count, 0) AS year_cross_count,
-          COALESCE(v.month_cross_count, 0) AS month_cross_count,
-          COALESCE(v.week_cross_count, 0) AS week_cross_count,
-          COALESCE(v.day_cross_count, 0) AS day_cross_count
-        FROM affected q
-        LEFT JOIN (
-          SELECT
-            ac."answerId" AS id,
-            COUNT(*) AS comment_count,
-            SUM(IIF(v."createdAt" >= (NOW() - interval '365 days'), 1, 0)) AS year_comment_count,
-            SUM(IIF(v."createdAt" >= (NOW() - interval '30 days'), 1, 0)) AS month_comment_count,
-            SUM(IIF(v."createdAt" >= (NOW() - interval '7 days'), 1, 0)) AS week_comment_count,
-            SUM(IIF(v."createdAt" >= (NOW() - interval '1 days'), 1, 0)) AS day_comment_count
-          FROM "AnswerComment" ac
-          JOIN "CommentV2" v ON ac."commentId" = v.id
-          GROUP BY ac."answerId"
-        ) c ON q.id = c.id
-        LEFT JOIN (
-          SELECT
-            av."answerId" AS id,
-            COUNT(*) AS vote_count,
-            SUM(IIF(av."createdAt" >= (NOW() - interval '365 days'), 1, 0)) AS year_vote_count,
-            SUM(IIF(av."createdAt" >= (NOW() - interval '30 days'), 1, 0)) AS month_vote_count,
-            SUM(IIF(av."createdAt" >= (NOW() - interval '7 days'), 1, 0)) AS week_vote_count,
-            SUM(IIF(av."createdAt" >= (NOW() - interval '1 days'), 1, 0)) AS day_vote_count,
-            SUM(IIF(av.vote = TRUE AND av."createdAt" >= (NOW() - interval '365 days'), 1, 0)) AS check_count,
-            SUM(IIF(av.vote = TRUE AND av."createdAt" >= (NOW() - interval '365 days'), 1, 0)) AS year_check_count,
-            SUM(IIF(av.vote = TRUE AND av."createdAt" >= (NOW() - interval '30 days'), 1, 0)) AS month_check_count,
-            SUM(IIF(av.vote = TRUE AND av."createdAt" >= (NOW() - interval '7 days'), 1, 0)) AS week_check_count,
-            SUM(IIF(av.vote = TRUE AND av."createdAt" >= (NOW() - interval '1 days'), 1, 0)) AS day_check_count,
-            SUM(IIF(av.vote = FALSE AND av."createdAt" >= (NOW() - interval '365 days'), 1, 0)) AS cross_count,
-            SUM(IIF(av.vote = FALSE AND av."createdAt" >= (NOW() - interval '365 days'), 1, 0)) AS year_cross_count,
-            SUM(IIF(av.vote = FALSE AND av."createdAt" >= (NOW() - interval '30 days'), 1, 0)) AS month_cross_count,
-            SUM(IIF(av.vote = FALSE AND av."createdAt" >= (NOW() - interval '7 days'), 1, 0)) AS week_cross_count,
-            SUM(IIF(av.vote = FALSE AND av."createdAt" >= (NOW() - interval '1 days'), 1, 0)) AS day_cross_count
-          FROM "AnswerVote" av
-          GROUP BY av."answerId"
-        ) v ON v.id = q.id
-        LEFT JOIN (
-          SELECT
-            ar."answerId" AS id,
-            SUM(IIF(ar.reaction = 'Heart', 1, 0)) AS heart_count,
-            SUM(IIF(ar.reaction = 'Heart' AND ar."createdAt" >= (NOW() - interval '365 days'), 1, 0)) AS year_heart_count,
-            SUM(IIF(ar.reaction = 'Heart' AND ar."createdAt" >= (NOW() - interval '30 days'), 1, 0)) AS month_heart_count,
-            SUM(IIF(ar.reaction = 'Heart' AND ar."createdAt" >= (NOW() - interval '7 days'), 1, 0)) AS week_heart_count,
-            SUM(IIF(ar.reaction = 'Heart' AND ar."createdAt" >= (NOW() - interval '1 days'), 1, 0)) AS day_heart_count
-          FROM "AnswerReaction" ar
-          GROUP BY ar."answerId"
-        ) r ON q.id = r.id
->>>>>>> 08c4fef0
       ) m
       CROSS JOIN (
         SELECT unnest(enum_range(NULL::"MetricTimeframe")) AS timeframe
       ) tf
-<<<<<<< HEAD
       ON CONFLICT ("hunterId", timeframe) DO UPDATE
         SET "commentCount" = EXCLUDED."commentCount", "favoriteCount" = EXCLUDED."favoriteCount";
-=======
-      ON CONFLICT ("answerId", timeframe) DO UPDATE
-        SET "commentCount" = EXCLUDED."commentCount", "heartCount" = EXCLUDED."heartCount", "checkCount" = EXCLUDED."checkCount", "crossCount" = EXCLUDED."crossCount";
->>>>>>> 08c4fef0
     `);
   };
 
@@ -820,12 +850,9 @@
   // --------------------------------------------
   await updateModelMetrics('models');
   await updateModelMetrics('versions');
-<<<<<<< HEAD
-=======
   await updateAnswerMetrics();
   await updateQuestionMetrics();
   await refreshModelRank();
->>>>>>> 08c4fef0
   await updateUserMetrics();
   await updateBountyMetrics();
   await updateHunterMetrics();
