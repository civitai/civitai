import type { Dayjs } from 'dayjs';
import dayjs from '~/shared/utils/dayjs';
import * as z from 'zod';
import { NotificationCategory, SearchIndexUpdateQueueAction } from '~/server/common/enums';
import { dbWrite } from '~/server/db/client';
import { dbKV } from '~/server/db/db-helpers';
import { createJob, getJobDate } from '~/server/jobs/job';
import { logToAxiom } from '~/server/logging/client';
import { purgeWeeklyEarnedStats } from '~/server/metrics/model.metrics';
import type {
  DetailsFailedRecurringBid,
  DetailsWonAuction,
} from '~/server/notifications/auction.notifications';
import { modelVersionResourceCache } from '~/server/redis/caches';
import { TransactionType } from '~/shared/constants/buzz.constants';
import { modelsSearchIndex } from '~/server/search-index';
import {
  auctionBaseSelect,
  auctionSelect,
  getAuctionTransactionPrefix,
  isAuctionTransactionPrefix,
  prepareBids,
  type PrepareBidsReturn,
} from '~/server/services/auction.service';
import {
  createBuzzTransaction,
  createMultiAccountBuzzTransaction,
  refundMultiAccountTransaction,
  refundTransaction,
} from '~/server/services/buzz.service';
import { homeBlockCacheBust } from '~/server/services/home-block-cache.service';
import { resourceDataCache } from '~/server/services/model-version.service';
import { bustFeaturedModelsCache, getTopWeeklyEarners } from '~/server/services/model.service';
import { createNotification } from '~/server/services/notification.service';
import { bustOrchestratorModelCache } from '~/server/services/orchestrator/models';
import { withRetries } from '~/server/utils/errorHandling';
import {
  AuctionType,
  BuzzAccountType,
  HomeBlockType,
  ModelType,
} from '~/shared/utils/prisma/enums';
import { createLogger } from '~/utils/logging';
import { isDefined } from '~/utils/type-guards';
import { commaDelimitedStringArray } from '~/utils/zod-helpers';

const jobName = 'handle-auctions';
const kvKey = `${jobName}-step`;

const log = createLogger(jobName, 'magenta');

type WinnerType = PrepareBidsReturn[number] & {
  userIds: number[];
  auctionId: number;
};

const schema = z.object({
  steps: commaDelimitedStringArray().optional().default([]),
  now: z.coerce.date().optional(),
});

export const handleAuctions = createJob(jobName, '1 0 * * *', async ({ req }) => {
  const { steps, now: n } = schema.parse(req?.query ?? {});
  const now = !!n ? dayjs.utc(n) : dayjs.utc();

  log('query now:', n?.toISOString());
  log('now:', now.format());
  log('start', dayjs().format());

  // steps implies a manual run
  if (steps.length > 0) {
    log('steps:', steps.join(', '));

    if (steps.includes('1')) {
      log('Running step 1');
      await cleanOldCollectionItems(now);
      log('-----------');
    }
    if (steps.includes('2') || steps.includes('2a') || steps.includes('2b')) {
      // pass 2 to run fully. pass 2a or 2b to run winners/losers respectively
      log('Running step 2');
      const runWinners = steps.includes('2a') || (!steps.includes('2a') && !steps.includes('2b'));
      const runLosers = steps.includes('2b') || (!steps.includes('2a') && !steps.includes('2b'));
      log('Running winners:', runWinners, ', losers:', runLosers);
      await handlePreviousAuctions(now, runWinners, runLosers);
      log('-----------');
    }
    if (steps.includes('3')) {
      log('Running step 3');
      await createRecurringBids(now);
      log('-----------');
    }
    if (steps.includes('4')) {
      log('Running step 4');
      await createNewAuctions(now);
      log('-----------');
    }
  } else {
    const [, setLastRun] = await getJobDate(jobName);

    const currentStep = (await dbKV.get(kvKey, 0)) ?? 0;
    log('currentStep', currentStep);

    try {
      if (currentStep <= 0) {
        await cleanOldCollectionItems(now);
        await dbKV.set(kvKey, 1);
        log('-----------');
      }

      if (currentStep <= 1) {
        await handlePreviousAuctions(now);
        await dbKV.set(kvKey, 2);
        log('-----------');
      }

      if (currentStep <= 2) {
        await createRecurringBids(now);
        await dbKV.set(kvKey, 3);
        log('-----------');
      }

      if (currentStep <= 3) {
        await createNewAuctions(now);
        await dbKV.set(kvKey, 4);
        log('-----------');
      }

      // TODO possibly send signals

      await dbKV.set(kvKey, 0);
      await setLastRun();
    } catch (e) {
      const error = e as Error;
      logToAxiom({
        name: 'handle-auctions',
        type: 'error',
        message: error.message,
        stack: error.stack,
        cause: error.cause,
      }).catch();
      throw error;
    }
  }

  log('end', dayjs().format());
});

const cleanOldCollectionItems = async (now: Dayjs) => {
  const nowDate = now.subtract(1, 'day').toDate();
  const oldFeatured = await dbWrite.featuredModelVersion.findMany({
    where: {
      validFrom: { lte: nowDate },
      validTo: { gt: nowDate },
    },
    select: {
      modelVersionId: true,
    },
  });
  const oldIds = oldFeatured.map((f) => f.modelVersionId);

  await bustOrchestratorModelCache(oldIds);
  log(oldIds.length, 'busted old cache');
};

const handlePreviousAuctions = async (now: Dayjs, runWinners = true, runLosers = true) => {
  // Get the bids from previous auctions
  const allAuctionsWithBids = await _fetchAuctionsWithBids(now);

  // Insert the winners into the featured table
  // Refund people who didn't make the cutoff
  // Mark auctions as finalized

  for (const auctionRow of allAuctionsWithBids) {
    log('====== processing auction', auctionRow.id);

    let winnerSuccess = true;
    if (auctionRow.bids.length > 0) {
      const sortedBids = prepareBids(auctionRow, true);

      const { winners, losers } = sortedBids.reduce(
        (result, r) => {
          const matchUserIds = auctionRow.bids
            .filter((b) => b.entityId === r.entityId)
            .map((b) => b.userId);
          const bidDetails = { ...r, userIds: matchUserIds, auctionId: auctionRow.id };

          if (r.totalAmount >= auctionRow.minPrice && r.position <= auctionRow.quantity) {
            result.winners.push(bidDetails);
          } else {
            result.losers.push(bidDetails);
          }
          return result;
        },
        { winners: [] as WinnerType[], losers: [] as WinnerType[] }
      );

      log('winners', winners.length, 'losers', losers.length);
      log('winnerIds', winners.map((x) => `id:${x.entityId}|uids:${x.userIds.length}`).join(','));
      log('loserIds', losers.map((x) => `id:${x.entityId}|uids:${x.userIds.length}`).join(','));

      // Feature the winners
      if (winners.length > 0) {
        if (runWinners) {
          log('Running winners');
          winnerSuccess = await _handleWinnersForAuction(auctionRow, winners);
        }
      } else {
        log('No winners.');
      }

      // Refund the losers
      if (losers.length > 0) {
        if (runLosers) {
          log('Running losers');
          await _refundLosersForAuction(auctionRow, losers);
        }
      } else {
        log('No losers.');
      }
    } else {
      log('No bids, skipping.');
    }

    if (winnerSuccess) {
      // Mark the auction as finalized
      await dbWrite.auction.update({
        where: { id: auctionRow.id },
        data: { finalized: true },
      });
      log('finalized auction', auctionRow.id);
    } else {
      logToAxiom({
        name: 'handle-auctions',
        type: 'error',
        message: `Error running winners`,
        data: { auctionId: auctionRow.id },
      }).catch();
    }
  }
};

type AuctionRow = Awaited<ReturnType<typeof _fetchAuctionsWithBids>>[number];
const _fetchAuctionsWithBids = async (now: Dayjs) => {
<<<<<<< HEAD
  // Disable temporarily to avoid issues with refunds.
  const canFetchFinalizedAuctions = false && now.isBefore(dayjs.utc().startOf('day'));
  log('canFetchFinalizedAuctions:', canFetchFinalizedAuctions);
  return dbWrite.auction.findMany({
    where: { finalized: canFetchFinalizedAuctions, endAt: { lte: now.toDate() } },
=======
  const canFetchFinalizedAuctions = now.isBefore(dayjs.utc().startOf('day'));

  const auctions = await dbWrite.auction.findMany({
    where: canFetchFinalizedAuctions
      ? {
          finalized: true,
          // Only fetch auctions that ended on this specific day
          endAt: {
            gte: now.startOf('day').toDate(),
            lt: now.add(1, 'day').startOf('day').toDate(),
          },
        }
      : { finalized: false, endAt: { lte: now.toDate() } },
>>>>>>> 59aa9914
    select: {
      ...auctionSelect,
      validFrom: true,
      validTo: true,
      bids: {
        select: {
          ...auctionSelect.bids.select,
          id: true,
          userId: true,
          transactionIds: true,
          isRefunded: true,
        },
      },
      auctionBase: {
        select: {
          ...auctionSelect.auctionBase.select,
          runForDays: true,
          validForDays: true,
        },
      },
    },
  });

  return auctions;
};

const TOP_EARNER_LIMIT = 20;
const _handleWinnersForAuction = async (auctionRow: AuctionRow, winners: WinnerType[]) => {
  const winnerIds = winners.map((w) => w.entityId);
  const entityNames = Object.fromEntries(winnerIds.map((w) => [w, null as string | null]));

  if (auctionRow.auctionBase.type === AuctionType.Model) {
    try {
      const createdFeatured = await dbWrite.featuredModelVersion.createMany({
        data: winners.map((w) => ({
          modelVersionId: w.entityId,
          position: w.position,
          validFrom: auctionRow.validFrom,
          validTo: auctionRow.validTo,
        })),
        skipDuplicates: true,
      });

      log(createdFeatured.count, 'featured models');
    } catch (e) {
      const err = e as Error;
      logToAxiom({
        name: 'handle-auctions',
        type: 'error',
        message: `Failed to create featured models`,
        error: err.message,
        cause: err.cause,
        stack: err.stack,
      }).catch();
      return false;
    }

    const modelVersionData = await dbWrite.modelVersion.findMany({
      where: { id: { in: winnerIds } },
      select: {
        id: true,
        nsfwLevel: true,
        modelId: true,
        model: {
          select: {
            name: true,
            poi: true,
            nsfw: true,
            userId: true,
            type: true,
          },
        },
      },
    });

    // update entity names for notifications later
    modelVersionData.forEach((md) => {
      entityNames[md.id] = md.model.name;
    });

    if (!auctionRow.auctionBase.ecosystem) {
      // update checkpoint coverage
      const checkpoints = winners
        .map((w) => {
          const mv = modelVersionData.find((m) => m.id === w.entityId);
          return {
            model_id: mv?.modelId,
            version_id: mv?.id,
            type: mv?.model.type,
          };
        })
        .filter(
          (
            c
          ): c is {
            model_id: number;
            version_id: number;
            type: 'Checkpoint';
          } => !!c.model_id && !!c.version_id && c.type === ModelType.Checkpoint
        );

      try {
        // Add top earning checkpoints
        const topEarners = await getTopWeeklyEarners(true);
        checkpoints.push(
          ...topEarners.slice(0, TOP_EARNER_LIMIT).map((e) => ({
            model_id: e.modelId,
            version_id: e.modelVersionId,
            type: 'Checkpoint' as const,
          }))
        );

        if (checkpoints.length) {
          await dbWrite.$queryRaw`
            TRUNCATE TABLE "CoveredCheckpoint"
          `;

          await dbWrite.coveredCheckpoint.createMany({
            data: checkpoints.map((c) => ({
              model_id: c.model_id,
              version_id: c.version_id,
            })),
            skipDuplicates: true,
          });
        }
      } catch (error) {
        const err = error as Error;
        logToAxiom({
          name: 'handle-auctions',
          type: 'error',
          message: `Failed to update checkpoint coverage`,
          data: { checkpoints },
          error: err.message,
          cause: err.cause,
          stack: err.stack,
        }).catch();

        return false;
      }
    }

    // Clear related caches
    await modelsSearchIndex.updateSync(
      winners
        .map((w) => {
          const winMatch = modelVersionData.find((mv) => mv.id === w.entityId);
          return winMatch
            ? { id: winMatch.modelId, action: SearchIndexUpdateQueueAction.Update }
            : undefined;
        })
        .filter(isDefined)
    );
    await bustFeaturedModelsCache();
    await homeBlockCacheBust(HomeBlockType.FeaturedModelVersion, 'default');
    await resourceDataCache.bust(winnerIds);
    await modelVersionResourceCache.bust(winnerIds);
    await bustOrchestratorModelCache(winnerIds);

    log('busted cache', winnerIds.length);
  }

  // Send notifications to each auction's contributing winners
  for (const winner of winners) {
    const details: DetailsWonAuction = {
      name: entityNames[winner.entityId],
      position: winner.position,
      until: dayjs(auctionRow.validTo).format('MMM D YYYY'),
    };
    await createNotification({
      userIds: winner.userIds,
      category: NotificationCategory.System,
      type: 'won-auction',
      key: `won-auction:${winner.auctionId}:${winner.entityId}`,
      details,
    });
  }
  log('Sent notifications to', winners.length, 'winners');

  return true;
};

const _refundLosersForAuction = async (auctionRow: AuctionRow, losers: WinnerType[]) => {
  const loserEntities = losers.map((l) => l.entityId);

  // Log diagnostic information for manual reruns
  log('Processing refunds for auction:', auctionRow.id);
  log('Total loser entities:', loserEntities.length);

  const allBidsForLosers = auctionRow.bids.filter((b) => loserEntities.includes(b.entityId));
  log('Total bids for losers:', allBidsForLosers.length);
  log('  - Deleted bids:', allBidsForLosers.filter((b) => b.deleted).length);
  log('  - Already refunded:', allBidsForLosers.filter((b) => b.isRefunded).length);

  // Filter out deleted and already refunded bids
  const lostBids = allBidsForLosers.filter((b) => !b.deleted && !b.isRefunded);
  log('  - Bids to refund:', lostBids.length);

  if (lostBids.length === 0) {
    log('No bids need refunding (all already refunded or deleted)');
    return;
  }

  const refundedBidIds: number[] = [];
  // TODO limit concurrency
  for (const lostBid of lostBids) {
    const refundResps = await Promise.all(
      lostBid.transactionIds.map((tid) => {
        try {
          return withRetries(async () => {
            try {
              let transactionId: string | null = null;
              if (isAuctionTransactionPrefix(tid)) {
                const res = await refundMultiAccountTransaction({
                  externalTransactionIdPrefix: tid,
                  description: 'Refund for lost bid',
                  details: {
                    bidId: lostBid.id,
                    auctionId: lostBid.auctionId,
                  },
                });

                transactionId = res.refundedTransactions[0]?.originalTransactionId ?? null;
              } else {
                const res = await refundTransaction(tid, 'Lost bid.', {
                  bidId: lostBid.id,
                  auctionId: lostBid.auctionId,
                });
                transactionId = res.transactionId;
              }

              return { transactionId };
            } catch (e) {
              const err = e as Error;
              logToAxiom({
                name: 'handle-auctions',
                type: 'error',
                message: `Failed to refund bid`,
                data: { tid },
                error: err.message,
                cause: err.cause,
                stack: err.stack,
              }).catch();
              return { transactionId: null };
            }
          });
        } catch (e) {
          const err = e as Error;
          logToAxiom({
            name: 'handle-auctions',
            type: 'error',
            message: `Failed to run refund`,
            data: { tid },
            error: err.message,
            cause: err.cause,
            stack: err.stack,
          }).catch();

          return { transactionId: null };
        }
      })
    );
    if (refundResps.some((t) => !t.transactionId)) {
      logToAxiom({
        name: 'handle-auctions',
        type: 'warning',
        message: `Failed to refund user for lost bid`,
        data: { lostBid },
      }).catch();
    } else {
      // Mark refunded
      refundedBidIds.push(lostBid.id);
    }
  }

  log(refundedBidIds.length, 'refunded bids');
  await dbWrite.bid.updateMany({
    where: { id: { in: refundedBidIds } },
    data: { isRefunded: true },
  });
};

const createRecurringBids = async (now: Dayjs) => {
  // Insert recurring bids today's auction
  const recurringBids = await dbWrite.bidRecurring.findMany({
    where: {
      isPaused: false,
      startAt: { lte: now.toDate() },
      OR: [{ endAt: { gt: now.toDate() } }, { endAt: null }],
    },
    select: {
      id: true,
      userId: true,
      entityId: true,
      amount: true,
      auctionBase: {
        select: {
          id: true,
          type: true,
        },
      },
    },
  });

  log(recurringBids.length, 'recurring bids');

  if (recurringBids.length) {
    const todaysAuctions = await dbWrite.auction.findMany({
      where: {
        startAt: { lte: now.toDate() },
        endAt: { gt: now.toDate() },
      },
      select: {
        id: true,
        auctionBase: {
          select: {
            id: true,
            name: true,
          },
        },
      },
    });

    for (const recurringBid of recurringBids) {
      try {
        const auctionMatch = todaysAuctions.find(
          (auction) => auction.auctionBase.id === recurringBid.auctionBase.id
        );
        if (!auctionMatch) {
          logToAxiom({
            name: 'handle-auctions',
            type: 'warning',
            message: `Failed to find auction for recurring bid`,
            data: { recurringBid },
          }).catch();
          continue;
        }

        // Check if a bid already exists for this auction, user, and entity
        const existingBid = await dbWrite.bid.findFirst({
          where: {
            auctionId: auctionMatch.id,
            userId: recurringBid.userId,
            entityId: recurringBid.entityId,
          },
          select: { id: true },
        });

        // If a bid already exists, skip this recurring bid
        if (existingBid) {
          log(`Skipping recurring bid, as it already exists:`, existingBid.id);
          continue;
        }

        // Charge the user the relevant bid amount
        const prefix = getAuctionTransactionPrefix(recurringBid.id, recurringBid.userId);
        const data = await withRetries(() =>
          createMultiAccountBuzzTransaction({
            type: TransactionType.Bid,
            fromAccountTypes: ['yellow'],
            fromAccountId: recurringBid.userId,
            toAccountId: 0,
            amount: recurringBid.amount,
            description: 'Recurring bid',
            details: {
              auctionId: auctionMatch.id,
              entityId: recurringBid.entityId,
              entityType: recurringBid.auctionBase.type,
            },
            externalTransactionIdPrefix: prefix,
          })
        );
        if ((data.transactionIds?.length ?? 0) === 0) {
          logToAxiom({
            name: 'handle-auctions',
            type: 'warning',
            message: `Failed to charge user for recurring bid`,
            data: { recurringBid },
          }).catch();

          await createNotification({
            userId: recurringBid.userId,
            category: NotificationCategory.System,
            type: 'failed-recurring-bid-auction',
            key: `failed-recurring-bid-auction:${recurringBid.id}:${now.format('YYYY-MM-DD')}`,
            details: {
              auctionName: auctionMatch.auctionBase.name,
            } as DetailsFailedRecurringBid,
          });

          continue;
        }

        // Insert a new bid row that matches the new auctions
        await dbWrite.bid.create({
          data: {
            auctionId: auctionMatch.id,
            userId: recurringBid.userId,
            entityId: recurringBid.entityId,
            amount: recurringBid.amount,
            transactionIds: [prefix],
            fromRecurring: true,
          },
        });
      } catch (error) {
        const err = error as Error;
        logToAxiom({
          name: 'handle-auctions',
          type: 'error',
          message: `Failed to handle recurring bid`,
          data: { recurringBid },
          error: err.message,
          cause: err.cause,
          stack: err.stack,
        }).catch();
      }
    }
  }
};

const createNewAuctions = async (now: Dayjs) => {
  const tomorrow = now.add(1, 'day');

  // Create new auctions for tomorrow
  const auctionBases = await dbWrite.auctionBase.findMany({
    where: {
      active: true,
      auctions: { none: { startAt: { lte: tomorrow.toDate() }, endAt: { gt: tomorrow.toDate() } } },
    },
    select: {
      ...auctionBaseSelect,
      quantity: true,
      minPrice: true,
      runForDays: true,
      validForDays: true,
    },
  });
  const newAuctions = await dbWrite.auction.createManyAndReturn({
    data: auctionBases.map((ab) => {
      const endAt = tomorrow.add(ab.runForDays, 'd');
      return {
        startAt: tomorrow.startOf('day').toDate(),
        endAt: endAt.startOf('day').toDate(),
        quantity: ab.quantity,
        minPrice: ab.minPrice,
        auctionBaseId: ab.id,
        validFrom: endAt.startOf('day').toDate(),
        validTo: endAt.add(ab.validForDays, 'd').startOf('day').toDate(),
      };
    }),
    select: { id: true, auctionBaseId: true },
    skipDuplicates: true,
  });
  log(newAuctions.length, 'new auctions');

  // If new checkpoint auction, clear prior week earned stats
  const checkpointAuctionBase = auctionBases.find((ab) => ab.slug === 'featured-checkpoints');
  const checkpointAuction = newAuctions.some((a) => a.auctionBaseId === checkpointAuctionBase?.id);
  if (checkpointAuction) {
    log('Checkpoint auction created, purging weekly stats');
    await purgeWeeklyEarnedStats(dbWrite);
    log('Purged weekly stats');
  }
};<|MERGE_RESOLUTION|>--- conflicted
+++ resolved
@@ -242,13 +242,6 @@
 
 type AuctionRow = Awaited<ReturnType<typeof _fetchAuctionsWithBids>>[number];
 const _fetchAuctionsWithBids = async (now: Dayjs) => {
-<<<<<<< HEAD
-  // Disable temporarily to avoid issues with refunds.
-  const canFetchFinalizedAuctions = false && now.isBefore(dayjs.utc().startOf('day'));
-  log('canFetchFinalizedAuctions:', canFetchFinalizedAuctions);
-  return dbWrite.auction.findMany({
-    where: { finalized: canFetchFinalizedAuctions, endAt: { lte: now.toDate() } },
-=======
   const canFetchFinalizedAuctions = now.isBefore(dayjs.utc().startOf('day'));
 
   const auctions = await dbWrite.auction.findMany({
@@ -262,7 +255,6 @@
           },
         }
       : { finalized: false, endAt: { lte: now.toDate() } },
->>>>>>> 59aa9914
     select: {
       ...auctionSelect,
       validFrom: true,
