export enum UploadType {
  Image = 'image',
  TrainingImages = 'training-images',
  TrainingImagesTemp = 'training-images-temp',
  Model = 'model',
  Default = 'default',
}

export type UploadTypeUnion = `${UploadType}`;

export enum ModelSort {
  HighestRated = 'Highest Rated',
  MostDownloaded = 'Most Downloaded',
  MostLiked = 'Most Liked',
  MostTipped = 'Most Buzz',
  MostDiscussed = 'Most Discussed',
  MostCollected = 'Most Collected',
  ImageCount = 'Most Images',
  Newest = 'Newest',
  Oldest = 'Oldest',
}

export enum ReviewSort {
  Newest = 'newest',
  Oldest = 'oldest',
  MostLiked = 'most-liked',
  MostDisliked = 'most-disliked',
  MostComments = 'most-comments',
  Rating = 'rating',
}

export enum ReviewFilter {
  NSFW = 'nsfw',
  IncludesImages = 'includes-images',
}

export enum QuestionSort {
  Newest = 'Newest',
  MostLiked = 'Most Liked',
}

export enum QuestionStatus {
  Answered = 'Answered',
  Unanswered = 'Unanswered',
}

export enum ImageSort {
  MostReactions = 'Most Reactions',
  MostTipped = 'Most Buzz',
  MostComments = 'Most Comments',
  MostCollected = 'Most Collected',
  Newest = 'Newest',
  Oldest = 'Oldest',
  Random = 'Random',
}

export const ImageSortHidden = {
  Random: ImageSort.Random,
};

export enum PostSort {
  MostReactions = 'Most Reactions',
  MostComments = 'Most Comments',
  MostCollected = 'Most Collected',
  Newest = 'Newest',
}

export enum ImageType {
  txt2img = 'txt2img',
  img2img = 'img2img',
  inpainting = 'inpainting',
}

export enum ImageResource {
  Manual = 'Manual',
  Automatic = 'Automatic',
}

export enum TagSort {
  MostModels = 'Most Models',
  MostImages = 'Most Images',
  MostPosts = 'Most Posts',
  MostArticles = 'Most Articles',
}

export enum ImageScanType {
  Moderation,
  Label,
  FaceDetection,
  WD14,
}

export enum CommentV2Sort {
  Newest = 'Newest',
  Oldest = 'Oldest',
}

export enum ArticleSort {
  MostBookmarks = 'Most Bookmarks',
  MostReactions = 'Most Reactions',
  MostTipped = 'Most Buzz',
  MostComments = 'Most Comments',
  MostCollected = 'Most Collected',
  Newest = 'Newest',
}

export enum ModelType {
  Checkpoint = 'Checkpoint',
  TextualInversion = 'TextualInversion',
  MotionModule = 'MotionModule',
  Hypernetwork = 'Hypernetwork',
  AestheticGradient = 'AestheticGradient',
  LORA = 'LORA',
  LoCon = 'LoCon',
  Controlnet = 'Controlnet',
  Upscaler = 'Upscaler',
  VAE = 'VAE',
  Poses = 'Poses',
  Wildcards = 'Wildcards',
  Other = 'Other',
}

export enum CheckpointType {
  Trained = 'Trained',
  Merge = 'Merge',
}

export enum CollectionSort {
  MostContributors = 'Most Followers',
  Newest = 'Newest',
}

export enum SignalMessages {
  BuzzUpdate = 'buzz:update',
  ImageGenStatusUpdate = 'image-gen:status-update',
  TrainingUpdate = 'training:update',
  ImageIngestionStatus = 'image-ingestion:status',
  ChatNewMessage = 'chat:new-message',
  ChatNewRoom = 'chat:new-room',
  ChatTypingStatus = 'chat:typing-status',
  OrchestratorUpdate = 'orchestrator-job:status-update',
}

export enum BountySort {
  EndingSoon = 'Ending Soon',
  HighestBounty = 'Highest Bounty',
  MostLiked = 'Most Liked',
  MostDiscussed = 'Most Discussed',
  MostContributors = 'Most Contributors',
  MostTracked = 'Most Tracked',
  MostEntries = 'Most Entries',
  Newest = 'Newest',
}

export enum BountyBenefactorSort {
  HighestAmount = 'Highest Amount',
  Newest = 'Newest',
}

export enum BountyStatus {
  Open = 'Open',
  Expired = 'Expired',
  Awarded = 'Awarded',
}

export enum CollectionReviewSort {
  Newest = 'Newest',
  Oldest = 'Oldest',
}

export enum ClubMembershipSort {
  MostRecent = 'MostRecent',
  NextBillingDate = 'NextBillingDate',
  MostExpensive = 'MostExpensive',
}

export enum ClubSort {
  Newest = 'Newest',
  MostResources = 'Most Resources',
  MostPosts = 'Most Club Posts',
  MostMembers = 'Most Members',
}

export enum BlockedReason {
  TOS = 'tos',
  Moderated = 'moderated',
}

export enum ThreadSort {
  Newest = 'Newest',
  Oldest = 'Oldest',
  MostReactions = 'Most Reactions',
}

export enum NsfwLevel {
  PG = 1,
  PG13 = 2,
  R = 4,
  X = 8,
  XXX = 16,
  Blocked = 32,
}

export enum OnboardingSteps {
  TOS = 1,
  Profile = 2,
  BrowsingLevels = 4,
  Buzz = 8,
}

export enum PurchasableRewardViewMode {
  Available = 'Available',
  Purchased = 'Purchased',
}

export enum PurchasableRewardModeratorViewMode {
  Available = 'Available',
  History = 'History',
  Purchased = 'Purchased',
}

<<<<<<< HEAD
export enum ImageConnectionType {
  Bounty = 'Bounty',
  BountyEntry = 'BountyEntry',
=======
export enum SearchIndexUpdateQueueAction {
  Update = 'Update',
  Delete = 'Delete',
>>>>>>> cafa68cb
}

export enum VaultSort {
  RecentlyAdded = 'Recently Added',
  RecentlyCreated = 'Recently Created',
  ModelName = 'Model Name',
  ModelSize = 'Model Size',
}<|MERGE_RESOLUTION|>--- conflicted
+++ resolved
@@ -219,15 +219,14 @@
   Purchased = 'Purchased',
 }
 
-<<<<<<< HEAD
 export enum ImageConnectionType {
   Bounty = 'Bounty',
   BountyEntry = 'BountyEntry',
-=======
+}
+
 export enum SearchIndexUpdateQueueAction {
   Update = 'Update',
   Delete = 'Delete',
->>>>>>> cafa68cb
 }
 
 export enum VaultSort {
