--- conflicted
+++ resolved
@@ -15,6 +15,7 @@
 import { ArticleSort, CollectionSort, ImageSort, PostSort, QuestionSort } from './enums';
 import type { FeatureAccess } from '~/server/services/feature-flags.service';
 import type { BuzzSpendType } from '~/shared/constants/buzz.constants';
+import { CurrencyConfig } from '~/shared/constants/currency.constants';
 
 export const lipsum = `
 Lorem ipsum dolor sit amet, consectetur adipiscing elit, sed do eiusmod tempor incididunt ut labore et dolore magna aliqua. Ut enim ad minim veniam, quis nostrud exercitation ullamco laboris nisi ut aliquip ex ea commodo consequat. Duis aute irure dolor in reprehenderit in voluptate velit esse cillum dolore eu fugiat nulla pariatur. Excepteur sint occaecat cupidatat non proident, sunt in culpa qui officia deserunt mollit anim id est laborum.
@@ -1191,128 +1192,6 @@
   [ModelVersionSponsorshipSettingsType.Bidding]: 'Bidding',
 };
 
-<<<<<<< HEAD
-type CurrencyTheme = {
-  icon: ForwardRefExoticComponent<IconProps & RefAttributes<Icon>>;
-  color: string;
-  fill?: string | undefined;
-  cssVariableName?: string;
-  css?: {
-    gradient?: string;
-  };
-  classNames?: {
-    btn?: string;
-    gradient?: string;
-    gradientText?: string;
-  };
-};
-
-type CurrencyConfig = {
-  USD: CurrencyTheme;
-  USDC: CurrencyTheme;
-  BUZZ: CurrencyTheme & { themes: Record<BuzzSpendType, CurrencyTheme> };
-};
-
-export const CurrencyConfig: CurrencyConfig = {
-  [Currency.BUZZ]: {
-    icon: IconBolt,
-    color: '#f59f00',
-    fill: '#f59f00',
-    css: {
-      gradient:
-        'linear-gradient(135deg, var(--mantine-color-yellow-4) 0%, var(--mantine-color-orange-5) 100%)',
-    },
-    classNames: {
-      btn: 'bg-gradient-to-r from-orange-500 to-yellow-400 hover:from-orange-600 hover:to-yellow-500 focus:outline-none focus:ring-2 focus:ring-orange-500 focus:ring-offset-2 shadow min-w-[140px] font-bold transition-all duration-150 border-none text-white',
-      gradient: 'bg-gradient-to-r from-orange-500 to-yellow-400',
-      gradientText: 'bg-gradient-to-r from-orange-500 to-yellow-400 bg-clip-text text-transparent',
-    },
-    themes: {
-      blue: {
-        icon: IconBolt,
-        color: '#4dabf7',
-        fill: '#4dabf7',
-        classNames: {
-          btn: 'bg-gradient-to-r from-blue-500 to-cyan-400 hover:from-blue-600 hover:to-cyan-500 focus:outline-none focus:ring-2 focus:ring-blue-500 focus:ring-offset-2 shadow min-w-[140px] font-bold transition-all duration-150 border-none text-white',
-          gradient: 'bg-gradient-to-r from-blue-500 to-cyan-400',
-          gradientText: 'bg-gradient-to-r from-blue-500 to-cyan-400 bg-clip-text text-transparent',
-        },
-        css: {
-          gradient:
-            'linear-gradient(135deg, var(--mantine-color-cyan-4) 0%, var(--mantine-color-blue-5) 100%)',
-        },
-      },
-      green: {
-        icon: IconBolt,
-        color: '#40c057',
-        fill: '#40c057',
-        classNames: {
-          btn: 'bg-gradient-to-r from-green-500 to-emerald-400 hover:from-green-600 hover:to-emerald-500 focus:outline-none focus:ring-2 focus:ring-green-500 focus:ring-offset-2 shadow min-w-[140px] font-bold transition-all duration-150 border-none text-white',
-          gradient: 'bg-gradient-to-r from-green-500 to-emerald-400',
-          gradientText:
-            'bg-gradient-to-r from-green-500 to-emerald-400 bg-clip-text text-transparent',
-        },
-        css: {
-          gradient:
-            'linear-gradient(135deg, var(--mantine-color-lime-4) 0%, var(--mantine-color-green-6) 100%)',
-        },
-      },
-      yellow: {
-        icon: IconBolt,
-        color: '#f59f00',
-        fill: '#f59f00',
-        css: {
-          gradient:
-            'linear-gradient(135deg, var(--mantine-color-yellow-4) 0%, var(--mantine-color-orange-5) 100%)',
-        },
-        classNames: {
-          btn: 'bg-gradient-to-r from-orange-500 to-yellow-400 hover:from-orange-600 hover:to-yellow-500 focus:outline-none focus:ring-2 focus:ring-orange-500 focus:ring-offset-2 shadow min-w-[140px] font-bold transition-all duration-150 border-none text-white',
-          gradient: 'bg-gradient-to-r from-orange-500 to-yellow-400',
-          gradientText:
-            'bg-gradient-to-r from-orange-500 to-yellow-400 bg-clip-text text-transparent',
-        },
-      },
-      red: {
-        icon: IconBolt,
-        color: '#f03e3e',
-        fill: '#f03e3e',
-        classNames: {
-          btn: 'bg-gradient-to-r from-rose-500 to-pink-400 hover:from-rose-600 hover:to-pink-500 focus:outline-none focus:ring-2 focus:ring-red-500 focus:ring-offset-2 shadow min-w-[140px] font-bold transition-all duration-150 border-none text-white dark:border-rose-600',
-          gradient: 'bg-gradient-to-r from-rose-500 to-pink-400',
-          gradientText: 'bg-gradient-to-r from-rose-500 to-pink-400 bg-clip-text text-transparent',
-        },
-        css: {
-          gradient:
-            'linear-gradient(135deg, var(--mantine-color-red-5) 0%, var(--mantine-color-pink-6) 100%)',
-        },
-      },
-    },
-  },
-  [Currency.USD]: {
-    icon: IconCurrencyDollar,
-    color: '#f59f00',
-    fill: undefined,
-  },
-  [Currency.USDC]: {
-    icon: IconCurrencyDollar,
-    color: '#f59f00',
-    fill: undefined,
-  },
-};
-
-export function getBuzzCurrencyConfig(type: BuzzSpendType = 'yellow') {
-  return CurrencyConfig.BUZZ.themes[type];
-}
-
-export function getCurrencyConfig(
-  args: { currency: 'USD' | 'USDC' } | { currency: 'BUZZ'; type?: BuzzSpendType }
-) {
-  if (args.currency === Currency.BUZZ) return CurrencyConfig.BUZZ.themes[args.type ?? 'yellow'];
-  else return CurrencyConfig[args.currency];
-}
-
-=======
->>>>>>> 8945e8ab
 export const BUZZ_FEATURE_LIST = [
   'Pay for on-site model training',
   'Pay for on-site image generation',
