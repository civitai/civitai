--- conflicted
+++ resolved
@@ -276,14 +276,11 @@
       generatedImageWithResource: 10 / 1000, // 10 buzz for every 1000 images.
     },
   },
-<<<<<<< HEAD
   purchasableRewards: {
     coverImageAspectRatio: 1 / 2,
     coverImageWidth: 180,
   },
-=======
   supportedBaseModelAddendums: ['SD 1.5', 'SDXL 1.0'],
->>>>>>> 31e97d2a
 } as const;
 
 export const zipModelFileTypes: ModelFileFormat[] = ['Core ML', 'Diffusers', 'ONNX'];
