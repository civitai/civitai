import type { MantineTheme } from '@mantine/core';
import { Icon, IconBolt, IconCurrencyDollar, IconProps } from '@tabler/icons-react';
import { ForwardRefExoticComponent, RefAttributes } from 'react';
import { env } from '~/env/client';
import { BanReasonCode, ModelSort, NsfwLevel } from '~/server/common/enums';
import { IMAGE_MIME_TYPE } from '~/server/common/mime-types';
import type { GenerationResource } from '~/server/services/generation/generation.service';
import {
  BountyType,
  Currency,
  MetricTimeframe,
  ModelStatus,
  ModelVersionMonetizationType,
  ModelVersionSponsorshipSettingsType,
  ReviewReactions,
} from '~/shared/utils/prisma/enums';
import { increaseDate } from '~/utils/date-helpers';
import { ArticleSort, CollectionSort, ImageSort, PostSort, QuestionSort } from './enums';

export const constants = {
  modelFilterDefaults: {
    sort: ModelSort.HighestRated,
    period: MetricTimeframe.AllTime,
  },
  questionFilterDefaults: {
    sort: QuestionSort.MostLiked,
    period: MetricTimeframe.AllTime,
    limit: 50,
  },
  galleryFilterDefaults: {
    sort: ImageSort.MostReactions,
    period: MetricTimeframe.AllTime,
    limit: 50,
  },
  postFilterDefaults: {
    sort: PostSort.MostReactions,
    period: MetricTimeframe.AllTime,
    limit: 50,
  },
  articleFilterDefaults: {
    sort: ArticleSort.Newest,
    period: MetricTimeframe.AllTime,
    limit: 50,
  },
  collectionFilterDefaults: {
    sort: CollectionSort.Newest,
    limit: 50,
  },
  baseModels: [
    'ODOR',
    'SD 1.4',
    'SD 1.5',
    'SD 1.5 LCM',
    'SD 1.5 Hyper',
    'SD 2.0',
    'SD 2.0 768',
    'SD 2.1',
    'SD 2.1 768',
    'SD 2.1 Unclip',
    'SDXL 0.9',
    'SDXL 1.0',
    'SD 3',
    'SD 3.5',
    'SD 3.5 Medium',
    'SD 3.5 Large',
    'SD 3.5 Large Turbo',
    'Pony',
    'Flux.1 S',
    'Flux.1 D',
    'AuraFlow',
    'SDXL 1.0 LCM',
    'SDXL Distilled',
    'SDXL Turbo',
    'SDXL Lightning',
    'SDXL Hyper',
    'Stable Cascade',
    'SVD',
    'SVD XT',
    'Playground v2',
    'PixArt a',
    'PixArt E',
    'Hunyuan 1',
    'Hunyuan Video',
    'Lumina',
    'Kolors',
    'Illustrious',
    'Mochi',
    'LTXV',
    'CogVideoX',
    'NoobAI',
    'Wan Video',
    'Wan Video 1.3B t2v',
    'Wan Video 14B t2v',
    'Wan Video 14B i2v 480p',
    'Wan Video 14B i2v 720p',
    'HiDream',
    'OpenAI',
    'Other',
  ],
  hiddenBaseModels: [
    'ODOR',
    'SD 2.1 768',
    'SD 2.1 Unclip',
    'SDXL Distilled',
    'SDXL 0.9',
    'SD 2.0 768',
    'SDXL Turbo',
    'SVD XT',
    'Playground v2',
    'Stable Cascade',
    'SDXL 1.0 LCM',
    'OpenAI',
    'Wan Video',
  ] as string[],
  modelFileTypes: [
    'Model',
    'Text Encoder',
    'Pruned Model',
    'Negative',
    'Training Data',
    'VAE',
    'Config',
    'Archive',
  ],
  trainingMediaTypes: ['image', 'video'],
  trainingModelTypes: ['Character', 'Style', 'Concept', 'Effect'],
  baseModelTypes: ['Standard', 'Inpainting', 'Refiner', 'Pix2Pix'],
  modelFileFormats: ['SafeTensor', 'PickleTensor', 'GGUF', 'Diffusers', 'Core ML', 'ONNX', 'Other'],
  modelFileSizes: ['full', 'pruned'],
  modelFileFp: ['fp16', 'fp8', 'nf4', 'fp32', 'bf16'],
  imageFormats: ['optimized', 'metadata'],
  tagFilterDefaults: {
    trendingTagsLimit: 20,
  },
  reportingFilterDefaults: {
    limit: 50,
  },
  modelFileOrder: {
    Model: 0,
    'Pruned Model': 1,
    'Training Data': 2,
    Config: 3,
    'Text Encoder': 4,
    VAE: 5,
    Negative: 6,
    Archive: 7,
  },
  cardSizes: {
    model: 320,
    image: 320,
    articles: 320,
    bounty: 320,
    club: 320,
  },
  modPublishOnlyStatuses: [ModelStatus.UnpublishedViolation, ModelStatus.Deleted] as ModelStatus[],
  cacheTime: {
    postCategories: 60 * 60 * 1,
  },
  timeCutOffs: {
    updatedModel: 2 * 60 * 60 * 1000,
  },
  samplers: [
    'Euler a',
    'Euler',
    'LMS',
    'Heun',
    'DPM2',
    'DPM2 a',
    'DPM++ 2S a',
    'DPM++ 2M',
    'DPM++ SDE',
    'DPM++ 2M SDE',
    'DPM++ 3M SDE',
    'DPM fast',
    'DPM adaptive',
    'LMS Karras',
    'DPM2 Karras',
    'DPM2 a Karras',
    'DPM++ 2S a Karras',
    'DPM++ 2M Karras',
    'DPM++ SDE Karras',
    'DPM++ 2M SDE Karras',
    'DPM++ 3M SDE Karras',
    'DPM++ 3M SDE Exponential',
    'DDIM',
    'PLMS',
    'UniPC',
    'LCM',
  ],
  availableReactions: {
    [ReviewReactions.Like]: '👍',
    [ReviewReactions.Dislike]: '👎',
    [ReviewReactions.Heart]: '❤️',
    [ReviewReactions.Laugh]: '😂',
    [ReviewReactions.Cry]: '😢',
  },
  richTextEditor: {
    maxFileSize: 1024 * 1024 * 5, // 5MB
    accept: IMAGE_MIME_TYPE,
    // Taken from https://v5.mantine.dev/others/tiptap/#text-color
    presetColors: [
      '#25262b',
      '#868e96',
      '#fa5252',
      '#e64980',
      '#be4bdb',
      '#7950f2',
      '#4c6ef5',
      '#228be6',
      '#15aabf',
      '#12b886',
      '#40c057',
      '#82c91e',
      '#fab005',
      '#fd7e14',
    ] as string[],
  },
  imageGuard: {
    noAccountLimit: 5,
    cutoff: 1000 * 60 * 60 * 24,
  },
  imageGeneration: {
    drawerZIndex: 301,
    requestBlocking: {
      warned: 3,
      notified: 5,
      muted: 8,
    },
    epochGenerationTimeLimit: 15, // In days
  },
  tagVoting: {
    voteDuration: 1000 * 60 * 60 * 24,
    upvoteThreshold: 3,
  },
  imageTags: {
    styles: ['anime', 'cartoon', 'comics', 'manga'] as string[],
    subjects: ['man', 'woman', 'men', 'women'] as string[],
  },
  maxTrainingRetries: 2,
  mediaUpload: {
    maxOrchestratorImageFileSize: 60 * 1024 ** 2, // 16MB
    maxImageFileSize: 50 * 1024 ** 2, // 50MB
    maxVideoFileSize: 750 * 1024 ** 2, // 750MB
    maxVideoDimension: 3840,
    maxVideoDurationSeconds: 245,
  },
  bounties: {
    engagementTypes: ['active', 'favorite', 'tracking', 'supporter', 'awarded'],
    minCreateAmount: 500,
    maxCreateAmount: 100000000,
    supportedBountyToModels: [BountyType.ModelCreation, BountyType.LoraCreation],
  },
  defaultCurrency: Currency.BUZZ,
  referrals: {
    referralCodeMinLength: 6,
    referralCodeMaxCount: 3,
  },
  leaderboard: {
    legendScoring: {
      diamond: 10,
      gold: 8,
      silver: 6,
      bronze: 4,
    },
  },
  buzz: {
    minChargeAmount: 500, // $5.00
    maxChargeAmount: 99999999, // $999,999.99
    cutoffDate: new Date('2023-10-17T00:00:00.000Z'),
    referralBonusAmount: 500,
    maxTipAmount: 100000000,
    minTipAmount: 50,
    maxEntityTip: 2000,
    buzzDollarRatio: 1000,
    platformFeeRate: 3000, // 30.00%. Divide by 10000
    minBuzzWithdrawal: 100000,
    maxBuzzWithdrawal: 100000000,
    generationBuzzChargingStartDate: new Date('2024-04-04T00:00:00.000Z'),
  },
  profile: {
    coverImageAspectRatio: 1 / 4,
    mobileCoverImageAspectRatio: 1 / 4,
    coverImageHeight: 400,
    coverImageWidth: 1600,
    showcaseItemsLimit: 32,
    bioMaxLength: 400,
    messageMaxLength: 1200,
    locationMaxLength: 30,
  },
  clubs: {
    tierMaxMemberLimit: 9999,
    tierImageAspectRatio: 1 / 1,
    tierImageDisplayWidth: 124,
    tierImageSidebarDisplayWidth: 84,
    avatarDisplayWidth: 124,
    minMonthlyBuzz: 5,
    minStripeCharge: 3000, // 3000 Buzz = $3.00 USD
    headerImageAspectRatio: 1 / 4,
    postCoverImageAspectRatio: 1 / 4,
    engagementTypes: ['engaged'],
    coverImageHeight: 400,
    coverImageWidth: 1600,
  },
  article: {
    coverImageHeight: 400,
    coverImageWidth: 850,
  },
  comments: {
    getMaxDepth({ entityType }: { entityType: string }) {
      switch (entityType) {
        case 'image':
        case 'bountyEntry':
          return 3;
        default:
          return 5;
      }
    },
    maxLength: 50000, // 50k characters
  },
  altTruncateLength: 125,
  system: {
    user: { id: -1, username: 'civitai' },
  },
  creatorsProgram: {
    rewards: {
      earlyAccessUniqueDownload: 10,
      generatedImageWithResource: 10 / 1000, // 10 buzz for every 1000 images.
    },
  },
  purchasableRewards: {
    coverImageAspectRatio: 1 / 2,
    coverImageWidth: 180,
  },
  supportedBaseModelAddendums: ['SD 1.5', 'SDXL 1.0'],
  vault: {
    keys: {
      details: ':modelVersionId/:userId/details.pdf',
      images: ':modelVersionId/:userId/images.zip',
      cover: ':modelVersionId/:userId/cover.jpg',
    },
  },
  supporterBadge: '69e4b7fd-129f-45bc-889b-81a846aa0d13',
  memberships: {
    tierOrder: ['free', 'founder', 'bronze', 'silver', 'gold'],
    badges: {
      free: '69e4b7fd-129f-45bc-889b-81a846aa0d13',
      founder: '69e4b7fd-129f-45bc-889b-81a846aa0d13',
      bronze: '69e4b7fd-129f-45bc-889b-81a846aa0d13',
      silver: 'c06c4d84-11f1-49ca-824c-2d7371c23366',
      gold: 'eae8457a-8b18-41a5-8ee7-2b99a1c663c6',
    },
    founderDiscount: {
      maxDiscountDate: new Date('2024-05-01T00:00:00Z'),
      discountPercent: 50,
      tier: 'founder',
    },
    membershipDetailsAddons: {
      free: {
        maxPrivateModels: 0,
        supportLevel: 'Basic',
      },
      founder: {
        maxPrivateModels: 3,
        supportLevel: 'Priority',
      },
      bronze: {
        maxPrivateModels: 3,
        supportLevel: 'Priority',
      },
      silver: {
        maxPrivateModels: 10,
        supportLevel: 'Premium',
      },
      gold: {
        maxPrivateModels: 100,
        supportLevel: 'VIP',
      },
    },
  },
  freeMembershipDetails: {
    name: 'Free',
    price: 0,
    badge: '69e4b7fd-129f-45bc-889b-81a846aa0d13',
    metadata: {
      monthlyBuzz: 0,
      generationLimit: 1,
      quantityLimit: 4,
      queueLimit: 4,
      badgeType: 'none',
      maxPrivateModels: 0,
    },
  },
  cosmeticShop: {
    sectionImageAspectRatio: 250 / 1288,
    sectionImageHeight: 250,
    sectionImageWidth: 1288,
  },
  cosmetics: {
    frame: {
      padding: 6,
    },
  },
  modelGallery: {
    maxPinnedPosts: 20,
  },
  chat: {
    airRegex: /^civitai:(?<mId>\d+)@(?<mvId>\d+)$/i,
    // TODO disable just "image.civitai.com" with nothing else
    civRegex: new RegExp(
      `^(?:https?://)?(?:image\\.)?(?:${(env.NEXT_PUBLIC_BASE_URL ?? 'civitai.com')
        .replace(/^https?:\/\//, '')
        .replace(/\./g, '\\.')}|civitai\\.com)`
    ),
    externalRegex: /^(?:https?:\/\/)?(?:www\.)?(github\.com|twitter\.com|x\.com)/,
  },
  entityCollaborators: {
    maxCollaborators: 15,
  },
  earlyAccess: {
    article: 6341,
    buzzChargedPerDay: 100,
    timeframeValues: [3, 5, 7, 9, 12, 15],
    scoreTimeFrameUnlock: [
      // The maximum amount of days that can be set based off of score.
      [40000, 3],
      [65000, 5],
      [90000, 7],
      [125000, 9],
      [200000, 12],
      [250000, 15],
    ],
    scoreQuantityUnlock: [
      // How many items can be marked EA at the same time based off of score.
      [40000, 1],
      [65000, 2],
      [90000, 4],
      [125000, 6],
      [200000, 8],
      [250000, 20],
    ],
  },
  autoLabel: {
    labelTypes: ['tag', 'caption'] as const,
  },
} as const;
export const activeBaseModels = constants.baseModels.filter(
  (model) => !constants.hiddenBaseModels.includes(model)
);

export const maxOrchestratorImageFileSize = 16 * 1024 ** 2; // 16MB
export const maxImageFileSize = 50 * 1024 ** 2; // 50MB
export const maxVideoFileSize = 750 * 1024 ** 2; // 750MB
export const maxVideoDimension = 3840;
export const maxVideoDurationSeconds = 245;
export const orchestratorUrls = [
  'https://orchestration.civitai.com',
  'https://orchestration-dev.civitai.com',
  'https://orchestration-stage.civitai.com',
];
export function isOrchestratorUrl(url: string) {
  return orchestratorUrls.some((orchestratorUrl) => url.startsWith(orchestratorUrl));
}

export const zipModelFileTypes: ModelFileFormat[] = ['Core ML', 'Diffusers', 'ONNX'];
export type ZipModelFileType = (typeof zipModelFileTypes)[number];

export const POST_IMAGE_LIMIT = 20;
export const POST_TAG_LIMIT = 5;
export const CAROUSEL_LIMIT = 20;
export const DEFAULT_EDGE_IMAGE_WIDTH = 450;
export const MAX_ANIMATION_DURATION_SECONDS = 30;
export const MAX_POST_IMAGES_WIDTH = 800;

export type BaseModelType = (typeof constants.baseModelTypes)[number];
export type BaseModel = (typeof constants.baseModels)[number];

class BaseModelSet<TBaseModel> {
  name: string;
  baseModels: StringLiteral<TBaseModel>[];
  hidden?: StringLiteral<TBaseModel>[];
  generation: boolean;

  constructor(args: {
    name: string;
    baseModels: StringLiteral<TBaseModel>[];
    hidden?: StringLiteral<TBaseModel>[];
    generation?: boolean;
  }) {
    this.name = args.name;
    this.baseModels = args.baseModels;
    this.hidden = args.hidden;
    this.generation = args.generation ?? false;
  }
}

export const baseModelSets = {
  SD1: new BaseModelSet({
    name: 'Stable Diffusion',
    baseModels: ['SD 1.4', 'SD 1.5', 'SD 1.5 LCM', 'SD 1.5 Hyper'],
    generation: true,
  }),
  SD2: new BaseModelSet({
    name: 'Stable Diffusion',
    baseModels: ['SD 2.0', 'SD 2.0 768', 'SD 2.1', 'SD 2.1 768', 'SD 2.1 Unclip'],
    hidden: ['SD 2.1 768', 'SD 2.1 Unclip', 'SD 2.0 768'],
  }),
  SD3: new BaseModelSet({
    name: 'Stable Diffusion',
    baseModels: ['SD 3', 'SD 3.5', 'SD 3.5 Large', 'SD 3.5 Large Turbo'],
    generation: true,
  }),
  SD3_5M: new BaseModelSet({
    name: 'Stable Diffusion',
    baseModels: ['SD 3.5 Medium'],
    generation: true,
  }),
  Flux1: new BaseModelSet({ name: 'Flux', baseModels: ['Flux.1 S', 'Flux.1 D'], generation: true }),
  SDXL: new BaseModelSet({
    name: 'Stable Diffusion XL',
    baseModels: [
      'SDXL 0.9',
      'SDXL 1.0',
      'SDXL 1.0 LCM',
      'SDXL Lightning',
      'SDXL Hyper',
      'SDXL Turbo',
    ],
    hidden: ['SDXL 0.9', 'SDXL Turbo', 'SDXL 1.0 LCM'],
    generation: true,
  }),
  SDXLDistilled: new BaseModelSet({
    name: 'Stable Diffusion XL',
    baseModels: ['SDXL Distilled'],
    hidden: ['SDXL Distilled'],
  }),
  PixArtA: new BaseModelSet({ name: 'PixArt alpha', baseModels: ['PixArt a'] }),
  PixArtE: new BaseModelSet({ name: 'PixArt sigma', baseModels: ['PixArt E'] }),
  Lumina: new BaseModelSet({ name: 'Lumina', baseModels: ['Lumina'] }),
  Kolors: new BaseModelSet({ name: 'Kolors', baseModels: ['Kolors'] }),
  HyDit1: new BaseModelSet({ name: 'Hunyuan DiT', baseModels: ['Hunyuan 1'] }),
  HyV1: new BaseModelSet({ name: 'Hunyuan Video', baseModels: ['Hunyuan Video'] }),
  SCascade: new BaseModelSet({ name: 'Stable Cascade', baseModels: ['Stable Cascade'] }),
  ODOR: new BaseModelSet({ name: 'ODOR', baseModels: ['Odor'], hidden: ['Odor'] }),
  Pony: new BaseModelSet({ name: 'Stable Diffusion', baseModels: ['Pony'], generation: true }),
  Illustrious: new BaseModelSet({
    name: 'Illustrious',
    baseModels: ['Illustrious'],
    generation: true,
  }),
  Other: new BaseModelSet({ name: 'Other', baseModels: ['Other'] }),
  Mochi: new BaseModelSet({ name: 'Mochi', baseModels: ['Mochi'] }),
  LTXV: new BaseModelSet({ name: 'LTXV', baseModels: ['LTXV'] }),
  CogVideoX: new BaseModelSet({ name: 'CogVideoX', baseModels: ['CogVideoX'] }),
  NoobAI: new BaseModelSet({ name: 'NoobAI', baseModels: ['NoobAI'] }),
  WanVideo: new BaseModelSet({ name: 'Wan Video', baseModels: ['Wan Video'] }),
  HiDream: new BaseModelSet({ name: 'HiDream', baseModels: ['HiDream'] }),
  OpenAI: new BaseModelSet({ name: 'OpenAI', baseModels: ['OpenAI'] }),
  WanVideo1_3B_T2V: new BaseModelSet({
    name: 'Wan Video 1.3B t2v',
    baseModels: ['Wan Video 1.3B t2v'],
  }),
  WanVideo14B_T2V: new BaseModelSet({
    name: 'Wan Video 14B t2v',
    baseModels: ['Wan Video 14B t2v'],
  }),
  WanVideo14B_I2V_480p: new BaseModelSet({
    name: 'Wan Video 14B i2v 480p',
    baseModels: ['Wan Video 14B i2v 480p'],
  }),
  WanVideo14B_I2V_720p: new BaseModelSet({
    name: 'Wan Video 14B i2v 720p',
    baseModels: ['Wan Video 14B i2v 720p'],
  }),
};
/*
'Wan Video 1.3B T2V',
'Wan Video 14B T2V',
'Wan Video 14B I2V',
*/

// the ecosystem in the air just needs to start with a corresponding orchestrator controller ecosystem
// const test = [
//   //1.3b
//   'urn:air:wanvideo-1.3bt2v:lora:civitai:1132089@1315010',
//   // 14b Text to video
//   'urn:air:wanvideo-14bt2v:lora:civitai:1132089@1315010',

//   // 14b Image to video
//   'urn:air:wanvideo-14bi2v480:lora:civitai:1132089@1315010',
//   'urn:air:wanvideo-14bi2v720:lora:civitai:1132089@1315010',
// ];

type BaseModelSets = typeof baseModelSets;
export type BaseModelSetType = keyof BaseModelSets;
// export const baseModelSetTypes = Object.keys(baseModelSets) as BaseModelSetType[];
// type BaseModels = BaseModelSets[BaseModelSetType]['baseModels'][number];

type LicenseDetails = {
  url: string;
  name: string;
  notice?: string;
  poweredBy?: string;
};
export const baseLicenses: Record<string, LicenseDetails> = {
  openrail: {
    url: 'https://huggingface.co/spaces/CompVis/stable-diffusion-license',
    name: 'CreativeML Open RAIL-M',
  },
  'sdxl 0.9': {
    url: 'https://github.com/Stability-AI/generative-models/blob/main/model_licenses/LICENSE-SDXL0.9',
    name: 'SDXL 0.9 research license',
  },
  'openrail++': {
    url: 'https://github.com/Stability-AI/generative-models/blob/main/model_licenses/LICENSE-SDXL1.0',
    name: 'CreativeML Open RAIL++-M',
  },
  'sdxl turbo': {
    url: 'https://github.com/Stability-AI/generative-models/blob/main/model_licenses/LICENSE-SDXL-Turbo',
    name: 'Stability AI Non-Commercial Research Community License',
    notice:
      'This Stability AI Model is licensed under the Stability AI Non-Commercial Research Community License, Copyright (c) Stability AI Ltd. All Rights Reserved.',
  },
  svd: {
    url: 'https://github.com/Stability-AI/generative-models/blob/main/model_licenses/LICENSE-SDV',
    name: 'Stable Video Diffusion Non-Commercial Research Community License',
    notice:
      'Stable Video Diffusion is licensed under the Stable Video Diffusion Research License, Copyright (c) Stability AI Ltd. All Rights Reserved.',
  },
  'playground v2': {
    url: 'https://huggingface.co/playgroundai/playground-v2-1024px-aesthetic/blob/main/LICENSE.md',
    name: 'Playground v2 Community License',
  },
  agpl: {
    url: 'https://github.com/PixArt-alpha/PixArt-alpha/blob/master/LICENSE',
    name: 'agpl-3.0',
  },
  'SAI NC RC': {
    url: 'https://huggingface.co/stabilityai/stable-cascade/blob/main/LICENSE',
    name: 'SAI NC RC',
    notice:
      'This Stability AI Model is licensed under the Stability AI Non-Commercial Research Community License, Copyright (c) Stability AI Ltd. All Rights Reserved.',
  },
  'SAI CLA': {
    url: '',
    name: 'Stability AI Community License Agreement',
    notice:
      'This Stability AI Model is licensed under the Stability AI Community License, Copyright (c)  Stability AI Ltd. All Rights Reserved.',
    poweredBy: 'Powered by Stability AI',
  },
  'hunyuan community': {
    url: 'https://github.com/Tencent/HunyuanDiT/blob/main/LICENSE.txt',
    name: 'Tencent Hunyuan Community License Agreement',
  },
  'hunyuan video': {
    url: 'https://huggingface.co/tencent/HunyuanVideo/blob/main/LICENSE',
    name: 'Tencent Hunyuan Community License Agreement',
    notice:
      'Tencent Hunyuan is licensed under the Tencent Hunyuan Community License Agreement, Copyright © 2024 Tencent. All Rights Reserved. The trademark rights of “Tencent Hunyuan” are owned by Tencent or its affiliate.',
    poweredBy: 'Powered by Tencent Hunyuan',
  },
  'kolors license': {
    url: 'https://raw.githubusercontent.com/Kwai-Kolors/Kolors/master/MODEL_LICENSE',
    name: 'Kolors License',
  },
  'apache 2.0': {
    url: 'https://huggingface.co/datasets/choosealicense/licenses/blob/main/markdown/apache-2.0.md',
    name: 'Apache 2.0',
  },
  flux1D: {
    url: 'https://huggingface.co/black-forest-labs/FLUX.1-dev/blob/main/LICENSE.md',
    name: 'FLUX.1 [dev] Non-Commercial License',
    notice:
      'The FLUX.1 [dev] Model is licensed by Black Forest Labs. Inc. under the FLUX.1 [dev] Non-Commercial License. Copyright Black Forest Labs. Inc.',
    poweredBy:
      'IN NO EVENT SHALL BLACK FOREST LABS, INC. BE LIABLE FOR ANY CLAIM, DAMAGES OR OTHER LIABILITY, WHETHER IN AN ACTION OF CONTRACT, TORT OR OTHERWISE, ARISING FROM, OUT OF OR IN CONNECTION WITH USE OF THIS MODEL.',
  },
  'illustrious license': {
    url: 'https://freedevproject.org/faipl-1.0-sd/',
    name: 'Illustrious License',
  },
  'ltxv license': {
    url: 'https://huggingface.co/Lightricks/LTX-Video/blob/main/License.txt',
    name: 'LTX Video License',
  },
  'cogvideox license': {
    url: 'https://huggingface.co/THUDM/CogVideoX-5b/blob/main/LICENSE',
    name: 'CogVideoX License',
  },
  noobAi: {
    url: 'https://huggingface.co/Laxhar/noobai-XL-1.0/blob/main/README.md#model-license',
    name: 'NoobAI License',
  },
  mit: {
    url: 'https://huggingface.co/datasets/choosealicense/licenses/blob/main/markdown/mit.md',
    name: 'MIT',
  },
  openai: {
    url: 'https://openai.com/policies/',
    name: 'OpenAI',
  },
};

export const baseModelLicenses: Record<BaseModel, LicenseDetails | undefined> = {
  'SD 1.4': baseLicenses['openrail'],
  'SD 1.5': baseLicenses['openrail'],
  'SD 1.5 LCM': baseLicenses['openrail++'],
  'SD 1.5 Hyper': baseLicenses['openrail++'],
  'SD 2.0': baseLicenses['openrail'],
  'SD 2.0 768': baseLicenses['openrail'],
  'SD 2.1': baseLicenses['openrail'],
  'SD 2.1 768': baseLicenses['openrail'],
  'SD 2.1 Unclip': baseLicenses['openrail'],
  'SD 3': baseLicenses['SAI CLA'],
  'SD 3.5': baseLicenses['SAI CLA'],
  'SD 3.5 Medium': baseLicenses['SAI CLA'],
  'SD 3.5 Large': baseLicenses['SAI CLA'],
  'SD 3.5 Large Turbo': baseLicenses['SAI CLA'],
  'SDXL 0.9': baseLicenses['sdxl 0.9'],
  'SDXL 1.0': baseLicenses['openrail++'],
  'SDXL 1.0 LCM': baseLicenses['openrail++'],
  'SDXL Distilled': baseLicenses['openrail++'],
  'SDXL Turbo': baseLicenses['sdxl turbo'],
  'SDXL Lightning': baseLicenses['openrail++'],
  'SDXL Hyper': baseLicenses['openrail++'],
  SVD: baseLicenses['svd'],
  'SVD XT': baseLicenses['svd'],
  'Playground v2': baseLicenses['playground v2'],
  'PixArt a': baseLicenses['openrail++'],
  'PixArt E': baseLicenses['openrail++'],
  'Hunyuan 1': baseLicenses['hunyuan community'],
  'Hunyuan Video': baseLicenses['hunyuan video'],
  Lumina: baseLicenses['apache 2.0'],
  Kolors: baseLicenses['kolors license'],
  'Stable Cascade': baseLicenses['SAI NC RC'],
  Pony: baseLicenses['openrail++'],
  AuraFlow: baseLicenses['apache 2.0'],
  'Flux.1 S': baseLicenses['apache 2.0'],
  'Flux.1 D': baseLicenses['flux1D'],
  ODOR: undefined,
  Other: undefined,
  Illustrious: baseLicenses['illustrious license'],
  Mochi: baseLicenses['apache 2.0'],
  LTXV: baseLicenses['ltxv license'],
  CogVideoX: baseLicenses['cogvideox license'],
  NoobAI: baseLicenses['noobAi'],
  HiDream: baseLicenses['mit'],
  OpenAI: baseLicenses['openai'],
  'Wan Video': baseLicenses['apache 2.0'],
  'Wan Video 1.3B t2v': baseLicenses['apache 2.0'],
  'Wan Video 14B t2v': baseLicenses['apache 2.0'],
  'Wan Video 14B i2v 480p': baseLicenses['apache 2.0'],
  'Wan Video 14B i2v 720p': baseLicenses['apache 2.0'],
};

export type ModelFileType = (typeof constants.modelFileTypes)[number];
export type Sampler = (typeof constants.samplers)[number];

export const samplerMap = new Map<Sampler, string[]>([
  ['Euler a', ['euler_ancestral']],
  ['Euler', ['euler']],
  ['LMS', ['lms']],
  ['Heun', ['heun']],
  ['DPM2', ['dpm_2']],
  ['DPM2 a', ['dpm_2_ancestral']],
  ['DPM++ 2S a', ['dpmpp_2s_ancestral']],
  ['DPM++ 2M', ['dpmpp_2m']],
  ['DPM++ SDE', ['dpmpp_sde', 'dpmpp_sde_gpu']],
  ['DPM++ 2M SDE', ['dpmpp_2m_sde']],
  ['DPM fast', ['dpm_fast']],
  ['DPM adaptive', ['dpm_adaptive']],
  ['LMS Karras', ['lms_karras']],
  ['DPM2 Karras', ['dpm_2_karras']],
  ['DPM2 a Karras', ['dpm_2_ancestral_karras']],
  ['DPM++ 2S a Karras', ['dpmpp_2s_ancestral_karras']],
  ['DPM++ 2M Karras', ['dpmpp_2m_karras']],
  ['DPM++ SDE Karras', ['dpmpp_sde_karras']],
  ['DPM++ 2M SDE Karras', ['dpmpp_2m_sde_karras']],
  ['DDIM', ['ddim']],
  ['PLMS', ['plms']],
  ['UniPC', ['uni_pc', 'uni_pc_bh2']],
  ['LCM', ['lcm']],
]);

export const samplerOffsets = {
  'Euler a': 4,
  Euler: 4,
  Heun: 8,
  LMS: 10,
  DDIM: 15,
  'DPM++ 2M Karras': 4,
  DPM2: 4,
  'DPM2 a': 4,
  undefined: 4,
} as const;

export const generationConfig = {
  SD1: {
    aspectRatios: [
      { label: 'Square', width: 512, height: 512 },
      { label: 'Landscape', width: 768, height: 512 },
      { label: 'Portrait', width: 512, height: 768 },
    ],
    checkpoint: {
      id: 128713,
      name: '8',
      trainedWords: [],
      baseModel: 'SD 1.5',
      strength: 1,
      minStrength: -1,
      maxStrength: 2,
      canGenerate: true,
      hasAccess: true,
      covered: true,
      model: {
        id: 4384,
        name: 'DreamShaper',
        type: 'Checkpoint',
      },
    } as GenerationResource,
  },
  SDXL: {
    aspectRatios: [
      { label: 'Square', width: 1024, height: 1024 },
      { label: 'Landscape', width: 1216, height: 832 },
      { label: 'Portrait', width: 832, height: 1216 },
    ],
    checkpoint: {
      id: 128078,
      name: 'v1.0 VAE fix',
      trainedWords: [],
      baseModel: 'SDXL 1.0',
      strength: 1,
      minStrength: -1,
      maxStrength: 2,
      canGenerate: true,
      hasAccess: true,
      covered: true,
      model: {
        id: 101055,
        name: 'SD XL',
        type: 'Checkpoint',
      },
    } as GenerationResource,
  },
  Pony: {
    aspectRatios: [
      { label: 'Square', width: 1024, height: 1024 },
      { label: 'Landscape', width: 1216, height: 832 },
      { label: 'Portrait', width: 832, height: 1216 },
    ],
    checkpoint: {
      id: 290640,
      name: 'V6 (start with this one)',
      trainedWords: [],
      baseModel: 'Pony',
      strength: 1,
      minStrength: -1,
      maxStrength: 2,
      canGenerate: true,
      hasAccess: true,
      covered: true,
      model: {
        id: 257749,
        name: 'Pony Diffusion V6 XL',
        type: 'Checkpoint',
      },
    } as GenerationResource,
  },
  Illustrious: {
    aspectRatios: [
      { label: 'Square', width: 1024, height: 1024 },
      { label: 'Landscape', width: 1216, height: 832 },
      { label: 'Portrait', width: 832, height: 1216 },
    ],
    // doesn't work for all illustrios models
    // aspectRatios: [
    //   { label: 'Square', width: 1536, height: 1536 },
    //   { label: 'Landscape', width: 1920, height: 1280 },
    //   { label: 'Portrait', width: 1280, height: 1920 },
    // ],
    checkpoint: {
      id: 889818,
      name: 'v0.1',
      trainedWords: [],
      baseModel: 'Illustrious',
      strength: 1,
      minStrength: -1,
      maxStrength: 2,
      canGenerate: true,
      hasAccess: true,
      covered: true,
      model: {
        id: 795765,
        name: 'Illustrious-XL',
        type: 'Checkpoint',
      },
    } as GenerationResource,
  },
  NoobAI: {
    aspectRatios: [
      { label: 'Square', width: 1024, height: 1024 },
      { label: 'Landscape', width: 1216, height: 832 },
      { label: 'Portrait', width: 832, height: 1216 },
    ],
    checkpoint: {
      id: 1190596,
      name: 'V-Pred-1.0-Version',
      trainedWords: [],
      baseModel: 'NoobAI',
      strength: 1,
      minStrength: -1,
      maxStrength: 2,
      canGenerate: true,
      hasAccess: true,
      covered: true,
      model: {
        id: 833294,
        name: 'NoobAI-XL (NAI-XL)',
        type: 'Checkpoint',
      },
    } as GenerationResource,
  },
  Flux1: {
    aspectRatios: [
      { label: 'Square', width: 1024, height: 1024 },
      { label: 'Landscape', width: 1216, height: 832 },
      { label: 'Portrait', width: 832, height: 1216 },
    ],
    checkpoint: {
      id: 691639,
      name: '',
      trainedWords: [],
      baseModel: 'Flux.1 D',
      strength: 1,
      minStrength: -1,
      maxStrength: 2,
      canGenerate: true,
      hasAccess: true,
      covered: true,
      model: {
        id: 618692,
        name: 'FLUX',
        type: 'Checkpoint',
      },
    } as GenerationResource,
  },
  SD3: {
    aspectRatios: [
      { label: 'Square', width: 1024, height: 1024 },
      { label: 'Landscape', width: 1216, height: 832 },
      { label: 'Portrait', width: 832, height: 1216 },
    ],
    checkpoint: {
      id: 983309,
      name: 'Large',
      trainedWords: [],
      baseModel: 'SD 3.5',
      strength: 1,
      minStrength: -1,
      maxStrength: 2,
      canGenerate: true,
      hasAccess: true,
      covered: true,
      model: {
        id: 878387,
        name: 'Stable Diffusion 3.5 Large',
        type: 'Checkpoint',
      },
    } as GenerationResource,
  },
  SD3_5M: {
    aspectRatios: [
      { label: 'Square', width: 1024, height: 1024 },
      { label: 'Landscape', width: 1216, height: 832 },
      { label: 'Portrait', width: 832, height: 1216 },
    ],
    checkpoint: {
      id: 1003708,
      name: 'Medium',
      trainedWords: [],
      baseModel: 'SD 3.5 Medium',
      strength: 1,
      minStrength: -1,
      maxStrength: 2,
      canGenerate: true,
      hasAccess: true,
      covered: true,
      model: {
        id: 896953,
        name: 'Stable Diffusion 3.5 Medium',
        type: 'Checkpoint',
      },
    } as GenerationResource,
  },
  OpenAI: {
    aspectRatios: [
      { label: 'Square', width: 1024, height: 1024 },
      { label: 'Landscape', width: 1536, height: 1024 },
      { label: 'Portrait', width: 1024, height: 1536 },
    ],
    checkpoint: {
      id: 1733399,
      name: '4o Image Gen 1',
      trainedWords: [],
      baseModel: 'OpenAI',
      strength: 1,
      minStrength: -1,
      maxStrength: 2,
      canGenerate: true,
      hasAccess: true,
      covered: true,
      model: {
        id: 1532032,
        name: `OpenAI's GPT-image-1`,
        type: 'Checkpoint',
      },
    } as GenerationResource,
  },

  Other: {
    aspectRatios: [] as { label: string; width: number; height: number }[],
    checkpoint: {
      id: 164821,
      name: '',
      trainedWords: [],
      baseModel: 'Other',
      strength: 1,
      minStrength: -1,
      maxStrength: 2,
      canGenerate: true,
      hasAccess: true,
      covered: true,
      model: {
        id: 147759,
        name: 'Remacri',
        type: 'Upscaler',
      },
    } as GenerationResource,
  },
};

export const generation = {
  formStoreKey: 'generation-form',
  samplers: Object.keys(samplerOffsets) as (keyof typeof samplerOffsets)[],
  lcmSamplers: ['LCM', 'Euler a'] as Sampler[],
  defaultValues: {
    workflow: 'txt2img',
    cfgScale: 3.5,
    steps: 25,
    sampler: 'DPM++ 2M Karras',
    seed: null,
    clipSkip: 2,
    quantity: 2,
    aspectRatio: '0',
    prompt: '',
    negativePrompt: '',
    nsfw: false,
    baseModel: 'Flux1',
    denoise: 0.4,
    upscale: 1.5,
    civitaiTip: 0,
    creatorTip: 0.25,
    fluxUltraAspectRatio: '4',
    fluxMode: 'urn:air:flux1:checkpoint:civitai:618692@691639',
    model: generationConfig.Flux1.checkpoint,
    priority: 'low',
    sourceImage: null,
    openAIQuality: 'medium',
    vae: null,
    resources: null,
  },
  maxValues: {
    seed: 4294967295,
    clipSkip: 3,
  },
} as const;
export const maxRandomSeed = 2147483647;
export const maxUpscaleSize = 3840;
export const minDownscaleSize = 320;

// export type GenerationBaseModel = keyof typeof generationConfig;

export function getGenerationConfig(baseModel = 'SD1') {
  if (!(baseModel in generationConfig))
    throw new Error(`unsupported baseModel: ${baseModel} in generationConfig`);
  return generationConfig[baseModel as keyof typeof generationConfig];
}

export const MODELS_SEARCH_INDEX = 'models_v9';
export const IMAGES_SEARCH_INDEX = 'images_v6';
export const ARTICLES_SEARCH_INDEX = 'articles_v5';
export const USERS_SEARCH_INDEX = 'users_v3';
export const COLLECTIONS_SEARCH_INDEX = 'collections_v3';
export const BOUNTIES_SEARCH_INDEX = 'bounties_v3';
export const TOOLS_SEARCH_INDEX = 'tools_v2';

// Metrics:
export const METRICS_IMAGES_SEARCH_INDEX = 'metrics_images_v1';

export const modelVersionMonetizationTypeOptions: Record<ModelVersionMonetizationType, string> = {
  [ModelVersionMonetizationType.PaidAccess]: 'Paid access',
  [ModelVersionMonetizationType.PaidEarlyAccess]: 'Paid early access',
  [ModelVersionMonetizationType.CivitaiClubOnly]: 'Exclusive to Civitai Club members',
  [ModelVersionMonetizationType.MySubscribersOnly]: 'Exclusive to my subscribers',
  [ModelVersionMonetizationType.Sponsored]: 'Sponsorships',
  [ModelVersionMonetizationType.PaidGeneration]: 'Paid on-site generation',
};

export const modelVersionSponsorshipSettingsTypeOptions: Record<
  ModelVersionSponsorshipSettingsType,
  string
> = {
  [ModelVersionSponsorshipSettingsType.FixedPrice]: 'Fixed Price',
  [ModelVersionSponsorshipSettingsType.Bidding]: 'Bidding',
};

type CurrencyTheme = {
  icon: ForwardRefExoticComponent<IconProps & RefAttributes<Icon>>;
  color: (theme: MantineTheme) => string;
  fill?: (theme: MantineTheme) => string | undefined;
};

export const CurrencyConfig: Record<
  Currency,
  CurrencyTheme & { themes?: Record<string, CurrencyTheme> }
> = {
  [Currency.BUZZ]: {
    icon: IconBolt,
    color: (theme) => theme.colors.yellow[7],
    fill: (theme) => theme.colors.yellow[7],
    themes: {
      generation: {
        icon: IconBolt,
        color: (theme) => theme.colors.blue[4],
        fill: (theme) => theme.colors.blue[4],
      },
    },
  },
  [Currency.USD]: {
    icon: IconCurrencyDollar,
    color: (theme) => theme.colors.yellow[7],
    fill: undefined,
  },
};

export const BUZZ_FEATURE_LIST = [
  'Support your favorite creators via tips',
  'Pay for on-site model training',
  'Create bounties for models, images and more!',
  'Purchase profile cosmetics from our Cosmetic Store!',
];

export const STRIPE_PROCESSING_AWAIT_TIME = 20000; // 20s
export const STRIPE_PROCESSING_CHECK_INTERVAL = 1000; // 1s

export const CacheTTL = {
  xs: 60 * 1,
  sm: 60 * 3,
  md: 60 * 10,
  lg: 60 * 30,
  hour: 60 * 60,
  day: 60 * 60 * 24,
  week: 60 * 60 * 24 * 7,
  month: 60 * 60 * 24 * 30,
} as const;

export const RECAPTCHA_ACTIONS = {
  STRIPE_TRANSACTION: 'STRIPE_TRANSACTION',
  COMPLETE_ONBOARDING: 'COMPLETE_ONBOARDING',
  PADDLE_TRANSACTION: 'PADDLE_TRANSACTION',
} as const;

export type RecaptchaAction = keyof typeof RECAPTCHA_ACTIONS;

export const creatorCardStats = [
  'followers',
  'likes',
  'uploads',
  'downloads',
  'generations',
  'reactions',
];
export const creatorCardStatsDefaults = ['followers', 'likes'];
export const creatorCardMaxStats = 3;

export const milestoneNotificationFix = '2024-04-20';

export const orchestratorIntegrationDate = new Date('7-12-2024');
export const downloadGeneratedImagesByDate = increaseDate(orchestratorIntegrationDate, 30, 'days');

export const colorDomains = {
  green: env.NEXT_PUBLIC_SERVER_DOMAIN_GREEN,
  blue: env.NEXT_PUBLIC_SERVER_DOMAIN_BLUE,
  red: env.NEXT_PUBLIC_SERVER_DOMAIN_RED,
};
export type ColorDomain = keyof typeof colorDomains;

export type BrowsingSettingsAddon = {
  type: 'all' | 'some' | 'none';
  nsfwLevels: NsfwLevel[];
  disablePoi?: boolean;
  disableMinor?: boolean;
  excludedTagIds?: number[];
  generationDefaultValues?: { denoise?: number };
  generationMinValues?: { denoise?: number };
  excludedFooterLinks?: string[];
};

export const DEFAULT_BROWSING_SETTINGS_ADDONS: BrowsingSettingsAddon[] = [
  {
    type: 'none',
    nsfwLevels: [NsfwLevel.X, NsfwLevel.XXX],
    excludedFooterLinks: ['2257', 'content-removal'],
  },
  {
    type: 'some',
    nsfwLevels: [NsfwLevel.X, NsfwLevel.XXX],
    excludedFooterLinks: ['wiki', 'api', 'newsroom'],
    disablePoi: true,
    disableMinor: true,
    excludedTagIds: [
      792, //marijuana
      793, //weed
      970, //gun
      3163, //weapons
      4036, //mind control
      4037, //hypnosis
      5161, //actor
      5162, //actress
      5188, //celebrity
      5249, //real person
      5351, //child
      6941, //hypno
      110376, //guns
      111782, //weapon
      112175, //firearm
      112383, //drug products
      112384, //drugs
      112675, //weapon violence
      113966, //drug use
      113968, //drug paraphernalia
      117875, //gunslinger
      117934, //vomiting
      121273, //children
      122432, //hypnotic
      124724, //molestation
      124890, //sleep molestation
      130818, //porn actress
      130820, //adult actress
      133182, //porn star
      133935, //hypnotized
      146968, //celebrity,
      151615, //molester
      153296, //vomit
      154326, //toddler
      161829, //male child
      161864, //holding weapon
      163032, //female child
      164020, //incest
      164047, //mother and daughter
      164776, //father and daughter
      164978, //antique firearm
      165960, //mother and son
      171899, //mindcontrol
      174202, //cocaine
      174809, //twincest
      195393, //drug addict
      201446, //firearms
      210913, //drugged
      215141, //gunshot
      219093, //hypnotizing
      223439, //molesting
      224818, //drugs & tobacco
      229694, //hypnotism
      242816, //drug
      249303, //hypnotist
      259592, //molested
      306619, //child present
      368038, //wincest
      370273, //recreational drugs
    ],
    generationDefaultValues: {
      denoise: 0.65,
    },
    generationMinValues: {
      denoise: 0.5,
    },
  },
] as const;

export function getRequestDomainColor(req: { headers: { host?: string } }) {
  const { host } = req.headers;
  if (!host) return undefined;
  for (const [color, domain] of Object.entries(colorDomains)) {
    if (host === domain) return color as ColorDomain;
  }
}

export const banReasonDetails: Record<
  BanReasonCode,
  {
    code: BanReasonCode;
    publicBanReasonLabel?: string;
    privateBanReasonLabel: string;
  }
> = {
  [BanReasonCode.SexualMinor]: {
    code: BanReasonCode.SexualMinor,
    publicBanReasonLabel: 'Content violated ToS',
    privateBanReasonLabel: 'Images of minors displayed sexually',
  },
  [BanReasonCode.SexualMinorGenerator]: {
    code: BanReasonCode.SexualMinorGenerator,
    publicBanReasonLabel: 'Content violated ToS',
    privateBanReasonLabel: 'Prompting for minors displayed sexually in the generator',
  },
  [BanReasonCode.SexualMinorTraining]: {
    code: BanReasonCode.SexualMinorTraining,
    publicBanReasonLabel: 'Content violated ToS',
    privateBanReasonLabel: 'Training resources on minors displayed sexually',
  },
  [BanReasonCode.SexualPOI]: {
    code: BanReasonCode.SexualPOI,
    publicBanReasonLabel: 'Content violated ToS',
    privateBanReasonLabel: 'Images of real people displayed sexually',
  },
  [BanReasonCode.Bestiality]: {
    code: BanReasonCode.Bestiality,
    publicBanReasonLabel: 'Content violated ToS',
    privateBanReasonLabel: 'Images depicting bestiality',
  },
  [BanReasonCode.Scat]: {
    code: BanReasonCode.Scat,
    publicBanReasonLabel: 'Content violated ToS',
    privateBanReasonLabel: 'Images depicting scat',
  },
  [BanReasonCode.Harassment]: {
    code: BanReasonCode.Harassment,
    publicBanReasonLabel: 'Community Abuse',
    privateBanReasonLabel: 'Harassing or spamming users',
  },
  [BanReasonCode.LeaderboardCheating]: {
    code: BanReasonCode.LeaderboardCheating,
    publicBanReasonLabel: 'Leaderboard manipulation',
    privateBanReasonLabel: 'Leaderboard manipulation',
  },
  [BanReasonCode.BuzzCheating]: {
    code: BanReasonCode.BuzzCheating,
    publicBanReasonLabel: 'Abusing Buzz System',
    privateBanReasonLabel: 'Abusing Buzz System',
  },
  [BanReasonCode.Other]: {
    code: BanReasonCode.Other,
    publicBanReasonLabel: '',
    privateBanReasonLabel: 'Other',
  },
};

export const HOLIDAY_PROMO_VALUE = 0.2;

export const MAX_APPEAL_MESSAGE_LENGTH = 220;

export const FEATURED_MODEL_COLLECTION_ID = 104;

export const newOrderConfig = {
  baseExp: 100,
  blessedBuzzConversionRatio: 0.001,
  smiteSize: 10,
  welcomeImageUrl: 'f2a97014-c0e2-48ba-bb7d-99435922850b',
  cosmetics: {
    badgeIds: { acolyte: 858, knight: 859, templar: 860 },
  },
};

export const buzzBulkBonusMultipliers = [
  // Order from bottom to top. This value SHOULD BE BASED OFF OF BUZZ.
  [250000, 1.1],
  [300000, 1.15],
  [400000, 1.2],
];

<<<<<<< HEAD
export const NOW_PAYMENTS_FIXED_FEE = 300; // 3.00 USD
=======
export const specialCosmeticRewards = {
  annualRewards: {
    gold: [
      870, // gold annual badge
      864, // cyan contentframe - gold annual
      865, // danger yellow contentframe - gold annual
    ],
    silver: [
      869, // silver annual badge
      863, // sword avatar - silver annual
      862, // robot background - silver annual
    ],
    bronze: [
      868, // bronze annual badge
      867, // poiny avatarframe - bronze annual
    ],
  },
  bulkBuzzRewards: [
    866, // bulk buzz buy - badge
    872, // bulk buzz buy - background
  ],
};
>>>>>>> d5c6dce0
<|MERGE_RESOLUTION|>--- conflicted
+++ resolved
@@ -1379,9 +1379,8 @@
   [400000, 1.2],
 ];
 
-<<<<<<< HEAD
 export const NOW_PAYMENTS_FIXED_FEE = 300; // 3.00 USD
-=======
+
 export const specialCosmeticRewards = {
   annualRewards: {
     gold: [
@@ -1403,5 +1402,4 @@
     866, // bulk buzz buy - badge
     872, // bulk buzz buy - background
   ],
-};
->>>>>>> d5c6dce0
+};