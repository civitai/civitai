import type { MantineTheme } from '@mantine/core';
import type { Icon, IconProps } from '@tabler/icons-react';
import { IconBolt, IconCurrencyDollar } from '@tabler/icons-react';
import type { ForwardRefExoticComponent, RefAttributes } from 'react';
import { env } from '~/env/client';
import { BanReasonCode, ModelSort, NsfwLevel } from '~/server/common/enums';
import { IMAGE_MIME_TYPE } from '~/server/common/mime-types';
import type { GenerationResource } from '~/server/services/generation/generation.service';
import {
  BountyType,
  Currency,
  MetricTimeframe,
  ModelStatus,
  ModelVersionMonetizationType,
  ModelVersionSponsorshipSettingsType,
  ReviewReactions,
} from '~/shared/utils/prisma/enums';
import { increaseDate } from '~/utils/date-helpers';
import { ArticleSort, CollectionSort, ImageSort, PostSort, QuestionSort } from './enums';

export const constants = {
  modelFilterDefaults: {
    sort: ModelSort.HighestRated,
    period: MetricTimeframe.AllTime,
  },
  questionFilterDefaults: {
    sort: QuestionSort.MostLiked,
    period: MetricTimeframe.AllTime,
    limit: 50,
  },
  galleryFilterDefaults: {
    sort: ImageSort.MostReactions,
    period: MetricTimeframe.AllTime,
    limit: 50,
  },
  postFilterDefaults: {
    sort: PostSort.MostReactions,
    period: MetricTimeframe.AllTime,
    limit: 50,
  },
  articleFilterDefaults: {
    sort: ArticleSort.Newest,
    period: MetricTimeframe.AllTime,
    limit: 50,
  },
  collectionFilterDefaults: {
    sort: CollectionSort.Newest,
    limit: 50,
  },
  baseModels: [
    'ODOR',
    'SD 1.4',
    'SD 1.5',
    'SD 1.5 LCM',
    'SD 1.5 Hyper',
    'SD 2.0',
    'SD 2.0 768',
    'SD 2.1',
    'SD 2.1 768',
    'SD 2.1 Unclip',
    'SDXL 0.9',
    'SDXL 1.0',
    'SD 3',
    'SD 3.5',
    'SD 3.5 Medium',
    'SD 3.5 Large',
    'SD 3.5 Large Turbo',
    'Pony',
    'Flux.1 S',
    'Flux.1 D',
    'Flux.1 Kontext',
    'AuraFlow',
    'SDXL 1.0 LCM',
    'SDXL Distilled',
    'SDXL Turbo',
    'SDXL Lightning',
    'SDXL Hyper',
    'Stable Cascade',
    'SVD',
    'SVD XT',
    'Playground v2',
    'PixArt a',
    'PixArt E',
    'Hunyuan 1',
    'Hunyuan Video',
    'Lumina',
    'Kolors',
    'Illustrious',
    'Mochi',
    'LTXV',
    'CogVideoX',
    'NoobAI',
    'Wan Video',
    'Wan Video 1.3B t2v',
    'Wan Video 14B t2v',
    'Wan Video 14B i2v 480p',
    'Wan Video 14B i2v 720p',
    'HiDream',
    'OpenAI',
    'Imagen4',
    'Other',
  ],
  hiddenBaseModels: [
    'ODOR',
    'SD 2.1 768',
    'SD 2.1 Unclip',
    'SDXL Distilled',
    'SDXL 0.9',
    'SD 2.0 768',
    'SDXL Turbo',
    'SVD XT',
    'Playground v2',
    'Stable Cascade',
    'SDXL 1.0 LCM',
    'OpenAI',
    'Imagen4',
    'Wan Video',
  ] as string[],
  modelFileTypes: [
    'Model',
    'Text Encoder',
    'Pruned Model',
    'Negative',
    'Training Data',
    'VAE',
    'Config',
    'Archive',
  ],
  trainingMediaTypes: ['image', 'video'],
  trainingModelTypes: ['Character', 'Style', 'Concept', 'Effect'],
  baseModelTypes: ['Standard', 'Inpainting', 'Refiner', 'Pix2Pix'],
  modelFileFormats: ['SafeTensor', 'PickleTensor', 'GGUF', 'Diffusers', 'Core ML', 'ONNX', 'Other'],
  modelFileSizes: ['full', 'pruned'],
  modelFileFp: ['fp16', 'fp8', 'nf4', 'fp32', 'bf16'],
  imageFormats: ['optimized', 'metadata'],
  tagFilterDefaults: {
    trendingTagsLimit: 20,
  },
  reportingFilterDefaults: {
    limit: 50,
  },
  modelFileOrder: {
    Model: 0,
    'Pruned Model': 1,
    'Training Data': 2,
    Config: 3,
    'Text Encoder': 4,
    VAE: 5,
    Negative: 6,
    Archive: 7,
  },
  cardSizes: {
    model: 320,
    image: 320,
    articles: 320,
    bounty: 320,
    club: 320,
  },
  modPublishOnlyStatuses: [ModelStatus.UnpublishedViolation, ModelStatus.Deleted] as ModelStatus[],
  cacheTime: {
    postCategories: 60 * 60 * 1,
  },
  timeCutOffs: {
    updatedModel: 2 * 60 * 60 * 1000,
  },
  samplers: [
    'Euler a',
    'Euler',
    'LMS',
    'Heun',
    'DPM2',
    'DPM2 a',
    'DPM++ 2S a',
    'DPM++ 2M',
    'DPM++ SDE',
    'DPM++ 2M SDE',
    'DPM++ 3M SDE',
    'DPM fast',
    'DPM adaptive',
    'LMS Karras',
    'DPM2 Karras',
    'DPM2 a Karras',
    'DPM++ 2S a Karras',
    'DPM++ 2M Karras',
    'DPM++ SDE Karras',
    'DPM++ 2M SDE Karras',
    'DPM++ 3M SDE Karras',
    'DPM++ 3M SDE Exponential',
    'DDIM',
    'PLMS',
    'UniPC',
    'LCM',
  ],
  availableReactions: {
    [ReviewReactions.Like]: '👍',
    [ReviewReactions.Dislike]: '👎',
    [ReviewReactions.Heart]: '❤️',
    [ReviewReactions.Laugh]: '😂',
    [ReviewReactions.Cry]: '😢',
  },
  richTextEditor: {
    maxFileSize: 1024 * 1024 * 5, // 5MB
    accept: IMAGE_MIME_TYPE,
    // Taken from https://v5.mantine.dev/others/tiptap/#text-color
    presetColors: [
      '#25262b',
      '#868e96',
      '#fa5252',
      '#e64980',
      '#be4bdb',
      '#7950f2',
      '#4c6ef5',
      '#228be6',
      '#15aabf',
      '#12b886',
      '#40c057',
      '#82c91e',
      '#fab005',
      '#fd7e14',
    ] as string[],
  },
  imageGuard: {
    noAccountLimit: 5,
    cutoff: 1000 * 60 * 60 * 24,
  },
  imageGeneration: {
    drawerZIndex: 301,
    requestBlocking: {
      warned: 3,
      notified: 5,
      muted: 8,
    },
    epochGenerationTimeLimit: 15, // In days
  },
  tagVoting: {
    voteDuration: 1000 * 60 * 60 * 24,
    upvoteThreshold: 3,
  },
  imageTags: {
    styles: ['anime', 'cartoon', 'comics', 'manga'] as string[],
    subjects: ['man', 'woman', 'men', 'women'] as string[],
  },
  maxTrainingRetries: 2,
  mediaUpload: {
    maxOrchestratorImageFileSize: 60 * 1024 ** 2, // 16MB
    maxImageFileSize: 50 * 1024 ** 2, // 50MB
    maxVideoFileSize: 750 * 1024 ** 2, // 750MB
    maxVideoDimension: 3840,
    maxVideoDurationSeconds: 245,
  },
  bounties: {
    engagementTypes: ['active', 'favorite', 'tracking', 'supporter', 'awarded'],
    minCreateAmount: 500,
    maxCreateAmount: 100000000,
    supportedBountyToModels: [BountyType.ModelCreation, BountyType.LoraCreation],
  },
  defaultCurrency: Currency.BUZZ,
  referrals: {
    referralCodeMinLength: 6,
    referralCodeMaxCount: 3,
  },
  leaderboard: {
    legendScoring: {
      diamond: 10,
      gold: 8,
      silver: 6,
      bronze: 4,
    },
  },
  buzz: {
    minChargeAmount: 500, // $5.00
    maxChargeAmount: 99999999, // $999,999.99
    cutoffDate: new Date('2023-10-17T00:00:00.000Z'),
    referralBonusAmount: 500,
    maxTipAmount: 100000000,
    minTipAmount: 50,
    maxEntityTip: 2000,
    buzzDollarRatio: 1000,
    platformFeeRate: 3000, // 30.00%. Divide by 10000
    minBuzzWithdrawal: 100000,
    maxBuzzWithdrawal: 100000000,
    generationBuzzChargingStartDate: new Date('2024-04-04T00:00:00.000Z'),
  },
  profile: {
    coverImageAspectRatio: 1 / 4,
    mobileCoverImageAspectRatio: 1 / 4,
    coverImageHeight: 400,
    coverImageWidth: 1600,
    showcaseItemsLimit: 32,
    bioMaxLength: 400,
    messageMaxLength: 1200,
    locationMaxLength: 30,
  },
  clubs: {
    tierMaxMemberLimit: 9999,
    tierImageAspectRatio: 1 / 1,
    tierImageDisplayWidth: 124,
    tierImageSidebarDisplayWidth: 84,
    avatarDisplayWidth: 124,
    minMonthlyBuzz: 5,
    minStripeCharge: 3000, // 3000 Buzz = $3.00 USD
    headerImageAspectRatio: 1 / 4,
    postCoverImageAspectRatio: 1 / 4,
    engagementTypes: ['engaged'],
    coverImageHeight: 400,
    coverImageWidth: 1600,
  },
  article: {
    coverImageHeight: 400,
    coverImageWidth: 850,
  },
  comments: {
    getMaxDepth({ entityType }: { entityType: string }) {
      switch (entityType) {
        case 'image':
        case 'bountyEntry':
          return 3;
        default:
          return 5;
      }
    },
    maxLength: 50000, // 50k characters
  },
  altTruncateLength: 125,
  system: {
    user: { id: -1, username: 'civitai' },
  },
  creatorsProgram: {
    rewards: {
      earlyAccessUniqueDownload: 10,
      generatedImageWithResource: 10 / 1000, // 10 buzz for every 1000 images.
    },
  },
  purchasableRewards: {
    coverImageAspectRatio: 1 / 2,
    coverImageWidth: 180,
  },
  supportedBaseModelAddendums: ['SD 1.5', 'SDXL 1.0'],
  vault: {
    keys: {
      details: ':modelVersionId/:userId/details.pdf',
      images: ':modelVersionId/:userId/images.zip',
      cover: ':modelVersionId/:userId/cover.jpg',
    },
  },
  supporterBadge: '69e4b7fd-129f-45bc-889b-81a846aa0d13',
  memberships: {
    tierOrder: ['free', 'founder', 'bronze', 'silver', 'gold'],
    badges: {
      free: '69e4b7fd-129f-45bc-889b-81a846aa0d13',
      founder: '69e4b7fd-129f-45bc-889b-81a846aa0d13',
      bronze: '69e4b7fd-129f-45bc-889b-81a846aa0d13',
      silver: 'c06c4d84-11f1-49ca-824c-2d7371c23366',
      gold: 'eae8457a-8b18-41a5-8ee7-2b99a1c663c6',
    },
    founderDiscount: {
      maxDiscountDate: new Date('2024-05-01T00:00:00Z'),
      discountPercent: 50,
      tier: 'founder',
    },
    membershipDetailsAddons: {
      free: {
        maxPrivateModels: 0,
        supportLevel: 'Basic',
      },
      founder: {
        maxPrivateModels: 3,
        supportLevel: 'Priority',
      },
      bronze: {
        maxPrivateModels: 3,
        supportLevel: 'Priority',
      },
      silver: {
        maxPrivateModels: 10,
        supportLevel: 'Premium',
      },
      gold: {
        maxPrivateModels: 100,
        supportLevel: 'VIP',
      },
    },
  },
  freeMembershipDetails: {
    name: 'Free',
    price: 0,
    badge: '69e4b7fd-129f-45bc-889b-81a846aa0d13',
    metadata: {
      monthlyBuzz: 0,
      generationLimit: 1,
      quantityLimit: 4,
      queueLimit: 4,
      badgeType: 'none',
      maxPrivateModels: 0,
    },
  },
  cosmeticShop: {
    sectionImageAspectRatio: 250 / 1288,
    sectionImageHeight: 250,
    sectionImageWidth: 1288,
  },
  cosmetics: {
    frame: {
      padding: 6,
    },
  },
  modelGallery: {
    maxPinnedPosts: 20,
  },
  chat: {
    airRegex: /^civitai:(?<mId>\d+)@(?<mvId>\d+)$/i,
    // TODO disable just "image.civitai.com" with nothing else
    civRegex: new RegExp(
      `^(?:https?://)?(?:image\\.)?(?:${(env.NEXT_PUBLIC_BASE_URL ?? 'civitai.com')
        .replace(/^https?:\/\//, '')
        .replace(/\./g, '\\.')}|civitai\\.com)`
    ),
    externalRegex: /^(?:https?:\/\/)?(?:www\.)?(github\.com|twitter\.com|x\.com)/,
  },
  entityCollaborators: {
    maxCollaborators: 15,
  },
  earlyAccess: {
    article: 6341,
    buzzChargedPerDay: 100,
    timeframeValues: [3, 5, 7, 9, 12, 15],
    scoreTimeFrameUnlock: [
      // The maximum amount of days that can be set based off of score.
      [40000, 3],
      [65000, 5],
      [90000, 7],
      [125000, 9],
      [200000, 12],
      [250000, 15],
    ],
    scoreQuantityUnlock: [
      // How many items can be marked EA at the same time based off of score.
      [40000, 1],
      [65000, 2],
      [90000, 4],
      [125000, 6],
      [200000, 8],
      [250000, 20],
    ],
  },
  autoLabel: {
    labelTypes: ['tag', 'caption'] as const,
  },
} as const;
export const activeBaseModels = constants.baseModels.filter(
  (model) => !constants.hiddenBaseModels.includes(model)
);

export const maxOrchestratorImageFileSize = 16 * 1024 ** 2; // 16MB
export const maxImageFileSize = 50 * 1024 ** 2; // 50MB
export const maxVideoFileSize = 750 * 1024 ** 2; // 750MB
export const maxVideoDimension = 3840;
export const maxVideoDurationSeconds = 245;
export const orchestratorUrls = [
  'https://orchestration.civitai.com',
  'https://orchestration-dev.civitai.com',
  'https://orchestration-stage.civitai.com',
];
export function isOrchestratorUrl(url: string) {
  return orchestratorUrls.some((orchestratorUrl) => url.startsWith(orchestratorUrl));
}

export const zipModelFileTypes: ModelFileFormat[] = ['Core ML', 'Diffusers', 'ONNX'];
export type ZipModelFileType = (typeof zipModelFileTypes)[number];

export const POST_IMAGE_LIMIT = 20;
export const POST_TAG_LIMIT = 5;
export const CAROUSEL_LIMIT = 20;
export const DEFAULT_EDGE_IMAGE_WIDTH = 450;
export const MAX_ANIMATION_DURATION_SECONDS = 30;
export const MAX_POST_IMAGES_WIDTH = 800;

export type BaseModelType = (typeof constants.baseModelTypes)[number];
export type BaseModel = (typeof constants.baseModels)[number];

class BaseModelSet<TBaseModel> {
  name: string;
  baseModels: StringLiteral<TBaseModel>[];
  hidden?: StringLiteral<TBaseModel>[];
  generation: boolean;

  constructor(args: {
    name: string;
    baseModels: StringLiteral<TBaseModel>[];
    hidden?: StringLiteral<TBaseModel>[];
    generation?: boolean;
  }) {
    this.name = args.name;
    this.baseModels = args.baseModels;
    this.hidden = args.hidden;
    this.generation = args.generation ?? false;
  }
}

export const baseModelSets = {
  SD1: new BaseModelSet({
    name: 'Stable Diffusion',
    baseModels: ['SD 1.4', 'SD 1.5', 'SD 1.5 LCM', 'SD 1.5 Hyper'],
    generation: true,
  }),
  SD2: new BaseModelSet({
    name: 'Stable Diffusion',
    baseModels: ['SD 2.0', 'SD 2.0 768', 'SD 2.1', 'SD 2.1 768', 'SD 2.1 Unclip'],
    hidden: ['SD 2.1 768', 'SD 2.1 Unclip', 'SD 2.0 768'],
  }),
  SD3: new BaseModelSet({
    name: 'Stable Diffusion',
    baseModels: ['SD 3', 'SD 3.5', 'SD 3.5 Large', 'SD 3.5 Large Turbo'],
    generation: true,
  }),
  SD3_5M: new BaseModelSet({
    name: 'Stable Diffusion',
    baseModels: ['SD 3.5 Medium'],
    generation: true,
  }),
  Flux1: new BaseModelSet({ name: 'Flux', baseModels: ['Flux.1 S', 'Flux.1 D'], generation: true }),
  Flux1Kontext: new BaseModelSet({
    name: 'Flux Kontext',
    baseModels: ['Flux.1 Kontext'],
    generation: true,
  }),
  SDXL: new BaseModelSet({
    name: 'Stable Diffusion XL',
    baseModels: [
      'SDXL 0.9',
      'SDXL 1.0',
      'SDXL 1.0 LCM',
      'SDXL Lightning',
      'SDXL Hyper',
      'SDXL Turbo',
    ],
    hidden: ['SDXL 0.9', 'SDXL Turbo', 'SDXL 1.0 LCM'],
    generation: true,
  }),
  SDXLDistilled: new BaseModelSet({
    name: 'Stable Diffusion XL',
    baseModels: ['SDXL Distilled'],
    hidden: ['SDXL Distilled'],
  }),
  PixArtA: new BaseModelSet({ name: 'PixArt alpha', baseModels: ['PixArt a'] }),
  PixArtE: new BaseModelSet({ name: 'PixArt sigma', baseModels: ['PixArt E'] }),
  Lumina: new BaseModelSet({ name: 'Lumina', baseModels: ['Lumina'] }),
  Kolors: new BaseModelSet({ name: 'Kolors', baseModels: ['Kolors'] }),
  HyDit1: new BaseModelSet({ name: 'Hunyuan DiT', baseModels: ['Hunyuan 1'] }),
  HyV1: new BaseModelSet({ name: 'Hunyuan Video', baseModels: ['Hunyuan Video'] }),
  SCascade: new BaseModelSet({ name: 'Stable Cascade', baseModels: ['Stable Cascade'] }),
  ODOR: new BaseModelSet({ name: 'ODOR', baseModels: ['Odor'], hidden: ['Odor'] }),
  Pony: new BaseModelSet({ name: 'Stable Diffusion', baseModels: ['Pony'], generation: true }),
  Illustrious: new BaseModelSet({
    name: 'Illustrious',
    baseModels: ['Illustrious'],
    generation: true,
  }),
  Other: new BaseModelSet({ name: 'Other', baseModels: ['Other'] }),
  Mochi: new BaseModelSet({ name: 'Mochi', baseModels: ['Mochi'] }),
  LTXV: new BaseModelSet({ name: 'LTXV', baseModels: ['LTXV'] }),
  CogVideoX: new BaseModelSet({ name: 'CogVideoX', baseModels: ['CogVideoX'] }),
  NoobAI: new BaseModelSet({ name: 'NoobAI', baseModels: ['NoobAI'] }),
  WanVideo: new BaseModelSet({ name: 'Wan Video', baseModels: ['Wan Video'] }),
  HiDream: new BaseModelSet({ name: 'HiDream', baseModels: ['HiDream'] }),
  OpenAI: new BaseModelSet({ name: 'OpenAI', baseModels: ['OpenAI'] }),
  Imagen4: new BaseModelSet({ name: 'Imagen4', baseModels: ['Imagen4'] }),
  WanVideo1_3B_T2V: new BaseModelSet({
    name: 'Wan Video 1.3B t2v',
    baseModels: ['Wan Video 1.3B t2v'],
  }),
  WanVideo14B_T2V: new BaseModelSet({
    name: 'Wan Video 14B t2v',
    baseModels: ['Wan Video 14B t2v'],
  }),
  WanVideo14B_I2V_480p: new BaseModelSet({
    name: 'Wan Video 14B i2v 480p',
    baseModels: ['Wan Video 14B i2v 480p'],
  }),
  WanVideo14B_I2V_720p: new BaseModelSet({
    name: 'Wan Video 14B i2v 720p',
    baseModels: ['Wan Video 14B i2v 720p'],
  }),
};

export function getEcosystemFromBaseModel(baseModel: string) {
  const ecosystem =
    Object.entries(baseModelSets)
      .find(([, baseModelSet]) => (baseModelSet.baseModels as string[]).includes(baseModel))?.[0]
      ?.toLowerCase() ?? 'multi';

  // for (const item of [
  //   'wanvideo1_3b_t2v',
  //   'wanvideo14b_t2v',
  //   'wanvideo14b_i2v_480p',
  //   'wanvideo14b_i2v_720p',
  // ]) {
  //   if (ecosystem === item) return 'wanvideo';
  // }

  return ecosystem
    .replace('pony', 'sdxl')
    .replace('illustrious', 'sdxl')
    .replace('noobai', 'sdxl')
    .replace('sd3_5m', 'sd3');
}

/*
'Wan Video 1.3B T2V',
'Wan Video 14B T2V',
'Wan Video 14B I2V',
*/

// the ecosystem in the air just needs to start with a corresponding orchestrator controller ecosystem
// const test = [
//   //1.3b
//   'urn:air:wanvideo-1.3bt2v:lora:civitai:1132089@1315010',
//   // 14b Text to video
//   'urn:air:wanvideo-14bt2v:lora:civitai:1132089@1315010',

//   // 14b Image to video
//   'urn:air:wanvideo-14bi2v480:lora:civitai:1132089@1315010',
//   'urn:air:wanvideo-14bi2v720:lora:civitai:1132089@1315010',
// ];

type BaseModelSets = typeof baseModelSets;
export type BaseModelSetType = keyof BaseModelSets;
// export const baseModelSetTypes = Object.keys(baseModelSets) as BaseModelSetType[];
// type BaseModels = BaseModelSets[BaseModelSetType]['baseModels'][number];

type LicenseDetails = {
  url: string;
  name: string;
  notice?: string;
  poweredBy?: string;
};
export const baseLicenses: Record<string, LicenseDetails> = {
  openrail: {
    url: 'https://huggingface.co/spaces/CompVis/stable-diffusion-license',
    name: 'CreativeML Open RAIL-M',
  },
  'sdxl 0.9': {
    url: 'https://github.com/Stability-AI/generative-models/blob/main/model_licenses/LICENSE-SDXL0.9',
    name: 'SDXL 0.9 research license',
  },
  'openrail++': {
    url: 'https://github.com/Stability-AI/generative-models/blob/main/model_licenses/LICENSE-SDXL1.0',
    name: 'CreativeML Open RAIL++-M',
  },
  'sdxl turbo': {
    url: 'https://github.com/Stability-AI/generative-models/blob/main/model_licenses/LICENSE-SDXL-Turbo',
    name: 'Stability AI Non-Commercial Research Community License',
    notice:
      'This Stability AI Model is licensed under the Stability AI Non-Commercial Research Community License, Copyright (c) Stability AI Ltd. All Rights Reserved.',
  },
  svd: {
    url: 'https://github.com/Stability-AI/generative-models/blob/main/model_licenses/LICENSE-SDV',
    name: 'Stable Video Diffusion Non-Commercial Research Community License',
    notice:
      'Stable Video Diffusion is licensed under the Stable Video Diffusion Research License, Copyright (c) Stability AI Ltd. All Rights Reserved.',
  },
  'playground v2': {
    url: 'https://huggingface.co/playgroundai/playground-v2-1024px-aesthetic/blob/main/LICENSE.md',
    name: 'Playground v2 Community License',
  },
  agpl: {
    url: 'https://github.com/PixArt-alpha/PixArt-alpha/blob/master/LICENSE',
    name: 'agpl-3.0',
  },
  'SAI NC RC': {
    url: 'https://huggingface.co/stabilityai/stable-cascade/blob/main/LICENSE',
    name: 'SAI NC RC',
    notice:
      'This Stability AI Model is licensed under the Stability AI Non-Commercial Research Community License, Copyright (c) Stability AI Ltd. All Rights Reserved.',
  },
  'SAI CLA': {
    url: '',
    name: 'Stability AI Community License Agreement',
    notice:
      'This Stability AI Model is licensed under the Stability AI Community License, Copyright (c)  Stability AI Ltd. All Rights Reserved.',
    poweredBy: 'Powered by Stability AI',
  },
  'hunyuan community': {
    url: 'https://github.com/Tencent/HunyuanDiT/blob/main/LICENSE.txt',
    name: 'Tencent Hunyuan Community License Agreement',
  },
  'hunyuan video': {
    url: 'https://huggingface.co/tencent/HunyuanVideo/blob/main/LICENSE',
    name: 'Tencent Hunyuan Community License Agreement',
    notice:
      'Tencent Hunyuan is licensed under the Tencent Hunyuan Community License Agreement, Copyright © 2024 Tencent. All Rights Reserved. The trademark rights of “Tencent Hunyuan” are owned by Tencent or its affiliate.',
    poweredBy: 'Powered by Tencent Hunyuan',
  },
  'kolors license': {
    url: 'https://raw.githubusercontent.com/Kwai-Kolors/Kolors/master/MODEL_LICENSE',
    name: 'Kolors License',
  },
  'apache 2.0': {
    url: 'https://huggingface.co/datasets/choosealicense/licenses/blob/main/markdown/apache-2.0.md',
    name: 'Apache 2.0',
  },
  flux1D: {
    url: 'https://huggingface.co/black-forest-labs/FLUX.1-dev/blob/main/LICENSE.md',
    name: 'FLUX.1 [dev] Non-Commercial License',
    notice:
      'The FLUX.1 [dev] Model is licensed by Black Forest Labs. Inc. under the FLUX.1 [dev] Non-Commercial License. Copyright Black Forest Labs. Inc.',
    poweredBy:
      'IN NO EVENT SHALL BLACK FOREST LABS, INC. BE LIABLE FOR ANY CLAIM, DAMAGES OR OTHER LIABILITY, WHETHER IN AN ACTION OF CONTRACT, TORT OR OTHERWISE, ARISING FROM, OUT OF OR IN CONNECTION WITH USE OF THIS MODEL.',
  },
  'illustrious license': {
    url: 'https://freedevproject.org/faipl-1.0-sd/',
    name: 'Illustrious License',
  },
  'ltxv license': {
    url: 'https://huggingface.co/Lightricks/LTX-Video/blob/main/License.txt',
    name: 'LTX Video License',
  },
  'cogvideox license': {
    url: 'https://huggingface.co/THUDM/CogVideoX-5b/blob/main/LICENSE',
    name: 'CogVideoX License',
  },
  noobAi: {
    url: 'https://huggingface.co/Laxhar/noobai-XL-1.0/blob/main/README.md#model-license',
    name: 'NoobAI License',
  },
  mit: {
    url: 'https://huggingface.co/datasets/choosealicense/licenses/blob/main/markdown/mit.md',
    name: 'MIT',
  },
  openai: {
    url: 'https://openai.com/policies/',
    name: 'OpenAI',
  },
  imagen4: {
    url: 'https://deepmind.google/about/responsibility-safety/',
    name: 'Imagen4',
  },
};

export const baseModelLicenses: Record<BaseModel, LicenseDetails | undefined> = {
  'SD 1.4': baseLicenses['openrail'],
  'SD 1.5': baseLicenses['openrail'],
  'SD 1.5 LCM': baseLicenses['openrail++'],
  'SD 1.5 Hyper': baseLicenses['openrail++'],
  'SD 2.0': baseLicenses['openrail'],
  'SD 2.0 768': baseLicenses['openrail'],
  'SD 2.1': baseLicenses['openrail'],
  'SD 2.1 768': baseLicenses['openrail'],
  'SD 2.1 Unclip': baseLicenses['openrail'],
  'SD 3': baseLicenses['SAI CLA'],
  'SD 3.5': baseLicenses['SAI CLA'],
  'SD 3.5 Medium': baseLicenses['SAI CLA'],
  'SD 3.5 Large': baseLicenses['SAI CLA'],
  'SD 3.5 Large Turbo': baseLicenses['SAI CLA'],
  'SDXL 0.9': baseLicenses['sdxl 0.9'],
  'SDXL 1.0': baseLicenses['openrail++'],
  'SDXL 1.0 LCM': baseLicenses['openrail++'],
  'SDXL Distilled': baseLicenses['openrail++'],
  'SDXL Turbo': baseLicenses['sdxl turbo'],
  'SDXL Lightning': baseLicenses['openrail++'],
  'SDXL Hyper': baseLicenses['openrail++'],
  SVD: baseLicenses['svd'],
  'SVD XT': baseLicenses['svd'],
  'Playground v2': baseLicenses['playground v2'],
  'PixArt a': baseLicenses['openrail++'],
  'PixArt E': baseLicenses['openrail++'],
  'Hunyuan 1': baseLicenses['hunyuan community'],
  'Hunyuan Video': baseLicenses['hunyuan video'],
  Lumina: baseLicenses['apache 2.0'],
  Kolors: baseLicenses['kolors license'],
  'Stable Cascade': baseLicenses['SAI NC RC'],
  Pony: baseLicenses['openrail++'],
  AuraFlow: baseLicenses['apache 2.0'],
  'Flux.1 S': baseLicenses['apache 2.0'],
  'Flux.1 D': baseLicenses['flux1D'],
  'Flux.1 Kontext': baseLicenses['flux1D'],
  ODOR: undefined,
  Other: undefined,
  Illustrious: baseLicenses['illustrious license'],
  Mochi: baseLicenses['apache 2.0'],
  LTXV: baseLicenses['ltxv license'],
  CogVideoX: baseLicenses['cogvideox license'],
  NoobAI: baseLicenses['noobAi'],
  HiDream: baseLicenses['mit'],
  OpenAI: baseLicenses['openai'],
  Imagen4: baseLicenses['imagen4'],
  'Wan Video': baseLicenses['apache 2.0'],
  'Wan Video 1.3B t2v': baseLicenses['apache 2.0'],
  'Wan Video 14B t2v': baseLicenses['apache 2.0'],
  'Wan Video 14B i2v 480p': baseLicenses['apache 2.0'],
  'Wan Video 14B i2v 720p': baseLicenses['apache 2.0'],
};

export type ModelFileType = (typeof constants.modelFileTypes)[number];
export type Sampler = (typeof constants.samplers)[number];

export const samplerMap = new Map<Sampler, string[]>([
  ['Euler a', ['euler_ancestral']],
  ['Euler', ['euler']],
  ['LMS', ['lms']],
  ['Heun', ['heun']],
  ['DPM2', ['dpm_2']],
  ['DPM2 a', ['dpm_2_ancestral']],
  ['DPM++ 2S a', ['dpmpp_2s_ancestral']],
  ['DPM++ 2M', ['dpmpp_2m']],
  ['DPM++ SDE', ['dpmpp_sde', 'dpmpp_sde_gpu']],
  ['DPM++ 2M SDE', ['dpmpp_2m_sde']],
  ['DPM fast', ['dpm_fast']],
  ['DPM adaptive', ['dpm_adaptive']],
  ['LMS Karras', ['lms_karras']],
  ['DPM2 Karras', ['dpm_2_karras']],
  ['DPM2 a Karras', ['dpm_2_ancestral_karras']],
  ['DPM++ 2S a Karras', ['dpmpp_2s_ancestral_karras']],
  ['DPM++ 2M Karras', ['dpmpp_2m_karras']],
  ['DPM++ SDE Karras', ['dpmpp_sde_karras']],
  ['DPM++ 2M SDE Karras', ['dpmpp_2m_sde_karras']],
  ['DDIM', ['ddim']],
  ['PLMS', ['plms']],
  ['UniPC', ['uni_pc', 'uni_pc_bh2']],
  ['LCM', ['lcm']],
]);

export const samplerOffsets = {
  'Euler a': 4,
  Euler: 4,
  Heun: 8,
  LMS: 10,
  DDIM: 15,
  'DPM++ 2M Karras': 4,
  DPM2: 4,
  'DPM2 a': 4,
  undefined: 4,
} as const;

const commonAspectRatios = [
  { label: 'Square', width: 1024, height: 1024 },
  { label: 'Landscape', width: 1216, height: 832 },
  { label: 'Portrait', width: 832, height: 1216 },
];

export const generationConfig = {
  SD1: {
    aspectRatios: [
      { label: 'Square', width: 512, height: 512 },
      { label: 'Landscape', width: 768, height: 512 },
      { label: 'Portrait', width: 512, height: 768 },
    ],
    checkpoint: {
      id: 128713,
      name: '8',
      trainedWords: [],
      baseModel: 'SD 1.5',
      strength: 1,
      minStrength: -1,
      maxStrength: 2,
      canGenerate: true,
      hasAccess: true,
      model: {
        id: 4384,
        name: 'DreamShaper',
        type: 'Checkpoint',
      },
    } as GenerationResource,
  },
  SDXL: {
    aspectRatios: commonAspectRatios,
    checkpoint: {
      id: 128078,
      name: 'v1.0 VAE fix',
      trainedWords: [],
      baseModel: 'SDXL 1.0',
      strength: 1,
      minStrength: -1,
      maxStrength: 2,
      canGenerate: true,
      hasAccess: true,
      model: {
        id: 101055,
        name: 'SD XL',
        type: 'Checkpoint',
      },
    } as GenerationResource,
  },
  Pony: {
    aspectRatios: commonAspectRatios,
    checkpoint: {
      id: 290640,
      name: 'V6 (start with this one)',
      trainedWords: [],
      baseModel: 'Pony',
      strength: 1,
      minStrength: -1,
      maxStrength: 2,
      canGenerate: true,
      hasAccess: true,
      model: {
        id: 257749,
        name: 'Pony Diffusion V6 XL',
        type: 'Checkpoint',
      },
    } as GenerationResource,
  },
  Illustrious: {
    aspectRatios: commonAspectRatios,
    // doesn't work for all illustrios models
    // aspectRatios: [
    //   { label: 'Square', width: 1536, height: 1536 },
    //   { label: 'Landscape', width: 1920, height: 1280 },
    //   { label: 'Portrait', width: 1280, height: 1920 },
    // ],
    checkpoint: {
      id: 889818,
      name: 'v0.1',
      trainedWords: [],
      baseModel: 'Illustrious',
      strength: 1,
      minStrength: -1,
      maxStrength: 2,
      canGenerate: true,
      hasAccess: true,
      model: {
        id: 795765,
        name: 'Illustrious-XL',
        type: 'Checkpoint',
      },
    } as GenerationResource,
  },
  NoobAI: {
    aspectRatios: commonAspectRatios,
    checkpoint: {
      id: 1190596,
      name: 'V-Pred-1.0-Version',
      trainedWords: [],
      baseModel: 'NoobAI',
      strength: 1,
      minStrength: -1,
      maxStrength: 2,
      canGenerate: true,
      hasAccess: true,
      model: {
        id: 833294,
        name: 'NoobAI-XL (NAI-XL)',
        type: 'Checkpoint',
      },
    } as GenerationResource,
  },
  Flux1: {
    aspectRatios: commonAspectRatios,
    checkpoint: {
      id: 691639,
      name: '',
      trainedWords: [],
      baseModel: 'Flux.1 D',
      strength: 1,
      minStrength: -1,
      maxStrength: 2,
      canGenerate: true,
      hasAccess: true,
      model: {
        id: 618692,
        name: 'FLUX',
        type: 'Checkpoint',
      },
    } as GenerationResource,
  },
<<<<<<< HEAD
  Flux1Kontext: {
=======
  HiDream: {
    aspectRatios: [
      { label: 'Square', width: 1024, height: 1024 },
      { label: 'Landscape', width: 1216, height: 832 },
      { label: 'Portrait', width: 832, height: 1216 },
    ],
    checkpoint: {
      id: 1771369,
      name: '',
      trainedWords: [],
      baseModel: 'HiDream',
      strength: 1,
      minStrength: -1,
      maxStrength: 2,
      canGenerate: true,
      hasAccess: true,
      covered: true,
      model: {
        id: 1562709,
        name: 'HiDream',
        type: 'Checkpoint',
      },
    } as GenerationResource,
  },
  SD3: {
>>>>>>> 44c081c3
    aspectRatios: [
      { label: '21:9', width: 21, height: 9 },
      { label: '16:9', width: 16, height: 9 },
      { label: '4:3', width: 4, height: 3 },
      { label: '3:2', width: 3, height: 2 },
      { label: '1:1', width: 1, height: 1 },
      { label: '2:3', width: 2, height: 3 },
      { label: '3:4', width: 3, height: 4 },
      { label: '9:16', width: 9, height: 16 },
      { label: '9:21', width: 9, height: 21 },
    ],
    checkpoint: {
      id: 1892509,
      name: 'Flux.1 Kontext [Pro]',
      trainedWords: [],
      baseModel: 'Flux.1 Kontext',
      strength: 1,
      minStrength: -1,
      maxStrength: 2,
      canGenerate: true,
      hasAccess: true,
      model: {
        id: 1672021,
        name: 'FLUX.1 Kontext',
        type: 'Checkpoint',
      },
    } as GenerationResource,
  },
  SD3: {
    aspectRatios: commonAspectRatios,
    checkpoint: {
      id: 983309,
      name: 'Large',
      trainedWords: [],
      baseModel: 'SD 3.5',
      strength: 1,
      minStrength: -1,
      maxStrength: 2,
      canGenerate: true,
      hasAccess: true,
      model: {
        id: 878387,
        name: 'Stable Diffusion 3.5 Large',
        type: 'Checkpoint',
      },
    } as GenerationResource,
  },
  SD3_5M: {
    aspectRatios: commonAspectRatios,
    checkpoint: {
      id: 1003708,
      name: 'Medium',
      trainedWords: [],
      baseModel: 'SD 3.5 Medium',
      strength: 1,
      minStrength: -1,
      maxStrength: 2,
      canGenerate: true,
      hasAccess: true,
      model: {
        id: 896953,
        name: 'Stable Diffusion 3.5 Medium',
        type: 'Checkpoint',
      },
    } as GenerationResource,
  },
  OpenAI: {
    aspectRatios: [
      { label: 'Square', width: 1024, height: 1024 },
      { label: 'Landscape', width: 1536, height: 1024 },
      { label: 'Portrait', width: 1024, height: 1536 },
    ],
    checkpoint: {
      id: 1733399,
      name: '4o Image Gen 1',
      trainedWords: [],
      baseModel: 'OpenAI',
      strength: 1,
      minStrength: -1,
      maxStrength: 2,
      canGenerate: true,
      hasAccess: true,
      model: {
        id: 1532032,
        name: `OpenAI's GPT-image-1`,
        type: 'Checkpoint',
      },
    } as GenerationResource,
  },

  Imagen4: {
    aspectRatios: [
      { label: '16:9', width: 16, height: 9 },
      { label: '4:3', width: 4, height: 3 },
      { label: '1:1', width: 1, height: 1 },
      { label: '3:4', width: 3, height: 4 },
      { label: '9:16', width: 9, height: 16 },
    ],
    checkpoint: {
      id: 1889632,
      name: 'Imagen 4',
      trainedWords: [],
      baseModel: 'Imagen4',
      strength: 1,
      minStrength: -1,
      maxStrength: 2,
      canGenerate: true,
      hasAccess: true,
      model: {
        id: 1669468,
        name: `Google Imagen 4`,
        type: 'Checkpoint',
      },
    } as GenerationResource,
  },

  Other: {
    aspectRatios: [] as { label: string; width: number; height: number }[],
    checkpoint: {
      id: 164821,
      name: '',
      trainedWords: [],
      baseModel: 'Other',
      strength: 1,
      minStrength: -1,
      maxStrength: 2,
      canGenerate: true,
      hasAccess: true,
      model: {
        id: 147759,
        name: 'Remacri',
        type: 'Upscaler',
      },
    } as GenerationResource,
  },
};

export const generation = {
  formStoreKey: 'generation-form',
  samplers: Object.keys(samplerOffsets) as (keyof typeof samplerOffsets)[],
  lcmSamplers: ['LCM', 'Euler a'] as Sampler[],
  defaultValues: {
    workflow: 'txt2img',
    cfgScale: 3.5,
    steps: 25,
    sampler: 'DPM++ 2M Karras',
    seed: null,
    clipSkip: 2,
    quantity: 2,
    aspectRatio: '1:1',
    prompt: '',
    negativePrompt: '',
    nsfw: false,
    baseModel: 'Flux1',
    denoise: 0.4,
    upscale: 1.5,
    civitaiTip: 0,
    creatorTip: 0.25,
    fluxUltraAspectRatio: '4',
    fluxMode: 'urn:air:flux1:checkpoint:civitai:618692@691639',
    fluxUltraRaw: false,
    model: generationConfig.Flux1.checkpoint,
    priority: 'low',
    sourceImage: null,
    openAIQuality: 'medium',
    vae: null,
    resources: null,
<<<<<<< HEAD
    safetyTolerance: '2',
=======
    precision: 'fp8',
    variant: 'fast',
>>>>>>> 44c081c3
  },
  maxValues: {
    seed: 4294967295,
    clipSkip: 3,
  },
} as const;
export const maxRandomSeed = 2147483647;
export const maxUpscaleSize = 3840;
export const minDownscaleSize = 320;

// export type GenerationBaseModel = keyof typeof generationConfig;

export function getGenerationConfig(baseModel = 'SD1') {
  if (!(baseModel in generationConfig))
    throw new Error(`unsupported baseModel: ${baseModel} in generationConfig`);
  return generationConfig[baseModel as keyof typeof generationConfig];
}

export const MODELS_SEARCH_INDEX = 'models_v9';
export const IMAGES_SEARCH_INDEX = 'images_v6';
export const ARTICLES_SEARCH_INDEX = 'articles_v5';
export const USERS_SEARCH_INDEX = 'users_v3';
export const COLLECTIONS_SEARCH_INDEX = 'collections_v3';
export const BOUNTIES_SEARCH_INDEX = 'bounties_v3';
export const TOOLS_SEARCH_INDEX = 'tools_v2';

// Metrics:
export const METRICS_IMAGES_SEARCH_INDEX = 'metrics_images_v1';

export const modelVersionMonetizationTypeOptions: Record<ModelVersionMonetizationType, string> = {
  [ModelVersionMonetizationType.PaidAccess]: 'Paid access',
  [ModelVersionMonetizationType.PaidEarlyAccess]: 'Paid early access',
  [ModelVersionMonetizationType.CivitaiClubOnly]: 'Exclusive to Civitai Club members',
  [ModelVersionMonetizationType.MySubscribersOnly]: 'Exclusive to my subscribers',
  [ModelVersionMonetizationType.Sponsored]: 'Sponsorships',
  [ModelVersionMonetizationType.PaidGeneration]: 'Paid on-site generation',
};

export const modelVersionSponsorshipSettingsTypeOptions: Record<
  ModelVersionSponsorshipSettingsType,
  string
> = {
  [ModelVersionSponsorshipSettingsType.FixedPrice]: 'Fixed Price',
  [ModelVersionSponsorshipSettingsType.Bidding]: 'Bidding',
};

type CurrencyTheme = {
  icon: ForwardRefExoticComponent<IconProps & RefAttributes<Icon>>;
  color: (theme: MantineTheme) => string;
  fill?: (theme: MantineTheme) => string | undefined;
};

export const CurrencyConfig: Record<
  Currency,
  CurrencyTheme & { themes?: Record<string, CurrencyTheme> }
> = {
  [Currency.BUZZ]: {
    icon: IconBolt,
    color: (theme) => theme.colors.yellow[7],
    fill: (theme) => theme.colors.yellow[7],
    themes: {
      generation: {
        icon: IconBolt,
        color: (theme) => theme.colors.blue[4],
        fill: (theme) => theme.colors.blue[4],
      },
    },
  },
  [Currency.USD]: {
    icon: IconCurrencyDollar,
    color: (theme) => theme.colors.yellow[7],
    fill: undefined,
  },
};

export const BUZZ_FEATURE_LIST = [
  'Support your favorite creators via tips',
  'Pay for on-site model training',
  'Create bounties for models, images and more!',
  'Purchase profile cosmetics from our Cosmetic Store!',
];

export const STRIPE_PROCESSING_AWAIT_TIME = 20000; // 20s
export const STRIPE_PROCESSING_CHECK_INTERVAL = 1000; // 1s

export const CacheTTL = {
  xs: 60 * 1,
  sm: 60 * 3,
  md: 60 * 10,
  lg: 60 * 30,
  hour: 60 * 60,
  day: 60 * 60 * 24,
  week: 60 * 60 * 24 * 7,
  month: 60 * 60 * 24 * 30,
} as const;

export const RECAPTCHA_ACTIONS = {
  STRIPE_TRANSACTION: 'STRIPE_TRANSACTION',
  COMPLETE_ONBOARDING: 'COMPLETE_ONBOARDING',
  PADDLE_TRANSACTION: 'PADDLE_TRANSACTION',
} as const;

export type RecaptchaAction = keyof typeof RECAPTCHA_ACTIONS;

export const creatorCardStats = [
  'followers',
  'likes',
  'uploads',
  'downloads',
  'generations',
  'reactions',
];
export const creatorCardStatsDefaults = ['followers', 'likes'];
export const creatorCardMaxStats = 3;

export const milestoneNotificationFix = '2025-05-28';

export const orchestratorIntegrationDate = new Date('7-12-2024');
export const downloadGeneratedImagesByDate = increaseDate(orchestratorIntegrationDate, 30, 'days');

export const colorDomains = {
  green: env.NEXT_PUBLIC_SERVER_DOMAIN_GREEN,
  blue: env.NEXT_PUBLIC_SERVER_DOMAIN_BLUE,
  red: env.NEXT_PUBLIC_SERVER_DOMAIN_RED,
};
export type ColorDomain = keyof typeof colorDomains;

export type BrowsingSettingsAddon = {
  type: 'all' | 'some' | 'none';
  nsfwLevels: NsfwLevel[];
  disablePoi?: boolean;
  disableMinor?: boolean;
  excludedTagIds?: number[];
  generationDefaultValues?: { denoise?: number };
  generationMinValues?: { denoise?: number };
  excludedFooterLinks?: string[];
};

export const DEFAULT_BROWSING_SETTINGS_ADDONS: BrowsingSettingsAddon[] = [
  {
    type: 'none',
    nsfwLevels: [NsfwLevel.X, NsfwLevel.XXX],
    excludedFooterLinks: ['2257'],
  },
  {
    type: 'some',
    nsfwLevels: [NsfwLevel.PG, NsfwLevel.PG13, NsfwLevel.R, NsfwLevel.X, NsfwLevel.XXX],
    excludedFooterLinks: [],
    disableMinor: true,
    disablePoi: true,
    excludedTagIds: [
      415792, // Clavata Celebrity
      426772, // Clavata Celebrity
      5351, //child
      5161, //actor
      5162, //actress
      5188, //celebrity
      5249, //real person
      306619, //child present
      5351, //child
      154326, //toddler
      161829, //male child
      163032, //female child
      130818, //porn actress
      130820, //adult actress
      133182, //porn star
    ],
  },
] as const;

export function getRequestDomainColor(req: { headers: { host?: string } }) {
  const { host } = req.headers;
  if (!host) return undefined;
  for (const [color, domain] of Object.entries(colorDomains)) {
    if (host === domain) return color as ColorDomain;
  }
}

export const banReasonDetails: Record<
  BanReasonCode,
  {
    code: BanReasonCode;
    publicBanReasonLabel?: string;
    privateBanReasonLabel: string;
  }
> = {
  [BanReasonCode.SexualMinor]: {
    code: BanReasonCode.SexualMinor,
    publicBanReasonLabel: 'Content violated ToS',
    privateBanReasonLabel: 'Images of minors displayed sexually',
  },
  [BanReasonCode.SexualMinorGenerator]: {
    code: BanReasonCode.SexualMinorGenerator,
    publicBanReasonLabel: 'Content violated ToS',
    privateBanReasonLabel: 'Prompting for minors displayed sexually in the generator',
  },
  [BanReasonCode.SexualMinorTraining]: {
    code: BanReasonCode.SexualMinorTraining,
    publicBanReasonLabel: 'Content violated ToS',
    privateBanReasonLabel: 'Training resources on minors displayed sexually',
  },
  [BanReasonCode.SexualPOI]: {
    code: BanReasonCode.SexualPOI,
    publicBanReasonLabel: 'Content violated ToS',
    privateBanReasonLabel: 'Images of real people displayed sexually',
  },
  [BanReasonCode.Bestiality]: {
    code: BanReasonCode.Bestiality,
    publicBanReasonLabel: 'Content violated ToS',
    privateBanReasonLabel: 'Images depicting bestiality',
  },
  [BanReasonCode.Scat]: {
    code: BanReasonCode.Scat,
    publicBanReasonLabel: 'Content violated ToS',
    privateBanReasonLabel: 'Images depicting scat',
  },
  [BanReasonCode.Nudify]: {
    code: BanReasonCode.Nudify,
    publicBanReasonLabel: 'Content violated ToS',
    privateBanReasonLabel: 'Publishing resource that nudifies subjects',
  },
  [BanReasonCode.Harassment]: {
    code: BanReasonCode.Harassment,
    publicBanReasonLabel: 'Community Abuse',
    privateBanReasonLabel: 'Harassing or spamming users',
  },
  [BanReasonCode.LeaderboardCheating]: {
    code: BanReasonCode.LeaderboardCheating,
    publicBanReasonLabel: 'Leaderboard manipulation',
    privateBanReasonLabel: 'Leaderboard manipulation',
  },
  [BanReasonCode.BuzzCheating]: {
    code: BanReasonCode.BuzzCheating,
    publicBanReasonLabel: 'Abusing Buzz System',
    privateBanReasonLabel: 'Abusing Buzz System',
  },
  [BanReasonCode.Other]: {
    code: BanReasonCode.Other,
    publicBanReasonLabel: '',
    privateBanReasonLabel: 'Other',
  },
};

export const HOLIDAY_PROMO_VALUE = 0.2;

export const MAX_APPEAL_MESSAGE_LENGTH = 220;

export const FEATURED_MODEL_COLLECTION_ID = 104;

export const newOrderConfig = {
  baseExp: 100,
  blessedBuzzConversionRatio: 0.001,
  smiteSize: 10,
  welcomeImageUrl: 'f2a97014-c0e2-48ba-bb7d-99435922850b',
  cosmetics: {
    badgeIds: { acolyte: 858, knight: 859, templar: 860 },
  },
  limits: {
    knightVotes: 5,
    templarVotes: 2,
    templarPicks: 24,
    minKnightVotes: 4,
  },
};

export const buzzBulkBonusMultipliers = [
  // Order from bottom to top. This value SHOULD BE BASED OFF OF BUZZ.
  [250000, 1.1],
  [300000, 1.15],
  [400000, 1.2],
];

export const NOW_PAYMENTS_FIXED_FEE = 100; // 1.00 USD
export const COINBASE_FIXED_FEE = 0; // 0.00 USD

export const specialCosmeticRewards = {
  annualRewards: {
    gold: [
      870, // gold annual badge
      864, // cyan contentframe - gold annual
      865, // danger yellow contentframe - gold annual
    ],
    silver: [
      869, // silver annual badge
      863, // sword avatar - silver annual
      862, // robot background - silver annual
    ],
    bronze: [
      868, // bronze annual badge
      867, // poiny avatarframe - bronze annual
    ],
  },
  bulkBuzzRewards: [
    866, // bulk buzz buy - badge
    872, // bulk buzz buy - background
  ],
  crypto: [874],
};

export type LiveFeatureFlags = {
  buzzGiftCards: boolean;
};

export const DEFAULT_LIVE_FEATURE_FLAGS = {
  buzzGiftCards: true,
};<|MERGE_RESOLUTION|>--- conflicted
+++ resolved
@@ -963,9 +963,6 @@
       },
     } as GenerationResource,
   },
-<<<<<<< HEAD
-  Flux1Kontext: {
-=======
   HiDream: {
     aspectRatios: [
       { label: 'Square', width: 1024, height: 1024 },
@@ -990,8 +987,7 @@
       },
     } as GenerationResource,
   },
-  SD3: {
->>>>>>> 44c081c3
+  Flux1Kontext: {
     aspectRatios: [
       { label: '21:9', width: 21, height: 9 },
       { label: '16:9', width: 16, height: 9 },
@@ -1159,12 +1155,9 @@
     openAIQuality: 'medium',
     vae: null,
     resources: null,
-<<<<<<< HEAD
-    safetyTolerance: '2',
-=======
     precision: 'fp8',
     variant: 'fast',
->>>>>>> 44c081c3
+    safetyTolerance: '2',
   },
   maxValues: {
     seed: 4294967295,
