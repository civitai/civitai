--- conflicted
+++ resolved
@@ -514,15 +514,10 @@
   return key && generationConfig[key] ? generationConfig[key] : generationConfig['SD1'];
 };
 
-<<<<<<< HEAD
+
 export const MODELS_SEARCH_INDEX = 'models_v7';
-export const IMAGES_SEARCH_INDEX = 'images_v5';
-export const ARTICLES_SEARCH_INDEX = 'articles_v5';
-=======
-export const MODELS_SEARCH_INDEX = 'models_v6';
-export const IMAGES_SEARCH_INDEX = 'images_v3';
-export const ARTICLES_SEARCH_INDEX = 'articles_v3';
->>>>>>> 4cbe032a
+export const IMAGES_SEARCH_INDEX = 'images_v4';
+export const ARTICLES_SEARCH_INDEX = 'articles_v4';
 export const USERS_SEARCH_INDEX = 'users_v2';
 export const COLLECTIONS_SEARCH_INDEX = 'collections_v2';
 export const BOUNTIES_SEARCH_INDEX = 'bounties_v2';
