--- conflicted
+++ resolved
@@ -1352,10 +1352,6 @@
   [400000, 1.2],
 ];
 
-<<<<<<< HEAD
-export const clavataPolicyKeys = ['imageUpload', 'chat', 'comment', 'username'] as const;
-export type ClavataPolicyKey = (typeof clavataPolicyKeys)[number];
-=======
 export const NOW_PAYMENTS_FIXED_FEE = 100; // 1.00 USD
 export const COINBASE_FIXED_FEE = 0; // 0.00 USD
 
@@ -1389,4 +1385,6 @@
 export const DEFAULT_LIVE_FEATURE_FLAGS = {
   buzzGiftCards: true,
 };
->>>>>>> 929d88d1
+
+export const clavataPolicyKeys = ['imageUpload', 'chat', 'comment', 'username'] as const;
+export type ClavataPolicyKey = (typeof clavataPolicyKeys)[number];