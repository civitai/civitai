import type { MantineTheme } from '@mantine/core';
import { Icon, IconBolt, IconCurrencyDollar, IconProps } from '@tabler/icons-react';
import { ForwardRefExoticComponent, RefAttributes } from 'react';
import { env } from '~/env/client';
import { BanReasonCode, ModelSort, NsfwLevel } from '~/server/common/enums';
import { IMAGE_MIME_TYPE } from '~/server/common/mime-types';
import type { GenerationResource } from '~/server/services/generation/generation.service';
import {
  BountyType,
  Currency,
  MetricTimeframe,
  ModelStatus,
  ModelVersionMonetizationType,
  ModelVersionSponsorshipSettingsType,
  ReviewReactions,
} from '~/shared/utils/prisma/enums';
import { increaseDate } from '~/utils/date-helpers';
import { ArticleSort, CollectionSort, ImageSort, PostSort, QuestionSort } from './enums';

export const constants = {
  modelFilterDefaults: {
    sort: ModelSort.HighestRated,
    period: MetricTimeframe.AllTime,
  },
  questionFilterDefaults: {
    sort: QuestionSort.MostLiked,
    period: MetricTimeframe.AllTime,
    limit: 50,
  },
  galleryFilterDefaults: {
    sort: ImageSort.MostReactions,
    period: MetricTimeframe.AllTime,
    limit: 50,
  },
  postFilterDefaults: {
    sort: PostSort.MostReactions,
    period: MetricTimeframe.AllTime,
    limit: 50,
  },
  articleFilterDefaults: {
    sort: ArticleSort.Newest,
    period: MetricTimeframe.AllTime,
    limit: 50,
  },
  collectionFilterDefaults: {
    sort: CollectionSort.Newest,
    limit: 50,
  },
  baseModels: [
    'ODOR',
    'SD 1.4',
    'SD 1.5',
    'SD 1.5 LCM',
    'SD 1.5 Hyper',
    'SD 2.0',
    'SD 2.0 768',
    'SD 2.1',
    'SD 2.1 768',
    'SD 2.1 Unclip',
    'SDXL 0.9',
    'SDXL 1.0',
    'SD 3',
    'SD 3.5',
    'SD 3.5 Medium',
    'SD 3.5 Large',
    'SD 3.5 Large Turbo',
    'Pony',
    'Flux.1 S',
    'Flux.1 D',
    'AuraFlow',
    'SDXL 1.0 LCM',
    'SDXL Distilled',
    'SDXL Turbo',
    'SDXL Lightning',
    'SDXL Hyper',
    'Stable Cascade',
    'SVD',
    'SVD XT',
    'Playground v2',
    'PixArt a',
    'PixArt E',
    'Hunyuan 1',
    'Hunyuan Video',
    'Lumina',
    'Kolors',
    'Illustrious',
    'Mochi',
    'LTXV',
    'CogVideoX',
    'NoobAI',
    'Wan Video',
    'Wan Video 1.3B t2v',
    'Wan Video 14B t2v',
    'Wan Video 14B i2v 480p',
    'Wan Video 14B i2v 720p',
    'HiDream',
    'OpenAI',
    'Other',
  ],
  hiddenBaseModels: [
    'ODOR',
    'SD 2.1 768',
    'SD 2.1 Unclip',
    'SDXL Distilled',
    'SDXL 0.9',
    'SD 2.0 768',
    'SDXL Turbo',
    'SVD XT',
    'Playground v2',
    'Stable Cascade',
    'SDXL 1.0 LCM',
    'OpenAI',
    'Wan Video',
  ] as string[],
  modelFileTypes: [
    'Model',
    'Text Encoder',
    'Pruned Model',
    'Negative',
    'Training Data',
    'VAE',
    'Config',
    'Archive',
  ],
  trainingMediaTypes: ['image', 'video'],
  trainingModelTypes: ['Character', 'Style', 'Concept', 'Effect'],
  baseModelTypes: ['Standard', 'Inpainting', 'Refiner', 'Pix2Pix'],
  modelFileFormats: ['SafeTensor', 'PickleTensor', 'GGUF', 'Diffusers', 'Core ML', 'ONNX', 'Other'],
  modelFileSizes: ['full', 'pruned'],
  modelFileFp: ['fp16', 'fp8', 'nf4', 'fp32', 'bf16'],
  imageFormats: ['optimized', 'metadata'],
  tagFilterDefaults: {
    trendingTagsLimit: 20,
  },
  reportingFilterDefaults: {
    limit: 50,
  },
  modelFileOrder: {
    Model: 0,
    'Pruned Model': 1,
    'Training Data': 2,
    Config: 3,
    'Text Encoder': 4,
    VAE: 5,
    Negative: 6,
    Archive: 7,
  },
  cardSizes: {
    model: 320,
    image: 320,
    articles: 320,
    bounty: 320,
    club: 320,
  },
  modPublishOnlyStatuses: [ModelStatus.UnpublishedViolation, ModelStatus.Deleted] as ModelStatus[],
  cacheTime: {
    postCategories: 60 * 60 * 1,
  },
  timeCutOffs: {
    updatedModel: 2 * 60 * 60 * 1000,
  },
  samplers: [
    'Euler a',
    'Euler',
    'LMS',
    'Heun',
    'DPM2',
    'DPM2 a',
    'DPM++ 2S a',
    'DPM++ 2M',
    'DPM++ SDE',
    'DPM++ 2M SDE',
    'DPM++ 3M SDE',
    'DPM fast',
    'DPM adaptive',
    'LMS Karras',
    'DPM2 Karras',
    'DPM2 a Karras',
    'DPM++ 2S a Karras',
    'DPM++ 2M Karras',
    'DPM++ SDE Karras',
    'DPM++ 2M SDE Karras',
    'DPM++ 3M SDE Karras',
    'DPM++ 3M SDE Exponential',
    'DDIM',
    'PLMS',
    'UniPC',
    'LCM',
  ],
  availableReactions: {
    [ReviewReactions.Like]: '👍',
    [ReviewReactions.Dislike]: '👎',
    [ReviewReactions.Heart]: '❤️',
    [ReviewReactions.Laugh]: '😂',
    [ReviewReactions.Cry]: '😢',
  },
  richTextEditor: {
    maxFileSize: 1024 * 1024 * 5, // 5MB
    accept: IMAGE_MIME_TYPE,
    // Taken from https://v5.mantine.dev/others/tiptap/#text-color
    presetColors: [
      '#25262b',
      '#868e96',
      '#fa5252',
      '#e64980',
      '#be4bdb',
      '#7950f2',
      '#4c6ef5',
      '#228be6',
      '#15aabf',
      '#12b886',
      '#40c057',
      '#82c91e',
      '#fab005',
      '#fd7e14',
    ] as string[],
  },
  imageGuard: {
    noAccountLimit: 5,
    cutoff: 1000 * 60 * 60 * 24,
  },
  imageGeneration: {
    drawerZIndex: 301,
    requestBlocking: {
      warned: 3,
      notified: 5,
      muted: 8,
    },
    epochGenerationTimeLimit: 15, // In days
  },
  tagVoting: {
    voteDuration: 1000 * 60 * 60 * 24,
    upvoteThreshold: 3,
  },
  imageTags: {
    styles: ['anime', 'cartoon', 'comics', 'manga'] as string[],
    subjects: ['man', 'woman', 'men', 'women'] as string[],
  },
  maxTrainingRetries: 2,
  mediaUpload: {
    maxOrchestratorImageFileSize: 60 * 1024 ** 2, // 16MB
    maxImageFileSize: 50 * 1024 ** 2, // 50MB
    maxVideoFileSize: 750 * 1024 ** 2, // 750MB
    maxVideoDimension: 3840,
    maxVideoDurationSeconds: 245,
  },
  bounties: {
    engagementTypes: ['active', 'favorite', 'tracking', 'supporter', 'awarded'],
    minCreateAmount: 500,
    maxCreateAmount: 100000000,
    supportedBountyToModels: [BountyType.ModelCreation, BountyType.LoraCreation],
  },
  defaultCurrency: Currency.BUZZ,
  referrals: {
    referralCodeMinLength: 6,
    referralCodeMaxCount: 3,
  },
  leaderboard: {
    legendScoring: {
      diamond: 10,
      gold: 8,
      silver: 6,
      bronze: 4,
    },
  },
  buzz: {
    minChargeAmount: 500, // $5.00
    maxChargeAmount: 99999999, // $999,999.99
    cutoffDate: new Date('2023-10-17T00:00:00.000Z'),
    referralBonusAmount: 500,
    maxTipAmount: 100000000,
    minTipAmount: 50,
    maxEntityTip: 2000,
    buzzDollarRatio: 1000,
    platformFeeRate: 3000, // 30.00%. Divide by 10000
    minBuzzWithdrawal: 100000,
    maxBuzzWithdrawal: 100000000,
    generationBuzzChargingStartDate: new Date('2024-04-04T00:00:00.000Z'),
  },
  profile: {
    coverImageAspectRatio: 1 / 4,
    mobileCoverImageAspectRatio: 1 / 4,
    coverImageHeight: 400,
    coverImageWidth: 1600,
    showcaseItemsLimit: 32,
    bioMaxLength: 400,
    messageMaxLength: 1200,
    locationMaxLength: 30,
  },
  clubs: {
    tierMaxMemberLimit: 9999,
    tierImageAspectRatio: 1 / 1,
    tierImageDisplayWidth: 124,
    tierImageSidebarDisplayWidth: 84,
    avatarDisplayWidth: 124,
    minMonthlyBuzz: 5,
    minStripeCharge: 3000, // 3000 Buzz = $3.00 USD
    headerImageAspectRatio: 1 / 4,
    postCoverImageAspectRatio: 1 / 4,
    engagementTypes: ['engaged'],
    coverImageHeight: 400,
    coverImageWidth: 1600,
  },
  article: {
    coverImageHeight: 400,
    coverImageWidth: 850,
  },
  comments: {
    getMaxDepth({ entityType }: { entityType: string }) {
      switch (entityType) {
        case 'image':
        case 'bountyEntry':
          return 3;
        default:
          return 5;
      }
    },
    maxLength: 50000, // 50k characters
  },
  altTruncateLength: 125,
  system: {
    user: { id: -1, username: 'civitai' },
  },
  creatorsProgram: {
    rewards: {
      earlyAccessUniqueDownload: 10,
      generatedImageWithResource: 10 / 1000, // 10 buzz for every 1000 images.
    },
  },
  purchasableRewards: {
    coverImageAspectRatio: 1 / 2,
    coverImageWidth: 180,
  },
  supportedBaseModelAddendums: ['SD 1.5', 'SDXL 1.0'],
  vault: {
    keys: {
      details: ':modelVersionId/:userId/details.pdf',
      images: ':modelVersionId/:userId/images.zip',
      cover: ':modelVersionId/:userId/cover.jpg',
    },
  },
  supporterBadge: '69e4b7fd-129f-45bc-889b-81a846aa0d13',
  memberships: {
    tierOrder: ['free', 'founder', 'bronze', 'silver', 'gold'],
    badges: {
      free: '69e4b7fd-129f-45bc-889b-81a846aa0d13',
      founder: '69e4b7fd-129f-45bc-889b-81a846aa0d13',
      bronze: '69e4b7fd-129f-45bc-889b-81a846aa0d13',
      silver: 'c06c4d84-11f1-49ca-824c-2d7371c23366',
      gold: 'eae8457a-8b18-41a5-8ee7-2b99a1c663c6',
    },
    founderDiscount: {
      maxDiscountDate: new Date('2024-05-01T00:00:00Z'),
      discountPercent: 50,
      tier: 'founder',
    },
    membershipDetailsAddons: {
      free: {
        maxPrivateModels: 0,
        supportLevel: 'Basic',
      },
      founder: {
        maxPrivateModels: 3,
        supportLevel: 'Priority',
      },
      bronze: {
        maxPrivateModels: 3,
        supportLevel: 'Priority',
      },
      silver: {
        maxPrivateModels: 10,
        supportLevel: 'Premium',
      },
      gold: {
        maxPrivateModels: 100,
        supportLevel: 'VIP',
      },
    },
  },
  freeMembershipDetails: {
    name: 'Free',
    price: 0,
    badge: '69e4b7fd-129f-45bc-889b-81a846aa0d13',
    metadata: {
      monthlyBuzz: 0,
      generationLimit: 1,
      quantityLimit: 4,
      queueLimit: 4,
      badgeType: 'none',
      maxPrivateModels: 0,
    },
  },
  cosmeticShop: {
    sectionImageAspectRatio: 250 / 1288,
    sectionImageHeight: 250,
    sectionImageWidth: 1288,
  },
  cosmetics: {
    frame: {
      padding: 6,
    },
  },
  modelGallery: {
    maxPinnedPosts: 20,
  },
  chat: {
    airRegex: /^civitai:(?<mId>\d+)@(?<mvId>\d+)$/i,
    // TODO disable just "image.civitai.com" with nothing else
    civRegex: new RegExp(
      `^(?:https?://)?(?:image\\.)?(?:${(env.NEXT_PUBLIC_BASE_URL ?? 'civitai.com')
        .replace(/^https?:\/\//, '')
        .replace(/\./g, '\\.')}|civitai\\.com)`
    ),
    externalRegex: /^(?:https?:\/\/)?(?:www\.)?(github\.com|twitter\.com|x\.com)/,
  },
  entityCollaborators: {
    maxCollaborators: 15,
  },
  earlyAccess: {
    article: 6341,
    buzzChargedPerDay: 100,
    timeframeValues: [3, 5, 7, 9, 12, 15],
    scoreTimeFrameUnlock: [
      // The maximum amount of days that can be set based off of score.
      [40000, 3],
      [65000, 5],
      [90000, 7],
      [125000, 9],
      [200000, 12],
      [250000, 15],
    ],
    scoreQuantityUnlock: [
      // How many items can be marked EA at the same time based off of score.
      [40000, 1],
      [65000, 2],
      [90000, 4],
      [125000, 6],
      [200000, 8],
      [250000, 20],
    ],
  },
  autoLabel: {
    labelTypes: ['tag', 'caption'] as const,
  },
} as const;
export const activeBaseModels = constants.baseModels.filter(
  (model) => !constants.hiddenBaseModels.includes(model)
);

export const maxOrchestratorImageFileSize = 16 * 1024 ** 2; // 16MB
export const maxImageFileSize = 50 * 1024 ** 2; // 50MB
export const maxVideoFileSize = 750 * 1024 ** 2; // 750MB
export const maxVideoDimension = 3840;
export const maxVideoDurationSeconds = 245;
export const orchestratorUrls = [
  'https://orchestration.civitai.com',
  'https://orchestration-dev.civitai.com',
  'https://orchestration-stage.civitai.com',
];
export function isOrchestratorUrl(url: string) {
  return orchestratorUrls.some((orchestratorUrl) => url.startsWith(orchestratorUrl));
}

export const zipModelFileTypes: ModelFileFormat[] = ['Core ML', 'Diffusers', 'ONNX'];
export type ZipModelFileType = (typeof zipModelFileTypes)[number];

export const POST_IMAGE_LIMIT = 20;
export const POST_TAG_LIMIT = 5;
export const CAROUSEL_LIMIT = 20;
export const DEFAULT_EDGE_IMAGE_WIDTH = 450;
export const MAX_ANIMATION_DURATION_SECONDS = 30;
export const MAX_POST_IMAGES_WIDTH = 800;

export type BaseModelType = (typeof constants.baseModelTypes)[number];
export type BaseModel = (typeof constants.baseModels)[number];

class BaseModelSet<TBaseModel> {
  name: string;
  baseModels: StringLiteral<TBaseModel>[];
  hidden?: StringLiteral<TBaseModel>[];
  generation: boolean;

  constructor(args: {
    name: string;
    baseModels: StringLiteral<TBaseModel>[];
    hidden?: StringLiteral<TBaseModel>[];
    generation?: boolean;
  }) {
    this.name = args.name;
    this.baseModels = args.baseModels;
    this.hidden = args.hidden;
    this.generation = args.generation ?? false;
  }
}

export const baseModelSets = {
  SD1: new BaseModelSet({
    name: 'Stable Diffusion',
    baseModels: ['SD 1.4', 'SD 1.5', 'SD 1.5 LCM', 'SD 1.5 Hyper'],
    generation: true,
  }),
  SD2: new BaseModelSet({
    name: 'Stable Diffusion',
    baseModels: ['SD 2.0', 'SD 2.0 768', 'SD 2.1', 'SD 2.1 768', 'SD 2.1 Unclip'],
    hidden: ['SD 2.1 768', 'SD 2.1 Unclip', 'SD 2.0 768'],
  }),
  SD3: new BaseModelSet({
    name: 'Stable Diffusion',
    baseModels: ['SD 3', 'SD 3.5', 'SD 3.5 Large', 'SD 3.5 Large Turbo'],
    generation: true,
  }),
  SD3_5M: new BaseModelSet({
    name: 'Stable Diffusion',
    baseModels: ['SD 3.5 Medium'],
    generation: true,
  }),
  Flux1: new BaseModelSet({ name: 'Flux', baseModels: ['Flux.1 S', 'Flux.1 D'], generation: true }),
  SDXL: new BaseModelSet({
    name: 'Stable Diffusion XL',
    baseModels: [
      'SDXL 0.9',
      'SDXL 1.0',
      'SDXL 1.0 LCM',
      'SDXL Lightning',
      'SDXL Hyper',
      'SDXL Turbo',
    ],
    hidden: ['SDXL 0.9', 'SDXL Turbo', 'SDXL 1.0 LCM'],
    generation: true,
  }),
  SDXLDistilled: new BaseModelSet({
    name: 'Stable Diffusion XL',
    baseModels: ['SDXL Distilled'],
    hidden: ['SDXL Distilled'],
  }),
  PixArtA: new BaseModelSet({ name: 'PixArt alpha', baseModels: ['PixArt a'] }),
  PixArtE: new BaseModelSet({ name: 'PixArt sigma', baseModels: ['PixArt E'] }),
  Lumina: new BaseModelSet({ name: 'Lumina', baseModels: ['Lumina'] }),
  Kolors: new BaseModelSet({ name: 'Kolors', baseModels: ['Kolors'] }),
  HyDit1: new BaseModelSet({ name: 'Hunyuan DiT', baseModels: ['Hunyuan 1'] }),
  HyV1: new BaseModelSet({ name: 'Hunyuan Video', baseModels: ['Hunyuan Video'] }),
  SCascade: new BaseModelSet({ name: 'Stable Cascade', baseModels: ['Stable Cascade'] }),
  ODOR: new BaseModelSet({ name: 'ODOR', baseModels: ['Odor'], hidden: ['Odor'] }),
  Pony: new BaseModelSet({ name: 'Stable Diffusion', baseModels: ['Pony'], generation: true }),
  Illustrious: new BaseModelSet({
    name: 'Illustrious',
    baseModels: ['Illustrious'],
    generation: true,
  }),
  Other: new BaseModelSet({ name: 'Other', baseModels: ['Other'] }),
  Mochi: new BaseModelSet({ name: 'Mochi', baseModels: ['Mochi'] }),
  LTXV: new BaseModelSet({ name: 'LTXV', baseModels: ['LTXV'] }),
  CogVideoX: new BaseModelSet({ name: 'CogVideoX', baseModels: ['CogVideoX'] }),
  NoobAI: new BaseModelSet({ name: 'NoobAI', baseModels: ['NoobAI'] }),
  WanVideo: new BaseModelSet({ name: 'Wan Video', baseModels: ['Wan Video'] }),
  HiDream: new BaseModelSet({ name: 'HiDream', baseModels: ['HiDream'] }),
  OpenAI: new BaseModelSet({ name: 'OpenAI', baseModels: ['OpenAI'] }),
  WanVideo1_3B_T2V: new BaseModelSet({
    name: 'Wan Video 1.3B t2v',
    baseModels: ['Wan Video 1.3B t2v'],
  }),
  WanVideo14B_T2V: new BaseModelSet({
    name: 'Wan Video 14B t2v',
    baseModels: ['Wan Video 14B t2v'],
  }),
  WanVideo14B_I2V_480p: new BaseModelSet({
    name: 'Wan Video 14B i2v 480p',
    baseModels: ['Wan Video 14B i2v 480p'],
  }),
  WanVideo14B_I2V_720p: new BaseModelSet({
    name: 'Wan Video 14B i2v 720p',
    baseModels: ['Wan Video 14B i2v 720p'],
  }),
};
/*
'Wan Video 1.3B T2V',
'Wan Video 14B T2V',
'Wan Video 14B I2V',
*/

// the ecosystem in the air just needs to start with a corresponding orchestrator controller ecosystem
// const test = [
//   //1.3b
//   'urn:air:wanvideo-1.3bt2v:lora:civitai:1132089@1315010',
//   // 14b Text to video
//   'urn:air:wanvideo-14bt2v:lora:civitai:1132089@1315010',

//   // 14b Image to video
//   'urn:air:wanvideo-14bi2v480:lora:civitai:1132089@1315010',
//   'urn:air:wanvideo-14bi2v720:lora:civitai:1132089@1315010',
// ];

type BaseModelSets = typeof baseModelSets;
export type BaseModelSetType = keyof BaseModelSets;
// export const baseModelSetTypes = Object.keys(baseModelSets) as BaseModelSetType[];
// type BaseModels = BaseModelSets[BaseModelSetType]['baseModels'][number];

type LicenseDetails = {
  url: string;
  name: string;
  notice?: string;
  poweredBy?: string;
};
export const baseLicenses: Record<string, LicenseDetails> = {
  openrail: {
    url: 'https://huggingface.co/spaces/CompVis/stable-diffusion-license',
    name: 'CreativeML Open RAIL-M',
  },
  'sdxl 0.9': {
    url: 'https://github.com/Stability-AI/generative-models/blob/main/model_licenses/LICENSE-SDXL0.9',
    name: 'SDXL 0.9 research license',
  },
  'openrail++': {
    url: 'https://github.com/Stability-AI/generative-models/blob/main/model_licenses/LICENSE-SDXL1.0',
    name: 'CreativeML Open RAIL++-M',
  },
  'sdxl turbo': {
    url: 'https://github.com/Stability-AI/generative-models/blob/main/model_licenses/LICENSE-SDXL-Turbo',
    name: 'Stability AI Non-Commercial Research Community License',
    notice:
      'This Stability AI Model is licensed under the Stability AI Non-Commercial Research Community License, Copyright (c) Stability AI Ltd. All Rights Reserved.',
  },
  svd: {
    url: 'https://github.com/Stability-AI/generative-models/blob/main/model_licenses/LICENSE-SDV',
    name: 'Stable Video Diffusion Non-Commercial Research Community License',
    notice:
      'Stable Video Diffusion is licensed under the Stable Video Diffusion Research License, Copyright (c) Stability AI Ltd. All Rights Reserved.',
  },
  'playground v2': {
    url: 'https://huggingface.co/playgroundai/playground-v2-1024px-aesthetic/blob/main/LICENSE.md',
    name: 'Playground v2 Community License',
  },
  agpl: {
    url: 'https://github.com/PixArt-alpha/PixArt-alpha/blob/master/LICENSE',
    name: 'agpl-3.0',
  },
  'SAI NC RC': {
    url: 'https://huggingface.co/stabilityai/stable-cascade/blob/main/LICENSE',
    name: 'SAI NC RC',
    notice:
      'This Stability AI Model is licensed under the Stability AI Non-Commercial Research Community License, Copyright (c) Stability AI Ltd. All Rights Reserved.',
  },
  'SAI CLA': {
    url: '',
    name: 'Stability AI Community License Agreement',
    notice:
      'This Stability AI Model is licensed under the Stability AI Community License, Copyright (c)  Stability AI Ltd. All Rights Reserved.',
    poweredBy: 'Powered by Stability AI',
  },
  'hunyuan community': {
    url: 'https://github.com/Tencent/HunyuanDiT/blob/main/LICENSE.txt',
    name: 'Tencent Hunyuan Community License Agreement',
  },
  'hunyuan video': {
    url: 'https://huggingface.co/tencent/HunyuanVideo/blob/main/LICENSE',
    name: 'Tencent Hunyuan Community License Agreement',
    notice:
      'Tencent Hunyuan is licensed under the Tencent Hunyuan Community License Agreement, Copyright © 2024 Tencent. All Rights Reserved. The trademark rights of “Tencent Hunyuan” are owned by Tencent or its affiliate.',
    poweredBy: 'Powered by Tencent Hunyuan',
  },
  'kolors license': {
    url: 'https://raw.githubusercontent.com/Kwai-Kolors/Kolors/master/MODEL_LICENSE',
    name: 'Kolors License',
  },
  'apache 2.0': {
    url: 'https://huggingface.co/datasets/choosealicense/licenses/blob/main/markdown/apache-2.0.md',
    name: 'Apache 2.0',
  },
  flux1D: {
    url: 'https://huggingface.co/black-forest-labs/FLUX.1-dev/blob/main/LICENSE.md',
    name: 'FLUX.1 [dev] Non-Commercial License',
    notice:
      'The FLUX.1 [dev] Model is licensed by Black Forest Labs. Inc. under the FLUX.1 [dev] Non-Commercial License. Copyright Black Forest Labs. Inc.',
    poweredBy:
      'IN NO EVENT SHALL BLACK FOREST LABS, INC. BE LIABLE FOR ANY CLAIM, DAMAGES OR OTHER LIABILITY, WHETHER IN AN ACTION OF CONTRACT, TORT OR OTHERWISE, ARISING FROM, OUT OF OR IN CONNECTION WITH USE OF THIS MODEL.',
  },
  'illustrious license': {
    url: 'https://freedevproject.org/faipl-1.0-sd/',
    name: 'Illustrious License',
  },
  'ltxv license': {
    url: 'https://huggingface.co/Lightricks/LTX-Video/blob/main/License.txt',
    name: 'LTX Video License',
  },
  'cogvideox license': {
    url: 'https://huggingface.co/THUDM/CogVideoX-5b/blob/main/LICENSE',
    name: 'CogVideoX License',
  },
  noobAi: {
    url: 'https://huggingface.co/Laxhar/noobai-XL-1.0/blob/main/README.md#model-license',
    name: 'NoobAI License',
  },
  mit: {
    url: 'https://huggingface.co/datasets/choosealicense/licenses/blob/main/markdown/mit.md',
    name: 'MIT',
  },
  openai: {
    url: 'https://openai.com/policies/',
    name: 'OpenAI',
  },
};

export const baseModelLicenses: Record<BaseModel, LicenseDetails | undefined> = {
  'SD 1.4': baseLicenses['openrail'],
  'SD 1.5': baseLicenses['openrail'],
  'SD 1.5 LCM': baseLicenses['openrail++'],
  'SD 1.5 Hyper': baseLicenses['openrail++'],
  'SD 2.0': baseLicenses['openrail'],
  'SD 2.0 768': baseLicenses['openrail'],
  'SD 2.1': baseLicenses['openrail'],
  'SD 2.1 768': baseLicenses['openrail'],
  'SD 2.1 Unclip': baseLicenses['openrail'],
  'SD 3': baseLicenses['SAI CLA'],
  'SD 3.5': baseLicenses['SAI CLA'],
  'SD 3.5 Medium': baseLicenses['SAI CLA'],
  'SD 3.5 Large': baseLicenses['SAI CLA'],
  'SD 3.5 Large Turbo': baseLicenses['SAI CLA'],
  'SDXL 0.9': baseLicenses['sdxl 0.9'],
  'SDXL 1.0': baseLicenses['openrail++'],
  'SDXL 1.0 LCM': baseLicenses['openrail++'],
  'SDXL Distilled': baseLicenses['openrail++'],
  'SDXL Turbo': baseLicenses['sdxl turbo'],
  'SDXL Lightning': baseLicenses['openrail++'],
  'SDXL Hyper': baseLicenses['openrail++'],
  SVD: baseLicenses['svd'],
  'SVD XT': baseLicenses['svd'],
  'Playground v2': baseLicenses['playground v2'],
  'PixArt a': baseLicenses['openrail++'],
  'PixArt E': baseLicenses['openrail++'],
  'Hunyuan 1': baseLicenses['hunyuan community'],
  'Hunyuan Video': baseLicenses['hunyuan video'],
  Lumina: baseLicenses['apache 2.0'],
  Kolors: baseLicenses['kolors license'],
  'Stable Cascade': baseLicenses['SAI NC RC'],
  Pony: baseLicenses['openrail++'],
  AuraFlow: baseLicenses['apache 2.0'],
  'Flux.1 S': baseLicenses['apache 2.0'],
  'Flux.1 D': baseLicenses['flux1D'],
  ODOR: undefined,
  Other: undefined,
  Illustrious: baseLicenses['illustrious license'],
  Mochi: baseLicenses['apache 2.0'],
  LTXV: baseLicenses['ltxv license'],
  CogVideoX: baseLicenses['cogvideox license'],
  NoobAI: baseLicenses['noobAi'],
  HiDream: baseLicenses['mit'],
  OpenAI: baseLicenses['openai'],
  'Wan Video': baseLicenses['apache 2.0'],
  'Wan Video 1.3B t2v': baseLicenses['apache 2.0'],
  'Wan Video 14B t2v': baseLicenses['apache 2.0'],
  'Wan Video 14B i2v 480p': baseLicenses['apache 2.0'],
  'Wan Video 14B i2v 720p': baseLicenses['apache 2.0'],
};

export type ModelFileType = (typeof constants.modelFileTypes)[number];
export type Sampler = (typeof constants.samplers)[number];

export const samplerMap = new Map<Sampler, string[]>([
  ['Euler a', ['euler_ancestral']],
  ['Euler', ['euler']],
  ['LMS', ['lms']],
  ['Heun', ['heun']],
  ['DPM2', ['dpm_2']],
  ['DPM2 a', ['dpm_2_ancestral']],
  ['DPM++ 2S a', ['dpmpp_2s_ancestral']],
  ['DPM++ 2M', ['dpmpp_2m']],
  ['DPM++ SDE', ['dpmpp_sde', 'dpmpp_sde_gpu']],
  ['DPM++ 2M SDE', ['dpmpp_2m_sde']],
  ['DPM fast', ['dpm_fast']],
  ['DPM adaptive', ['dpm_adaptive']],
  ['LMS Karras', ['lms_karras']],
  ['DPM2 Karras', ['dpm_2_karras']],
  ['DPM2 a Karras', ['dpm_2_ancestral_karras']],
  ['DPM++ 2S a Karras', ['dpmpp_2s_ancestral_karras']],
  ['DPM++ 2M Karras', ['dpmpp_2m_karras']],
  ['DPM++ SDE Karras', ['dpmpp_sde_karras']],
  ['DPM++ 2M SDE Karras', ['dpmpp_2m_sde_karras']],
  ['DDIM', ['ddim']],
  ['PLMS', ['plms']],
  ['UniPC', ['uni_pc', 'uni_pc_bh2']],
  ['LCM', ['lcm']],
]);

export const samplerOffsets = {
  'Euler a': 4,
  Euler: 4,
  Heun: 8,
  LMS: 10,
  DDIM: 15,
  'DPM++ 2M Karras': 4,
  DPM2: 4,
  'DPM2 a': 4,
  undefined: 4,
} as const;

export const generationConfig = {
  SD1: {
    aspectRatios: [
      { label: 'Square', width: 512, height: 512 },
      { label: 'Landscape', width: 768, height: 512 },
      { label: 'Portrait', width: 512, height: 768 },
    ],
    checkpoint: {
      id: 128713,
      name: '8',
      trainedWords: [],
      baseModel: 'SD 1.5',
      strength: 1,
      minStrength: -1,
      maxStrength: 2,
      canGenerate: true,
      hasAccess: true,
      covered: true,
      model: {
        id: 4384,
        name: 'DreamShaper',
        type: 'Checkpoint',
      },
    } as GenerationResource,
  },
  SDXL: {
    aspectRatios: [
      { label: 'Square', width: 1024, height: 1024 },
      { label: 'Landscape', width: 1216, height: 832 },
      { label: 'Portrait', width: 832, height: 1216 },
    ],
    checkpoint: {
      id: 128078,
      name: 'v1.0 VAE fix',
      trainedWords: [],
      baseModel: 'SDXL 1.0',
      strength: 1,
      minStrength: -1,
      maxStrength: 2,
      canGenerate: true,
      hasAccess: true,
      covered: true,
      model: {
        id: 101055,
        name: 'SD XL',
        type: 'Checkpoint',
      },
    } as GenerationResource,
  },
  Pony: {
    aspectRatios: [
      { label: 'Square', width: 1024, height: 1024 },
      { label: 'Landscape', width: 1216, height: 832 },
      { label: 'Portrait', width: 832, height: 1216 },
    ],
    checkpoint: {
      id: 290640,
      name: 'V6 (start with this one)',
      trainedWords: [],
      baseModel: 'Pony',
      strength: 1,
      minStrength: -1,
      maxStrength: 2,
      canGenerate: true,
      hasAccess: true,
      covered: true,
      model: {
        id: 257749,
        name: 'Pony Diffusion V6 XL',
        type: 'Checkpoint',
      },
    } as GenerationResource,
  },
  Illustrious: {
    aspectRatios: [
      { label: 'Square', width: 1024, height: 1024 },
      { label: 'Landscape', width: 1216, height: 832 },
      { label: 'Portrait', width: 832, height: 1216 },
    ],
    // doesn't work for all illustrios models
    // aspectRatios: [
    //   { label: 'Square', width: 1536, height: 1536 },
    //   { label: 'Landscape', width: 1920, height: 1280 },
    //   { label: 'Portrait', width: 1280, height: 1920 },
    // ],
    checkpoint: {
      id: 889818,
      name: 'v0.1',
      trainedWords: [],
      baseModel: 'Illustrious',
      strength: 1,
      minStrength: -1,
      maxStrength: 2,
      canGenerate: true,
      hasAccess: true,
      covered: true,
      model: {
        id: 795765,
        name: 'Illustrious-XL',
        type: 'Checkpoint',
      },
    } as GenerationResource,
  },
  NoobAI: {
    aspectRatios: [
      { label: 'Square', width: 1024, height: 1024 },
      { label: 'Landscape', width: 1216, height: 832 },
      { label: 'Portrait', width: 832, height: 1216 },
    ],
    checkpoint: {
      id: 1190596,
      name: 'V-Pred-1.0-Version',
      trainedWords: [],
      baseModel: 'NoobAI',
      strength: 1,
      minStrength: -1,
      maxStrength: 2,
      canGenerate: true,
      hasAccess: true,
      covered: true,
      model: {
        id: 833294,
        name: 'NoobAI-XL (NAI-XL)',
        type: 'Checkpoint',
      },
    } as GenerationResource,
  },
  Flux1: {
    aspectRatios: [
      { label: 'Square', width: 1024, height: 1024 },
      { label: 'Landscape', width: 1216, height: 832 },
      { label: 'Portrait', width: 832, height: 1216 },
    ],
    checkpoint: {
      id: 691639,
      name: '',
      trainedWords: [],
      baseModel: 'Flux.1 D',
      strength: 1,
      minStrength: -1,
      maxStrength: 2,
      canGenerate: true,
      hasAccess: true,
      covered: true,
      model: {
        id: 618692,
        name: 'FLUX',
        type: 'Checkpoint',
      },
    } as GenerationResource,
  },
  SD3: {
    aspectRatios: [
      { label: 'Square', width: 1024, height: 1024 },
      { label: 'Landscape', width: 1216, height: 832 },
      { label: 'Portrait', width: 832, height: 1216 },
    ],
    checkpoint: {
      id: 983309,
      name: 'Large',
      trainedWords: [],
      baseModel: 'SD 3.5',
      strength: 1,
      minStrength: -1,
      maxStrength: 2,
      canGenerate: true,
      hasAccess: true,
      covered: true,
      model: {
        id: 878387,
        name: 'Stable Diffusion 3.5 Large',
        type: 'Checkpoint',
      },
    } as GenerationResource,
  },
  SD3_5M: {
    aspectRatios: [
      { label: 'Square', width: 1024, height: 1024 },
      { label: 'Landscape', width: 1216, height: 832 },
      { label: 'Portrait', width: 832, height: 1216 },
    ],
    checkpoint: {
      id: 1003708,
      name: 'Medium',
      trainedWords: [],
      baseModel: 'SD 3.5 Medium',
      strength: 1,
      minStrength: -1,
      maxStrength: 2,
      canGenerate: true,
      hasAccess: true,
      covered: true,
      model: {
        id: 896953,
        name: 'Stable Diffusion 3.5 Medium',
        type: 'Checkpoint',
      },
    } as GenerationResource,
  },
  OpenAI: {
    aspectRatios: [
      { label: 'Square', width: 1024, height: 1024 },
      { label: 'Landscape', width: 1536, height: 1024 },
      { label: 'Portrait', width: 1024, height: 1536 },
    ],
    checkpoint: {
      id: 1733399,
      name: '4o Image Gen 1',
      trainedWords: [],
      baseModel: 'OpenAI',
      strength: 1,
      minStrength: -1,
      maxStrength: 2,
      canGenerate: true,
      hasAccess: true,
      covered: true,
      model: {
        id: 1532032,
        name: `OpenAI's GPT-image-1`,
        type: 'Checkpoint',
      },
    } as GenerationResource,
  },

  Other: {
    aspectRatios: [] as { label: string; width: number; height: number }[],
    checkpoint: {
      id: 164821,
      name: '',
      trainedWords: [],
      baseModel: 'Other',
      strength: 1,
      minStrength: -1,
      maxStrength: 2,
      canGenerate: true,
      hasAccess: true,
      covered: true,
      model: {
        id: 147759,
        name: 'Remacri',
        type: 'Upscaler',
      },
    } as GenerationResource,
  },
};

export const generation = {
  formStoreKey: 'generation-form',
  samplers: Object.keys(samplerOffsets) as (keyof typeof samplerOffsets)[],
  lcmSamplers: ['LCM', 'Euler a'] as Sampler[],
  defaultValues: {
    workflow: 'txt2img',
    cfgScale: 3.5,
    steps: 25,
    sampler: 'DPM++ 2M Karras',
    seed: null,
    clipSkip: 2,
    quantity: 2,
    aspectRatio: '0',
    prompt: '',
    negativePrompt: '',
    nsfw: false,
    baseModel: 'Flux1',
    denoise: 0.4,
    upscale: 1.5,
    civitaiTip: 0,
    creatorTip: 0.25,
    fluxUltraAspectRatio: '4',
    fluxMode: 'urn:air:flux1:checkpoint:civitai:618692@691639',
    model: generationConfig.Flux1.checkpoint,
    priority: 'low',
    sourceImage: null,
    openAIQuality: 'medium',
    vae: null,
    resources: null,
  },
  maxValues: {
    seed: 4294967295,
    clipSkip: 3,
  },
} as const;
export const maxRandomSeed = 2147483647;
export const maxUpscaleSize = 3840;
export const minDownscaleSize = 320;

// export type GenerationBaseModel = keyof typeof generationConfig;

export function getGenerationConfig(baseModel = 'SD1') {
  if (!(baseModel in generationConfig))
    throw new Error(`unsupported baseModel: ${baseModel} in generationConfig`);
  return generationConfig[baseModel as keyof typeof generationConfig];
}

export const MODELS_SEARCH_INDEX = 'models_v9';
export const IMAGES_SEARCH_INDEX = 'images_v6';
export const ARTICLES_SEARCH_INDEX = 'articles_v5';
export const USERS_SEARCH_INDEX = 'users_v3';
export const COLLECTIONS_SEARCH_INDEX = 'collections_v3';
export const BOUNTIES_SEARCH_INDEX = 'bounties_v3';
export const TOOLS_SEARCH_INDEX = 'tools_v2';

// Metrics:
export const METRICS_IMAGES_SEARCH_INDEX = 'metrics_images_v1';

export const modelVersionMonetizationTypeOptions: Record<ModelVersionMonetizationType, string> = {
  [ModelVersionMonetizationType.PaidAccess]: 'Paid access',
  [ModelVersionMonetizationType.PaidEarlyAccess]: 'Paid early access',
  [ModelVersionMonetizationType.CivitaiClubOnly]: 'Exclusive to Civitai Club members',
  [ModelVersionMonetizationType.MySubscribersOnly]: 'Exclusive to my subscribers',
  [ModelVersionMonetizationType.Sponsored]: 'Sponsorships',
  [ModelVersionMonetizationType.PaidGeneration]: 'Paid on-site generation',
};

export const modelVersionSponsorshipSettingsTypeOptions: Record<
  ModelVersionSponsorshipSettingsType,
  string
> = {
  [ModelVersionSponsorshipSettingsType.FixedPrice]: 'Fixed Price',
  [ModelVersionSponsorshipSettingsType.Bidding]: 'Bidding',
};

type CurrencyTheme = {
  icon: ForwardRefExoticComponent<IconProps & RefAttributes<Icon>>;
  color: (theme: MantineTheme) => string;
  fill?: (theme: MantineTheme) => string | undefined;
};

export const CurrencyConfig: Record<
  Currency,
  CurrencyTheme & { themes?: Record<string, CurrencyTheme> }
> = {
  [Currency.BUZZ]: {
    icon: IconBolt,
    color: (theme) => theme.colors.yellow[7],
    fill: (theme) => theme.colors.yellow[7],
    themes: {
      generation: {
        icon: IconBolt,
        color: (theme) => theme.colors.blue[4],
        fill: (theme) => theme.colors.blue[4],
      },
    },
  },
  [Currency.USD]: {
    icon: IconCurrencyDollar,
    color: (theme) => theme.colors.yellow[7],
    fill: undefined,
  },
};

export const BUZZ_FEATURE_LIST = [
  'Support your favorite creators via tips',
  'Pay for on-site model training',
  'Create bounties for models, images and more!',
  'Purchase profile cosmetics from our Cosmetic Store!',
];

export const STRIPE_PROCESSING_AWAIT_TIME = 20000; // 20s
export const STRIPE_PROCESSING_CHECK_INTERVAL = 1000; // 1s

export const CacheTTL = {
  xs: 60 * 1,
  sm: 60 * 3,
  md: 60 * 10,
  lg: 60 * 30,
  hour: 60 * 60,
  day: 60 * 60 * 24,
  week: 60 * 60 * 24 * 7,
  month: 60 * 60 * 24 * 30,
} as const;

export const RECAPTCHA_ACTIONS = {
  STRIPE_TRANSACTION: 'STRIPE_TRANSACTION',
  COMPLETE_ONBOARDING: 'COMPLETE_ONBOARDING',
  PADDLE_TRANSACTION: 'PADDLE_TRANSACTION',
} as const;

export type RecaptchaAction = keyof typeof RECAPTCHA_ACTIONS;

export const creatorCardStats = [
  'followers',
  'likes',
  'uploads',
  'downloads',
  'generations',
  'reactions',
];
export const creatorCardStatsDefaults = ['followers', 'likes'];
export const creatorCardMaxStats = 3;

export const milestoneNotificationFix = '2024-04-20';

export const orchestratorIntegrationDate = new Date('7-12-2024');
export const downloadGeneratedImagesByDate = increaseDate(orchestratorIntegrationDate, 30, 'days');

export const colorDomains = {
  green: env.NEXT_PUBLIC_SERVER_DOMAIN_GREEN,
  blue: env.NEXT_PUBLIC_SERVER_DOMAIN_BLUE,
  red: env.NEXT_PUBLIC_SERVER_DOMAIN_RED,
};
export type ColorDomain = keyof typeof colorDomains;

export type BrowsingSettingsAddon = {
  type: 'all' | 'some' | 'none';
  nsfwLevels: NsfwLevel[];
  disablePoi?: boolean;
  disableMinor?: boolean;
  excludedTagIds?: number[];
  generationDefaultValues?: { denoise?: number };
  generationMinValues?: { denoise?: number };
  excludedFooterLinks?: string[];
};

export const DEFAULT_BROWSING_SETTINGS_ADDONS: BrowsingSettingsAddon[] = [
  {
    type: 'none',
    nsfwLevels: [NsfwLevel.X, NsfwLevel.XXX],
    excludedFooterLinks: ['2257', 'content-removal'],
  },
  {
    type: 'some',
    nsfwLevels: [NsfwLevel.X, NsfwLevel.XXX],
    excludedFooterLinks: ['wiki', 'api', 'newsroom'],
    disablePoi: true,
    disableMinor: true,
    excludedTagIds: [
      792, //marijuana
      793, //weed
      970, //gun
      3163, //weapons
      4036, //mind control
      4037, //hypnosis
      5161, //actor
      5162, //actress
      5188, //celebrity
      5249, //real person
      5351, //child
      6941, //hypno
      110376, //guns
      111782, //weapon
      112175, //firearm
      112383, //drug products
      112384, //drugs
      112675, //weapon violence
      113966, //drug use
      113968, //drug paraphernalia
      117875, //gunslinger
      117934, //vomiting
      121273, //children
      122432, //hypnotic
      124724, //molestation
      124890, //sleep molestation
      130818, //porn actress
      130820, //adult actress
      133182, //porn star
      133935, //hypnotized
      146968, //celebrity,
      151615, //molester
      153296, //vomit
      154326, //toddler
      161829, //male child
      161864, //holding weapon
      163032, //female child
      164020, //incest
      164047, //mother and daughter
      164776, //father and daughter
      164978, //antique firearm
      165960, //mother and son
      171899, //mindcontrol
      174202, //cocaine
      174809, //twincest
      195393, //drug addict
      201446, //firearms
      210913, //drugged
      215141, //gunshot
      219093, //hypnotizing
      223439, //molesting
      224818, //drugs & tobacco
      229694, //hypnotism
      242816, //drug
      249303, //hypnotist
      259592, //molested
      306619, //child present
      368038, //wincest
      370273, //recreational drugs
    ],
    generationDefaultValues: {
      denoise: 0.65,
    },
    generationMinValues: {
      denoise: 0.5,
    },
  },
] as const;

export function getRequestDomainColor(req: { headers: { host?: string } }) {
  const { host } = req.headers;
  if (!host) return undefined;
  for (const [color, domain] of Object.entries(colorDomains)) {
    if (host === domain) return color as ColorDomain;
  }
}

export const banReasonDetails: Record<
  BanReasonCode,
  {
    code: BanReasonCode;
    publicBanReasonLabel?: string;
    privateBanReasonLabel: string;
  }
> = {
  [BanReasonCode.SexualMinor]: {
    code: BanReasonCode.SexualMinor,
    publicBanReasonLabel: 'Content violated ToS',
    privateBanReasonLabel: 'Images of minors displayed sexually',
  },
  [BanReasonCode.SexualMinorGenerator]: {
    code: BanReasonCode.SexualMinorGenerator,
    publicBanReasonLabel: 'Content violated ToS',
    privateBanReasonLabel: 'Prompting for minors displayed sexually in the generator',
  },
  [BanReasonCode.SexualMinorTraining]: {
    code: BanReasonCode.SexualMinorTraining,
    publicBanReasonLabel: 'Content violated ToS',
    privateBanReasonLabel: 'Training resources on minors displayed sexually',
  },
  [BanReasonCode.SexualPOI]: {
    code: BanReasonCode.SexualPOI,
    publicBanReasonLabel: 'Content violated ToS',
    privateBanReasonLabel: 'Images of real people displayed sexually',
  },
  [BanReasonCode.Bestiality]: {
    code: BanReasonCode.Bestiality,
    publicBanReasonLabel: 'Content violated ToS',
    privateBanReasonLabel: 'Images depicting bestiality',
  },
  [BanReasonCode.Scat]: {
    code: BanReasonCode.Scat,
    publicBanReasonLabel: 'Content violated ToS',
    privateBanReasonLabel: 'Images depicting scat',
  },
  [BanReasonCode.Harassment]: {
    code: BanReasonCode.Harassment,
    publicBanReasonLabel: 'Community Abuse',
    privateBanReasonLabel: 'Harassing or spamming users',
  },
  [BanReasonCode.LeaderboardCheating]: {
    code: BanReasonCode.LeaderboardCheating,
    publicBanReasonLabel: 'Leaderboard manipulation',
    privateBanReasonLabel: 'Leaderboard manipulation',
  },
  [BanReasonCode.BuzzCheating]: {
    code: BanReasonCode.BuzzCheating,
    publicBanReasonLabel: 'Abusing Buzz System',
    privateBanReasonLabel: 'Abusing Buzz System',
  },
  [BanReasonCode.Other]: {
    code: BanReasonCode.Other,
    publicBanReasonLabel: '',
    privateBanReasonLabel: 'Other',
  },
};

export const HOLIDAY_PROMO_VALUE = 0.2;

export const MAX_APPEAL_MESSAGE_LENGTH = 220;

export const FEATURED_MODEL_COLLECTION_ID = 104;

<<<<<<< HEAD
export const MY_BIDS = 'my-bids';

export const MIN_DONATION_GOAL = 1000;
export const MAX_DONATION_GOAL = 1000000000;
=======
export const newOrderConfig = {
  baseExp: 100,
  blessedBuzzConversionRatio: 0.001,
  smiteSize: 10,
  welcomeImageUrl: 'f2a97014-c0e2-48ba-bb7d-99435922850b',
  cosmetics: {
    badgeIds: { acolyte: 858, knight: 859, templar: 860 },
  },
};

export const buzzBulkBonusMultipliers = [
  // Order from bottom to top. This value SHOULD BE BASED OFF OF BUZZ.
  [250000, 1.1],
  [300000, 1.15],
  [400000, 1.2],
];

export const specialCosmeticRewards = {
  annualRewards: {
    gold: [
      870, // gold annual badge
      864, // cyan contentframe - gold annual
      865, // danger yellow contentframe - gold annual
    ],
    silver: [
      869, // silver annual badge
      863, // sword avatar - silver annual
      862, // robot background - silver annual
    ],
    bronze: [
      868, // bronze annual badge
      867, // poiny avatarframe - bronze annual
    ],
  },
  bulkBuzzRewards: [
    866, // bulk buzz buy - badge
    872, // bulk buzz buy - background
  ],
};
>>>>>>> a0fdd06e
<|MERGE_RESOLUTION|>--- conflicted
+++ resolved
@@ -1362,12 +1362,11 @@
 
 export const FEATURED_MODEL_COLLECTION_ID = 104;
 
-<<<<<<< HEAD
 export const MY_BIDS = 'my-bids';
 
 export const MIN_DONATION_GOAL = 1000;
 export const MAX_DONATION_GOAL = 1000000000;
-=======
+
 export const newOrderConfig = {
   baseExp: 100,
   blessedBuzzConversionRatio: 0.001,
@@ -1406,5 +1405,4 @@
     866, // bulk buzz buy - badge
     872, // bulk buzz buy - background
   ],
-};
->>>>>>> a0fdd06e
+};