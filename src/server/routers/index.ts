import { clubRouter } from '~/server/routers/club.router';
import { clubMembershipRouter } from '~/server/routers/clubMembership.router';
import { clubPostRouter } from '~/server/routers/clubPost.router';
import { commonRouter } from '~/server/routers/common.router';
import { cosmeticRouter } from '~/server/routers/cosmetic.router';
import { csamRouter } from '~/server/routers/csam.router';
import { eventRouter } from '~/server/routers/event.router';
import { userProfileRouter } from '~/server/routers/user-profile.router';
import { userReferralCodeRouter } from '~/server/routers/user-referral-code.router';
import { router } from '~/server/trpc';

import { accountRouter } from './account.router';
import { announcementRouter } from './announcement.router';
import { answerRouter } from './answer.router';
import { apiKeyRouter } from './apiKey.router';
import { articleRouter } from './article.router';
import { authRouter } from './auth.router';
import { bountyRouter } from './bounty.router';
import { bountyEntryRouter } from './bountyEntry.router';
import { buzzRouter } from './buzz.router';
import { chatRouter } from './chat.router';
import { clubAdminRouter } from './clubAdmin.router';
import { collectionRouter } from './collection.router';
import { commentRouter } from './comment.router';
import { commentv2Router } from './commentv2.router';
import { contentRouter } from './content.router';
import { downloadRouter } from './download.router';
import { generationRouter } from './generation.router';
import { hiddenPreferencesRouter } from './hidden-preferences.router';
import { homeBlockRouter } from './home-block.router';
import { imageRouter } from './image.router';
import { leaderboardRouter } from './leaderboard.router';
import { modelFileRouter } from './model-file.router';
import { modelVersionRouter } from './model-version.router';
import { modelRouter } from './model.router';
import { newsletterRouter } from './newsletter.router';
import { notificationRouter } from './notification.router';
import { partnerRouter } from './partner.router';
import { postRouter } from './post.router';
import { questionRouter } from './question.router';
import { reactionRouter } from './reaction.router';
import { reportRouter } from './report.router';
import { resourceReviewRouter } from './resourceReview.router';
import { signalsRouter } from './signals.router';
import { stripeRouter } from './stripe.router';
import { systemRouter } from './system.router';
import { tagRouter } from './tag.router';
import { trackRouter } from './track.router';
import { trainingRouter } from './training.router';
import { userLinkRouter } from './user-link.router';
import { userRouter } from './user.router';
import { userStripeConnectRouter } from './user-stripe-connect.router';
import { buzzWithdrawalRequestRouter } from './buzz-withdrawal-request.router';
import { integrationRouter } from './integration.router';
import { paypalRouter } from './paypal.router';
import { buildGuideRouter } from './build-guide.router';
import { purchasableRewardRouter } from './purchasable-reward.router';
import { vaultRouter } from './vault.router';
import { researchRouter } from '~/server/routers/research.router';
import { redeemableCodeRouter } from '~/server/routers/redeemableCode.router';
<<<<<<< HEAD
import { toolRouter } from '~/server/routers/tool.router';
=======
import { cosmeticShopRouter } from '~/server/routers/cosmetic-shop.router';
>>>>>>> d328fe45

export const appRouter = router({
  account: accountRouter,
  announcement: announcementRouter,
  answer: answerRouter,
  apiKey: apiKeyRouter,
  article: articleRouter,
  auth: authRouter,
  bounty: bountyRouter,
  bountyEntry: bountyEntryRouter,
  buzz: buzzRouter,
  chat: chatRouter,
  club: clubRouter,
  clubPost: clubPostRouter,
  clubMembership: clubMembershipRouter,
  clubAdmin: clubAdminRouter,
  collection: collectionRouter,
  comment: commentRouter,
  commentv2: commentv2Router,
  common: commonRouter,
  content: contentRouter,
  download: downloadRouter,
  homeBlock: homeBlockRouter,
  image: imageRouter,
  model: modelRouter,
  modelFile: modelFileRouter,
  modelVersion: modelVersionRouter,
  notification: notificationRouter,
  partner: partnerRouter,
  post: postRouter,
  question: questionRouter,
  reaction: reactionRouter,
  report: reportRouter,
  resourceReview: resourceReviewRouter,
  signals: signalsRouter,
  stripe: stripeRouter,
  tag: tagRouter,
  track: trackRouter,
  training: trainingRouter,
  user: userRouter,
  userLink: userLinkRouter,
  leaderboard: leaderboardRouter,
  generation: generationRouter,
  newsletter: newsletterRouter,
  system: systemRouter,
  hiddenPreferences: hiddenPreferencesRouter,
  userReferralCode: userReferralCodeRouter,
  userProfile: userProfileRouter,
  cosmetic: cosmeticRouter,
  event: eventRouter,
  csam: csamRouter,
  userStripeConnect: userStripeConnectRouter,
  buzzWithdrawalRequest: buzzWithdrawalRequestRouter,
  integration: integrationRouter,
  paypal: paypalRouter,
  buildGuide: buildGuideRouter,
  purchasableReward: purchasableRewardRouter,
  vault: vaultRouter,
  research: researchRouter,
  redeemableCode: redeemableCodeRouter,
<<<<<<< HEAD
  tool: toolRouter,
=======
  cosmeticShop: cosmeticShopRouter,
>>>>>>> d328fe45
});

// export type definition of API
export type AppRouter = typeof appRouter;<|MERGE_RESOLUTION|>--- conflicted
+++ resolved
@@ -58,11 +58,8 @@
 import { vaultRouter } from './vault.router';
 import { researchRouter } from '~/server/routers/research.router';
 import { redeemableCodeRouter } from '~/server/routers/redeemableCode.router';
-<<<<<<< HEAD
 import { toolRouter } from '~/server/routers/tool.router';
-=======
 import { cosmeticShopRouter } from '~/server/routers/cosmetic-shop.router';
->>>>>>> d328fe45
 
 export const appRouter = router({
   account: accountRouter,
@@ -123,11 +120,8 @@
   vault: vaultRouter,
   research: researchRouter,
   redeemableCode: redeemableCodeRouter,
-<<<<<<< HEAD
   tool: toolRouter,
-=======
   cosmeticShop: cosmeticShopRouter,
->>>>>>> d328fe45
 });
 
 // export type definition of API
