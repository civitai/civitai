--- conflicted
+++ resolved
@@ -46,11 +46,8 @@
 import { clubPostRouter } from '~/server/routers/clubPost.router';
 import { clubMembershipRouter } from '~/server/routers/clubMembership.router';
 import { eventRouter } from '~/server/routers/event.router';
-<<<<<<< HEAD
 import { csamRouter } from '~/server/routers/csam.router';
-=======
 import { clubAdminRouter } from './clubAdmin.router';
->>>>>>> f87c6185
 
 export const appRouter = router({
   account: accountRouter,
