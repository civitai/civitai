import { router } from '~/server/trpc';

import { accountRouter } from './account.router';
import { apiKeyRouter } from './apiKey.router';
import { authRouter } from './auth.router';
import { bountyRouter } from './bounty.router';
import { commentRouter } from './comment.router';
import { downloadRouter } from './download.router';
import { imageRouter } from './image.router';
import { hunterRouter } from './hunter.router';
import { modelRouter } from './model.router';
import { modelVersionRouter } from './model-version.router';
import { notificationRouter } from './notification.router';
import { partnerRouter } from './partner.router';
import { reportRouter } from './report.router';
import { reviewRouter } from './review.router';
import { tagRouter } from './tag.router';
import { userRouter } from './user.router';
<<<<<<< HEAD
import { userLinkRouter } from './user-link.router';
=======
import { imageRouter } from './image.router';
import { reportRouter } from './report.router';
import { questionRouter } from './question.router';
import { answerRouter } from './answer.router';
import { commentv2Router } from './commentv2.router';
import { reactionRouter } from './reaction.router';
import { downloadRouter } from '~/server/routers/download.router';
>>>>>>> 08c4fef0

export const appRouter = router({
  account: accountRouter,
  apiKey: apiKeyRouter,
  auth: authRouter,
  bounty: bountyRouter,
  comment: commentRouter,
  download: downloadRouter,
  image: imageRouter,
  hunter: hunterRouter,
  model: modelRouter,
  modelVersion: modelVersionRouter,
  notification: notificationRouter,
  partner: partnerRouter,
  report: reportRouter,
  review: reviewRouter,
  tag: tagRouter,
  user: userRouter,
  userLink: userLinkRouter,
<<<<<<< HEAD
=======
  partner: partnerRouter,
  modelVersion: modelVersionRouter,
  image: imageRouter,
  report: reportRouter,
  question: questionRouter,
  answer: answerRouter,
  commentv2: commentv2Router,
  reaction: reactionRouter,
>>>>>>> 08c4fef0
});

// export type definition of API
export type AppRouter = typeof appRouter;<|MERGE_RESOLUTION|>--- conflicted
+++ resolved
@@ -1,10 +1,12 @@
 import { router } from '~/server/trpc';
 
 import { accountRouter } from './account.router';
+import { answerRouter } from './answer.router';
 import { apiKeyRouter } from './apiKey.router';
 import { authRouter } from './auth.router';
 import { bountyRouter } from './bounty.router';
 import { commentRouter } from './comment.router';
+import { commentv2Router } from './commentv2.router';
 import { downloadRouter } from './download.router';
 import { imageRouter } from './image.router';
 import { hunterRouter } from './hunter.router';
@@ -12,28 +14,22 @@
 import { modelVersionRouter } from './model-version.router';
 import { notificationRouter } from './notification.router';
 import { partnerRouter } from './partner.router';
+import { questionRouter } from './question.router';
+import { reactionRouter } from './reaction.router';
 import { reportRouter } from './report.router';
 import { reviewRouter } from './review.router';
 import { tagRouter } from './tag.router';
 import { userRouter } from './user.router';
-<<<<<<< HEAD
 import { userLinkRouter } from './user-link.router';
-=======
-import { imageRouter } from './image.router';
-import { reportRouter } from './report.router';
-import { questionRouter } from './question.router';
-import { answerRouter } from './answer.router';
-import { commentv2Router } from './commentv2.router';
-import { reactionRouter } from './reaction.router';
-import { downloadRouter } from '~/server/routers/download.router';
->>>>>>> 08c4fef0
 
 export const appRouter = router({
   account: accountRouter,
+  answer: answerRouter,
   apiKey: apiKeyRouter,
   auth: authRouter,
   bounty: bountyRouter,
   comment: commentRouter,
+  commentv2: commentv2Router,
   download: downloadRouter,
   image: imageRouter,
   hunter: hunterRouter,
@@ -41,22 +37,13 @@
   modelVersion: modelVersionRouter,
   notification: notificationRouter,
   partner: partnerRouter,
+  question: questionRouter,
+  reaction: reactionRouter,
   report: reportRouter,
   review: reviewRouter,
   tag: tagRouter,
   user: userRouter,
   userLink: userLinkRouter,
-<<<<<<< HEAD
-=======
-  partner: partnerRouter,
-  modelVersion: modelVersionRouter,
-  image: imageRouter,
-  report: reportRouter,
-  question: questionRouter,
-  answer: answerRouter,
-  commentv2: commentv2Router,
-  reaction: reactionRouter,
->>>>>>> 08c4fef0
 });
 
 // export type definition of API
