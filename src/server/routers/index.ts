--- conflicted
+++ resolved
@@ -61,11 +61,8 @@
 import { toolRouter } from '~/server/routers/tool.router';
 import { cosmeticShopRouter } from '~/server/routers/cosmetic-shop.router';
 import { techniqueRouter } from '~/server/routers/technique.router';
-<<<<<<< HEAD
 import { donationGoalRouter } from '~/server/routers/donation-goal.router';
-=======
 import { orchestratorRouter } from '~/server/routers/orchestrator.router';
->>>>>>> 7c74fa65
 import { modRouter } from '~/server/routers/moderator';
 import { entityCollaboratorRouter } from '~/server/routers/entity-collaborator.router';
 import { gamesRouter } from '~/server/routers/games.router';
@@ -132,11 +129,8 @@
   tool: toolRouter,
   cosmeticShop: cosmeticShopRouter,
   technique: techniqueRouter,
-<<<<<<< HEAD
   donationGoal: donationGoalRouter,
-=======
   orchestrator: orchestratorRouter,
->>>>>>> 7c74fa65
   moderator: modRouter,
   entityCollaborator: entityCollaboratorRouter,
   games: gamesRouter,
