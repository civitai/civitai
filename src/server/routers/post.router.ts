--- conflicted
+++ resolved
@@ -115,12 +115,4 @@
     .use(isOwnerOrModerator)
     .mutation(removePostTagHandler),
   getResources: publicProcedure.input(getByIdSchema).query(getPostResourcesHandler),
-<<<<<<< HEAD
-  getPostsByCategory: publicProcedure
-    .input(getPostsByCategorySchema)
-    .use(applyUserPreferences)
-    // .use(cacheIt())
-    .query(({ input }) => getPostsByCategory(input)),
-=======
->>>>>>> f3a8f890
 });