--- conflicted
+++ resolved
@@ -90,16 +90,13 @@
     .use(isFlagProtected('articles'))
     .use(isOwnerOrModerator)
     .mutation(unpublishArticleHandler),
-<<<<<<< HEAD
-  getScanStatus: publicProcedure
-    .input(getByIdSchema)
-    .use(isFlagProtected('articleImageScanning'))
-    .query(({ input }) => getArticleScanStatus(input)),
-=======
   restore: protectedProcedure
     .input(restoreArticleSchema)
     .use(isFlagProtected('articles'))
     .use(isModerator)
     .mutation(restoreArticleHandler),
->>>>>>> 0cae60d2
+  getScanStatus: publicProcedure
+    .input(getByIdSchema)
+    .use(isFlagProtected('articleImageScanning'))
+    .query(({ input }) => getArticleScanStatus(input)),
 });