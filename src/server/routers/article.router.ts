--- conflicted
+++ resolved
@@ -19,16 +19,11 @@
   getCivitaiNews,
   getDraftArticlesByUserId,
 } from '~/server/services/article.service';
-<<<<<<< HEAD
-import { upsertArticleHandler } from '~/server/controllers/article.controller';
-import { edgeCacheIt, rateLimit } from '~/server/middleware.trpc';
-=======
 import {
   unpublishArticleHandler,
   upsertArticleHandler,
 } from '~/server/controllers/article.controller';
-import { edgeCacheIt } from '~/server/middleware.trpc';
->>>>>>> d5bbeb9a
+import { edgeCacheIt, rateLimit } from '~/server/middleware.trpc';
 import { CacheTTL } from '~/server/common/constants';
 
 export const articleRouter = router({
