--- conflicted
+++ resolved
@@ -174,14 +174,11 @@
     .input(toggleModelLockSchema)
     .use(isOwnerOrModerator)
     .mutation(toggleModelLockHandler),
-<<<<<<< HEAD
   getSimple: publicProcedure
     .input(getByIdSchema)
     .query(({ input }) => getSimpleModelWithVersions(input)),
-=======
   requestReview: protectedProcedure
     .input(getByIdSchema)
     .use(isOwnerOrModerator)
     .mutation(requestReviewHandler),
->>>>>>> 27edd20b
 });