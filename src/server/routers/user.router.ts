--- conflicted
+++ resolved
@@ -74,11 +74,8 @@
   getUserBookmarkedArticles,
   toggleBookmarkedArticle,
   updateUserById,
-<<<<<<< HEAD
+  computeFingerprint,
   requestAdToken,
-=======
-  computeFingerprint,
->>>>>>> f1670a36
 } from '~/server/services/user.service';
 import {
   guardedProcedure,
@@ -188,13 +185,10 @@
   setLeaderboardEligibility: moderatorProcedure
     .input(setLeaderboardEligbilitySchema)
     .mutation(setLeaderboardEligibilityHandler),
-<<<<<<< HEAD
-  requestAdToken: protectedProcedure.mutation(({ ctx }) => requestAdToken({ userId: ctx.user.id })),
-=======
   computeFingerprint: protectedProcedure
     .input(computeDeviceFingerprintSchema)
     .mutation(({ input, ctx }) =>
       computeFingerprint({ fingerprint: input.fingerprint, userId: ctx.user.id })
     ),
->>>>>>> f1670a36
+  requestAdToken: protectedProcedure.mutation(({ ctx }) => requestAdToken({ userId: ctx.user.id })),
 });