--- conflicted
+++ resolved
@@ -50,12 +50,9 @@
   disablePoi: z.boolean().default(false),
   openAIQuality: z.enum(['auto', 'high', 'medium', 'low']).optional(),
   openAITransparentBackground: z.boolean().optional(),
-<<<<<<< HEAD
-  safetyTolerance: z.string().optional(), // flux kontext api
-=======
   precision: z.string().nullable().default('fp8'),
   variant: z.string().nullable().default('fast'),
->>>>>>> 44c081c3
+  safetyTolerance: z.string().optional(), // flux kontext api
 });
 
 // #endregion
