--- conflicted
+++ resolved
@@ -205,16 +205,12 @@
   chat: userSettingsChat.optional(),
   airEmail: z.string().email().optional(),
   creatorsProgramCodeOfConductAccepted: z.boolean().optional(),
-<<<<<<< HEAD
   cosmeticStoreLastViewed: z.coerce.date().nullish(),
   allowAds: z.boolean().optional().default(true),
-=======
-  cosmeticStoreLastViewed: z.date().nullish(),
   gallerySettings: modelGallerySettingsSchema
     .omit({ pinnedPosts: true, images: true })
     .partial()
     .optional(),
->>>>>>> 5d75123b
 });
 
 const [featureKey, ...otherKeys] = featureFlagKeys;
