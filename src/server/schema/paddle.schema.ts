import type { CurrencyCode } from '@paddle/paddle-js';
<<<<<<< HEAD
import * as z from 'zod/v4';
import { buzzConstants } from '~/shared/constants/buzz.constants';
=======
import * as z from 'zod';
import { constants } from '~/server/common/constants';
>>>>>>> 090a3443

const buzzPurchaseMetadataSchema = z
  .object({
    type: z.enum(['buzzPurchase']),
    buzzAmount: z.coerce.number().positive(),
    unitAmount: z.coerce.number().positive(),
    userId: z.coerce.number().positive(),
    buzzTransactionId: z.string().optional(),
    // For whatever reason, paddle converts it to snake case.
    buzz_amount: z.coerce.number().positive().optional(),
    user_id: z.coerce.number().positive().optional(),
  })
  .passthrough();

export type TransactionMetadataSchema = z.infer<typeof transactionMetadataSchema>;

export const transactionMetadataSchema = z.discriminatedUnion('type', [buzzPurchaseMetadataSchema]);

export type TransactionCreateInput = z.infer<typeof transactionCreateSchema>;
export const transactionCreateSchema = z.object({
  unitAmount: z.number().min(buzzConstants.minChargeAmount).max(buzzConstants.maxChargeAmount),
  currency: z
    .string()
    .default('USD')
    .refine((val) => val as CurrencyCode, { error: 'Only USD is supported' }),
  metadata: transactionMetadataSchema.optional(),
  recaptchaToken: z.string(),
});

export type TransactionWithSubscriptionCreateInput = z.infer<
  typeof transactionWithSubscriptionCreateSchema
>;
export const transactionWithSubscriptionCreateSchema = transactionCreateSchema.omit({
  recaptchaToken: true,
});

export type UpdateSubscriptionInputSchema = z.infer<typeof updateSubscriptionInputSchema>;
export const updateSubscriptionInputSchema = z.object({
  priceId: z.string(),
});

export const AdjustmentAction = [
  'credit',
  'credit_reverse',
  'refund',
  'chargeback',
  'chargeback_reverse',
  'chargeback_warning',
] as const;

export type GetPaddleAdjustmentsSchema = z.infer<typeof getPaddleAdjustmentsSchema>;
export const getPaddleAdjustmentsSchema = z.object({
  limit: z.number().optional().default(50),
  cursor: z.string().optional(),
  customerId: z.array(z.string()).optional(),
  subscriptionId: z.array(z.string()).optional(),
  transactionId: z.array(z.string()).optional(),
  action: z.enum(AdjustmentAction).optional(),
});<|MERGE_RESOLUTION|>--- conflicted
+++ resolved
@@ -1,11 +1,6 @@
 import type { CurrencyCode } from '@paddle/paddle-js';
-<<<<<<< HEAD
-import * as z from 'zod/v4';
-import { buzzConstants } from '~/shared/constants/buzz.constants';
-=======
 import * as z from 'zod';
 import { constants } from '~/server/common/constants';
->>>>>>> 090a3443
 
 const buzzPurchaseMetadataSchema = z
   .object({
@@ -26,7 +21,7 @@
 
 export type TransactionCreateInput = z.infer<typeof transactionCreateSchema>;
 export const transactionCreateSchema = z.object({
-  unitAmount: z.number().min(buzzConstants.minChargeAmount).max(buzzConstants.maxChargeAmount),
+  unitAmount: z.number().min(constants.buzz.minChargeAmount).max(constants.buzz.maxChargeAmount),
   currency: z
     .string()
     .default('USD')
