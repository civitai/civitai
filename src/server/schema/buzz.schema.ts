--- conflicted
+++ resolved
@@ -26,13 +26,10 @@
   AuthorizedPurchase = 20,
   Compensation = 21,
   Appeal = 22,
-<<<<<<< HEAD
-  Bid = 26,
-=======
   Bank = 23,
   Extract = 24,
   Fee = 25,
->>>>>>> 312e1f5c
+  Bid = 26,
 }
 
 export const buzzAccountTypes = [
