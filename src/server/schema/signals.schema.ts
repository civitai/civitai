import { TrainingStatus } from '~/shared/utils/prisma/enums';
<<<<<<< HEAD
import * as z from 'zod/v4';
=======
import * as z from 'zod';
import { buzzAccountTypes } from '~/server/schema/buzz.schema';
>>>>>>> 090a3443
import { modelFileMetadataSchema } from '~/server/schema/model-file.schema';

export type GetSignalsAccessTokenResponse = z.infer<typeof getSignalsAccessTokenResponse>;
export const getSignalsAccessTokenResponse = z.object({
  accessToken: z.string(),
});

export type BuzzUpdateSignalSchema = z.infer<typeof buzzUpdateSignalSchema>;
export const buzzUpdateSignalSchema = z.object({
  balance: z.number(),
  delta: z.number(),
  deltaSince: z.date().optional(),
  accountType: z.string(),
});

export type TrainingUpdateSignalSchema = z.infer<typeof trainingUpdateSignalSchema>;
export const trainingUpdateSignalSchema = z.object({
  modelId: z.number(),
  modelVersionId: z.number(),
  status: z.enum(TrainingStatus),
  fileMetadata: modelFileMetadataSchema,
});<|MERGE_RESOLUTION|>--- conflicted
+++ resolved
@@ -1,10 +1,6 @@
 import { TrainingStatus } from '~/shared/utils/prisma/enums';
-<<<<<<< HEAD
-import * as z from 'zod/v4';
-=======
 import * as z from 'zod';
-import { buzzAccountTypes } from '~/server/schema/buzz.schema';
->>>>>>> 090a3443
+import { buzzAccountTypes } from '~/shared/constants/buzz.constants';
 import { modelFileMetadataSchema } from '~/server/schema/model-file.schema';
 
 export type GetSignalsAccessTokenResponse = z.infer<typeof getSignalsAccessTokenResponse>;
