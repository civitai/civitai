--- conflicted
+++ resolved
@@ -106,11 +106,8 @@
     pending: z.boolean().optional(),
     collectionTagId: z.number().optional(),
     availability: z.nativeEnum(Availability).optional(),
-<<<<<<< HEAD
     disablePoi: z.boolean().optional(),
-=======
     isFeatured: z.boolean().optional(),
->>>>>>> 692868bb
   });
 
 export type GetAllModelsInput = z.input<typeof getAllModelsSchema>;
