--- conflicted
+++ resolved
@@ -40,11 +40,17 @@
   allowDifferentLicense: z.boolean().optional(),
 });
 
-<<<<<<< HEAD
+export type GetModelByIdSchema = z.infer<typeof getModelByIdSchema>;
+export const getModelByIdSchema = z.object({
+  id: z.number(),
+  excludeTrainingData: z.boolean().optional(),
+});
+
 export const getAllModelsSchema = z.object({
   ...baseQuerySchema.shape,
   ...licensingSchema.shape,
   ...userPreferencesSchema.shape,
+
   limit: z.preprocess((val) => Number(val), z.number().min(0).max(100)).optional(),
   page: z.preprocess((val) => Number(val), z.number().min(1)).optional(),
   cursor: z
@@ -64,26 +70,26 @@
     .transform((data) => postgresSlugify(data))
     .optional(),
   types: z
-    .union([z.enum(ModelType), z.enum(ModelType).array()])
+    .union([z.nativeEnum(ModelType), z.nativeEnum(ModelType).array()])
     .optional()
     .transform((rel) => (!rel ? undefined : Array.isArray(rel) ? rel : [rel]))
     .optional(),
   // TODO [bw]: do we need uploadType in here?
   status: z
-    .union([z.enum(ModelStatus), z.enum(ModelStatus).array()])
+    .union([z.nativeEnum(ModelStatus), z.nativeEnum(ModelStatus).array()])
     .optional()
     .transform((rel) => (!rel ? undefined : Array.isArray(rel) ? rel : [rel]))
     .optional(),
-  checkpointType: z.enum(CheckpointType).optional(),
+  checkpointType: z.nativeEnum(CheckpointType).optional(),
   baseModels: z
     .union([z.enum(constants.baseModels), z.enum(constants.baseModels).array()])
+    .optional()
     .transform((rel) => {
       if (!rel) return undefined;
       return Array.isArray(rel) ? rel : [rel];
-    })
-    .optional(),
-  sort: z.enum(ModelSort).default(constants.modelFilterDefaults.sort),
-  period: z.enum(MetricTimeframe).default(constants.modelFilterDefaults.period),
+    }),
+  sort: z.nativeEnum(ModelSort).default(constants.modelFilterDefaults.sort),
+  period: z.nativeEnum(MetricTimeframe).default(constants.modelFilterDefaults.period),
   periodMode: periodModeSchema,
   rating: z
     .preprocess((val) => Number(val), z.number())
@@ -93,19 +99,21 @@
   hidden: z.coerce.boolean().optional().default(false),
   needsReview: z.coerce.boolean().optional(),
   earlyAccess: z.coerce.boolean().optional(),
-  ids: commaDelimitedNumberArray().optional(),
-  modelVersionIds: commaDelimitedNumberArray().optional(),
+  ids: commaDelimitedNumberArray({ message: 'ids should be a number array' }).optional(),
+  modelVersionIds: commaDelimitedNumberArray({
+    message: 'modelVersionIds should be a number array',
+  }).optional(),
   supportsGeneration: z.coerce.boolean().optional(),
   fromPlatform: z.coerce.boolean().optional(),
   followed: z.coerce.boolean().optional(),
   archived: z.coerce.boolean().optional(),
   collectionId: z.number().optional(),
-  collectionItemStatus: z.array(z.enum(CollectionItemStatus)).optional(),
+  collectionItemStatus: z.array(z.nativeEnum(CollectionItemStatus)).optional(),
   fileFormats: z.enum(constants.modelFileFormats).array().optional(),
   clubId: z.number().optional(),
   pending: z.boolean().optional(),
   collectionTagId: z.number().optional(),
-  availability: z.enum(Availability).optional(),
+  availability: z.nativeEnum(Availability).optional(),
   disablePoi: z.boolean().optional(),
   disableMinor: z.boolean().optional(),
   isFeatured: z.boolean().optional(),
@@ -113,88 +121,6 @@
   poiOnly: z.boolean().optional(),
   minorOnly: z.boolean().optional(),
 });
-=======
-export type GetModelByIdSchema = z.infer<typeof getModelByIdSchema>;
-export const getModelByIdSchema = z.object({
-  id: z.number(),
-  excludeTrainingData: z.boolean().optional(),
-});
-
-export const getAllModelsSchema = baseQuerySchema
-  .merge(licensingSchema)
-  .merge(userPreferencesSchema)
-  .extend({
-    limit: z.preprocess((val) => Number(val), z.number().min(0).max(100)).optional(),
-    page: z.preprocess((val) => Number(val), z.number().min(1)).optional(),
-    cursor: z
-      .union([z.bigint(), z.number(), z.string(), z.date()])
-      .transform((val) =>
-        typeof val === 'string' && dayjs(val, 'YYYY-MM-DDTHH:mm:ss.SSS[Z]', true).isValid()
-          ? new Date(val)
-          : val
-      )
-      .optional(),
-    query: z.string().optional(),
-    tag: z.string().optional(),
-    tagname: z.string().optional(),
-    user: z.string().optional(),
-    username: z
-      .string()
-      .transform((data) => postgresSlugify(data))
-      .optional(),
-    types: z
-      .union([z.nativeEnum(ModelType), z.nativeEnum(ModelType).array()])
-      .optional()
-      .transform((rel) => (!rel ? undefined : Array.isArray(rel) ? rel : [rel]))
-      .optional(),
-    // TODO [bw]: do we need uploadType in here?
-    status: z
-      .union([z.nativeEnum(ModelStatus), z.nativeEnum(ModelStatus).array()])
-      .optional()
-      .transform((rel) => (!rel ? undefined : Array.isArray(rel) ? rel : [rel]))
-      .optional(),
-    checkpointType: z.nativeEnum(CheckpointType).optional(),
-    baseModels: z
-      .union([z.enum(constants.baseModels), z.enum(constants.baseModels).array()])
-      .optional()
-      .transform((rel) => {
-        if (!rel) return undefined;
-        return Array.isArray(rel) ? rel : [rel];
-      }),
-    sort: z.nativeEnum(ModelSort).default(constants.modelFilterDefaults.sort),
-    period: z.nativeEnum(MetricTimeframe).default(constants.modelFilterDefaults.period),
-    periodMode: periodModeSchema,
-    rating: z
-      .preprocess((val) => Number(val), z.number())
-      .transform((val) => Math.floor(val))
-      .optional(),
-    favorites: z.coerce.boolean().optional().default(false),
-    hidden: z.coerce.boolean().optional().default(false),
-    needsReview: z.coerce.boolean().optional(),
-    earlyAccess: z.coerce.boolean().optional(),
-    ids: commaDelimitedNumberArray({ message: 'ids should be a number array' }).optional(),
-    modelVersionIds: commaDelimitedNumberArray({
-      message: 'modelVersionIds should be a number array',
-    }).optional(),
-    supportsGeneration: z.coerce.boolean().optional(),
-    fromPlatform: z.coerce.boolean().optional(),
-    followed: z.coerce.boolean().optional(),
-    archived: z.coerce.boolean().optional(),
-    collectionId: z.number().optional(),
-    collectionItemStatus: z.array(z.nativeEnum(CollectionItemStatus)).optional(),
-    fileFormats: z.enum(constants.modelFileFormats).array().optional(),
-    clubId: z.number().optional(),
-    pending: z.boolean().optional(),
-    collectionTagId: z.number().optional(),
-    availability: z.nativeEnum(Availability).optional(),
-    disablePoi: z.boolean().optional(),
-    disableMinor: z.boolean().optional(),
-    isFeatured: z.boolean().optional(),
-    // Mod only:
-    poiOnly: z.boolean().optional(),
-    minorOnly: z.boolean().optional(),
-  });
->>>>>>> d075080c
 
 export type GetAllModelsInput = z.input<typeof getAllModelsSchema>;
 export type GetAllModelsOutput = z.infer<typeof getAllModelsSchema>;
