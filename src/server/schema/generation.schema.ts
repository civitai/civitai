import { z } from 'zod';
import { BaseModel, constants, generation } from '~/server/common/constants';
import { GenerationRequestStatus } from '~/server/common/enums';
import { modelVersionEarlyAccessConfigSchema } from '~/server/schema/model-version.schema';
import { userTierSchema } from '~/server/schema/user.schema';
import { Availability, ModelType } from '~/shared/utils/prisma/enums';
import { auditPrompt } from '~/utils/metadata/audit';
import { numericStringArray, stringArray } from '~/utils/zod-helpers';
import { imageSchema } from './image.schema';
<<<<<<< HEAD
=======
import { GenerationRequestStatus } from '~/server/common/enums';
import { booleanString, numericStringArray } from '~/utils/zod-helpers';
import { modelVersionEarlyAccessConfigSchema } from '~/server/schema/model-version.schema';
>>>>>>> 66926376
// export type GetGenerationResourceInput = z.infer<typeof getGenerationResourceSchema>;
// export const getGenerationResourceSchema = z.object({
//   type: z.nativeEnum(ModelType),
//   name: z.string(),
// });

export type GetGenerationResourcesInput = z.infer<typeof getGenerationResourcesSchema>;
export const getGenerationResourcesSchema = z.object({
  limit: z.number().default(10),
  page: z.number().default(1),
  query: z.string().optional(),
  types: z.nativeEnum(ModelType).array().optional(),
  notTypes: z.nativeEnum(ModelType).array().optional(),
  ids: z.number().array().optional(),
  baseModel: z
    .string()
    .refine((val) => constants.baseModels.includes(val as BaseModel))
    .optional(),
  supported: z.boolean().optional(),
});

export type GetGenerationRequestsInput = z.input<typeof getGenerationRequestsSchema>;
export type GetGenerationRequestsOutput = z.output<typeof getGenerationRequestsSchema>;
export const getGenerationRequestsSchema = z.object({
  take: z.number().default(10),
  cursor: z.number().optional(),
  status: z.nativeEnum(GenerationRequestStatus).array().optional(),
  requestId: z.number().array().optional(),
  detailed: z.boolean().optional(),
});

const generationResourceSchemaBase = z.object({
  id: z.number(),
  strength: z.number().default(1),
  name: z.string(),
  trainedWords: z.string().array().default([]),
  baseModel: z.string(),
  earlyAccessEndsAt: z.coerce.date().optional(),
  earlyAccessConfig: modelVersionEarlyAccessConfigSchema.optional(),
  canGenerate: z.boolean(),
  minStrength: z.number().default(-1),
  maxStrength: z.number().default(2),
  image: imageSchema.pick({ url: true }).optional(),
  covered: z.boolean(),
  hasAccess: z.boolean(),
  additionalResourceCost: z.boolean().optional(),
  availability: z.nativeEnum(Availability).optional(),
  epochDetails: z
    .object({
      jobId: z.string(),
      epochNumber: z.number(),
      fileName: z.string(),
    })
    .optional(),
});
export type GenerationResourceSchema = z.infer<typeof generationResourceSchema>;
export const generationResourceSchema = generationResourceSchemaBase.extend({
  model: z.object({
    id: z.number(),
    name: z.string(),
    type: z.nativeEnum(ModelType),
    nsfw: z.boolean().optional(),
    poi: z.boolean().optional(),
    minor: z.boolean().optional(),
  }),
  substitute: generationResourceSchemaBase.optional(),
});

const baseGenerationParamsSchema = z.object({
  prompt: z.string(),
  negativePrompt: z.string().optional(),
  cfgScale: z.coerce.number(),
  sampler: z.string(),
  seed: z.coerce.number(),
  steps: z.coerce.number(),
  clipSkip: z.coerce.number(),
  quantity: z.coerce.number(),
  nsfw: z.boolean().optional(),
  aspectRatio: z.string(),
  draft: z.boolean().optional(),
});

export const blockedRequest = (() => {
  let instances: number[] = [];
  const updateStorage = () => {
    localStorage.setItem('brc', JSON.stringify(instances));
  };
  const increment = () => {
    instances.push(Date.now());
    updateStorage();
    return instances.length;
  };
  const status = () => {
    const count = instances.length;
    if (count > constants.imageGeneration.requestBlocking.muted) return 'muted';
    if (count > constants.imageGeneration.requestBlocking.notified) return 'notified';
    if (count > constants.imageGeneration.requestBlocking.warned) return 'warned';
    return 'ok';
  };
  if (typeof window !== 'undefined') {
    const storedInstances = JSON.parse(localStorage.getItem('brc') ?? '[]');
    const cutOff = Date.now() - 1000 * 60 * 60 * 24;
    instances = storedInstances.filter((x: number) => x > cutOff);
    updateStorage();
  }

  return {
    status,
    increment,
  };
})();

function promptAuditRefiner(
  data: { prompt: string; negativePrompt?: string },
  ctx: z.RefinementCtx
) {
  const { blockedFor, success } = auditPrompt(data.prompt); // TODO: re-enable negativePrompt here
  if (!success) {
    let message = `Blocked for: ${blockedFor.join(', ')}`;
    const count = blockedRequest.increment();
    const status = blockedRequest.status();
    if (status === 'warned') {
      message += `. If you continue to attempt blocked prompts, your account will be sent for review.`;
    } else if (status === 'notified') {
      message += `. Your account has been sent for review. If you continue to attempt blocked prompts, your generation permissions will be revoked.`;
    }

    ctx.addIssue({
      code: z.ZodIssueCode.custom,
      path: ['prompt'],
      message,
      params: { count },
    });
  }
}

const sharedGenerationParamsSchema = z.object({
  prompt: z
    .string()
    .nonempty('Prompt cannot be empty')
    .max(1500, 'Prompt cannot be longer than 1500 characters'),
  negativePrompt: z.string().max(1000, 'Prompt cannot be longer than 1000 characters').optional(),
  cfgScale: z.coerce.number().min(1).max(30),
  sampler: z
    .string()
    .refine((val) => generation.samplers.includes(val as (typeof generation.samplers)[number]), {
      message: 'invalid sampler',
    }),
  seed: z.coerce.number().min(-1).max(generation.maxValues.seed).default(-1),
  clipSkip: z.coerce.number().default(1),
  steps: z.coerce.number().min(1).max(100),
  quantity: z.coerce.number().min(1).max(20),
  nsfw: z.boolean().optional(),
  draft: z.boolean().optional(),
  staging: z.boolean().optional(),
  baseModel: z.string().optional(),
  aspectRatio: z.string(),
});

const generationLimitsSchema = z.object({
  quantity: z.number(),
  queue: z.number(),
  steps: z.number(),
  resources: z.number(),
});
export type GenerationLimits = z.infer<typeof generationLimitsSchema>;
export const defaultsByTier: Record<string, GenerationLimits> = {
  free: {
    quantity: 4,
    queue: 4,
    steps: 40,
    resources: 9,
  },
  founder: {
    quantity: 8,
    queue: 8,
    steps: 60,
    resources: 9,
  },
  bronze: { quantity: 8, queue: 8, steps: 60, resources: 12 },
  silver: { quantity: 10, queue: 10, steps: 60, resources: 12 },
  gold: { quantity: 12, queue: 10, steps: 60, resources: 12 },
};

export const generationStatusSchema = z.object({
  available: z.boolean().default(true),
  message: z.string().nullish(),
  minorFallback: z.boolean().default(true),
  sfwEmbed: z.boolean().default(true),
  limits: z
    .record(userTierSchema, generationLimitsSchema.partial())
    .default(defaultsByTier)
    .transform((limits) => {
      // Merge each tier with its defaults
      const mergedLimits = { ...defaultsByTier };
      for (const tier of userTierSchema.options) {
        mergedLimits[tier] = { ...mergedLimits[tier], ...limits[tier] };
      }
      return mergedLimits;
    }),
  charge: z.boolean().default(true),
  checkResourceAvailability: z.boolean().default(false),
  membershipPriority: z.boolean().default(false),
});
export type GenerationStatus = z.infer<typeof generationStatusSchema>;

export const generationFormShapeSchema = baseGenerationParamsSchema.extend({
  model: generationResourceSchema,
  resources: generationResourceSchema.array(),
  vae: generationResourceSchema.optional(),
  aspectRatio: z.string(),
});

export type GenerateFormModel = z.infer<typeof generateFormSchema>;
export const generateFormSchema = generationFormShapeSchema
  .merge(sharedGenerationParamsSchema)
  .extend({
    model: generationResourceSchema,
    resources: generationResourceSchema.array().default([]),
    vae: generationResourceSchema.optional(),
    tier: userTierSchema.optional().default('free'),
    creatorTip: z.number().min(0).max(1).optional(),
    civitaiTip: z.number().min(0).max(1).optional(),
  })
  .superRefine(promptAuditRefiner)
  .refine(
    (data) => {
      // Check if resources are at limit based on tier
      const { resources, tier } = data;
      const limit = defaultsByTier[tier].resources;

      return resources.length <= limit;
    },
    { message: `You have exceed the number of allowed resources`, path: ['resources'] }
  );

export type CreateGenerationRequestInput = z.infer<typeof createGenerationRequestSchema>;
export const createGenerationRequestSchema = z.object({
  resources: z
    .object({
      id: z.number(),
      modelType: z.nativeEnum(ModelType),
      strength: z.number().default(1),
      triggerWord: z.string().optional(),
    })
    .array()
    .min(1, 'You must select at least one resource'),
  params: sharedGenerationParamsSchema.superRefine(promptAuditRefiner),
});

export type GenerationRequestTestRunSchema = z.infer<typeof generationRequestTestRunSchema>;
export const generationRequestTestRunSchema = z.object({
  model: z.number().nullish(),
  baseModel: z.string().optional(),
  aspectRatio: z.string(),
  steps: z.coerce.number().min(1).max(100),
  quantity: z.coerce.number().min(1).max(20),
  sampler: z
    .string()
    .refine((val) => generation.samplers.includes(val as (typeof generation.samplers)[number]), {
      message: 'invalid sampler',
    }),
  resources: z.number().array().nullish(),
  draft: z.boolean().optional(),
  creatorTip: z.number().min(0).max(1).optional(),
  civitaiTip: z.number().min(0).max(1).optional(),
});
export type CheckResourcesCoverageSchema = z.infer<typeof checkResourcesCoverageSchema>;
export const checkResourcesCoverageSchema = z.object({
  id: z.number(),
});

const baseSchema = z.object({ generation: booleanString().default(true) });
export type GetGenerationDataInput = z.input<typeof getGenerationDataSchema>;
export type GetGenerationDataSchema = z.infer<typeof getGenerationDataSchema>;
export const getGenerationDataSchema = z.discriminatedUnion('type', [
<<<<<<< HEAD
  z.object({ type: z.literal('image'), id: z.coerce.number() }),
  z.object({ type: z.literal('video'), id: z.coerce.number() }),
  z.object({ type: z.literal('audio'), id: z.coerce.number() }),
  z.object({
    type: z.literal('modelVersion'),
    id: z.coerce.number(),
    epochNumbers: stringArray().optional(), // Formatted as modelVersion@epoch
  }),
  z.object({
    type: z.literal('modelVersions'),
    ids: numericStringArray(),
    epochNumbers: stringArray().optional(), // Formatted as modelVersion@epoch
=======
  baseSchema.extend({ type: z.literal('image'), id: z.coerce.number() }),
  baseSchema.extend({ type: z.literal('video'), id: z.coerce.number() }),
  baseSchema.extend({ type: z.literal('audio'), id: z.coerce.number() }),
  baseSchema.extend({ type: z.literal('modelVersion'), id: z.coerce.number() }),
  baseSchema.extend({
    type: z.literal('modelVersions'),
    ids: z
      .union([z.array(z.coerce.number()), z.coerce.number()])
      .transform((val) => (Array.isArray(val) ? val : [val])),
>>>>>>> 66926376
  }),
]);

export type BulkDeleteGeneratedImagesInput = z.infer<typeof bulkDeleteGeneratedImagesSchema>;
export const bulkDeleteGeneratedImagesSchema = z.object({
  ids: z.number().array(),
  cancelled: z.boolean().optional(),
});

export type PrepareModelInput = z.infer<typeof prepareModelSchema>;
export const prepareModelSchema = z.object({
  id: z.number(),
});<|MERGE_RESOLUTION|>--- conflicted
+++ resolved
@@ -5,14 +5,8 @@
 import { userTierSchema } from '~/server/schema/user.schema';
 import { Availability, ModelType } from '~/shared/utils/prisma/enums';
 import { auditPrompt } from '~/utils/metadata/audit';
-import { numericStringArray, stringArray } from '~/utils/zod-helpers';
+import { booleanString } from '~/utils/zod-helpers';
 import { imageSchema } from './image.schema';
-<<<<<<< HEAD
-=======
-import { GenerationRequestStatus } from '~/server/common/enums';
-import { booleanString, numericStringArray } from '~/utils/zod-helpers';
-import { modelVersionEarlyAccessConfigSchema } from '~/server/schema/model-version.schema';
->>>>>>> 66926376
 // export type GetGenerationResourceInput = z.infer<typeof getGenerationResourceSchema>;
 // export const getGenerationResourceSchema = z.object({
 //   type: z.nativeEnum(ModelType),
@@ -289,30 +283,20 @@
 export type GetGenerationDataInput = z.input<typeof getGenerationDataSchema>;
 export type GetGenerationDataSchema = z.infer<typeof getGenerationDataSchema>;
 export const getGenerationDataSchema = z.discriminatedUnion('type', [
-<<<<<<< HEAD
-  z.object({ type: z.literal('image'), id: z.coerce.number() }),
-  z.object({ type: z.literal('video'), id: z.coerce.number() }),
-  z.object({ type: z.literal('audio'), id: z.coerce.number() }),
-  z.object({
-    type: z.literal('modelVersion'),
-    id: z.coerce.number(),
-    epochNumbers: stringArray().optional(), // Formatted as modelVersion@epoch
-  }),
-  z.object({
-    type: z.literal('modelVersions'),
-    ids: numericStringArray(),
-    epochNumbers: stringArray().optional(), // Formatted as modelVersion@epoch
-=======
   baseSchema.extend({ type: z.literal('image'), id: z.coerce.number() }),
   baseSchema.extend({ type: z.literal('video'), id: z.coerce.number() }),
   baseSchema.extend({ type: z.literal('audio'), id: z.coerce.number() }),
-  baseSchema.extend({ type: z.literal('modelVersion'), id: z.coerce.number() }),
+  baseSchema.extend({
+    type: z.literal('modelVersion'),
+    id: z.coerce.number(),
+    epochNumbers: z.string().array().optional(), // Formatted as modelVersion@epoch
+  }),
   baseSchema.extend({
     type: z.literal('modelVersions'),
     ids: z
       .union([z.array(z.coerce.number()), z.coerce.number()])
       .transform((val) => (Array.isArray(val) ? val : [val])),
->>>>>>> 66926376
+    epochNumbers: z.string().array().optional(), // Formatted as modelVersion@epoch
   }),
 ]);
 
