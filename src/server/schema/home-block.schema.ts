--- conflicted
+++ resolved
@@ -1,11 +1,6 @@
 import { z } from 'zod';
-<<<<<<< HEAD
 import { getByIdSchema, userPreferencesSchema } from '~/server/schema/base.schema';
-=======
-import { userPreferencesSchema } from '~/server/middleware.trpc';
-import { getByIdSchema } from '~/server/schema/base.schema';
 import { HomeBlockType } from '@prisma/client';
->>>>>>> 0ca6b644
 
 export type HomeBlockMetaSchema = z.infer<typeof homeBlockMetaSchema>;
 
