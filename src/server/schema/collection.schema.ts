--- conflicted
+++ resolved
@@ -122,12 +122,9 @@
     disableFollowOnSubmission: z.boolean().optional(),
     disableTagRequired: z.boolean().optional(),
     youtubeSupportEnabled: z.boolean().optional(),
-<<<<<<< HEAD
     forcedBrowsingLevel: z.number().optional(),
-=======
     entriesRequireTitle: z.boolean().optional(),
     entriesRequireTools: z.boolean().optional(),
->>>>>>> 3c77fe7e
   })
   .refine(
     ({ submissionStartDate, submissionEndDate }) => {
