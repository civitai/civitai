import {
  BountyType,
  MetricTimeframe,
  ModelHashType,
  ModelModifier,
  ModelStatus,
  ModelType,
  ModelUploadType,
  Prisma,
} from '@prisma/client';
import { TRPCError } from '@trpc/server';
import { CommandResourcesAdd, ResourceType } from '~/components/CivitaiLink/shared-types';
import { BaseModel, BaseModelType, ModelFileType, constants } from '~/server/common/constants';
import { ModelSort, SearchIndexUpdateQueueAction } from '~/server/common/enums';
import { Context } from '~/server/createContext';

import { dbRead, dbWrite } from '~/server/db/client';
import { eventEngine } from '~/server/events';
import { getInfiniteArticlesSchema } from '~/server/schema/article.schema';
import { GetAllSchema, GetByIdInput, UserPreferencesInput } from '~/server/schema/base.schema';
import {
  ModelVersionMeta,
  RecommendedSettingsSchema,
  TrainingDetailsObj,
} from '~/server/schema/model-version.schema';
import {
  ChangeModelModifierSchema,
  DeclineReviewSchema,
  DeleteModelSchema,
  FindResourcesToAssociateSchema,
  GetAllModelsOutput,
  GetAssociatedResourcesInput,
  GetDownloadSchema,
  GetModelVersionsSchema,
  GetSimpleModelsInfiniteSchema,
  ModelByHashesInput,
  ModelMeta,
  ModelUpsertInput,
  PublishModelSchema,
  ReorderModelVersionsSchema,
  ToggleCheckpointCoverageInput,
  ToggleModelLockInput,
  UnpublishModelSchema,
  UpdateGallerySettingsInput,
  getAllModelsSchema,
} from '~/server/schema/model.schema';
import { modelsSearchIndex } from '~/server/search-index';
import {
  associatedResourceSelect,
  getAllModelsWithVersionsSelect,
  modelWithDetailsSelect,
} from '~/server/selectors/model.selector';
import { simpleUserSelect } from '~/server/selectors/user.selector';
import { getArticles } from '~/server/services/article.service';
import { getFeatureFlags } from '~/server/services/feature-flags.service';
import { getDownloadFilename, getFilesByEntity } from '~/server/services/file.service';
import { getImagesForModelVersion } from '~/server/services/image.service';
import {
  deleteModelById,
  getDraftModelsByUserId,
  getModel,
  getModelVersionsMicro,
  getModels,
  getModelsWithImagesAndModelVersions,
  getTrainingModelsByUserId,
  getVaeFiles,
  permaDeleteModelById,
  publishModelById,
  restoreModelById,
  toggleLockModel,
  unpublishModelById,
  updateModelById,
  updateModelEarlyAccessDeadline,
  upsertModel,
  getGallerySettingsByModelId,
  toggleCheckpointCoverage,
  getModelsRaw,
} from '~/server/services/model.service';
import { trackModActivity } from '~/server/services/moderator.service';
import { getCategoryTags } from '~/server/services/system-cache';
import { getEarlyAccessDeadline } from '~/server/utils/early-access-helpers';
import {
  handleLogError,
  throwAuthorizationError,
  throwBadRequestError,
  throwDbError,
  throwNotFoundError,
} from '~/server/utils/errorHandling';
import { getPrimaryFile } from '~/server/utils/model-helpers';
import { DEFAULT_PAGE_SIZE, getPagination, getPagingData } from '~/server/utils/pagination-helpers';
import { getDownloadUrl } from '~/utils/delivery-worker';
import { isDefined } from '~/utils/type-guards';
import { redis } from '../redis/client';
<<<<<<< HEAD
import { modelHashSelect } from './../selectors/modelHash.selector';
import { getUnavailableResources } from '../services/generation/generation.service';
=======
import {
  deleteResourceDataCache,
  getUnavailableResources,
} from '../services/generation/generation.service';
>>>>>>> d584ba79
import { BountyDetailsSchema } from '../schema/bounty.schema';
import {
  allBrowsingLevelsFlag,
  getIsSafeBrowsingLevel,
} from '~/shared/constants/browsingLevel.constants';
import { Flags } from '~/shared/utils';
<<<<<<< HEAD
import { resourceDataCache } from '~/server/redis/caches';
=======
import { dataForModelsCache } from '~/server/redis/caches';
>>>>>>> d584ba79

export type GetModelReturnType = AsyncReturnType<typeof getModelHandler>;
export const getModelHandler = async ({ input, ctx }: { input: GetByIdInput; ctx: Context }) => {
  try {
    const model = await getModel({
      ...input,
      user: ctx.user,
      select: modelWithDetailsSelect,
    });
    if (!model) throw throwNotFoundError(`No model with id ${input.id}`);

    const features = getFeatureFlags({ user: ctx.user });
    const filteredVersions = model.modelVersions.filter((version) => {
      const isOwner = ctx.user?.id === model.user.id || ctx.user?.isModerator;
      if (isOwner) return true;

      return version.status === ModelStatus.Published;
    });
    const modelVersionIds = filteredVersions.map((version) => version.id);
    const posts = await dbRead.post.findMany({
      where: {
        modelVersionId: { in: modelVersionIds },
        userId: model.user.id,
      },
      select: { id: true, modelVersionId: true },
      orderBy: { id: 'asc' },
    });

    // recommended VAEs
    const vaeIds = filteredVersions.map((x) => x.vaeId).filter(isDefined);
    const vaeFiles = await getVaeFiles({ vaeIds });

    const suggestedResources = await dbRead.modelAssociations.count({
      where: { fromModelId: model.id, type: 'Suggested' },
    });

    const modelCategories = await getCategoryTags('model');
    const unavailableGenResources = await getUnavailableResources();

    const metrics = model.metrics[0];
    const canManage = ctx.user?.id === model.user.id || ctx.user?.isModerator;

    return {
      ...model,
      metrics: undefined,
      rank: {
        downloadCountAllTime: metrics?.downloadCount ?? 0,
        favoriteCountAllTime: metrics?.favoriteCount ?? 0,
        thumbsUpCountAllTime: metrics?.thumbsUpCount ?? 0,
        thumbsDownCountAllTime: metrics?.thumbsDownCount ?? 0,
        commentCountAllTime: metrics?.commentCount ?? 0,
        ratingCountAllTime: metrics?.ratingCount ?? 0,
        ratingAllTime: Number(metrics?.rating?.toFixed(2) ?? 0),
        tippedAmountCountAllTime: metrics?.tippedAmountCount ?? 0,
        imageCountAllTime: metrics?.imageCount ?? 0,
        collectedCountAllTime: metrics?.collectedCount ?? 0,
        generationCountAllTime: metrics?.generationCount ?? 0,
      },
      canGenerate: filteredVersions.some(
        (version) =>
          !!version.generationCoverage?.covered &&
          unavailableGenResources.indexOf(version.id) === -1
      ),
      hasSuggestedResources: suggestedResources > 0,
      meta: model.meta as ModelMeta | null,
      tagsOnModels: model.tagsOnModels
        .filter(({ tag }) => !tag.unlisted)
        .map(({ tag }) => ({
          tag: {
            id: tag.id,
            name: tag.name,
            isCategory: modelCategories.some((c) => c.id === tag.id),
          },
        })),
      modelVersions: filteredVersions.map((version) => {
        let earlyAccessDeadline = features.earlyAccessModel
          ? getEarlyAccessDeadline({
              versionCreatedAt: version.createdAt,
              publishedAt: model.publishedAt,
              earlyAccessTimeframe: version.earlyAccessTimeFrame,
            })
          : undefined;
        if (earlyAccessDeadline && new Date() > earlyAccessDeadline)
          earlyAccessDeadline = undefined;
        const canDownload =
          model.mode !== ModelModifier.Archived &&
          (!earlyAccessDeadline || !!ctx.user?.tier || !!ctx.user?.isModerator);
        const canGenerate =
          !!version.generationCoverage?.covered &&
          unavailableGenResources.indexOf(version.id) === -1;

        // sort version files by file type, 'Model' type goes first
        const vaeFile = vaeFiles.filter((x) => x.modelVersionId === version.vaeId);
        version.files.push(...vaeFile);
        const files = version.files
          .filter((x) => x.visibility === 'Public' || canManage)
          .sort((a, b) => {
            const aType = a.type as ModelFileType;
            const bType = b.type as ModelFileType;

            if (constants.modelFileOrder[aType] < constants.modelFileOrder[bType]) return -1;
            else if (constants.modelFileOrder[aType] > constants.modelFileOrder[bType]) return 1;
            else return 0;
          });

        const hashes = version.files
          .filter((file) =>
            (['Model', 'Pruned Model'] as ModelFileType[]).includes(file.type as ModelFileType)
          )
          .map((file) =>
            file.hashes.find((x) => x.type === ModelHashType.SHA256)?.hash.toLowerCase()
          )
          .filter(isDefined);

        const versionMetrics = version.metrics[0];

        return {
          ...version,
          metrics: undefined,
          rank: {
            generationCountAllTime: versionMetrics?.generationCount ?? 0,
            downloadCountAllTime: versionMetrics?.downloadCount ?? 0,
            ratingCountAllTime: versionMetrics?.ratingCount ?? 0,
            ratingAllTime: Number(versionMetrics?.rating?.toFixed(2) ?? 0),
            thumbsUpCountAllTime: versionMetrics?.thumbsUpCount ?? 0,
            thumbsDownCountAllTime: versionMetrics?.thumbsDownCount ?? 0,
          },
          posts: posts.filter((x) => x.modelVersionId === version.id).map((x) => ({ id: x.id })),
          hashes,
          earlyAccessDeadline,
          canDownload,
          canGenerate,
          files: files as Array<
            Omit<(typeof files)[number], 'metadata'> & { metadata: FileMetadata }
          >,
          baseModel: version.baseModel as BaseModel,
          baseModelType: version.baseModelType as BaseModelType,
          meta: version.meta as ModelVersionMeta,
          trainingDetails: version.trainingDetails as TrainingDetailsObj | undefined,
          settings: version.settings as RecommendedSettingsSchema | undefined,
          recommendedResources: version.recommendedResources.map(({ resource, settings }) => ({
            id: resource.id,
            name: resource.name,
            baseModel: resource.baseModel,
            trainedWords: resource.trainedWords,
            modelId: resource.model.id,
            modelName: resource.model.name,
            modelType: resource.model.type,
            strength: (settings as RecommendedSettingsSchema)?.strength,
          })),
        };
      }),
    };
  } catch (error) {
    if (error instanceof TRPCError) throw error;
    else throw throwDbError(error);
  }
};

export type GetModelsInfiniteReturnType = AsyncReturnType<typeof getModelsInfiniteHandler>['items'];

export const getModelsInfiniteHandler = async ({
  input,
  ctx,
}: {
  input: GetAllModelsOutput;
  ctx: Context;
}) => {
  try {
    let loopCount = 0;
    let isPrivate = false;
    let nextCursor: string | bigint | undefined;
    const results: Awaited<ReturnType<typeof getModelsWithImagesAndModelVersions>>['items'] = [];
    while (results.length < (input.limit ?? 100) && loopCount < 3) {
      const result = await getModelsWithImagesAndModelVersions({
        input,
        user: ctx.user,
      });
      if (result.isPrivate) isPrivate = true;
      results.push(...result.items);
      if (!result.nextCursor) break;

      input.cursor = result.nextCursor;
      nextCursor = result.nextCursor;
      loopCount++;
    }
    if (isPrivate) ctx.cache.canCache = false;
    return { items: results, nextCursor };
  } catch (error) {
    if (error instanceof TRPCError) throw error;
    else throw throwDbError(error);
  }
};

export const getModelsPagedSimpleHandler = async ({
  input,
  ctx,
}: {
  input: GetAllModelsOutput;
  ctx: Context;
}) => {
  const { limit = DEFAULT_PAGE_SIZE, page, cursor, ...restInput } = input || {};
  const { take, skip } = getPagination(limit, page);
  const results = await getModels({
    input: { ...restInput, take, skip },
    user: ctx.user,
    select: {
      id: true,
      name: true,
      nsfw: true,
      meta: true,
      modelVersions: input.needsReview
        ? {
            select: { id: true, name: true, meta: true },
            where: { meta: { path: ['needsReview'], equals: true } },
            take: 1,
          }
        : false,
    },
  });

  const parsedResults = {
    ...results,
    items: results.items.map(({ modelVersions = [], ...model }) => {
      const [version] = modelVersions;

      return {
        ...model,
        meta: model.meta as ModelMeta | null,
        modelVersion: version
          ? { ...version, meta: version.meta as ModelVersionMeta | null }
          : undefined,
      };
    }),
  };
  return getPagingData(parsedResults, take, page);
};

export const getModelVersionsHandler = async ({ input }: { input: GetModelVersionsSchema }) => {
  try {
    const modelVersions = await getModelVersionsMicro(input);
    return modelVersions;
  } catch (error) {
    throw throwDbError(error);
  }
};

export const upsertModelHandler = async ({
  input,
  ctx,
}: {
  input: ModelUpsertInput;
  ctx: DeepNonNullable<Context>;
}) => {
  try {
    const { id: userId } = ctx.user;
    const { nsfw, poi } = input;

    if (nsfw && poi)
      throw throwBadRequestError('Mature content depicting actual people is not permitted.');

    // Check tags for multiple categories
    const { tagsOnModels } = input;
    if (tagsOnModels?.length) {
      const modelCategories = await getCategoryTags('model');
      const matchedTags = tagsOnModels.filter((tag) =>
        modelCategories.some((categoryTag) => categoryTag.name === tag.name)
      );

      if (matchedTags.length > 1)
        throw throwBadRequestError(
          `Model cannot have multiple categories. Please include only one from: ${matchedTags
            .map((tag) => tag.name)
            .join(', ')} `
        );
    }

    const model = await upsertModel({ ...input, userId, isModerator: ctx.user.isModerator });
    if (!model) throw throwNotFoundError(`No model with id ${input.id}`);

    await ctx.track.modelEvent({
      type: input.id ? 'Update' : 'Create',
      modelId: model.id,
      nsfw: !getIsSafeBrowsingLevel(model.nsfwLevel),
    });

    if (input.id) await dataForModelsCache.bust(input.id);

    return model;
  } catch (error) {
    if (error instanceof TRPCError) throw error;
    else throw throwDbError(error);
  }
};

export const publishModelHandler = async ({
  input,
  ctx,
}: {
  input: PublishModelSchema;
  ctx: DeepNonNullable<Context>;
}) => {
  try {
    const model = await dbRead.model.findUnique({
      where: { id: input.id },
      select: { status: true, meta: true, nsfw: true },
    });
    if (!model) throw throwNotFoundError(`No model with id ${input.id}`);
    if (model.status === ModelStatus.Published)
      throw throwBadRequestError('Model is already published');

    const { isModerator } = ctx.user;
    if (!isModerator && constants.modPublishOnlyStatuses.includes(model.status))
      throw throwAuthorizationError('You are not authorized to publish this model');

    const modelMeta = model.meta as ModelMeta | null;
    const republishing =
      model.status !== ModelStatus.Draft && model.status !== ModelStatus.Scheduled;
    const { needsReview, unpublishedReason, unpublishedAt, customMessage, ...meta } =
      modelMeta || {};
    const updatedModel = await publishModelById({ ...input, meta, republishing });

    await updateModelEarlyAccessDeadline({ id: updatedModel.id }).catch((e) => {
      console.error('Unable to update model early access deadline');
      console.error(e);
    });

    // Track event in the background
    ctx.track
      .modelEvent({
        type: 'Publish',
        modelId: input.id,
        nsfw: model.nsfw,
      })
      .catch(handleLogError);

    if (!input.publishedAt || input.publishedAt <= new Date()) {
      await eventEngine.processEngagement({
        userId: updatedModel.userId,
        type: 'published',
        entityType: 'model',
        entityId: updatedModel.id,
      });
    }

    await dataForModelsCache.bust(input.id);

    return updatedModel;
  } catch (error) {
    if (error instanceof TRPCError) throw error;
    else throwDbError(error);
  }
};

export const unpublishModelHandler = async ({
  input,
  ctx,
}: {
  input: UnpublishModelSchema;
  ctx: DeepNonNullable<Context>;
}) => {
  try {
    const { id } = input;
    const model = await dbRead.model.findUnique({
      where: { id },
      select: { meta: true, nsfw: true },
    });
    if (!model) throw throwNotFoundError(`No model with id ${input.id}`);

    const meta = (model.meta as ModelMeta | null) || {};
    const updatedModel = await unpublishModelById({ ...input, meta, user: ctx.user });

    await ctx.track.modelEvent({
      type: 'Unpublish',
      modelId: id,
      nsfw: model.nsfw,
    });

    await dataForModelsCache.bust(input.id);

    return updatedModel;
  } catch (error) {
    if (error instanceof TRPCError) throw error;
    else throwDbError(error);
  }
};

export const deleteModelHandler = async ({
  input,
  ctx,
}: {
  input: DeleteModelSchema;
  ctx: DeepNonNullable<Context>;
}) => {
  try {
    const { id, permanently } = input;
    if (permanently && !ctx.user.isModerator) throw throwAuthorizationError();

    const deleteModel = permanently ? permaDeleteModelById : deleteModelById;
    const model = await deleteModel({ id, userId: ctx.user.id });
    if (!model) throw throwNotFoundError(`No model with id ${id}`);

    await ctx.track.modelEvent({
      type: permanently ? 'PermanentDelete' : 'Delete',
      modelId: model.id,
      nsfw: !getIsSafeBrowsingLevel(model.nsfwLevel),
    });

    await dataForModelsCache.bust(id);

    return model;
  } catch (error) {
    if (error instanceof TRPCError) throw error;
    else throwDbError(error);
  }
};

/** WEBHOOKS CONTROLLERS */
export const getModelsWithVersionsHandler = async ({
  input,
  ctx,
}: {
  input: GetAllModelsOutput & { ids?: number[] };
  ctx: Context;
}) => {
  const { limit = DEFAULT_PAGE_SIZE, page, cursor, ...queryInput } = input;
  const { take, skip } = getPagination(limit, page);
  try {
    // TODO.manuel: Make this use the getModelsRaw instead...
    const rawResults = await getModels({
      input: { ...queryInput, take, skip },
      user: ctx.user,
      select: getAllModelsWithVersionsSelect,
      count: true,
    });

    const modelVersionIds = rawResults.items.flatMap(({ modelVersions }) =>
      modelVersions.map(({ id }) => id)
    );
    const images = await getImagesForModelVersion({
      modelVersionIds,
      imagesPerVersion: 10,
      include: [],
      excludedTagIds: input.excludedTagIds,
      excludedIds: input.excludedImageIds,
      excludedUserIds: input.excludedUserIds,
      user: ctx.user,
      browsingLevel: input.browsingLevel,
      pending: input.pending,
    });

    const vaeIds = rawResults.items
      .flatMap(({ modelVersions }) => modelVersions.map(({ vaeId }) => vaeId))
      .filter(isDefined);
    const vaeFiles = await getVaeFiles({ vaeIds });

    const modelIds = rawResults.items.map(({ id }) => id);
    const metrics = await dbRead.modelMetric.findMany({
      where: { modelId: { in: modelIds }, timeframe: MetricTimeframe.AllTime },
    });

    function getStatsForModel(modelId: number) {
      const stats = metrics.find((x) => x.modelId === modelId);
      return {
        downloadCount: stats?.downloadCount ?? 0,
        favoriteCount: stats?.favoriteCount ?? 0,
        thumbsUpCount: stats?.thumbsUpCount ?? 0,
        thumbsDownCount: stats?.thumbsDownCount ?? 0,
        commentCount: stats?.commentCount ?? 0,
        ratingCount: stats?.ratingCount ?? 0,
        rating: Number(stats?.rating?.toFixed(2) ?? 0),
        tippedAmountCount: stats?.tippedAmountCount ?? 0,
      };
    }

    const results = {
      count: rawResults.count,
      items: rawResults.items.map(({ modelVersions, ...model }) => ({
        ...model,
        modelVersions: modelVersions.map(({ metrics, files, ...modelVersion }) => {
          const vaeFile = vaeFiles.filter((x) => x.modelVersionId === modelVersion.vaeId);
          files.push(...vaeFile);
          return {
            ...modelVersion,
            files,
            stats: {
              downloadCount: metrics[0]?.downloadCount ?? 0,
              ratingCount: metrics[0]?.ratingCount ?? 0,
              rating: Number(metrics[0]?.rating?.toFixed(2) ?? 0),
              thumbsUpCount: metrics[0]?.thumbsUpCount ?? 0,
              thumbsDownCount: metrics[0]?.thumbsDownCount ?? 0,
            },
            images: images
              .filter((image) => image.modelVersionId === modelVersion.id)
              .map(({ modelVersionId, name, userId, ...image }) => ({
                ...image,
              })),
          };
        }),
        stats: getStatsForModel(model.id),
      })),
    };

    return getPagingData(results, take, page);
  } catch (error) {
    throw throwDbError(error);
  }
};

export const getModelWithVersionsHandler = async ({
  input,
  ctx,
}: {
  input: GetByIdInput;
  ctx: Context;
}) => {
  const results = await getModelsWithVersionsHandler({
    input: {
      ids: [input.id],
      sort: ModelSort.HighestRated,
      favorites: false,
      hidden: false,
      period: 'AllTime',
      periodMode: 'published',
      browsingLevel: allBrowsingLevelsFlag,
    },
    ctx,
  });
  if (!results.items.length) throw throwNotFoundError(`No model with id ${input.id}`);

  return results.items[0];
};

// TODO - TEMP HACK for reporting modal
export const getModelReportDetailsHandler = async ({ input: { id } }: { input: GetByIdInput }) => {
  try {
    return await dbRead.model.findUnique({
      where: { id },
      select: { userId: true, reportStats: { select: { ownershipPending: true } } },
    });
  } catch (error) {}
};

const additionalFiles: { [k in ModelFileType]?: ResourceType } = {
  Config: 'CheckpointConfig',
  VAE: 'VAE',
  Negative: 'TextualInversion',
};
export const getDownloadCommandHandler = async ({
  input: { modelId, modelVersionId, type, format },
  ctx,
}: {
  input: GetDownloadSchema;
  ctx: Context;
}) => {
  try {
    const fileWhere: Prisma.ModelFileWhereInput = {};
    if (type) fileWhere.type = type;
    if (format) fileWhere.metadata = { path: ['format'], equals: format };

    // const prioritizeSafeImages = !ctx.user || (ctx.user.showNsfw && ctx.user.blurNsfw);

    const modelVersion = await dbRead.modelVersion.findFirst({
      where: { modelId, id: modelVersionId },
      select: {
        id: true,
        model: {
          select: {
            id: true,
            name: true,
            type: true,
            status: true,
            userId: true,
            mode: true,
            nsfw: true,
          },
        },
        // images: {
        //   select: {
        //     image: { select: { url: true } },
        //   },
        //   orderBy: prioritizeSafeImages
        //     ? [{ image: { nsfw: 'asc' } }, { index: 'asc' }]
        //     : [{ index: 'asc' }],
        //   take: 1,
        // },
        name: true,
        trainedWords: true,
        createdAt: true,
        files: {
          where: fileWhere,
          select: {
            url: true,
            name: true,
            type: true,
            metadata: true,
            hashes: { select: { hash: true }, where: { type: 'SHA256' } },
          },
        },
      },
      orderBy: { index: 'asc' },
    });

    if (!modelVersion) throw throwNotFoundError();
    const { model, files } = modelVersion;
    const castedFiles = files as Array<
      Omit<(typeof files)[number], 'metadata'> & { metadata: FileMetadata }
    >;

    const file =
      type != null || format != null
        ? castedFiles[0]
        : getPrimaryFile(castedFiles, {
            metadata: ctx.user?.filePreferences,
          });
    if (!file) throw throwNotFoundError();

    const isMod = ctx.user?.isModerator;
    const userId = ctx.user?.id;
    const canDownload =
      modelVersion.model.mode !== ModelModifier.Archived &&
      (isMod ||
        modelVersion?.model?.status === 'Published' ||
        modelVersion.model.userId === userId);
    if (!canDownload) throw throwNotFoundError();

    const now = new Date();
    if (userId) {
      await dbWrite.$executeRaw`
        -- Update user history
        INSERT INTO "DownloadHistory" ("userId", "modelVersionId", "downloadAt", hidden)
        VALUES (${userId}, ${modelVersion.id}, ${now}, false)
        ON CONFLICT ("userId", "modelVersionId") DO UPDATE SET "downloadAt" = excluded."downloadAt"
      `;
    }
    ctx.track.modelVersionEvent({
      type: 'Download',
      modelId: modelVersion.model.id,
      modelVersionId: modelVersion.id,
      nsfw: modelVersion.model.nsfw,
      time: now,
    });

    const fileName = getDownloadFilename({ model, modelVersion, file });
    const { url } = await getDownloadUrl(file.url, fileName);

    const commands: CommandResourcesAdd[] = [];
    commands.push({
      type: 'resources:add',
      resource: {
        type: model.type,
        hash: file.hashes[0].hash,
        name: fileName,
        modelName: model.name,
        modelVersionName: modelVersion.name,
        // previewImage: modelVersion.images[0]?.image?.url,
        url,
      },
    });

    // Add additional files
    for (const [type, resourceType] of Object.entries(additionalFiles)) {
      const additionalFile = files.find((f) => f.type === type);
      if (!additionalFile) continue;

      const additionalFileName = getDownloadFilename({ model, modelVersion, file: additionalFile });
      commands.push({
        type: 'resources:add',
        resource: {
          type: resourceType,
          hash: additionalFile.hashes[0].hash,
          name: additionalFileName,
          modelName: model.name,
          modelVersionName: modelVersion.name,
          url: (await getDownloadUrl(additionalFile.url, additionalFileName)).url,
        },
      });
    }

    return { commands };
  } catch (error) {
    throwDbError(error);
  }
};

export const getModelDetailsForReviewHandler = async ({
  input: { id },
  ctx,
}: {
  input: GetByIdInput;
  ctx: Context;
}) => {
  try {
    const model = getModel({
      id,
      user: ctx.user,
      select: {
        poi: true,
        modelVersions: {
          select: { id: true, name: true },
        },
      },
    });
    if (!model) throw throwNotFoundError();
    return model;
  } catch (error) {
    if (error instanceof TRPCError) throw error;
    else throw throwDbError(error);
  }
};

export const restoreModelHandler = async ({
  input,
  ctx,
}: {
  input: GetByIdInput;
  ctx: DeepNonNullable<Context>;
}) => {
  if (!ctx.user.isModerator) throw throwAuthorizationError();

  try {
    const model = await restoreModelById({ ...input });
    if (!model) throw throwNotFoundError(`No model with id ${input.id}`);

    await modelsSearchIndex.queueUpdate([
      { id: input.id, action: SearchIndexUpdateQueueAction.Update },
    ]);

    return model;
  } catch (error) {
    if (error instanceof TRPCError) error;
    else throw throwDbError(error);
  }
};

export const getMyDraftModelsHandler = async ({
  input,
  ctx,
}: {
  input: GetAllSchema;
  ctx: DeepNonNullable<Context>;
}) => {
  try {
    const { id: userId } = ctx.user;
    const results = await getDraftModelsByUserId({
      ...input,
      userId,
      select: {
        id: true,
        name: true,
        type: true,
        createdAt: true,
        status: true,
        updatedAt: true,
        modelVersions: {
          select: {
            _count: {
              select: { files: true, posts: { where: { userId, publishedAt: { not: null } } } },
            },
          },
        },
        _count: { select: { modelVersions: true } },
      },
    });

    return results;
  } catch (error) {
    throw throwDbError(error);
  }
};

export const getMyTrainingModelsHandler = async ({
  input,
  ctx,
}: {
  input: GetAllSchema;
  ctx: DeepNonNullable<Context>;
}) => {
  try {
    const { id: userId } = ctx.user;
    return await getTrainingModelsByUserId({
      ...input,
      userId,
      select: {
        id: true,
        name: true,
        type: true,
        createdAt: true,
        status: true,
        updatedAt: true,
        modelVersions: {
          select: {
            id: true,
            trainingDetails: true,
            trainingStatus: true,
            files: {
              select: {
                id: true,
                url: true,
                type: true,
                metadata: true,
                sizeKB: true,
              },
              where: { type: { equals: 'Training Data' } },
            },
          },
        },
      },
    });
  } catch (error) {
    throw throwDbError(error);
  }
};

export const reorderModelVersionsHandler = async ({
  input,
}: {
  input: ReorderModelVersionsSchema;
}) => {
  try {
    const model = await updateModelById({
      id: input.id,
      data: {
        modelVersions: {
          update: input.modelVersions.map((modelVersion, index) => ({
            where: { id: modelVersion.id },
            data: { index },
          })),
        },
      },
    });

    await modelsSearchIndex.queueUpdate([
      { id: input.id, action: SearchIndexUpdateQueueAction.Update },
    ]);

    if (!model) throw throwNotFoundError(`No model with id ${input.id}`);

    await dataForModelsCache.bust(input.id);

    return model;
  } catch (error) {
    if (error instanceof TRPCError) throw error;
    else throw throwDbError(error);
  }
};

export const toggleModelLockHandler = async ({ input }: { input: ToggleModelLockInput }) => {
  try {
    await toggleLockModel(input);
  } catch (error) {
    if (error instanceof TRPCError) error;
    else throw throwDbError(error);
  }
};

export const requestReviewHandler = async ({ input }: { input: GetByIdInput }) => {
  try {
    const model = await dbRead.model.findUnique({
      where: { id: input.id },
      select: {
        id: true,
        name: true,
        status: true,
        type: true,
        uploadType: true,
        meta: true,
        userId: true,
      },
    });
    if (!model) throw throwNotFoundError(`No model with id ${input.id}`);
    if (model.status !== ModelStatus.UnpublishedViolation)
      throw throwBadRequestError(
        'Cannot request a review for this model because it is not in the correct status'
      );

    const meta = (model.meta as ModelMeta | null) || {};
    const updatedModel = await upsertModel({
      ...model,
      meta: { ...meta, needsReview: true },
    });

    return updatedModel;
  } catch (error) {
    if (error instanceof TRPCError) error;
    else throw throwDbError(error);
  }
};

export const declineReviewHandler = async ({
  input,
  ctx,
}: {
  input: DeclineReviewSchema;
  ctx: DeepNonNullable<Context>;
}) => {
  try {
    if (!ctx.user.isModerator) throw throwAuthorizationError();

    const model = await dbRead.model.findUnique({
      where: { id: input.id },
      select: {
        id: true,
        name: true,
        status: true,
        type: true,
        uploadType: true,
        meta: true,
        userId: true,
      },
    });
    if (!model) throw throwNotFoundError(`No model with id ${input.id}`);

    const meta = (model.meta as ModelMeta | null) || {};
    if (model.status !== ModelStatus.UnpublishedViolation && !meta?.needsReview)
      throw throwBadRequestError(
        'Cannot decline a review for this model because it is not in the correct status'
      );

    const updatedModel = await upsertModel({
      ...model,
      meta: {
        ...meta,
        declinedReason: input.reason,
        decliendAt: new Date().toISOString(),
        needsReview: false,
      },
    });
    await trackModActivity(ctx.user.id, {
      entityType: 'model',
      entityId: model.id,
      activity: 'review',
    });

    return updatedModel;
  } catch (error) {
    if (error instanceof TRPCError) error;
    else throw throwDbError(error);
  }
};

export const changeModelModifierHandler = async ({
  input,
  ctx,
}: {
  input: ChangeModelModifierSchema;
  ctx: DeepNonNullable<Context>;
}) => {
  try {
    const { id, mode } = input;
    // If changing to takenDown, only moderators can do it
    if (mode === ModelModifier.TakenDown && !ctx.user.isModerator) throw throwAuthorizationError();

    const model = await getModel({ id, select: { id: true, meta: true, mode: true } });
    if (!model) throw throwNotFoundError(`No model with id ${id}`);
    if (model.mode === mode) throw throwBadRequestError(`Model is already ${mode}`);
    // If removing mode, but model is taken down, only moderators can do it
    if (model.mode === ModelModifier.TakenDown && mode === null && !ctx.user.isModerator)
      throw throwAuthorizationError();

    const { archivedAt, takenDownAt, archivedBy, takenDownBy, ...restMeta } =
      (model.meta as ModelMeta | null) || {};
    let updatedMeta: ModelMeta = {};
    if (mode === ModelModifier.Archived)
      updatedMeta = { ...restMeta, archivedAt: new Date().toISOString(), archivedBy: ctx.user.id };
    else if (mode === ModelModifier.TakenDown)
      updatedMeta = {
        ...restMeta,
        takenDownAt: new Date().toISOString(),
        takenDownBy: ctx.user.id,
      };
    else updatedMeta = restMeta;

    const updatedModel = await updateModelById({
      id,
      data: { mode, meta: { ...updatedMeta } },
    });

    if (mode === ModelModifier.Archived || mode === ModelModifier.TakenDown) {
      await ctx.track.modelEvent({
        type: mode === ModelModifier.Archived ? 'Archive' : 'Takedown',
        modelId: updatedModel.id,
        nsfw: true,
      });
    }

    return updatedModel;
  } catch (error) {
    if (error instanceof TRPCError) error;
    else throw throwDbError(error);
  }
};

// #region [associated models]
export const findResourcesToAssociateHandler = async ({
  input,
}: {
  input: FindResourcesToAssociateSchema;
  ctx: Context;
}) => {
  try {
    const { cursor, ...modelInput } = getAllModelsSchema.parse(input);
    const articleInput = getInfiniteArticlesSchema.parse(input);

    const [{ items: models }, { items: articles }] = await Promise.all([
      getModels({
        input: { ...modelInput, take: modelInput.limit },
        select: associatedResourceSelect,
      }),
      getArticles({ ...articleInput }),
    ]);

    return { models, articles };
  } catch (error) {
    if (error instanceof TRPCError) throw error;
    throw throwDbError(error);
  }
};

// Used to get the associated resources for a model
type AssociatedResourceData = AsyncReturnType<typeof getAssociatedResourcesCardDataHandler>;
type AssociatedResourceCardData = AssociatedResourceData[number];
export type AssociatedResourceModelCardData = Extract<
  AssociatedResourceCardData,
  { resourceType: 'model' }
>;
export type AssociatedResourceArticleCardData = Extract<
  AssociatedResourceCardData,
  { resourceType: 'article' }
>;
export const getAssociatedResourcesCardDataHandler = async ({
  input,
  ctx,
}: {
  input: GetAssociatedResourcesInput & UserPreferencesInput;
  ctx: Context;
}) => {
  try {
    const { fromId, type, ...userPreferences } = input;
    const { user } = ctx;
    const associatedResources = await dbRead.modelAssociations.findMany({
      where: { fromModelId: fromId, type },
      select: { toModelId: true, toArticleId: true },
      orderBy: { index: 'asc' },
    });

    const resourcesIds = associatedResources.map(({ toModelId, toArticleId }) =>
      toModelId
        ? { id: toModelId, resourceType: 'model' as const }
        : { id: toArticleId, resourceType: 'article' as const }
    );

    if (!resourcesIds.length) return [];

    const modelResources = resourcesIds
      .filter(({ resourceType }) => resourceType === 'model')
      .map(({ id }) => id);
    const articleResources = resourcesIds
      .filter(({ resourceType }) => resourceType === 'article')
      .map(({ id }) => id);

    const period = MetricTimeframe.AllTime;
    const { cursor, ...modelInput } = getAllModelsSchema.parse({
      ...userPreferences,
      ids: modelResources,
      period,
    });
    const articleInput = getInfiniteArticlesSchema.parse({
      ...userPreferences,
      ids: articleResources,
      period,
    });

    const { items: models } =
      modelResources?.length > 0
        ? await getModelsRaw({
            user,
            input: modelInput,
          })
        : { items: [] };

    const { items: articles } =
      articleResources?.length > 0
        ? await getArticles({ ...articleInput, sessionUser: user })
        : { items: [] };

    const modelVersionIds = models.flatMap((m) => m.modelVersions).map((m) => m.id);
    const images = !!modelVersionIds.length
      ? await getImagesForModelVersion({
          modelVersionIds,
          excludedTagIds: modelInput.excludedTagIds,
          excludedIds: input.excludedImageIds,
          excludedUserIds: modelInput.excludedUserIds,
          user,
          pending: modelInput.pending,
          browsingLevel: modelInput.browsingLevel,
        })
      : [];

    const unavailableGenResources = await getUnavailableResources();
    const completeModels = models
      .map(({ hashes, modelVersions, rank, ...model }) => {
        const [version] = modelVersions;
        if (!version) return null;
        const versionImages = images.filter((i) => i.modelVersionId === version.id);
        const showImageless =
          (user?.isModerator || model.user.id === user?.id) &&
          (modelInput.user || modelInput.username);
        if (!versionImages.length && !showImageless) return null;
        const canGenerate = !!version.covered && !unavailableGenResources.includes(version.id);

        return {
          ...model,
          hashes: hashes.map((h) => h.toLowerCase()),
          rank: {
            downloadCount: rank?.downloadCountAllTime ?? 0,
            thumbsUpCount: rank?.thumbsUpCountAllTime ?? 0,
            thumbsDownCount: rank?.thumbsDownCountAllTime ?? 0,
            commentCount: rank?.commentCountAllTime ?? 0,
            ratingCount: rank?.ratingCountAllTime ?? 0,
            collectedCount: rank?.collectedCountAllTime ?? 0,
            tippedAmountCount: rank?.tippedAmountCountAllTime ?? 0,
            rating: rank.ratingAllTime ?? 0,
          },
          images: model.mode !== ModelModifier.TakenDown ? (versionImages as typeof images) : [],
          canGenerate,
          version,
        };
      })
      .filter(isDefined);

    return resourcesIds
      .map(({ id, resourceType }) => {
        switch (resourceType) {
          case 'article':
            const article = articles.find((article) => article.id === id);
            if (!article) return null;
            return { resourceType: 'article' as const, ...article };
          case 'model':
            const model = completeModels.find((model) => model.id === id);
            if (!model) return null;
            return { resourceType: 'model' as const, ...model };
        }
      })
      .filter(isDefined);
  } catch (error) {
    if (error instanceof TRPCError) throw error;
    throw throwDbError(error);
  }
};
// #endregion
export const getModelByHashesHandler = async ({ input }: { input: ModelByHashesInput }) => {
  const { hashes } = input;

  if (hashes.length === 0) {
    return [];
  }

  const modelsByHashes = await dbRead.$queryRaw<
    { userId: number; modelId: number; hash: string }[]
  >`
      SELECT
        m."userId",
        m."id",
        mfh."hash"
      FROM "ModelFileHash" mfh
      JOIN "ModelFile" mf ON mf."id" = mfh."fileId"
      JOIN "ModelVersion" mv ON mv."id" = mf."modelVersionId"
      JOIN "Model" m ON mv."modelId" = m.id
      WHERE LOWER(mfh."hash") IN (${Prisma.join(hashes.map((h) => h.toLowerCase()))});
    `;

  return modelsByHashes;
};

export async function getSimpleModelsInfiniteHandler({
  input,
  ctx,
}: {
  input: GetSimpleModelsInfiniteSchema;
  ctx: DeepNonNullable<Context>;
}) {
  try {
    const { limit = 100, query, userId } = input;
    const { id: sessionUserId } = ctx.user;
    if (userId !== sessionUserId) throw throwAuthorizationError();

    const models = await dbRead.model.findMany({
      take: limit,
      where: {
        userId,
        name: query ? { contains: query, mode: 'insensitive' } : undefined,
        status: { not: ModelStatus.Deleted },
      },
      select: { id: true, name: true },
      orderBy: { name: 'asc' },
    });

    return models;
  } catch (error) {
    throw throwDbError(error);
  }
}

export async function getModelTemplateFieldsHandler({
  input,
  ctx,
}: {
  input: GetByIdInput;
  ctx: DeepNonNullable<Context>;
}) {
  try {
    const { id: userId } = ctx.user;

    const model = await getModel({
      id: input.id,
      select: {
        description: true,
        type: true,
        checkpointType: true,
        allowCommercialUse: true,
        allowDerivatives: true,
        allowDifferentLicense: true,
        allowNoCredit: true,
        nsfw: true,
        poi: true,
        tagsOnModels: {
          select: {
            tag: { select: { id: true, name: true, isCategory: true, unlisted: true } },
          },
        },
        userId: true,
        modelVersions: {
          take: 1,
          orderBy: { createdAt: 'desc' },
          select: {
            baseModel: true,
            baseModelType: true,
            settings: true,
            monetization: true,
            requireAuth: true,
            clipSkip: true,
          },
        },
      },
    });
    if (!model || model.userId !== userId) throw throwNotFoundError(`No model with id ${input.id}`);

    const modelCategories = await getCategoryTags('model');
    const { modelVersions, ...restModel } = model;
    const [version] = modelVersions;

    return {
      ...restModel,
      status: ModelStatus.Draft,
      uploadType: ModelUploadType.Created,
      tagsOnModels: restModel.tagsOnModels
        .filter(({ tag }) => !tag.unlisted)
        .map(({ tag }) => ({ ...tag, isCategory: modelCategories.some((c) => c.id === tag.id) })),
      version: version
        ? {
            ...version,
            baseModel: version.baseModel as BaseModel,
            baseModelType: version.baseModelType as BaseModelType,
            settings: version.settings as RecommendedSettingsSchema | undefined,
          }
        : undefined,
    };
  } catch (error) {
    throw throwDbError(error);
  }
}

const bountyTypeModelTypeMap: Record<string, ModelType> = {
  [BountyType.ModelCreation]: ModelType.Checkpoint,
  [BountyType.LoraCreation]: ModelType.LORA,
};

export async function getModelTemplateFromBountyHandler({
  input,
  ctx,
}: {
  input: GetByIdInput;
  ctx: DeepNonNullable<Context>;
}) {
  try {
    const { id: userId } = ctx.user;
    const awardedEntry = await dbRead.bountyEntry.findFirst({
      where: { bountyId: input.id, benefactors: { some: { userId } } },
      select: { id: true, bounty: true },
    });

    if (!awardedEntry) {
      throw throwNotFoundError(`You have no awarded entries on the bounty with id ${input.id}`);
    }

    const { bounty } = awardedEntry;

    if (!constants.bounties.supportedBountyToModels.some((t) => t === bounty.type)) {
      throw throwBadRequestError('This bounty type is not supported for model creation');
    }

    const meta = bounty.details as BountyDetailsSchema;
    const files = await getFilesByEntity({ id: awardedEntry.id, type: 'BountyEntry' });

    return {
      nsfw: bounty.nsfw,
      poi: bounty.poi,
      name: bounty.name,
      description: bounty.description,
      status: ModelStatus.Draft,
      uploadType: ModelUploadType.Created,
      type: bountyTypeModelTypeMap[bounty.type],

      version: {
        baseModel: meta.baseModel as BaseModel,
      },
      files,
    };
  } catch (error) {
    throw throwDbError(error);
  }
}

export const getModelGallerySettingsHandler = async ({ input }: { input: GetByIdInput }) => {
  try {
    const settings = await getGallerySettingsByModelId({ id: input.id });
    if (!settings) throw throwNotFoundError(`No model with id ${input.id}`);

    return settings;
  } catch (e) {
    throw throwDbError(e);
  }
};

export const updateGallerySettingsHandler = async ({
  input,
  ctx,
}: {
  input: UpdateGallerySettingsInput;
  ctx: DeepNonNullable<Context>;
}) => {
  try {
    const { id, gallerySettings } = input;
    const { user: sessionUser } = ctx;

    const model = await getModel({ id, select: { id: true, userId: true } });
    if (!model || (model.userId !== sessionUser.id && !sessionUser.isModerator))
      throw throwNotFoundError(`No model with id ${id}`);

    const updatedSettings = gallerySettings
      ? {
          images: gallerySettings.hiddenImages,
          users: gallerySettings.hiddenUsers.map(({ id }) => id),
          tags: gallerySettings.hiddenTags.map(({ id }) => id),
          level: gallerySettings.level,
          pinnedPosts: gallerySettings.pinnedPosts,
        }
      : null;
    const updatedModel = await updateModelById({
      id,
      data: { gallerySettings: updatedSettings !== null ? updatedSettings : Prisma.JsonNull },
    });
    // Clear cache
    await redis.del(`model:gallery-settings:${id}`);

    return { ...updatedModel, gallerySettings };
  } catch (error) {
    throw throwDbError(error);
  }
};

export async function toggleCheckpointCoverageHandler({
  input,
}: {
  input: ToggleCheckpointCoverageInput;
}) {
  try {
    const affectedVersionIds = await toggleCheckpointCoverage(input);
    if (affectedVersionIds) await resourceDataCache.bust(affectedVersionIds);

    await modelsSearchIndex.queueUpdate([
      { id: input.id, action: SearchIndexUpdateQueueAction.Update },
    ]);
    await dataForModelsCache.bust(input.id);

    return affectedVersionIds;
  } catch (error) {
    throw throwDbError(error);
  }
}<|MERGE_RESOLUTION|>--- conflicted
+++ resolved
@@ -91,26 +91,15 @@
 import { getDownloadUrl } from '~/utils/delivery-worker';
 import { isDefined } from '~/utils/type-guards';
 import { redis } from '../redis/client';
-<<<<<<< HEAD
-import { modelHashSelect } from './../selectors/modelHash.selector';
 import { getUnavailableResources } from '../services/generation/generation.service';
-=======
-import {
-  deleteResourceDataCache,
-  getUnavailableResources,
-} from '../services/generation/generation.service';
->>>>>>> d584ba79
 import { BountyDetailsSchema } from '../schema/bounty.schema';
 import {
   allBrowsingLevelsFlag,
   getIsSafeBrowsingLevel,
 } from '~/shared/constants/browsingLevel.constants';
 import { Flags } from '~/shared/utils';
-<<<<<<< HEAD
 import { resourceDataCache } from '~/server/redis/caches';
-=======
 import { dataForModelsCache } from '~/server/redis/caches';
->>>>>>> d584ba79
 
 export type GetModelReturnType = AsyncReturnType<typeof getModelHandler>;
 export const getModelHandler = async ({ input, ctx }: { input: GetByIdInput; ctx: Context }) => {
