--- conflicted
+++ resolved
@@ -95,7 +95,6 @@
 import { getDownloadUrl } from '~/utils/delivery-worker';
 import { isDefined } from '~/utils/type-guards';
 import { redis } from '../redis/client';
-<<<<<<< HEAD
 import { getUnavailableResources } from '../services/generation/generation.service';
 import { BountyDetailsSchema } from '../schema/bounty.schema';
 import {
@@ -105,13 +104,6 @@
 import { Flags } from '~/shared/utils';
 import { resourceDataCache } from '~/server/redis/caches';
 import { dataForModelsCache } from '~/server/redis/caches';
-=======
-import { BountyDetailsSchema } from '../schema/bounty.schema';
-import {
-  deleteResourceDataCache,
-  getUnavailableResources,
-} from '../services/generation/generation.service';
->>>>>>> 673a71ed
 
 export type GetModelReturnType = AsyncReturnType<typeof getModelHandler>;
 export const getModelHandler = async ({ input, ctx }: { input: GetByIdInput; ctx: Context }) => {
