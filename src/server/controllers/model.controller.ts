import {
  BountyType,
  MetricTimeframe,
  ModelHashType,
  ModelModifier,
  ModelStatus,
  ModelType,
  ModelUploadType,
  Prisma,
} from '@prisma/client';
import { TRPCError } from '@trpc/server';
import { CommandResourcesAdd, ResourceType } from '~/components/CivitaiLink/shared-types';
import { BaseModel, BaseModelType, ModelFileType, constants } from '~/server/common/constants';
import { SearchIndexUpdateQueueAction } from '~/server/common/enums';
import { Context } from '~/server/createContext';

import { dbRead, dbWrite } from '~/server/db/client';
import { eventEngine } from '~/server/events';
import { getInfiniteArticlesSchema } from '~/server/schema/article.schema';
import { GetAllSchema, GetByIdInput, UserPreferencesInput } from '~/server/schema/base.schema';
import {
  ModelVersionMeta,
  RecommendedSettingsSchema,
  TrainingDetailsObj,
} from '~/server/schema/model-version.schema';
import {
  ChangeModelModifierSchema,
  DeclineReviewSchema,
  DeleteModelSchema,
  FindResourcesToAssociateSchema,
  GetAllModelsOutput,
  GetAssociatedResourcesInput,
  GetDownloadSchema,
  GetModelVersionsSchema,
  GetSimpleModelsInfiniteSchema,
  ModelByHashesInput,
  ModelMeta,
  ModelUpsertInput,
  PublishModelSchema,
  ReorderModelVersionsSchema,
  ToggleCheckpointCoverageInput,
  ToggleModelLockInput,
  UnpublishModelSchema,
  UpdateGallerySettingsInput,
  getAllModelsSchema,
} from '~/server/schema/model.schema';
import { modelsSearchIndex } from '~/server/search-index';
import {
  associatedResourceSelect,
  modelWithDetailsSelect,
} from '~/server/selectors/model.selector';
import { simpleUserSelect } from '~/server/selectors/user.selector';
import { getArticles } from '~/server/services/article.service';
import { getFeatureFlags } from '~/server/services/feature-flags.service';
import { getDownloadFilename, getFilesByEntity } from '~/server/services/file.service';
import { getImagesForModelVersion } from '~/server/services/image.service';
import {
  deleteModelById,
  getDraftModelsByUserId,
  getModel,
  getModelVersionsMicro,
  getModels,
  getModelsWithImagesAndModelVersions,
  getTrainingModelsByUserId,
  getVaeFiles,
  permaDeleteModelById,
  publishModelById,
  restoreModelById,
  toggleLockModel,
  unpublishModelById,
  updateModelById,
  updateModelEarlyAccessDeadline,
  upsertModel,
  getGallerySettingsByModelId,
  toggleCheckpointCoverage,
  getCheckpointGenerationCoverage,
} from '~/server/services/model.service';
import { trackModActivity } from '~/server/services/moderator.service';
import { getCategoryTags } from '~/server/services/system-cache';
import { getEarlyAccessDeadline } from '~/server/utils/early-access-helpers';
import {
  handleLogError,
  throwAuthorizationError,
  throwBadRequestError,
  throwDbError,
  throwNotFoundError,
} from '~/server/utils/errorHandling';
import { getPrimaryFile } from '~/server/utils/model-helpers';
import { DEFAULT_PAGE_SIZE, getPagination, getPagingData } from '~/server/utils/pagination-helpers';
import { getDownloadUrl } from '~/utils/delivery-worker';
import { isDefined } from '~/utils/type-guards';
import { redis } from '../redis/client';
import { modelHashSelect } from './../selectors/modelHash.selector';
import {
  deleteResourceDataCache,
  getUnavailableResources,
} from '../services/generation/generation.service';
import { BountyDetailsSchema } from '../schema/bounty.schema';
import {
  allBrowsingLevelsFlag,
  getIsSafeBrowsingLevel,
  isNsfwBrowsingLevel,
  nsfwBrowsingLevelsFlag,
} from '~/shared/constants/browsingLevel.constants';
import { Flags } from '~/shared/utils';

export type GetModelReturnType = AsyncReturnType<typeof getModelHandler>;
export const getModelHandler = async ({ input, ctx }: { input: GetByIdInput; ctx: Context }) => {
  try {
    const model = await getModel({
      ...input,
      user: ctx.user,
      select: modelWithDetailsSelect,
    });
    if (!model) throw throwNotFoundError(`No model with id ${input.id}`);

    const features = getFeatureFlags({ user: ctx.user });
    const filteredVersions = model.modelVersions.filter((version) => {
      const isOwner = ctx.user?.id === model.user.id || ctx.user?.isModerator;
      if (isOwner) return true;

      return version.status === ModelStatus.Published;
    });
    const modelVersionIds = filteredVersions.map((version) => version.id);
    const posts = await dbRead.post.findMany({
      where: {
        modelVersionId: { in: modelVersionIds },
        userId: model.user.id,
      },
      select: { id: true, modelVersionId: true },
      orderBy: { id: 'asc' },
    });
    const coveredCheckpoints =
      model.type === 'Checkpoint' ? await getCheckpointGenerationCoverage(modelVersionIds) : null;

    // recommended VAEs
    const vaeIds = filteredVersions.map((x) => x.vaeId).filter(isDefined);
    const vaeFiles = await getVaeFiles({ vaeIds });

    const suggestedResources = await dbRead.modelAssociations.count({
      where: { fromModelId: model.id, type: 'Suggested' },
    });

    const modelCategories = await getCategoryTags('model');
    const unavailableGenResources = await getUnavailableResources();

    const metrics = model.metrics[0];
    const canManage = ctx.user?.id === model.user.id || ctx.user?.isModerator;

    return {
      ...model,
      metrics: undefined,
      rank: {
        downloadCountAllTime: metrics?.downloadCount ?? 0,
        favoriteCountAllTime: metrics?.favoriteCount ?? 0,
        thumbsUpCountAllTime: metrics?.thumbsUpCount ?? 0,
        thumbsDownCountAllTime: metrics?.thumbsDownCount ?? 0,
        commentCountAllTime: metrics?.commentCount ?? 0,
        ratingCountAllTime: metrics?.ratingCount ?? 0,
        ratingAllTime: Number(metrics?.rating?.toFixed(2) ?? 0),
        tippedAmountCountAllTime: metrics?.tippedAmountCount ?? 0,
        imageCountAllTime: metrics?.imageCount ?? 0,
        collectedCountAllTime: metrics?.collectedCount ?? 0,
        generationCountAllTime: metrics?.generationCount ?? 0,
      },
      canGenerate: filteredVersions.some(
        (version) =>
          !!version.generationCoverage?.covered &&
          unavailableGenResources.indexOf(version.id) === -1
      ),
      hasSuggestedResources: suggestedResources > 0,
      meta: model.meta as ModelMeta | null,
      tagsOnModels: model.tagsOnModels
        .filter(({ tag }) => !tag.unlisted)
        .map(({ tag }) => ({
          tag: {
            id: tag.id,
            name: tag.name,
            isCategory: modelCategories.some((c) => c.id === tag.id),
          },
        })),
      modelVersions: filteredVersions.map((version) => {
        let earlyAccessDeadline = features.earlyAccessModel
          ? getEarlyAccessDeadline({
              versionCreatedAt: version.createdAt,
              publishedAt: model.publishedAt,
              earlyAccessTimeframe: version.earlyAccessTimeFrame,
            })
          : undefined;
        if (earlyAccessDeadline && new Date() > earlyAccessDeadline)
          earlyAccessDeadline = undefined;
        const canDownload =
          model.mode !== ModelModifier.Archived &&
          (!earlyAccessDeadline || !!ctx.user?.tier || !!ctx.user?.isModerator);
        const canGenerate =
          !!version.generationCoverage?.covered &&
          unavailableGenResources.indexOf(version.id) === -1;
        const hasCheckpointCoverage = coveredCheckpoints?.includes(version.id) ?? false;

        // sort version files by file type, 'Model' type goes first
        const vaeFile = vaeFiles.filter((x) => x.modelVersionId === version.vaeId);
        version.files.push(...vaeFile);
        const files = version.files
          .filter((x) => x.visibility === 'Public' || canManage)
          .sort((a, b) => {
            const aType = a.type as ModelFileType;
            const bType = b.type as ModelFileType;

            if (constants.modelFileOrder[aType] < constants.modelFileOrder[bType]) return -1;
            else if (constants.modelFileOrder[aType] > constants.modelFileOrder[bType]) return 1;
            else return 0;
          });

        const hashes = version.files
          .filter((file) =>
            (['Model', 'Pruned Model'] as ModelFileType[]).includes(file.type as ModelFileType)
          )
          .map((file) =>
            file.hashes.find((x) => x.type === ModelHashType.SHA256)?.hash.toLowerCase()
          )
          .filter(isDefined);

        const versionMetrics = version.metrics[0];

        return {
          ...version,
          metrics: undefined,
          rank: {
            generationCountAllTime: versionMetrics?.generationCount ?? 0,
            downloadCountAllTime: versionMetrics?.downloadCount ?? 0,
            ratingCountAllTime: versionMetrics?.ratingCount ?? 0,
            ratingAllTime: Number(versionMetrics?.rating?.toFixed(2) ?? 0),
            thumbsUpCountAllTime: versionMetrics?.thumbsUpCount ?? 0,
            thumbsDownCountAllTime: versionMetrics?.thumbsDownCount ?? 0,
          },
          posts: posts.filter((x) => x.modelVersionId === version.id).map((x) => ({ id: x.id })),
          hashes,
          earlyAccessDeadline,
          canDownload,
          canGenerate,
          hasCheckpointCoverage,
          files: files as Array<
            Omit<(typeof files)[number], 'metadata'> & { metadata: FileMetadata }
          >,
          baseModel: version.baseModel as BaseModel,
          baseModelType: version.baseModelType as BaseModelType,
          meta: version.meta as ModelVersionMeta,
          trainingDetails: version.trainingDetails as TrainingDetailsObj | undefined,
          settings: version.settings as RecommendedSettingsSchema | undefined,
          recommendedResources: version.recommendedResources.map(({ resource, settings }) => ({
            id: resource.id,
            name: resource.name,
            baseModel: resource.baseModel,
            trainedWords: resource.trainedWords,
            modelId: resource.model.id,
            modelName: resource.model.name,
            modelType: resource.model.type,
            strength: (settings as RecommendedSettingsSchema)?.strength,
          })),
        };
      }),
    };
  } catch (error) {
    if (error instanceof TRPCError) throw error;
    else throw throwDbError(error);
  }
};

export type GetModelsInfiniteReturnType = AsyncReturnType<typeof getModelsInfiniteHandler>['items'];

export const getModelsInfiniteHandler = async ({
  input,
  ctx,
}: {
  input: GetAllModelsOutput;
  ctx: Context;
}) => {
  try {
    const { isPrivate, ...results } = await getModelsWithImagesAndModelVersions({
      input,
      user: ctx.user,
    });
    if (isPrivate) ctx.cache.canCache = false;
    return results;
  } catch (error) {
    if (error instanceof TRPCError) throw error;
    else throw throwDbError(error);
  }
};

export const getModelsPagedSimpleHandler = async ({
  input,
  ctx,
}: {
  input: GetAllModelsOutput;
  ctx: Context;
}) => {
  const { limit = DEFAULT_PAGE_SIZE, page, cursor, ...restInput } = input || {};
  const { take, skip } = getPagination(limit, page);
  const results = await getModels({
    input: { ...restInput, take, skip },
    user: ctx.user,
    select: {
      id: true,
      name: true,
      nsfw: true,
      meta: true,
      modelVersions: input.needsReview
        ? {
            select: { id: true, name: true, meta: true },
            where: { meta: { path: ['needsReview'], equals: true } },
            take: 1,
          }
        : false,
    },
  });

  const parsedResults = {
    ...results,
    items: results.items.map(({ modelVersions = [], ...model }) => {
      const [version] = modelVersions;

      return {
        ...model,
        meta: model.meta as ModelMeta | null,
        modelVersion: version
          ? { ...version, meta: version.meta as ModelVersionMeta | null }
          : undefined,
      };
    }),
  };
  return getPagingData(parsedResults, take, page);
};

export const getModelVersionsHandler = async ({ input }: { input: GetModelVersionsSchema }) => {
  try {
    const modelVersions = await getModelVersionsMicro(input);
    return modelVersions;
  } catch (error) {
    throw throwDbError(error);
  }
};

export const upsertModelHandler = async ({
  input,
  ctx,
}: {
  input: ModelUpsertInput;
  ctx: DeepNonNullable<Context>;
}) => {
  try {
    const { id: userId } = ctx.user;
    const { nsfw, poi } = input;

    if (nsfw && poi)
      throw throwBadRequestError('Mature content depicting actual people is not permitted.');

    // Check tags for multiple categories
    const { tagsOnModels } = input;
    if (tagsOnModels?.length) {
      const modelCategories = await getCategoryTags('model');
      const matchedTags = tagsOnModels.filter((tag) =>
        modelCategories.some((categoryTag) => categoryTag.name === tag.name)
      );

      if (matchedTags.length > 1)
        throw throwBadRequestError(
          `Model cannot have multiple categories. Please include only one from: ${matchedTags
            .map((tag) => tag.name)
            .join(', ')} `
        );
    }

    const model = await upsertModel({ ...input, userId });
    if (!model) throw throwNotFoundError(`No model with id ${input.id}`);

    await ctx.track.modelEvent({
      type: input.id ? 'Update' : 'Create',
      modelId: model.id,
      nsfw: !getIsSafeBrowsingLevel(model.nsfwLevel),
    });

    return model;
  } catch (error) {
    if (error instanceof TRPCError) throw error;
    else throw throwDbError(error);
  }
};

export const publishModelHandler = async ({
  input,
  ctx,
}: {
  input: PublishModelSchema;
  ctx: DeepNonNullable<Context>;
}) => {
  try {
    const model = await dbRead.model.findUnique({
      where: { id: input.id },
      select: { status: true, meta: true, nsfw: true },
    });
    if (!model) throw throwNotFoundError(`No model with id ${input.id}`);
    if (model.status === ModelStatus.Published)
      throw throwBadRequestError('Model is already published');

    const { isModerator } = ctx.user;
    if (!isModerator && constants.modPublishOnlyStatuses.includes(model.status))
      throw throwAuthorizationError('You are not authorized to publish this model');

    const modelMeta = model.meta as ModelMeta | null;
    const republishing =
      model.status !== ModelStatus.Draft && model.status !== ModelStatus.Scheduled;
    const { needsReview, unpublishedReason, unpublishedAt, customMessage, ...meta } =
      modelMeta || {};
    const updatedModel = await publishModelById({ ...input, meta, republishing });

    await updateModelEarlyAccessDeadline({ id: updatedModel.id }).catch((e) => {
      console.error('Unable to update model early access deadline');
      console.error(e);
    });

    // Track event in the background
    ctx.track
      .modelEvent({
        type: 'Publish',
        modelId: input.id,
        nsfw: model.nsfw,
      })
      .catch(handleLogError);

    if (!input.publishedAt || input.publishedAt <= new Date()) {
      await eventEngine.processEngagement({
        userId: updatedModel.userId,
        type: 'published',
        entityType: 'model',
        entityId: updatedModel.id,
      });
    }

    return updatedModel;
  } catch (error) {
    if (error instanceof TRPCError) throw error;
    else throwDbError(error);
  }
};

export const unpublishModelHandler = async ({
  input,
  ctx,
}: {
  input: UnpublishModelSchema;
  ctx: DeepNonNullable<Context>;
}) => {
  try {
    const { id } = input;
    const model = await dbRead.model.findUnique({
      where: { id },
      select: { meta: true, nsfw: true },
    });
    if (!model) throw throwNotFoundError(`No model with id ${input.id}`);

    const meta = (model.meta as ModelMeta | null) || {};
    const updatedModel = await unpublishModelById({ ...input, meta, user: ctx.user });

    await ctx.track.modelEvent({
      type: 'Unpublish',
      modelId: id,
      nsfw: model.nsfw,
    });

    return updatedModel;
  } catch (error) {
    if (error instanceof TRPCError) throw error;
    else throwDbError(error);
  }
};

export const deleteModelHandler = async ({
  input,
  ctx,
}: {
  input: DeleteModelSchema;
  ctx: DeepNonNullable<Context>;
}) => {
  try {
    const { id, permanently } = input;
    if (permanently && !ctx.user.isModerator) throw throwAuthorizationError();

    const deleteModel = permanently ? permaDeleteModelById : deleteModelById;
    const model = await deleteModel({ id, userId: ctx.user.id });
    if (!model) throw throwNotFoundError(`No model with id ${id}`);

    await modelsSearchIndex.queueUpdate([{ id, action: SearchIndexUpdateQueueAction.Delete }]);

    await ctx.track.modelEvent({
      type: permanently ? 'PermanentDelete' : 'Delete',
      modelId: model.id,
      nsfw: !getIsSafeBrowsingLevel(model.nsfwLevel),
    });

    return model;
  } catch (error) {
    if (error instanceof TRPCError) throw error;
    else throwDbError(error);
  }
};

<<<<<<< HEAD
/** WEBHOOKS CONTROLLERS */
export const getModelsWithVersionsHandler = async ({
  input,
  ctx,
}: {
  input: GetAllModelsOutput & { ids?: number[] };
  ctx: Context;
}) => {
  const { limit = DEFAULT_PAGE_SIZE, page, cursor, ...queryInput } = input;
  const { take, skip } = getPagination(limit, page);
  try {
    // TODO.manuel: Make this use the getModelsRaw instead...
    const rawResults = await getModels({
      input: { ...queryInput, take, skip },
      user: ctx.user,
      select: getAllModelsWithVersionsSelect,
      count: true,
    });

    const modelVersionIds = rawResults.items.flatMap(({ modelVersions }) =>
      modelVersions.map(({ id }) => id)
    );
    const images = await getImagesForModelVersion({
      modelVersionIds,
      imagesPerVersion: 10,
      include: [],
      excludedTagIds: input.excludedTagIds,
      excludedIds: input.excludedImageIds,
      excludedUserIds: input.excludedUserIds,
      user: ctx.user,
      browsingLevel: input.browsingLevel,
      pending: input.pending,
    });

    const vaeIds = rawResults.items
      .flatMap(({ modelVersions }) => modelVersions.map(({ vaeId }) => vaeId))
      .filter(isDefined);
    const vaeFiles = await getVaeFiles({ vaeIds });

    const modelIds = rawResults.items.map(({ id }) => id);
    const metrics = await dbRead.modelMetric.findMany({
      where: { modelId: { in: modelIds }, timeframe: MetricTimeframe.AllTime },
    });

    function getStatsForModel(modelId: number) {
      const stats = metrics.find((x) => x.modelId === modelId);
      return {
        downloadCount: stats?.downloadCount ?? 0,
        favoriteCount: stats?.favoriteCount ?? 0,
        thumbsUpCount: stats?.thumbsUpCount ?? 0,
        thumbsDownCount: stats?.thumbsDownCount ?? 0,
        commentCount: stats?.commentCount ?? 0,
        ratingCount: stats?.ratingCount ?? 0,
        rating: Number(stats?.rating?.toFixed(2) ?? 0),
        tippedAmountCount: stats?.tippedAmountCount ?? 0,
      };
    }

    const results = {
      count: rawResults.count,
      items: rawResults.items.map(({ modelVersions, ...model }) => ({
        ...model,
        modelVersions: modelVersions.map(({ metrics, files, ...modelVersion }) => {
          const vaeFile = vaeFiles.filter((x) => x.modelVersionId === modelVersion.vaeId);
          files.push(...vaeFile);
          return {
            ...modelVersion,
            files,
            stats: {
              downloadCount: metrics[0]?.downloadCount ?? 0,
              ratingCount: metrics[0]?.ratingCount ?? 0,
              rating: Number(metrics[0]?.rating?.toFixed(2) ?? 0),
              thumbsUpCount: metrics[0]?.thumbsUpCount ?? 0,
              thumbsDownCount: metrics[0]?.thumbsDownCount ?? 0,
            },
            images: images
              .filter((image) => image.modelVersionId === modelVersion.id)
              .map(({ modelVersionId, name, userId, ...image }) => ({
                ...image,
              })),
          };
        }),
        stats: getStatsForModel(model.id),
      })),
    };

    return getPagingData(results, take, page);
  } catch (error) {
    throw throwDbError(error);
  }
};

export const getModelWithVersionsHandler = async ({
  input,
  ctx,
}: {
  input: GetByIdInput;
  ctx: Context;
}) => {
  const results = await getModelsWithVersionsHandler({
    input: {
      ids: [input.id],
      sort: ModelSort.HighestRated,
      favorites: false,
      hidden: false,
      period: 'AllTime',
      periodMode: 'published',
      browsingLevel: allBrowsingLevelsFlag,
    },
    ctx,
  });
  if (!results.items.length) throw throwNotFoundError(`No model with id ${input.id}`);

  return results.items[0];
};

=======
>>>>>>> cafa68cb
// TODO - TEMP HACK for reporting modal
export const getModelReportDetailsHandler = async ({ input: { id } }: { input: GetByIdInput }) => {
  try {
    return await dbRead.model.findUnique({
      where: { id },
      select: { userId: true, reportStats: { select: { ownershipPending: true } } },
    });
  } catch (error) {}
};

const additionalFiles: { [k in ModelFileType]?: ResourceType } = {
  Config: 'CheckpointConfig',
  VAE: 'VAE',
  Negative: 'TextualInversion',
};
export const getDownloadCommandHandler = async ({
  input: { modelId, modelVersionId, type, format },
  ctx,
}: {
  input: GetDownloadSchema;
  ctx: Context;
}) => {
  try {
    const fileWhere: Prisma.ModelFileWhereInput = {};
    if (type) fileWhere.type = type;
    if (format) fileWhere.metadata = { path: ['format'], equals: format };

    // const prioritizeSafeImages = !ctx.user || (ctx.user.showNsfw && ctx.user.blurNsfw);

    const modelVersion = await dbRead.modelVersion.findFirst({
      where: { modelId, id: modelVersionId },
      select: {
        id: true,
        model: {
          select: {
            id: true,
            name: true,
            type: true,
            status: true,
            userId: true,
            mode: true,
            nsfw: true,
          },
        },
        // images: {
        //   select: {
        //     image: { select: { url: true } },
        //   },
        //   orderBy: prioritizeSafeImages
        //     ? [{ image: { nsfw: 'asc' } }, { index: 'asc' }]
        //     : [{ index: 'asc' }],
        //   take: 1,
        // },
        name: true,
        trainedWords: true,
        createdAt: true,
        files: {
          where: fileWhere,
          select: {
            url: true,
            name: true,
            type: true,
            metadata: true,
            hashes: { select: { hash: true }, where: { type: 'SHA256' } },
          },
        },
      },
      orderBy: { index: 'asc' },
    });

    if (!modelVersion) throw throwNotFoundError();
    const { model, files } = modelVersion;
    const castedFiles = files as Array<
      Omit<(typeof files)[number], 'metadata'> & { metadata: FileMetadata }
    >;

    const file =
      type != null || format != null
        ? castedFiles[0]
        : getPrimaryFile(castedFiles, {
            metadata: ctx.user?.filePreferences,
          });
    if (!file) throw throwNotFoundError();

    const isMod = ctx.user?.isModerator;
    const userId = ctx.user?.id;
    const canDownload =
      modelVersion.model.mode !== ModelModifier.Archived &&
      (isMod ||
        modelVersion?.model?.status === 'Published' ||
        modelVersion.model.userId === userId);
    if (!canDownload) throw throwNotFoundError();

    const now = new Date();
    if (userId) {
      await dbWrite.$executeRaw`
        -- Update user history
        INSERT INTO "DownloadHistory" ("userId", "modelVersionId", "downloadAt", hidden)
        VALUES (${userId}, ${modelVersion.id}, ${now}, false)
        ON CONFLICT ("userId", "modelVersionId") DO UPDATE SET "downloadAt" = excluded."downloadAt"
      `;
    }
    ctx.track.modelVersionEvent({
      type: 'Download',
      modelId: modelVersion.model.id,
      modelVersionId: modelVersion.id,
      nsfw: modelVersion.model.nsfw,
      time: now,
    });

    const fileName = getDownloadFilename({ model, modelVersion, file });
    const { url } = await getDownloadUrl(file.url, fileName);

    const commands: CommandResourcesAdd[] = [];
    commands.push({
      type: 'resources:add',
      resource: {
        type: model.type,
        hash: file.hashes[0].hash,
        name: fileName,
        modelName: model.name,
        modelVersionName: modelVersion.name,
        // previewImage: modelVersion.images[0]?.image?.url,
        url,
      },
    });

    // Add additional files
    for (const [type, resourceType] of Object.entries(additionalFiles)) {
      const additionalFile = files.find((f) => f.type === type);
      if (!additionalFile) continue;

      const additionalFileName = getDownloadFilename({ model, modelVersion, file: additionalFile });
      commands.push({
        type: 'resources:add',
        resource: {
          type: resourceType,
          hash: additionalFile.hashes[0].hash,
          name: additionalFileName,
          modelName: model.name,
          modelVersionName: modelVersion.name,
          url: (await getDownloadUrl(additionalFile.url, additionalFileName)).url,
        },
      });
    }

    return { commands };
  } catch (error) {
    throwDbError(error);
  }
};

export const getModelDetailsForReviewHandler = async ({
  input: { id },
  ctx,
}: {
  input: GetByIdInput;
  ctx: Context;
}) => {
  try {
    const model = getModel({
      id,
      user: ctx.user,
      select: {
        poi: true,
        modelVersions: {
          select: { id: true, name: true },
        },
      },
    });
    if (!model) throw throwNotFoundError();
    return model;
  } catch (error) {
    if (error instanceof TRPCError) throw error;
    else throw throwDbError(error);
  }
};

export const restoreModelHandler = async ({
  input,
  ctx,
}: {
  input: GetByIdInput;
  ctx: DeepNonNullable<Context>;
}) => {
  if (!ctx.user.isModerator) throw throwAuthorizationError();

  try {
    const model = await restoreModelById({ ...input });
    if (!model) throw throwNotFoundError(`No model with id ${input.id}`);

    await modelsSearchIndex.queueUpdate([
      { id: input.id, action: SearchIndexUpdateQueueAction.Update },
    ]);

    return model;
  } catch (error) {
    if (error instanceof TRPCError) error;
    else throw throwDbError(error);
  }
};

export const getMyDraftModelsHandler = async ({
  input,
  ctx,
}: {
  input: GetAllSchema;
  ctx: DeepNonNullable<Context>;
}) => {
  try {
    const { id: userId } = ctx.user;
    const results = await getDraftModelsByUserId({
      ...input,
      userId,
      select: {
        id: true,
        name: true,
        type: true,
        createdAt: true,
        status: true,
        updatedAt: true,
        modelVersions: {
          select: {
            _count: {
              select: { files: true, posts: { where: { userId, publishedAt: { not: null } } } },
            },
          },
        },
        _count: { select: { modelVersions: true } },
      },
    });

    return results;
  } catch (error) {
    throw throwDbError(error);
  }
};

export const getMyTrainingModelsHandler = async ({
  input,
  ctx,
}: {
  input: GetAllSchema;
  ctx: DeepNonNullable<Context>;
}) => {
  try {
    const { id: userId } = ctx.user;
    return await getTrainingModelsByUserId({
      ...input,
      userId,
      select: {
        id: true,
        name: true,
        type: true,
        createdAt: true,
        status: true,
        updatedAt: true,
        modelVersions: {
          select: {
            id: true,
            trainingDetails: true,
            trainingStatus: true,
            files: {
              select: {
                id: true,
                url: true,
                type: true,
                metadata: true,
                sizeKB: true,
              },
              where: { type: { equals: 'Training Data' } },
            },
          },
        },
      },
    });
  } catch (error) {
    throw throwDbError(error);
  }
};

export const reorderModelVersionsHandler = async ({
  input,
}: {
  input: ReorderModelVersionsSchema;
}) => {
  try {
    const model = await updateModelById({
      id: input.id,
      data: {
        modelVersions: {
          update: input.modelVersions.map((modelVersion, index) => ({
            where: { id: modelVersion.id },
            data: { index },
          })),
        },
      },
    });

    await modelsSearchIndex.queueUpdate([
      { id: input.id, action: SearchIndexUpdateQueueAction.Update },
    ]);

    if (!model) throw throwNotFoundError(`No model with id ${input.id}`);

    return model;
  } catch (error) {
    if (error instanceof TRPCError) throw error;
    else throw throwDbError(error);
  }
};

export const toggleModelLockHandler = async ({ input }: { input: ToggleModelLockInput }) => {
  try {
    await toggleLockModel(input);
  } catch (error) {
    if (error instanceof TRPCError) error;
    else throw throwDbError(error);
  }
};

export const requestReviewHandler = async ({ input }: { input: GetByIdInput }) => {
  try {
    const model = await dbRead.model.findUnique({
      where: { id: input.id },
      select: {
        id: true,
        name: true,
        status: true,
        type: true,
        uploadType: true,
        meta: true,
        userId: true,
      },
    });
    if (!model) throw throwNotFoundError(`No model with id ${input.id}`);
    if (model.status !== ModelStatus.UnpublishedViolation)
      throw throwBadRequestError(
        'Cannot request a review for this model because it is not in the correct status'
      );

    const meta = (model.meta as ModelMeta | null) || {};
    const updatedModel = await upsertModel({
      ...model,
      meta: { ...meta, needsReview: true },
    });

    return updatedModel;
  } catch (error) {
    if (error instanceof TRPCError) error;
    else throw throwDbError(error);
  }
};

export const declineReviewHandler = async ({
  input,
  ctx,
}: {
  input: DeclineReviewSchema;
  ctx: DeepNonNullable<Context>;
}) => {
  try {
    if (!ctx.user.isModerator) throw throwAuthorizationError();

    const model = await dbRead.model.findUnique({
      where: { id: input.id },
      select: {
        id: true,
        name: true,
        status: true,
        type: true,
        uploadType: true,
        meta: true,
        userId: true,
      },
    });
    if (!model) throw throwNotFoundError(`No model with id ${input.id}`);

    const meta = (model.meta as ModelMeta | null) || {};
    if (model.status !== ModelStatus.UnpublishedViolation && !meta?.needsReview)
      throw throwBadRequestError(
        'Cannot decline a review for this model because it is not in the correct status'
      );

    const updatedModel = await upsertModel({
      ...model,
      meta: {
        ...meta,
        declinedReason: input.reason,
        decliendAt: new Date().toISOString(),
        needsReview: false,
      },
    });
    await trackModActivity(ctx.user.id, {
      entityType: 'model',
      entityId: model.id,
      activity: 'review',
    });

    return updatedModel;
  } catch (error) {
    if (error instanceof TRPCError) error;
    else throw throwDbError(error);
  }
};

export const changeModelModifierHandler = async ({
  input,
  ctx,
}: {
  input: ChangeModelModifierSchema;
  ctx: DeepNonNullable<Context>;
}) => {
  try {
    const { id, mode } = input;
    // If changing to takenDown, only moderators can do it
    if (mode === ModelModifier.TakenDown && !ctx.user.isModerator) throw throwAuthorizationError();

    const model = await getModel({ id, select: { id: true, meta: true, mode: true } });
    if (!model) throw throwNotFoundError(`No model with id ${id}`);
    if (model.mode === mode) throw throwBadRequestError(`Model is already ${mode}`);
    // If removing mode, but model is taken down, only moderators can do it
    if (model.mode === ModelModifier.TakenDown && mode === null && !ctx.user.isModerator)
      throw throwAuthorizationError();

    const { archivedAt, takenDownAt, archivedBy, takenDownBy, ...restMeta } =
      (model.meta as ModelMeta | null) || {};
    let updatedMeta: ModelMeta = {};
    if (mode === ModelModifier.Archived)
      updatedMeta = { ...restMeta, archivedAt: new Date().toISOString(), archivedBy: ctx.user.id };
    else if (mode === ModelModifier.TakenDown)
      updatedMeta = {
        ...restMeta,
        takenDownAt: new Date().toISOString(),
        takenDownBy: ctx.user.id,
      };
    else updatedMeta = restMeta;

    const updatedModel = await updateModelById({
      id,
      data: { mode, meta: { ...updatedMeta } },
    });

    if (mode === ModelModifier.Archived || mode === ModelModifier.TakenDown) {
      await ctx.track.modelEvent({
        type: mode === ModelModifier.Archived ? 'Archive' : 'Takedown',
        modelId: updatedModel.id,
        nsfw: true,
      });
    }

    return updatedModel;
  } catch (error) {
    if (error instanceof TRPCError) error;
    else throw throwDbError(error);
  }
};

// #region [associated models]
export const findResourcesToAssociateHandler = async ({
  input,
}: {
  input: FindResourcesToAssociateSchema;
  ctx: Context;
}) => {
  try {
    const { cursor, ...modelInput } = getAllModelsSchema.parse(input);
    const articleInput = getInfiniteArticlesSchema.parse(input);

    const [{ items: models }, { items: articles }] = await Promise.all([
      getModels({
        input: { ...modelInput, take: modelInput.limit },
        select: associatedResourceSelect,
      }),
      getArticles({ ...articleInput }),
    ]);

    return { models, articles };
  } catch (error) {
    if (error instanceof TRPCError) throw error;
    throw throwDbError(error);
  }
};

// Used to get the associated resources for a model
type AssociatedResourceData = AsyncReturnType<typeof getAssociatedResourcesCardDataHandler>;
type AssociatedResourceCardData = AssociatedResourceData[number];
export type AssociatedResourceModelCardData = Extract<
  AssociatedResourceCardData,
  { resourceType: 'model' }
>;
export type AssociatedResourceArticleCardData = Extract<
  AssociatedResourceCardData,
  { resourceType: 'article' }
>;
export const getAssociatedResourcesCardDataHandler = async ({
  input,
  ctx,
}: {
  input: GetAssociatedResourcesInput & UserPreferencesInput;
  ctx: Context;
}) => {
  try {
    const { fromId, type, ...userPreferences } = input;
    const { user } = ctx;
    const associatedResources = await dbRead.modelAssociations.findMany({
      where: { fromModelId: fromId, type },
      select: { toModelId: true, toArticleId: true },
      orderBy: { index: 'asc' },
    });

    const resourcesIds = associatedResources.map(({ toModelId, toArticleId }) =>
      toModelId
        ? { id: toModelId, resourceType: 'model' as const }
        : { id: toArticleId, resourceType: 'article' as const }
    );

    if (!resourcesIds.length) return [];

    const modelResources = resourcesIds
      .filter(({ resourceType }) => resourceType === 'model')
      .map(({ id }) => id);
    const articleResources = resourcesIds
      .filter(({ resourceType }) => resourceType === 'article')
      .map(({ id }) => id);

    const period = MetricTimeframe.AllTime;
    const { cursor, ...modelInput } = getAllModelsSchema.parse({
      ...userPreferences,
      ids: modelResources,
      period,
    });
    const articleInput = getInfiniteArticlesSchema.parse({
      ...userPreferences,
      ids: articleResources,
      period,
    });

    const [{ items: models }, { items: articles }] = await Promise.all([
      modelResources?.length > 0
        ? getModels({
            user,
            input: modelInput,
            select: {
              id: true,
              name: true,
              type: true,
              status: true,
              createdAt: true,
              lastVersionAt: true,
              publishedAt: true,
              locked: true,
              earlyAccessDeadline: true,
              mode: true,
              nsfwLevel: true,
              metrics: {
                select: {
                  downloadCount: true,
                  favoriteCount: true,
                  commentCount: true,
                  ratingCount: true,
                  rating: true,
                  thumbsUpCount: true,
                  thumbsDownCount: true,
                },
                where: { timeframe: period },
              },
              modelVersions: {
                orderBy: { index: 'asc' },
                take: 1,
                where: { status: ModelStatus.Published },
                select: {
                  id: true,
                  earlyAccessTimeFrame: true,
                  createdAt: true,
                  baseModel: true,
                  baseModelType: true,
                  generationCoverage: { select: { covered: true } },
                },
              },
              user: { select: simpleUserSelect },
              hashes: {
                select: modelHashSelect,
                where: {
                  hashType: ModelHashType.SHA256,
                  fileType: { in: ['Model', 'Pruned Model'] as ModelFileType[] },
                },
              },
            },
          })
        : { items: [] },
      articleResources?.length > 0
        ? getArticles({ ...articleInput, sessionUser: user })
        : { items: [] },
      ,
    ]);

    const modelVersionIds = models.flatMap((m) => m.modelVersions).map((m) => m.id);
    const images = !!modelVersionIds.length
      ? await getImagesForModelVersion({
          modelVersionIds,
          excludedTagIds: modelInput.excludedTagIds,
          excludedIds: input.excludedImageIds,
          excludedUserIds: modelInput.excludedUserIds,
          user,
          pending: modelInput.pending,
          browsingLevel: modelInput.browsingLevel,
        })
      : [];

    const completeModels = models
      .map(({ hashes, modelVersions, metrics, ...model }) => {
        const [version] = modelVersions;
        if (!version) return null;
        const versionImages = images.filter((i) => i.modelVersionId === version.id);
        const showImageless =
          (user?.isModerator || model.user.id === user?.id) &&
          (modelInput.user || modelInput.username);
        if (!versionImages.length && !showImageless) return null;
        const canGenerate = !!version.generationCoverage?.covered;

        return {
          ...model,
          hashes: hashes.map((hash) => hash.hash.toLowerCase()),
          rank: {
            downloadCount: metrics[0]?.downloadCount ?? 0,
            favoriteCount: metrics[0]?.favoriteCount ?? 0,
            thumbsUpCount: metrics[0]?.thumbsUpCount ?? 0,
            thumbsDownCount: metrics[0]?.thumbsDownCount ?? 0,
            commentCount: metrics[0]?.commentCount ?? 0,
            ratingCount: metrics[0]?.ratingCount ?? 0,
            rating: metrics[0]?.rating ?? 0,
          },
          images: model.mode !== ModelModifier.TakenDown ? (versionImages as typeof images) : [],
          canGenerate,
          version,
        };
      })
      .filter(isDefined);

    return resourcesIds
      .map(({ id, resourceType }) => {
        switch (resourceType) {
          case 'article':
            const article = articles.find((article) => article.id === id);
            if (!article) return null;
            return { resourceType: 'article' as const, ...article };
          case 'model':
            const model = completeModels.find((model) => model.id === id);
            if (!model) return null;
            return { resourceType: 'model' as const, ...model };
        }
      })
      .filter(isDefined);
  } catch (error) {
    if (error instanceof TRPCError) throw error;
    throw throwDbError(error);
  }
};
// #endregion
export const getModelByHashesHandler = async ({ input }: { input: ModelByHashesInput }) => {
  const { hashes } = input;

  if (hashes.length === 0) {
    return [];
  }

  const modelsByHashes = await dbRead.$queryRaw<
    { userId: number; modelId: number; hash: string }[]
  >`
      SELECT
        m."userId",
        m."id",
        mfh."hash"
      FROM "ModelFileHash" mfh
      JOIN "ModelFile" mf ON mf."id" = mfh."fileId"
      JOIN "ModelVersion" mv ON mv."id" = mf."modelVersionId"
      JOIN "Model" m ON mv."modelId" = m.id
      WHERE LOWER(mfh."hash") IN (${Prisma.join(hashes.map((h) => h.toLowerCase()))});
    `;

  return modelsByHashes;
};

export async function getSimpleModelsInfiniteHandler({
  input,
  ctx,
}: {
  input: GetSimpleModelsInfiniteSchema;
  ctx: DeepNonNullable<Context>;
}) {
  try {
    const { limit = 100, query, userId } = input;
    const { id: sessionUserId } = ctx.user;
    if (userId !== sessionUserId) throw throwAuthorizationError();

    const models = await dbRead.model.findMany({
      take: limit,
      where: {
        userId,
        name: query ? { contains: query, mode: 'insensitive' } : undefined,
        status: { not: ModelStatus.Deleted },
      },
      select: { id: true, name: true },
      orderBy: { name: 'asc' },
    });

    return models;
  } catch (error) {
    throw throwDbError(error);
  }
}

export async function getModelTemplateFieldsHandler({
  input,
  ctx,
}: {
  input: GetByIdInput;
  ctx: DeepNonNullable<Context>;
}) {
  try {
    const { id: userId } = ctx.user;

    const model = await getModel({
      id: input.id,
      select: {
        description: true,
        type: true,
        checkpointType: true,
        allowCommercialUse: true,
        allowDerivatives: true,
        allowDifferentLicense: true,
        allowNoCredit: true,
        nsfw: true,
        poi: true,
        tagsOnModels: {
          select: {
            tag: { select: { id: true, name: true, isCategory: true, unlisted: true } },
          },
        },
        userId: true,
        modelVersions: {
          take: 1,
          orderBy: { createdAt: 'desc' },
          select: {
            baseModel: true,
            baseModelType: true,
            settings: true,
            monetization: true,
            requireAuth: true,
            clipSkip: true,
          },
        },
      },
    });
    if (!model || model.userId !== userId) throw throwNotFoundError(`No model with id ${input.id}`);

    const modelCategories = await getCategoryTags('model');
    const { modelVersions, ...restModel } = model;
    const [version] = modelVersions;

    return {
      ...restModel,
      status: ModelStatus.Draft,
      uploadType: ModelUploadType.Created,
      tagsOnModels: restModel.tagsOnModels
        .filter(({ tag }) => !tag.unlisted)
        .map(({ tag }) => ({ ...tag, isCategory: modelCategories.some((c) => c.id === tag.id) })),
      version: version
        ? {
            ...version,
            baseModel: version.baseModel as BaseModel,
            baseModelType: version.baseModelType as BaseModelType,
            settings: version.settings as RecommendedSettingsSchema | undefined,
          }
        : undefined,
    };
  } catch (error) {
    throw throwDbError(error);
  }
}

const bountyTypeModelTypeMap: Record<string, ModelType> = {
  [BountyType.ModelCreation]: ModelType.Checkpoint,
  [BountyType.LoraCreation]: ModelType.LORA,
};

export async function getModelTemplateFromBountyHandler({
  input,
  ctx,
}: {
  input: GetByIdInput;
  ctx: DeepNonNullable<Context>;
}) {
  try {
    const { id: userId } = ctx.user;
    const awardedEntry = await dbRead.bountyEntry.findFirst({
      where: { bountyId: input.id, benefactors: { some: { userId } } },
      select: { id: true, bounty: true },
    });

    if (!awardedEntry) {
      throw throwNotFoundError(`You have no awarded entries on the bounty with id ${input.id}`);
    }

    const { bounty } = awardedEntry;

    if (!constants.bounties.supportedBountyToModels.some((t) => t === bounty.type)) {
      throw throwBadRequestError('This bounty type is not supported for model creation');
    }

    const meta = bounty.details as BountyDetailsSchema;
    const files = await getFilesByEntity({ id: awardedEntry.id, type: 'BountyEntry' });

    return {
      nsfw: bounty.nsfw,
      poi: bounty.poi,
      name: bounty.name,
      description: bounty.description,
      status: ModelStatus.Draft,
      uploadType: ModelUploadType.Created,
      type: bountyTypeModelTypeMap[bounty.type],

      version: {
        baseModel: meta.baseModel as BaseModel,
      },
      files,
    };
  } catch (error) {
    throw throwDbError(error);
  }
}

export const getModelGallerySettingsHandler = async ({ input }: { input: GetByIdInput }) => {
  try {
    const settings = await getGallerySettingsByModelId({ id: input.id });
    if (!settings) throw throwNotFoundError(`No model with id ${input.id}`);

    return settings;
  } catch (e) {
    throw throwDbError(e);
  }
};

export const updateGallerySettingsHandler = async ({
  input,
  ctx,
}: {
  input: UpdateGallerySettingsInput;
  ctx: DeepNonNullable<Context>;
}) => {
  try {
    const { id, gallerySettings } = input;
    const { user: sessionUser } = ctx;

    const model = await getModel({ id, select: { id: true, userId: true } });
    if (!model || (model.userId !== sessionUser.id && !sessionUser.isModerator))
      throw throwNotFoundError(`No model with id ${id}`);

    const updatedSettings = gallerySettings
      ? {
          images: gallerySettings.hiddenImages,
          users: gallerySettings.hiddenUsers.map(({ id }) => id),
          tags: gallerySettings.hiddenTags.map(({ id }) => id),
          level: gallerySettings.level,
        }
      : null;
    const updatedModel = await updateModelById({
      id,
      data: { gallerySettings: updatedSettings !== null ? updatedSettings : Prisma.JsonNull },
    });
    // Clear cache
    await redis.del(`model:gallery-settings:${id}`);

    return { ...updatedModel, gallerySettings };
  } catch (error) {
    throw throwDbError(error);
  }
};

export async function addCheckpointCoverageHandler({
  input,
}: {
  input: ToggleCheckpointCoverageInput;
}) {
  try {
    const affectedVersionIds = await toggleCheckpointCoverage(input);
    if (affectedVersionIds) await deleteResourceDataCache(affectedVersionIds);

    await modelsSearchIndex.queueUpdate([
      { id: input.id, action: SearchIndexUpdateQueueAction.Update },
    ]);

    return affectedVersionIds;
  } catch (error) {
    throw throwDbError(error);
  }
}<|MERGE_RESOLUTION|>--- conflicted
+++ resolved
@@ -11,7 +11,7 @@
 import { TRPCError } from '@trpc/server';
 import { CommandResourcesAdd, ResourceType } from '~/components/CivitaiLink/shared-types';
 import { BaseModel, BaseModelType, ModelFileType, constants } from '~/server/common/constants';
-import { SearchIndexUpdateQueueAction } from '~/server/common/enums';
+import { ModelSort, SearchIndexUpdateQueueAction } from '~/server/common/enums';
 import { Context } from '~/server/createContext';
 
 import { dbRead, dbWrite } from '~/server/db/client';
@@ -47,6 +47,7 @@
 import { modelsSearchIndex } from '~/server/search-index';
 import {
   associatedResourceSelect,
+  getAllModelsWithVersionsSelect,
   modelWithDetailsSelect,
 } from '~/server/selectors/model.selector';
 import { simpleUserSelect } from '~/server/selectors/user.selector';
@@ -505,7 +506,6 @@
   }
 };
 
-<<<<<<< HEAD
 /** WEBHOOKS CONTROLLERS */
 export const getModelsWithVersionsHandler = async ({
   input,
@@ -622,8 +622,6 @@
   return results.items[0];
 };
 
-=======
->>>>>>> cafa68cb
 // TODO - TEMP HACK for reporting modal
 export const getModelReportDetailsHandler = async ({ input: { id } }: { input: GetByIdInput }) => {
   try {
