import { NsfwLevel } from '@civitai/client';
import { maxRandomSeed } from '~/server/common/constants';
import type { GenerationSchema } from '~/server/orchestrator/generation/generation.schema';
import { getGenerationTags } from '~/server/orchestrator/generation/generation.schema';
import { getOrchestratorCallbacks } from '~/server/orchestrator/orchestrator.utils';
import { formatGenerationResponse } from '~/server/services/orchestrator/common';
import { createWorkflowStep } from '~/server/services/orchestrator/orchestrator.service';
import { auditPromptServer } from '~/server/services/orchestrator/promptAuditing';
import { submitWorkflow } from '~/server/services/orchestrator/workflows';
<<<<<<< HEAD
import { throwBadRequestError } from '~/server/utils/errorHandling';
import { createLimiter } from '~/server/utils/rate-limiting';
import { BuzzSpendType } from '~/shared/constants/buzz.constants';
import { auditPrompt } from '~/utils/metadata/audit';
import { getRandomInt } from '~/utils/number-helpers';
import { isDefined } from '~/utils/type-guards';

type Ctx = { token: string; userId: number; experimental?: boolean; allowMatureContent: boolean , currencies?: BuzzSpendType[]};

const blockedPromptLimiter = createLimiter({
  counterKey: REDIS_KEYS.GENERATION.COUNT,
  limitKey: REDIS_SYS_KEYS.GENERATION.LIMITS,
  fetchCount: async (userKey) => {
    if (!clickhouse) return 0;
    const data = await clickhouse.$query<{ count: number }>`
      SELECT
        COUNT(*) as count
      FROM prohibitedRequests
      WHERE time > subtractHours(now(), 24) AND userId = ${userKey}
    `;
    const count = data[0]?.count ?? 0;
    return count;
  },
});
=======
import { getRandomInt } from '~/utils/number-helpers';
import { isDefined } from '~/utils/type-guards';

type Ctx = {
  token: string;
  userId: number;
  experimental?: boolean;
  allowMatureContent: boolean;
};
>>>>>>> d740bf32

export async function generate({
  token,
  userId,
  civitaiTip = 0,
  creatorTip = 0,
  tags = [],
  experimental,
  allowMatureContent,
  isGreen,
  isModerator,
  track,
  ...args
}: GenerationSchema &
  Ctx & { isGreen?: boolean; isModerator?: boolean; track?: any }) {
  // Audit prompt if present
  if ('prompt' in args.data) {
    const negativePrompt =
      'negativePrompt' in args.data ? (args.data.negativePrompt as string) : undefined;

    await auditPromptServer({
      prompt: args.data.prompt,
      negativePrompt,
      userId,
      isGreen: !!isGreen,
      isModerator,
      track,
    });
  }

  if (!('seed' in args.data) || !args.data.seed)
    args.data = { ...args.data, seed: getRandomInt(1, maxRandomSeed) } as any;

  const step = await createWorkflowStep(args as GenerationSchema);

  const workflow = await submitWorkflow({
    token: token,
    body: {
      tags: [...new Set([...getGenerationTags(args), ...tags].filter(isDefined))],
      steps: [step],
      tips: {
        civitai: civitaiTip,
        creators: creatorTip,
      },
      experimental,
      callbacks: getOrchestratorCallbacks(userId),
      // nsfwLevel: isGreen ? NsfwLevel.P_G13 : undefined,
      allowMatureContent,
    },
  });

  const [formatted] = await formatGenerationResponse([workflow]);
  return formatted;
}

export async function whatIf(args: GenerationSchema & Ctx) {
  const step = await createWorkflowStep(args);

  const workflow = await submitWorkflow({
    token: args.token,
    body: {
      steps: [step],
      experimental: args.experimental,
      allowMatureContent: args.allowMatureContent,
      // @ts-ignore - BuzzSpendType is properly supported.
      currencies: args.currencies,
    },
    query: { whatif: true },
  });

  let ready = true;

  for (const step of workflow.steps ?? []) {
    for (const job of step.jobs ?? []) {
      const { queuePosition } = job;
      if (!queuePosition) continue;

      const { support } = queuePosition;
      if (support !== 'available' && ready) ready = false;
    }
  }

  return {
    cost: workflow.cost,
    ready,
  };
}<|MERGE_RESOLUTION|>--- conflicted
+++ resolved
@@ -7,13 +7,15 @@
 import { createWorkflowStep } from '~/server/services/orchestrator/orchestrator.service';
 import { auditPromptServer } from '~/server/services/orchestrator/promptAuditing';
 import { submitWorkflow } from '~/server/services/orchestrator/workflows';
-<<<<<<< HEAD
 import { throwBadRequestError } from '~/server/utils/errorHandling';
 import { createLimiter } from '~/server/utils/rate-limiting';
 import { BuzzSpendType } from '~/shared/constants/buzz.constants';
 import { auditPrompt } from '~/utils/metadata/audit';
 import { getRandomInt } from '~/utils/number-helpers';
 import { isDefined } from '~/utils/type-guards';
+import { REDIS_KEYS, REDIS_SYS_KEYS } from '../redis/client';
+import { clickhouse } from '../clickhouse/client';
+
 
 type Ctx = { token: string; userId: number; experimental?: boolean; allowMatureContent: boolean , currencies?: BuzzSpendType[]};
 
@@ -32,17 +34,6 @@
     return count;
   },
 });
-=======
-import { getRandomInt } from '~/utils/number-helpers';
-import { isDefined } from '~/utils/type-guards';
-
-type Ctx = {
-  token: string;
-  userId: number;
-  experimental?: boolean;
-  allowMatureContent: boolean;
-};
->>>>>>> d740bf32
 
 export async function generate({
   token,
