--- conflicted
+++ resolved
@@ -1,6 +1,3 @@
-<<<<<<< HEAD
-import { getAllImages, getImage, getImageDetail } from './../services/image.service';
-=======
 import {
   GetImageInput,
   GetInfiniteImagesInput,
@@ -13,7 +10,6 @@
   getImageResources,
   moderateImages,
 } from './../services/image.service';
->>>>>>> 47417eba
 import { ReportReason, ReportStatus } from '@prisma/client';
 import { TRPCError } from '@trpc/server';
 import { Context } from '~/server/createContext';
@@ -26,11 +22,6 @@
   GetImageConnectionsSchema,
   ImageUpdateSchema,
   UpdateImageInput,
-<<<<<<< HEAD
-  GetImageInput,
-  GetInfiniteImagesInput,
-=======
->>>>>>> 47417eba
 } from '~/server/schema/image.schema';
 import { imageGallerySelect } from '~/server/selectors/image.selector';
 import {
@@ -186,11 +177,7 @@
   }
 };
 
-<<<<<<< HEAD
-export const moderateImageHandler = async ({ input }: { input: ImageUpdateSchema }) => {
-=======
 export const moderateImageHandler = async ({ input }: { input: ImageModerationSchema }) => {
->>>>>>> 47417eba
   try {
     await moderateImages(input);
   } catch (error) {
@@ -323,8 +310,6 @@
     else throw throwDbError(error);
   }
 };
-<<<<<<< HEAD
-=======
 
 export type ImageResourceModel = AsyncReturnType<typeof getImageResourcesHandler>[0];
 export const getImageResourcesHandler = async ({
@@ -341,5 +326,4 @@
     else throw throwDbError(error);
   }
 };
->>>>>>> 47417eba
 // #endregion