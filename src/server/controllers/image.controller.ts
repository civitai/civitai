import { ReportReason, ReportStatus } from '@prisma/client';
import { TRPCError } from '@trpc/server';
import { v4 as uuid } from 'uuid';
import {
  BlockedReason,
  ImageSort,
  NsfwLevel,
  SearchIndexUpdateQueueAction,
} from '~/server/common/enums';
import { Context } from '~/server/createContext';
import { dbRead, dbWrite } from '~/server/db/client';
import { reportAcceptedReward } from '~/server/rewards';
import { GetByIdInput } from '~/server/schema/base.schema';
import { imagesSearchIndex } from '~/server/search-index';
import { deleteImageById, updateImageReportStatusByReason } from '~/server/services/image.service';
import { getGallerySettingsByModelId } from '~/server/services/model.service';
import { trackModActivity } from '~/server/services/moderator.service';
import { createNotification } from '~/server/services/notification.service';
import {
  throwAuthorizationError,
  throwDbError,
  throwNotFoundError,
} from '~/server/utils/errorHandling';
import { getNsfwLevelDeprecatedReverseMapping } from '~/shared/constants/browsingLevel.constants';
import { Flags } from '~/shared/utils';
import {
  GetEntitiesCoverImage,
  GetImageInput,
  GetInfiniteImagesOutput,
  ImageModerationSchema,
  ImageReviewQueueInput,
} from './../schema/image.schema';
import {
  getAllImages,
  getEntityCoverImage,
  getImage,
  getImageContestCollectionDetails,
  getImageModerationReviewQueue,
  getImageResources,
  getResourceIdsForImages,
  getTagNamesForImages,
  moderateImages,
} from './../services/image.service';
<<<<<<< HEAD
=======
import { ReportReason, ReportStatus } from '@prisma/client';
import { TRPCError } from '@trpc/server';
import { Context } from '~/server/createContext';
import { dbRead, dbWrite } from '~/server/db/client';
import { GetByIdInput } from '~/server/schema/base.schema';
import { deleteImageById, updateImageReportStatusByReason } from '~/server/services/image.service';
import { createNotification } from '~/server/services/notification.service';
import {
  throwAuthorizationError,
  throwDbError,
  throwNotFoundError,
} from '~/server/utils/errorHandling';
import {
  BlockedReason,
  ImageSort,
  NsfwLevel,
  SearchIndexUpdateQueueAction,
} from '~/server/common/enums';
import { trackModActivity } from '~/server/services/moderator.service';
import { hasEntityAccess } from '../services/common.service';
import { getGallerySettingsByModelId } from '~/server/services/model.service';
import { Flags } from '~/shared/utils';
import { getNsfwLevelDeprecatedReverseMapping } from '~/shared/constants/browsingLevel.constants';
import { imagesSearchIndex } from '~/server/search-index';
import { reportAcceptedReward } from '~/server/rewards';
import { BlockedByUsers } from '~/server/services/user-preferences.service';
import { amIBlockedByUser } from '~/server/services/user.service';
>>>>>>> ba8dc56a

export const moderateImageHandler = async ({
  input,
  ctx,
}: {
  input: ImageModerationSchema;
  ctx: DeepNonNullable<Context>;
}) => {
  try {
    const affected = await moderateImages(input);
    await trackModActivity(ctx.user.id, {
      entityType: 'image',
      entityId: input.ids,
      activity: 'review',
    });
    if (affected) {
      const ids = affected.map((x) => x.id);
      const imageTags = await getTagNamesForImages(ids);
      const imageResources = await getResourceIdsForImages(ids);
      for (const { id, userId, nsfwLevel } of affected) {
        const tags = imageTags[id] ?? [];
        tags.push(input.reviewType ?? 'other');
        const resources = imageResources[id] ?? [];
        await ctx.track.image({
          type: 'DeleteTOS',
          imageId: id,
          nsfw: getNsfwLevelDeprecatedReverseMapping(nsfwLevel),
          tags,
          resources,
          tosReason: input.reviewType ?? 'other',
          ownerId: userId,
        });
      }
    }
  } catch (error) {
    if (error instanceof TRPCError) throw error;
    else throw throwDbError(error);
  }
};

export const deleteImageHandler = async ({
  input,
  ctx,
}: {
  input: GetByIdInput;
  ctx: DeepNonNullable<Context>;
}) => {
  try {
    const imageTags = await dbRead.imageTag.findMany({
      where: {
        imageId: input.id,
        concrete: true,
      },
      select: {
        tagName: true,
      },
    });

    const image = await deleteImageById(input);

    if (image) {
      await ctx.track.image({
        type: 'Delete',
        imageId: input.id,
        nsfw: getNsfwLevelDeprecatedReverseMapping(image.nsfwLevel),
        tags: imageTags.map((x) => x.tagName),
        ownerId: image.userId,
      });
    }

    return image;
  } catch (error) {
    if (error instanceof TRPCError) throw error;
    else throw throwDbError(error);
  }
};

export const setTosViolationHandler = async ({
  input,
  ctx,
}: {
  input: GetByIdInput;
  ctx: DeepNonNullable<Context>;
}) => {
  try {
    const { user } = ctx;
    const { id } = input;
    if (!user.isModerator) throw throwAuthorizationError('Only moderators can set TOS violation');

    // Get details of the image
    const image = await dbRead.image.findFirst({
      where: { id },
      select: {
        nsfwLevel: true,
        userId: true,
        postId: true,
        post: {
          select: {
            title: true,
          },
        },
      },
    });
    if (!image) throw throwNotFoundError(`No image with id ${id}`);

    // Update all reports with this comment id to actioned
    const affectedReports = await updateImageReportStatusByReason({
      id,
      reason: ReportReason.TOSViolation,
      status: ReportStatus.Actioned,
    });
    // Reward users for accepted reports
    for (const report of affectedReports) {
      reportAcceptedReward.apply({ userId: report.userId, reportId: report.id }, '');
    }

    // Create notifications in the background
    createNotification({
      userId: image.userId,
      type: 'tos-violation',
      category: 'System',
      key: `tos-violation:image:${uuid()}`,
      details: {
        modelName: image.post?.title ?? `post #${image.postId}`,
        entity: 'image',
        url: `/posts/${image.postId}`,
      },
    }).catch((error) => {
      // Print out any errors
      console.error(error);
    });

    // Block image
    // This used to be a delete, but the mod team prefers to have the clean up happen later
    await dbWrite.image.updateMany({
      where: { id },
      data: {
        needsReview: null,
        ingestion: 'Blocked',
        nsfw: 'Blocked',
        nsfwLevel: NsfwLevel.Blocked,
        blockedFor: BlockedReason.Moderated,
        updatedAt: new Date(),
      },
    });

    await imagesSearchIndex.queueUpdate([{ id, action: SearchIndexUpdateQueueAction.Delete }]);

    const imageTags = await getTagNamesForImages([id]);
    const imageResources = await getResourceIdsForImages([id]);
    await ctx.track.image({
      type: 'DeleteTOS',
      imageId: id,
      nsfw: getNsfwLevelDeprecatedReverseMapping(image.nsfwLevel),
      tags: imageTags[id] ?? [],
      resources: imageResources[id] ?? [],
      tosReason: 'manual',
      ownerId: image.userId,
    });
    return image;
  } catch (error) {
    if (error instanceof TRPCError) throw error;
    else throw throwDbError(error);
  }
};

// #region [new handlers]
export const getInfiniteImagesHandler = async ({
  input,
  ctx,
}: {
  input: GetInfiniteImagesOutput;
  ctx: Context;
}) => {
  const blockedByUsers = (await BlockedByUsers.getCached({ userId: ctx.user?.id })).map(
    (u) => u.id
  );
  if (blockedByUsers.length)
    input.excludedUserIds = [...(input.excludedUserIds ?? []), ...blockedByUsers];

  try {
    return await getAllImages({
      ...input,
      user: ctx.user,
      headers: { src: 'getInfiniteImagesHandler' },
      include: [...input.include, 'tagIds'],
    });
  } catch (error) {
    if (error instanceof TRPCError) throw error;
    else throw throwDbError(error);
  }
};

const getReactionTotals = (post: ImagesAsPostModel) => {
  const stats = post.images[0]?.stats;
  if (!stats) return 0;

  return (
    stats.likeCountAllTime +
    stats.laughCountAllTime +
    stats.heartCountAllTime +
    stats.cryCountAllTime -
    stats.dislikeCountAllTime
  );
};

export type ImagesAsPostModel = AsyncReturnType<typeof getImagesAsPostsInfiniteHandler>['items'][0];
export const getImagesAsPostsInfiniteHandler = async ({
  input: { limit, cursor, hidden, ...input },
  ctx,
}: {
  input: GetInfiniteImagesOutput;
  ctx: Context;
}) => {
  try {
    const posts: Record<number, AsyncReturnType<typeof getAllImages>['items']> = {};
    const pinned: Record<number, AsyncReturnType<typeof getAllImages>['items']> = {};
    let remaining = limit;
    const fetchHidden = hidden && input.modelId;
    const modelGallerySettings = input.modelId
      ? await getGallerySettingsByModelId({ id: input.modelId })
      : null;
    const hiddenImagesIds = modelGallerySettings?.hiddenImages ?? [];
    const pinnedPosts = modelGallerySettings?.pinnedPosts ?? {};
    const versionPinnedPosts =
      pinnedPosts && input.modelVersionId ? pinnedPosts[input.modelVersionId] ?? [] : [];

    const blockedByUsers = (await BlockedByUsers.getCached({ userId: ctx.user?.id })).map(
      (u) => u.id
    );
    if (blockedByUsers.length)
      input.excludedUserIds = [...(input.excludedUserIds ?? []), ...blockedByUsers];

    if (versionPinnedPosts.length && !cursor) {
      const { items: pinnedPostsImages } = await getAllImages({
        ...input,
        limit: limit * 3,
        followed: false,
        postIds: versionPinnedPosts,
        user: ctx.user,
        headers: { src: 'getImagesAsPostsInfiniteHandler' },
        include: [...input.include, 'tagIds', 'profilePictures'],
      });

      for (const image of pinnedPostsImages) {
        if (!image?.postId) continue;
        if (!pinned[image.postId]) pinned[image.postId] = [];
        pinned[image.postId].push(image);
      }
    }

    while (true) {
      const { nextCursor, items } = await getAllImages({
        ...input,
        followed: false,
        cursor,
        ids: fetchHidden ? hiddenImagesIds : undefined,
        limit: Math.ceil(limit * 3), // Overscan so that I can merge by postId
        user: ctx.user,
        headers: { src: 'getImagesAsPostsInfiniteHandler' },
        include: [...input.include, 'tagIds', 'profilePictures'],
      });

      // Merge images by postId
      for (const image of items) {
        // Skip images that aren't part of a post or are pinned
        if (!image?.postId || versionPinnedPosts.includes(image.postId)) continue;
        if (!posts[image.postId]) posts[image.postId] = [];
        posts[image.postId].push(image);
      }

      // If there are no more images, stop
      cursor = nextCursor;
      if (!cursor) break;

      // If there are enough posts, stop
      if (Object.keys(posts).length >= limit) break;
      remaining = limit - Object.keys(posts).length;
    }

    const mergedPosts = Object.values({ ...pinned, ...posts });

    // Get reviews from the users who created the posts
    const userIds = [...new Set(mergedPosts.map(([post]) => post.user.id))];
    const reviews = await dbRead.resourceReview.findMany({
      where: {
        userId: { in: userIds },
        modelId: input.modelId,
        modelVersionId: input.modelVersionId,
      },
      select: {
        userId: true,
        rating: true,
        details: true,
        id: true,
        modelVersionId: true,
        recommended: true,
      },
      orderBy: { rating: 'desc' },
    });

    // Prepare the results
    const results = mergedPosts.map((images) => {
      const [image] = images;
      const user = image.user;
      const review = reviews.find((review) => review.userId === user.id);
      const createdAt = images.map((image) => image.createdAt).sort()[0];

      if (input.sort === ImageSort.Newest) images.sort((a, b) => (a.index ?? 0) - (b.index ?? 0));
      const imageNsfwLevels = images.map((x) => x.nsfwLevel);
      let nsfwLevel = 0;
      for (const imageNsfwLevel of imageNsfwLevels) {
        nsfwLevel = Flags.addFlag(nsfwLevel, imageNsfwLevel);
      }

      return {
        postId: image.postId as number,
        postTitle: image.postTitle,
        pinned: image.postId && pinned[image.postId] ? true : false,
        nsfwLevel,
        modelVersionId: image.modelVersionId,
        publishedAt: image.publishedAt,
        createdAt,
        user,
        images,
        review: review
          ? {
              rating: review.rating,
              details: review.details,
              recommended: review.recommended,
              id: review.id,
            }
          : undefined,
      };
    });

    if (input.sort === ImageSort.Newest)
      results.sort((a, b) => {
        // sort by createdAt, but if it pinned, sort by pinned first respecting createdAt
        const aCreatedAt = a.createdAt.getTime();
        const bCreatedAt = b.createdAt.getTime();

        if (a.pinned && b.pinned) return bCreatedAt - aCreatedAt;
        if (a.pinned) return -1;
        if (b.pinned) return 1;
        return bCreatedAt - aCreatedAt;
      });
    else if (input.sort === ImageSort.MostReactions)
      results.sort((a, b) => {
        const aReactions = getReactionTotals(a);
        const bReactions = getReactionTotals(b);

        if (a.pinned && b.pinned) return bReactions - aReactions;
        if (a.pinned) return -1;
        if (b.pinned) return 1;
        return bReactions - aReactions;
      });
    else if (input.sort === ImageSort.MostComments)
      results.sort((a, b) => {
        const aComments = a.images[0].stats?.commentCountAllTime ?? 0;
        const bComments = b.images[0].stats?.commentCountAllTime ?? 0;

        if (a.pinned && b.pinned) return bComments - aComments;
        if (a.pinned) return -1;
        if (b.pinned) return 1;
        return bComments - aComments;
      });
    // else if (input.sort === ImageSort.MostTipped)
    //   results.sort((a, b) => {
    //     const aTips = a.images[0].stats?.tippedAmountCountAllTime ?? 0;
    //     const bTips = b.images[0].stats?.tippedAmountCountAllTime ?? 0;
    //     if (aTips < bTips) return 1;
    //     if (aTips > bTips) return -1;
    //     return 0;
    //   });
    else if (input.sort === ImageSort.MostCollected)
      results.sort((a, b) => {
        const aCollections = a.images[0].stats?.collectedCountAllTime ?? 0;
        const bCollections = b.images[0].stats?.collectedCountAllTime ?? 0;

        if (a.pinned && b.pinned) return bCollections - aCollections;
        if (a.pinned) return -1;
        if (b.pinned) return 1;
        return bCollections - aCollections;
      });
    else if (input.sort === ImageSort.Oldest)
      results.sort((a, b) => {
        const aCreatedAt = a.createdAt.getTime();
        const bCreatedAt = b.createdAt.getTime();

        if (a.pinned && b.pinned) return aCreatedAt - bCreatedAt;
        if (a.pinned) return -1;
        if (b.pinned) return 1;
        return aCreatedAt - bCreatedAt;
      });

    return {
      nextCursor: cursor,
      items: results,
    };
  } catch (error) {
    console.log({ error });
    if (error instanceof TRPCError) throw error;
    else throw throwDbError(error);
  }
};

export const getImageHandler = async ({ input, ctx }: { input: GetImageInput; ctx: Context }) => {
  try {
    const result = await getImage({
      ...input,
      userId: ctx.user?.id,
      isModerator: ctx.user?.isModerator,
    });

    if (ctx.user && !ctx.user.isModerator) {
      const blocked = await amIBlockedByUser({ userId: ctx.user.id, targetUserId: result.user.id });
      if (blocked) throw throwNotFoundError();
    }

    return result;
  } catch (error) {
    if (error instanceof TRPCError) throw error;
    else throw throwDbError(error);
  }
};

export type ImageResourceModel = AsyncReturnType<typeof getImageResourcesHandler>[0];
export const getImageResourcesHandler = async ({
  input,
  ctx,
}: {
  input: GetByIdInput;
  ctx: Context;
}) => {
  try {
    return await getImageResources({ ...input });
  } catch (error) {
    if (error instanceof TRPCError) throw error;
    else throw throwDbError(error);
  }
};

export const getEntitiesCoverImageHandler = async ({ input }: { input: GetEntitiesCoverImage }) => {
  try {
    return await getEntityCoverImage({ ...input, include: ['tags'] });
  } catch (error) {
    if (error instanceof TRPCError) throw error;
    else throw throwDbError(error);
  }
};

// #endregion

export const getModeratorReviewQueueHandler = async ({
  input,
  ctx,
}: {
  input: ImageReviewQueueInput;
  ctx: Context;
}) => {
  try {
    return await getImageModerationReviewQueue({
      ...input,
    });
  } catch (error) {
    if (error instanceof TRPCError) throw error;
    else throw throwDbError(error);
  }
};

export const getImageContestCollectionDetailsHandler = async ({
  input,
}: {
  input: GetByIdInput;
}) => {
  try {
    return await getImageContestCollectionDetails({
      ...input,
    });
  } catch (error) {
    if (error instanceof TRPCError) throw error;
    else throw throwDbError(error);
  }
};<|MERGE_RESOLUTION|>--- conflicted
+++ resolved
@@ -1,28 +1,3 @@
-import { ReportReason, ReportStatus } from '@prisma/client';
-import { TRPCError } from '@trpc/server';
-import { v4 as uuid } from 'uuid';
-import {
-  BlockedReason,
-  ImageSort,
-  NsfwLevel,
-  SearchIndexUpdateQueueAction,
-} from '~/server/common/enums';
-import { Context } from '~/server/createContext';
-import { dbRead, dbWrite } from '~/server/db/client';
-import { reportAcceptedReward } from '~/server/rewards';
-import { GetByIdInput } from '~/server/schema/base.schema';
-import { imagesSearchIndex } from '~/server/search-index';
-import { deleteImageById, updateImageReportStatusByReason } from '~/server/services/image.service';
-import { getGallerySettingsByModelId } from '~/server/services/model.service';
-import { trackModActivity } from '~/server/services/moderator.service';
-import { createNotification } from '~/server/services/notification.service';
-import {
-  throwAuthorizationError,
-  throwDbError,
-  throwNotFoundError,
-} from '~/server/utils/errorHandling';
-import { getNsfwLevelDeprecatedReverseMapping } from '~/shared/constants/browsingLevel.constants';
-import { Flags } from '~/shared/utils';
 import {
   GetEntitiesCoverImage,
   GetImageInput,
@@ -35,14 +10,14 @@
   getEntityCoverImage,
   getImage,
   getImageContestCollectionDetails,
+  getImageDetail,
   getImageModerationReviewQueue,
   getImageResources,
   getResourceIdsForImages,
   getTagNamesForImages,
   moderateImages,
 } from './../services/image.service';
-<<<<<<< HEAD
-=======
+import { v4 as uuid } from 'uuid';
 import { ReportReason, ReportStatus } from '@prisma/client';
 import { TRPCError } from '@trpc/server';
 import { Context } from '~/server/createContext';
@@ -70,7 +45,6 @@
 import { reportAcceptedReward } from '~/server/rewards';
 import { BlockedByUsers } from '~/server/services/user-preferences.service';
 import { amIBlockedByUser } from '~/server/services/user.service';
->>>>>>> ba8dc56a
 
 export const moderateImageHandler = async ({
   input,
