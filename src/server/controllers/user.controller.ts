<<<<<<< HEAD
import { CosmeticType, ModelEngagementType, ModelVersionEngagementType } from '@prisma/client';
=======
import {
  CosmeticType,
  ModelEngagementType,
  ModelVersionEngagementType,
  NotificationCategory,
  OnboardingStep,
} from '@prisma/client';
>>>>>>> 40398ec0
import { TRPCError } from '@trpc/server';
import { orderBy } from 'lodash-es';
import { clickhouse } from '~/server/clickhouse/client';
import { RECAPTCHA_ACTIONS, constants } from '~/server/common/constants';
import { Context } from '~/server/createContext';
import { dbRead, dbWrite } from '~/server/db/client';
import { redis } from '~/server/redis/client';
import * as rewards from '~/server/rewards';
import { GetAllSchema, GetByIdInput } from '~/server/schema/base.schema';
import {
  BatchBlockTagsSchema,
  CompleteOnboardingStepInput,
  DeleteUserInput,
  GetAllUsersInput,
  GetByUsernameSchema,
  GetUserByUsernameSchema,
  GetUserCosmeticsSchema,
  GetUserTagsSchema,
  ReportProhibitedRequestInput,
  SetUserSettingsInput,
  ToggleBlockedTagSchema,
  ToggleFeatureInput,
  ToggleFollowUserSchema,
  ToggleModelEngagementInput,
  ToggleUserArticleEngagementsInput,
  ToggleUserBountyEngagementsInput,
  UserByReferralCodeSchema,
  UserOnboardingSchema,
  UserUpdateInput,
} from '~/server/schema/user.schema';
import { BadgeCosmetic, NamePlateCosmetic } from '~/server/selectors/cosmetic.selector';
import { simpleUserSelect } from '~/server/selectors/user.selector';
import { refreshAllHiddenForUser } from '~/server/services/user-cache.service';
import {
  acceptTOS,
  claimCosmetic,
  createUserReferral,
  deleteUser,
  getCreators,
  getUserById,
  getUserByUsername,
  getUserCosmetics,
  getUserCreator,
  getUserEngagedModelVersions,
  getUserEngagedModels,
  getUserTags,
  getUsers,
  isUsernamePermitted,
  toggleBan,
  toggleBlockedTag,
  toggleFollowUser,
  toggleHideUser,
  toggleModelFavorite,
  toggleModelHide,
  toggleUserArticleEngagement,
  toggleUserBountyEngagement,
  updateLeaderboardRank,
  updateOnboardingSteps,
  updateUserById,
  userByReferralCode,
  equipCosmetic,
  deleteUserProfilePictureCache,
  getUserSettings,
  setUserSetting,
  unequipCosmeticByType,
} from '~/server/services/user.service';
import {
  handleLogError,
  throwAuthorizationError,
  throwBadRequestError,
  throwDbError,
  throwNotFoundError,
  withRetries,
} from '~/server/utils/errorHandling';
import { DEFAULT_PAGE_SIZE, getPagination, getPagingData } from '~/server/utils/pagination-helpers';
import { invalidateSession } from '~/server/utils/session-helpers';
import { isUUID } from '~/utils/string-helpers';
import { getUserBuzzBonusAmount } from '../common/user-helpers';
import { TransactionType } from '../schema/buzz.schema';
import { createBuzzTransaction } from '../services/buzz.service';
import { firstDailyFollowReward } from '~/server/rewards/active/firstDailyFollow.reward';
import { deleteImageById, ingestImage } from '../services/image.service';
import {
  createCustomer,
  deleteCustomerPaymentMethod,
  getCustomerPaymentMethods,
} from '~/server/services/stripe.service';
import { PaymentMethodDeleteInput } from '~/server/schema/stripe.schema';
import { isProd } from '~/env/other';
import { getUserNotificationCount } from '~/server/services/notification.service';
import { createRecaptchaAssesment } from '../recaptcha/client';
import { FeatureAccess, toggleableFeatures } from '../services/feature-flags.service';
import { isDefined } from '~/utils/type-guards';
import { OnboardingSteps } from '~/server/common/enums';
import { Flags } from '~/utils/flags';

export const getAllUsersHandler = async ({
  input,
  ctx,
}: {
  input: GetAllUsersInput;
  ctx: Context;
}) => {
  try {
    const users = await getUsers({
      ...input,
      email: ctx.user?.isModerator ? input.email : undefined,
    });

    return users;
  } catch (error) {
    throw throwDbError(error);
  }
};

export const getUserCreatorHandler = async ({
  input: { username, id, leaderboardId },
}: {
  input: GetUserByUsernameSchema;
}) => {
  if (!username && !id) throw throwBadRequestError('Must provide username or id');
  if (id === constants.system.user.id || username === constants.system.user.username) return null;

  try {
    const user = await getUserCreator({ username, id, leaderboardId });
    if (!user) throw throwNotFoundError('Could not find user');

    return user;
  } catch (error) {
    if (error instanceof TRPCError) throw error;
    throw throwDbError(error);
  }
};

export const getUsernameAvailableHandler = async ({
  input,
  ctx,
}: {
  input: GetByUsernameSchema;
  ctx: DeepNonNullable<Context>;
}) => {
  try {
    if (!isUsernamePermitted(input.username)) return false;
    const user = await getUserByUsername({ ...input, select: { id: true } });
    return !user || user.id === ctx.user.id;
  } catch (error) {
    if (error instanceof TRPCError) throw error;
    else throw throwDbError(error);
  }
};

export const getUserByIdHandler = async ({ input }: { input: GetByIdInput }) => {
  try {
    const user = await getUserById({ ...input, select: simpleUserSelect });
    if (!user) throw throwNotFoundError(`No user with id ${input.id}`);

    return user;
  } catch (error) {
    if (error instanceof TRPCError) throw error;
    else throw throwDbError(error);
  }
};

export const getNotificationSettingsHandler = async ({
  ctx,
}: {
  ctx: DeepNonNullable<Context>;
}) => {
  const { id } = ctx.user;

  try {
    const notificationsSettings = await dbRead.userNotificationSettings.findMany({
      where: { userId: id },
      select: { id: true, type: true, disabledAt: true },
    });

    return notificationsSettings;
  } catch (error) {
    if (error instanceof TRPCError) throw error;
    else throw throwDbError(error);
  }
};

export const checkUserNotificationsHandler = async ({ ctx }: { ctx: DeepNonNullable<Context> }) => {
  const { id } = ctx.user;

  try {
    const unreadCount = await getUserNotificationCount({
      userId: id,
      unread: true,
    });

    const reduced = unreadCount.reduce(
      (acc, { category, count }) => {
        const key = category.toLowerCase() as Lowercase<NotificationCategory>;
        acc[key] = count;
        acc['all'] += count;
        return acc;
      },
      { all: 0 } as Record<Lowercase<NotificationCategory> | 'all', number>
    );
    return reduced;
  } catch (error) {
    if (error instanceof TRPCError) throw error;
    else throw throwDbError(error);
  }
};

const validAvatarUrlPrefixes = [
  'https://cdn.discordapp.com/avatars/',
  'https://cdn.discordapp.com/embed/avatars/',
  'https://avatars.githubusercontent.com/u/',
  'https://lh3.googleusercontent.com/a/',
];
const verifyAvatar = (avatar: string) => {
  if (avatar.startsWith('http')) {
    return validAvatarUrlPrefixes.some((prefix) => avatar.startsWith(prefix));
  } else if (isUUID(avatar)) return true; // Is a CF Images UUID
  return false;
};

export const acceptTOSHandler = async ({ ctx }: { ctx: DeepNonNullable<Context> }) => {
  try {
    const { id } = ctx.user;
    await acceptTOS({ id });
  } catch (e) {
    throw throwDbError(e);
  }
};

export const completeOnboardingHandler = async ({
  input,
  ctx,
}: {
  input: UserOnboardingSchema;
  ctx: DeepNonNullable<Context>;
}) => {
  try {
    const { id } = ctx.user;
    const onboarding = Flags.addFlag(ctx.user.onboarding, input.step);

    switch (input.step) {
      case OnboardingSteps.TOS:
        await dbWrite.user.update({ where: { id }, data: { onboarding } });
        break;
      case OnboardingSteps.Profile:
        await dbWrite.user.update({
          where: { id },
          data: { onboarding, username: input.username, email: input.email },
        });
        break;
      case OnboardingSteps.BrowsingLevels:
        await dbWrite.user.update({
          where: { id },
          data: { onboarding },
        });
        break;
      case OnboardingSteps.Buzz:
        const { recaptchaToken } = input;
        if (!recaptchaToken) throw throwAuthorizationError('recaptchaToken required');

        const riskScore = await createRecaptchaAssesment({
          token: recaptchaToken,
          recaptchaAction: RECAPTCHA_ACTIONS.COMPLETE_ONBOARDING,
        });

        if (!riskScore || riskScore < 0.5)
          throw throwAuthorizationError(
            'We are unable to complete onboarding right now. Please try again later'
          );

        await dbWrite.user.update({ where: { id }, data: { onboarding } });
        if (input.userReferralCode || input.source) {
          await createUserReferral({
            id,
            userReferralCode,
            source,
            ip: ctx.ip,
          });
        }

        await withRetries(() =>
          createBuzzTransaction({
            fromAccountId: 0,
            toAccountId: ctx.user.id,
            amount: getUserBuzzBonusAmount(ctx.user),
            description: 'Onboarding bonus',
            type: TransactionType.Reward,
            externalTransactionId: `${ctx.user.id}-onboarding-bonus`,
          })
        ).catch(handleLogError);
        break;
    }
  } catch (e) {
    if (e instanceof TRPCError) throw e;
    throw throwDbError(e);
  }
};

export const updateUserHandler = async ({
  ctx,
  input,
}: {
  ctx: DeepNonNullable<Context>;
  input: Partial<UserUpdateInput>;
}) => {
  const {
    id,
    badgeId,
    nameplateId,
    showNsfw,
    username,
    source,
    landingPage,
    userReferralCode,
    profilePicture,
    ...data
  } = input;
  const currentUser = ctx.user;
  if (id !== currentUser.id) throw throwAuthorizationError();
  if (username && !isUsernamePermitted(username)) throw throwBadRequestError('Invalid username');

  if (data.image) {
    const valid = verifyAvatar(data.image);
    if (!valid) throw throwBadRequestError('Invalid avatar URL');
  }

  const isSettingCosmetics = badgeId !== undefined && nameplateId !== undefined;

  try {
    const user = await getUserById({ id, select: { profilePictureId: true } });
    if (!user) throw throwNotFoundError(`No user with id ${id}`);

    const payloadCosmeticIds: number[] = [];
    if (badgeId) payloadCosmeticIds.push(badgeId);
    else await unequipCosmeticByType({ userId: id, type: CosmeticType.Badge });

    if (nameplateId) payloadCosmeticIds.push(nameplateId);
    else await unequipCosmeticByType({ userId: id, type: CosmeticType.NamePlate });

    const updatedUser = await updateUserById({
      id,
      data: {
        ...data,
        username,
        showNsfw,
        profilePicture: profilePicture
          ? {
              connectOrCreate: {
                where: { id: profilePicture.id ?? -1 },
                create: {
                  ...profilePicture,
                  metadata: {
                    ...profilePicture.metadata,
                    profilePicture: true,
                    userId: id,
                    username,
                  },
                  userId: id,
                },
              },
            }
          : undefined,
      },
    });

    // Delete old profilePic and ingest new one
    if (user.profilePictureId && profilePicture && user.profilePictureId !== profilePicture.id) {
      await deleteImageById({ id: user.profilePictureId });
    }

    if (
      profilePicture &&
      updatedUser.profilePictureId &&
      user.profilePictureId !== profilePicture?.id
    ) {
      await ingestImage({
        image: {
          id: updatedUser.profilePictureId,
          url: profilePicture.url,
          type: profilePicture.type,
          height: profilePicture.height,
          width: profilePicture.width,
        },
      });
      await deleteUserProfilePictureCache(id);
    }

    if (isSettingCosmetics) await equipCosmetic({ userId: id, cosmeticId: payloadCosmeticIds });

    if (data.leaderboardShowcase !== undefined) await updateLeaderboardRank({ userIds: id });
    if (userReferralCode || source || landingPage) {
      await createUserReferral({
        id: updatedUser.id,
        userReferralCode,
        source,
        landingPage,
        ip: ctx.ip,
      });
    }
    // TODO.Briant.remove - this shouldn't need to be here after nsfwLevels updates
    if (ctx.user.showNsfw !== showNsfw) await refreshAllHiddenForUser({ userId: id });

    return updatedUser;
  } catch (error) {
    if (error instanceof TRPCError) throw error; // Rethrow the error if it's already a TRCPError
    else throw throwDbError(error); // Otherwise, generate a db error
  }
};

export const deleteUserHandler = async ({
  ctx,
  input,
}: {
  ctx: DeepNonNullable<Context>;
  input: DeleteUserInput;
}) => {
  const { id } = input;
  const currentUser = ctx.user;
  const canRemoveAsModerator = !isProd && currentUser.isModerator;
  if (id !== currentUser.id && !canRemoveAsModerator) throw throwAuthorizationError();

  try {
    const user = await deleteUser(input);
    if (!user) throw throwNotFoundError(`No user with id ${id}`);

    await ctx.track.userActivity({
      targetUserId: id,
      type: 'Account closure',
    });

    return user;
  } catch (error) {
    if (error instanceof TRPCError) throw error;
    else throw throwDbError(error);
  }
};

export const getUserEngagedModelsHandler = async ({ ctx }: { ctx: DeepNonNullable<Context> }) => {
  const { id } = ctx.user;

  try {
    const engagementsCache = await redis.get(`user:${id}:model-engagements`);
    if (engagementsCache)
      return JSON.parse(engagementsCache) as Record<ModelEngagementType, number[]>;

    const engagements = await getUserEngagedModels({ id });

    // turn array of user.engagedModels into object with `type` as key and array of modelId as value
    const engagedModels = engagements.reduce<Record<ModelEngagementType, number[]>>(
      (acc, model) => {
        const { type, modelId } = model;
        if (!acc[type]) acc[type] = [];
        acc[type].push(modelId);
        return acc;
      },
      {} as Record<ModelEngagementType, number[]>
    );

    await redis.set(`user:${id}:model-engagements`, JSON.stringify(engagedModels), {
      EX: 60 * 60 * 24,
    });

    return engagedModels;
  } catch (error) {
    if (error instanceof TRPCError) throw error;
    throw throwDbError(error);
  }
};

export const getUserEngagedModelVersionsHandler = async ({
  ctx,
}: {
  ctx: DeepNonNullable<Context>;
}) => {
  const { id } = ctx.user;

  try {
    const engagements = await getUserEngagedModelVersions({ id });

    // turn array of user.engagedModelVersions into object with `type` as key and array of modelId as value
    const engagedModelVersions = engagements.reduce<Record<ModelVersionEngagementType, number[]>>(
      (acc, engagement) => {
        const { type, modelVersionId } = engagement;
        if (!acc[type]) acc[type] = [];
        acc[type].push(modelVersionId);
        return acc;
      },
      {} as Record<ModelVersionEngagementType, number[]>
    );

    return engagedModelVersions;
  } catch (error) {
    if (error instanceof TRPCError) throw error;
    throw throwDbError(error);
  }
};

export const getCreatorsHandler = async ({ input }: { input: Partial<GetAllSchema> }) => {
  const { limit = DEFAULT_PAGE_SIZE, page, query } = input;
  const { take, skip } = getPagination(limit, page);

  try {
    const results = await getCreators({
      query,
      take,
      skip,
      count: true,
      excludeIds: [-1], // Exclude civitai user
      select: {
        username: true,
        models: { select: { id: true }, where: { status: 'Published' } },
        image: true,
      },
    });

    return getPagingData(results, take, page);
  } catch (error) {
    throw throwDbError(error);
  }
};

export const getUserFollowingListHandler = async ({ ctx }: { ctx: DeepNonNullable<Context> }) => {
  try {
    const { id: userId } = ctx.user;
    const user = await getUserById({
      id: userId,
      select: {
        engagingUsers: {
          where: { type: 'Follow' },
          select: { targetUser: { select: simpleUserSelect } },
        },
      },
    });

    if (!user) throw throwNotFoundError(`No user with id ${userId}`);

    return user.engagingUsers.map(({ targetUser }) => targetUser);
  } catch (error) {
    if (error instanceof TRPCError) throw error;
    else throw throwDbError(error);
  }
};

export const getUserListsHandler = async ({ input }: { input: GetByUsernameSchema }) => {
  try {
    const { username } = input;

    const user = await getUserByUsername({ username, select: { createdAt: true } });
    if (!user) throw throwNotFoundError(`No user with username ${username}`);

    const [userFollowing, userFollowers, userHidden] = await Promise.all([
      getUserByUsername({
        username,
        select: {
          _count: { select: { engagingUsers: { where: { type: 'Follow' } } } },
          engagingUsers: {
            select: { targetUser: { select: simpleUserSelect } },
            where: { type: 'Follow' },
          },
        },
      }),
      getUserByUsername({
        username,
        select: {
          _count: { select: { engagedUsers: { where: { type: 'Follow' } } } },
          engagedUsers: {
            select: { user: { select: simpleUserSelect } },
            where: { type: 'Follow' },
          },
        },
      }),
      getUserByUsername({
        username,
        select: {
          _count: { select: { engagingUsers: { where: { type: 'Hide' } } } },
          engagingUsers: {
            select: { targetUser: { select: simpleUserSelect } },
            where: { type: 'Hide' },
          },
        },
      }),
    ]);

    return {
      following: userFollowing?.engagingUsers.map(({ targetUser }) => targetUser) ?? [],
      followingCount: userFollowing?._count.engagingUsers ?? 0,
      followers: userFollowers?.engagedUsers.map(({ user }) => user) ?? [],
      followersCount: userFollowers?._count.engagedUsers ?? 0,
      hidden: userHidden?.engagingUsers.map(({ targetUser }) => targetUser) ?? [],
      hiddenCount: userHidden?._count.engagingUsers ?? 0,
    };
  } catch (error) {
    if (error instanceof TRPCError) throw error;
    else throw throwDbError(error);
  }
};

export const toggleFollowUserHandler = async ({
  input,
  ctx,
}: {
  input: ToggleFollowUserSchema;
  ctx: DeepNonNullable<Context>;
}) => {
  try {
    const { id: userId } = ctx.user;
    const result = await toggleFollowUser({ ...input, userId });
    if (result) {
      await firstDailyFollowReward.apply({ followingId: input.targetUserId, userId });
      ctx.track
        .userEngagement({
          type: 'Follow',
          targetUserId: input.targetUserId,
        })
        .catch(handleLogError);
    } else {
      ctx.track
        .userEngagement({
          type: 'Delete',
          targetUserId: input.targetUserId,
        })
        .catch(handleLogError);
    }
  } catch (error) {
    throw throwDbError(error);
  }
};

export const getUserHiddenListHandler = async ({ ctx }: { ctx: DeepNonNullable<Context> }) => {
  try {
    const { id: userId } = ctx.user;
    //TODO CLEAN UP: Can this just be an array of ids?
    const user = await getUserById({
      id: userId,
      select: {
        engagingUsers: {
          where: { type: 'Hide' },
          select: { targetUser: { select: simpleUserSelect } },
        },
      },
    });

    if (!user) throw throwNotFoundError(`No user with id ${userId}`);

    return user.engagingUsers.map(({ targetUser }) => targetUser);
  } catch (error) {
    if (error instanceof TRPCError) throw error;
    else throw throwDbError(error);
  }
};

export const toggleHideUserHandler = async ({
  input,
  ctx,
}: {
  input: ToggleFollowUserSchema;
  ctx: DeepNonNullable<Context>;
}) => {
  try {
    const { id: userId } = ctx.user;
    const result = await toggleHideUser({ ...input, userId });
    if (result) {
      await ctx.track.userEngagement({
        type: 'Hide',
        targetUserId: input.targetUserId,
      });
    } else {
      await ctx.track.userEngagement({
        type: 'Delete',
        targetUserId: input.targetUserId,
      });
    }
  } catch (error) {
    throw throwDbError(error);
  }
};

export const toggleHideModelHandler = async ({
  input,
  ctx,
}: {
  input: ToggleModelEngagementInput;
  ctx: DeepNonNullable<Context>;
}) => {
  try {
    const { id: userId } = ctx.user;
    const result = await toggleModelHide({ ...input, userId });
    if (result) {
      await ctx.track.modelEngagement({
        type: 'Hide',
        modelId: input.modelId,
      });
    } else {
      await ctx.track.modelEngagement({
        type: 'Delete',
        modelId: input.modelId,
      });
    }
    await redis.del(`user:${userId}:model-engagements`);
  } catch (error) {
    throw throwDbError(error);
  }
};

export const toggleFavoriteModelHandler = async ({
  input,
  ctx,
}: {
  input: ToggleModelEngagementInput;
  ctx: DeepNonNullable<Context>;
}) => {
  try {
    const { id: userId } = ctx.user;
    const result = await toggleModelFavorite({ ...input, userId });
    if (result) {
      await ctx.track.modelEngagement({
        type: 'Favorite',
        modelId: input.modelId,
      });
    } else {
      await ctx.track.modelEngagement({
        type: 'Delete',
        modelId: input.modelId,
      });
    }
    await redis.del(`user:${userId}:model-engagements`);
  } catch (error) {
    throw throwDbError(error);
  }
};

export const getLeaderboardHandler = async ({ input }: { input: GetAllSchema }) => {
  const { limit: take = DEFAULT_PAGE_SIZE, query, page } = input;
  const skip = page ? (page - 1) * take : undefined;

  try {
    const { items } = await getCreators({
      query,
      take,
      skip,
      excludeIds: [-1], // Exclude civitai user
      select: {
        id: true,
        image: true,
        username: true,
        links: {
          select: {
            url: true,
            type: true,
          },
        },
        stats: {
          select: {
            ratingMonth: true,
            ratingCountMonth: true,
            downloadCountMonth: true,
            favoriteCountMonth: true,
            uploadCountMonth: true,
            answerCountMonth: true,
          },
        },
        cosmetics: {
          where: { equippedAt: { not: null } },
          select: {
            cosmetic: {
              select: {
                id: true,
                data: true,
                type: true,
                source: true,
                name: true,
              },
            },
          },
        },
      },
      orderBy: { rank: { leaderboardRank: 'asc' } },
    });

    return items;
  } catch (error) {
    throw throwDbError(error);
  }
};

export const getUserTagsHandler = async ({
  input,
  ctx,
}: {
  input?: GetUserTagsSchema;
  ctx: DeepNonNullable<Context>;
}) => {
  try {
    const { id } = ctx.user;
    const user = await getUserById({
      id,
      select: {
        tagsEngaged: {
          where: input ? { type: input.type } : undefined,
          select: {
            tag: { select: { id: true, name: true } },
            type: !!input?.type ? true : undefined,
          },
        },
      },
    });
    if (!user) throw throwNotFoundError(`No user with id ${id}`);

    return user.tagsEngaged.map(({ tag }) => tag);
  } catch (error) {
    if (error instanceof TRPCError) throw error;
    else throw throwDbError(error);
  }
};

export const toggleBlockedTagHandler = async ({
  input,
  ctx,
}: {
  input: ToggleBlockedTagSchema;
  ctx: DeepNonNullable<Context>;
}) => {
  try {
    const { id: userId } = ctx.user;
    const isHidden = await toggleBlockedTag({ ...input, userId });
    ctx.track.tagEngagement({
      type: isHidden ? 'Hide' : 'Allow',
      tagId: input.tagId,
    });
  } catch (error) {
    throw throwDbError(error);
  }
};

export const batchBlockTagsHandler = async ({
  input,
  ctx,
}: {
  input: BatchBlockTagsSchema;
  ctx: DeepNonNullable<Context>;
}) => {
  try {
    const { id: userId } = ctx.user;
    const { tagIds } = input;
    const currentBlockedTags = await getUserTags({ userId, type: 'Hide' });
    const blockedTagIds = currentBlockedTags.map(({ tagId }) => tagId);
    const tagsToRemove = blockedTagIds.filter((id) => !tagIds.includes(id));

    const updatedUser = await updateUserById({
      id: userId,
      data: {
        tagsEngaged: {
          deleteMany: { userId, tagId: { in: tagsToRemove } },
          upsert: tagIds.map((tagId) => ({
            where: { userId_tagId: { userId, tagId } },
            update: { type: 'Hide' },
            create: { type: 'Hide', tagId },
          })),
        },
      },
    });
    if (!updatedUser) throw throwNotFoundError(`No user with id ${userId}`);

    return updatedUser;
  } catch (error) {
    throw throwDbError(error);
  }
};

export const toggleMuteHandler = async ({
  input,
  ctx,
}: {
  input: GetByIdInput;
  ctx: DeepNonNullable<Context>;
}) => {
  if (!ctx.user.isModerator) throw throwAuthorizationError();

  const { id } = input;
  const user = await getUserById({ id, select: { muted: true } });
  if (!user) throw throwNotFoundError(`No user with id ${id}`);

  const updatedUser = await updateUserById({ id, data: { muted: !user.muted } });
  await invalidateSession(id);

  await ctx.track.userActivity({
    type: user.muted ? 'Unmuted' : 'Muted',
    targetUserId: id,
  });

  return updatedUser;
};

export const toggleBanHandler = async ({
  input,
  ctx,
}: {
  input: GetByIdInput;
  ctx: DeepNonNullable<Context>;
}) => {
  if (!ctx.user.isModerator) throw throwAuthorizationError();

  const updatedUser = await toggleBan(input);

  await ctx.track.userActivity({
    type: updatedUser.bannedAt ? 'Banned' : 'Unbanned',
    targetUserId: updatedUser.id,
  });

  return updatedUser;
};

export const getUserCosmeticsHandler = async ({
  input,
  ctx,
}: {
  input?: GetUserCosmeticsSchema;
  ctx: DeepNonNullable<Context>;
}) => {
  try {
    const { id: userId } = ctx.user;
    const { equipped = false } = input || {};
    const user = await getUserCosmetics({ equipped, userId });
    if (!user) throw throwNotFoundError(`No user with id ${userId}`);

    const cosmetics = user.cosmetics.reduce(
      (acc, { obtainedAt, cosmetic }) => {
        const { type, data, ...rest } = cosmetic;
        if (type === CosmeticType.Badge)
          acc.badges.push({ ...rest, data: data as BadgeCosmetic['data'], obtainedAt });
        else if (type === CosmeticType.NamePlate)
          acc.nameplates.push({ ...rest, data: data as NamePlateCosmetic['data'], obtainedAt });

        return acc;
      },
      { badges: [] as BadgeCosmetic[], nameplates: [] as NamePlateCosmetic[] }
    );

    return cosmetics;
  } catch (error) {
    if (error instanceof TRPCError) throw error;
    else throw throwDbError(error);
  }
};

export const toggleArticleEngagementHandler = async ({
  input,
  ctx,
}: {
  input: ToggleUserArticleEngagementsInput;
  ctx: DeepNonNullable<Context>;
}) => {
  try {
    const on = await toggleUserArticleEngagement({ ...input, userId: ctx.user.id });
    // Not awaiting here to avoid slowing down the response
    ctx.track
      .articleEngagement({
        ...input,
        type: on ? input.type : `Delete${input.type}`,
      })
      .catch(handleLogError);

    return on;
  } catch (error) {
    throw throwDbError(error);
  }
};

export const toggleBountyEngagementHandler = async ({
  input,
  ctx,
}: {
  input: ToggleUserBountyEngagementsInput;
  ctx: DeepNonNullable<Context>;
}) => {
  try {
    const on = await toggleUserBountyEngagement({ ...input, userId: ctx.user.id });

    // Not awaiting here to avoid slowing down the response
    ctx.track
      .bountyEngagement({
        ...input,
        type: on ? input.type : `Delete${input.type}`,
      })
      .catch(handleLogError);

    return on;
  } catch (error) {
    throw throwDbError(error);
  }
};

export const reportProhibitedRequestHandler = async ({
  input,
  ctx,
}: {
  input: ReportProhibitedRequestInput;
  ctx: DeepNonNullable<Context>;
}) => {
  await ctx.track.prohibitedRequest({
    prompt: input.prompt ?? '{error capturing prompt}',
    source: input.source,
  });
  if (ctx.user.isModerator) return false;

  try {
    const userId = ctx.user.id;
    const countRes = await clickhouse?.query({
      query: `
        SELECT
          COUNT(*) as count
        FROM prohibitedRequests
        WHERE userId = ${userId} AND time > subtractHours(now(), 24);
      `,
      format: 'JSONEachRow',
    });
    const count = ((await countRes?.json()) as [{ count: number }])?.[0]?.count ?? 0;
    const limit =
      constants.imageGeneration.requestBlocking.muted -
      constants.imageGeneration.requestBlocking.notified;
    if (count >= limit) {
      await updateUserById({ id: userId, data: { muted: true } });
      await invalidateSession(userId);

      await ctx.track.userActivity({
        type: 'Muted',
        targetUserId: userId,
      });

      return true;
    }
  } catch (error) {
    throw new TRPCError({
      message: 'Error checking prohibited request count',
      code: 'INTERNAL_SERVER_ERROR',
    });
  }

  return false;
};

export const userByReferralCodeHandler = async ({ input }: { input: UserByReferralCodeSchema }) => {
  try {
    return await userByReferralCode(input);
  } catch (error) {
    throw throwDbError(error);
  }
};

export const userRewardDetailsHandler = async ({ ctx }: { ctx: DeepNonNullable<Context> }) => {
  try {
    // TODO.Optimization: This will make multiple requests to redis, we could probably do it in one and make this faster. This will get slower as we add more Active rewards.
    const rewardDetails = await Promise.all(
      Object.values(rewards)
        .filter((x) => x.visible)
        .map((x) => x.getUserRewardDetails(ctx.user.id))
    );

    // sort by `onDemand` first
    return orderBy(rewardDetails, ['onDemand', 'awardAmount'], ['desc', 'asc']);
  } catch (error) {
    throw throwDbError(error);
  }
};

export const claimCosmeticHandler = async ({
  input,
  ctx,
}: {
  input: GetByIdInput;
  ctx: DeepNonNullable<Context>;
}) => {
  try {
    const { id } = input;
    const { id: userId } = ctx.user;
    const cosmetic = await claimCosmetic({ id, userId });
    if (!cosmetic) throw throwNotFoundError(`No cosmetic with id ${id}`);

    // TODO: track with clickhouse?

    return cosmetic;
  } catch (error) {
    throw throwDbError(error);
  }
};

export const getUserPaymentMethodsHandler = async ({ ctx }: { ctx: DeepNonNullable<Context> }) => {
  try {
    let { customerId } = ctx.user;

    if (!ctx.user.email) {
      throw throwBadRequestError('User must have an email to get payment methods');
    }

    if (!customerId) {
      customerId = await createCustomer({
        ...ctx.user,
        email: ctx.user.email as string,
      });
    }

    const paymentMethods = getCustomerPaymentMethods(customerId);

    return paymentMethods;
  } catch (error) {
    throw throwDbError(error);
  }
};

export const deleteUserPaymentMethodHandler = async ({
  input,
  ctx,
}: {
  input: PaymentMethodDeleteInput;
  ctx: DeepNonNullable<Context>;
}) => {
  try {
    return deleteCustomerPaymentMethod({
      userId: ctx.user.id,
      isModerator: !!ctx.user.isModerator,
      ...input,
    });
  } catch (error) {
    throw throwDbError(error);
  }
};

const defaultToggleableFeatures = toggleableFeatures.reduce(
  (acc, feature) => ({ ...acc, [feature.key]: feature.default }),
  {} as FeatureAccess
);
export const getUserFeatureFlagsHandler = async ({ ctx }: { ctx: DeepNonNullable<Context> }) => {
  try {
    const { id } = ctx.user;
    const { features = {} } = await getUserSettings(id);

    return {
      ...defaultToggleableFeatures,
      ...features,
    } as FeatureAccess;
  } catch (error) {
    throw throwDbError(error);
  }
};

export const toggleUserFeatureFlagHandler = async ({
  input,
  ctx,
}: {
  input: ToggleFeatureInput;
  ctx: DeepNonNullable<Context>;
}) => {
  try {
    const { id } = ctx.user;
    const { features = {}, ...restSettings } = await getUserSettings(id);

    const updatedFeatures: Partial<FeatureAccess> = {
      ...features,
      [input.feature]: isDefined(features[input.feature])
        ? input.value ?? !features[input.feature]
        : input.value ?? !defaultToggleableFeatures[input.feature],
    };

    await setUserSetting(id, { ...restSettings, features: updatedFeatures });

    return updatedFeatures;
  } catch (error) {
    throw throwDbError(error);
  }
};

export const getUserSettingsHandler = async ({ ctx }: { ctx: DeepNonNullable<Context> }) => {
  try {
    const { id } = ctx.user;
    const settings = await getUserSettings(id);

    // Limits it to the input type
    return settings as SetUserSettingsInput;
  } catch (error) {
    throw throwDbError(error);
  }
};

export const setUserSettingHandler = async ({
  input,
  ctx,
}: {
  input: SetUserSettingsInput;
  ctx: DeepNonNullable<Context>;
}) => {
  try {
    const { id } = ctx.user;
    const { ...restSettings } = await getUserSettings(id);
    const newSettings = { ...restSettings, ...input };

    await setUserSetting(id, newSettings);
    return newSettings;
  } catch (error) {
    throw throwDbError(error);
  }
};

export const dismissAlertHandler = async ({
  input,
  ctx,
}: {
  input: { alertId: string };
  ctx: DeepNonNullable<Context>;
}) => {
  try {
    const { id } = ctx.user;
    const { dismissedAlerts = [] } = await getUserSettings(id);
    dismissedAlerts.push(input.alertId);

    await setUserSetting(id, { dismissedAlerts });
  } catch (error) {
    throw throwDbError(error);
  }
};<|MERGE_RESOLUTION|>--- conflicted
+++ resolved
@@ -1,6 +1,3 @@
-<<<<<<< HEAD
-import { CosmeticType, ModelEngagementType, ModelVersionEngagementType } from '@prisma/client';
-=======
 import {
   CosmeticType,
   ModelEngagementType,
@@ -8,7 +5,6 @@
   NotificationCategory,
   OnboardingStep,
 } from '@prisma/client';
->>>>>>> 40398ec0
 import { TRPCError } from '@trpc/server';
 import { orderBy } from 'lodash-es';
 import { clickhouse } from '~/server/clickhouse/client';
