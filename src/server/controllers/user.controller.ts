import { CosmeticType, ModelEngagementType, ModelVersionEngagementType } from '@prisma/client';
import { TRPCError } from '@trpc/server';

import { Context } from '~/server/createContext';
import {
  getCreators,
  getUserByUsername,
  getUserCreator,
  getUserEngagedModels,
  getUserEngagedModelVersions,
  getUserTags,
  getUserUnreadNotificationsCount,
  toggleBlockedTag,
  toggleFollowUser,
  toggleHideUser,
  toggleModelHide,
  toggleModelFavorite,
  getUserCosmetics,
  acceptTOS,
  completeOnboarding,
  isUsernamePermitted,
  toggleUserArticleEngagement,
  updateLeaderboardRank,
  toggleBan,
  toggleUserBountyEngagement,
} from '~/server/services/user.service';
import { GetAllSchema, GetByIdInput } from '~/server/schema/base.schema';
import {
  GetAllUsersInput,
  UserUpdateInput,
  GetUserByUsernameSchema,
  ToggleFollowUserSchema,
  GetByUsernameSchema,
  DeleteUserInput,
  ToggleBlockedTagSchema,
  GetUserTagsSchema,
  BatchBlockTagsSchema,
  ToggleModelEngagementInput,
  GetUserCosmeticsSchema,
  ToggleUserArticleEngagementsInput,
<<<<<<< HEAD
  ToggleUserBountyEngagementsInput,
=======
  ReportProhibitedRequestInput,
>>>>>>> 92fff60d
} from '~/server/schema/user.schema';
import { simpleUserSelect } from '~/server/selectors/user.selector';
import { deleteUser, getUserById, getUsers, updateUserById } from '~/server/services/user.service';
import {
  handleTrackError,
  throwAuthorizationError,
  throwBadRequestError,
  throwDbError,
  throwNotFoundError,
} from '~/server/utils/errorHandling';
import { DEFAULT_PAGE_SIZE, getPagination, getPagingData } from '~/server/utils/pagination-helpers';
import { invalidateSession } from '~/server/utils/session-helpers';
import { BadgeCosmetic, NamePlateCosmetic } from '~/server/selectors/cosmetic.selector';
import { isUUID } from '~/utils/string-helpers';
import { refreshAllHiddenForUser } from '~/server/services/user-cache.service';
import { dbWrite } from '~/server/db/client';
import { cancelSubscription } from '~/server/services/stripe.service';
import { redis } from '~/server/redis/client';
import { clickhouse } from '~/server/clickhouse/client';
import { constants } from '~/server/common/constants';

export const getAllUsersHandler = async ({
  input,
  ctx,
}: {
  input: GetAllUsersInput;
  ctx: Context;
}) => {
  try {
    const users = await getUsers({
      ...input,
      email: ctx.user?.isModerator ? input.email : undefined,
    });

    return users;
  } catch (error) {
    throw throwDbError(error);
  }
};

export const getUserCreatorHandler = async ({
  input: { username, id, leaderboardId },
}: {
  input: GetUserByUsernameSchema;
}) => {
  if (!username && !id) throw throwBadRequestError('Must provide username or id');

  try {
    const user = await getUserCreator({ username, id, leaderboardId });
    if (!user) throw throwNotFoundError('Could not find user');

    return user;
  } catch (error) {
    if (error instanceof TRPCError) throw error;
    throw throwDbError(error);
  }
};

export const getUsernameAvailableHandler = async ({
  input,
  ctx,
}: {
  input: GetByUsernameSchema;
  ctx: DeepNonNullable<Context>;
}) => {
  try {
    if (!isUsernamePermitted(input.username)) return false;
    const user = await getUserByUsername({ ...input, select: { id: true } });
    return !user || user.id === ctx.user.id;
  } catch (error) {
    if (error instanceof TRPCError) throw error;
    else throw throwDbError(error);
  }
};

export const getUserByIdHandler = async ({ input }: { input: GetByIdInput }) => {
  try {
    const user = await getUserById({ ...input, select: simpleUserSelect });

    if (!user) {
      throw throwNotFoundError(`No user with id ${input.id}`);
    }

    return user;
  } catch (error) {
    if (error instanceof TRPCError) throw error;
    else throw throwDbError(error);
  }
};

export const getNotificationSettingsHandler = async ({
  ctx,
}: {
  ctx: DeepNonNullable<Context>;
}) => {
  const { id } = ctx.user;

  try {
    const user = await getUserById({
      id,
      select: { notificationSettings: { select: { id: true, type: true, disabledAt: true } } },
    });

    if (!user) throw throwNotFoundError(`No user with id ${id}`);

    return user.notificationSettings;
  } catch (error) {
    if (error instanceof TRPCError) throw error;
    else throw throwDbError(error);
  }
};

export const checkUserNotificationsHandler = async ({ ctx }: { ctx: DeepNonNullable<Context> }) => {
  const { id } = ctx.user;

  try {
    const user = await getUserUnreadNotificationsCount({ id });
    if (!user) throw throwNotFoundError(`No user with id ${id}`);

    return { count: user._count.notifications };
  } catch (error) {
    if (error instanceof TRPCError) throw error;
    else throw throwDbError(error);
  }
};

const validAvatarUrlPrefixes = [
  'https://cdn.discordapp.com/avatars/',
  'https://cdn.discordapp.com/embed/avatars/',
  'https://avatars.githubusercontent.com/u/',
  'https://lh3.googleusercontent.com/a/',
];
const verifyAvatar = (avatar: string) => {
  if (avatar.startsWith('http')) {
    return validAvatarUrlPrefixes.some((prefix) => avatar.startsWith(prefix));
  } else if (isUUID(avatar)) return true; // Is a CF Images UUID
  return false;
};

export const acceptTOSHandler = async ({ ctx }: { ctx: DeepNonNullable<Context> }) => {
  try {
    const { id } = ctx.user;
    await acceptTOS({ id });
  } catch (e) {
    throw throwDbError(e);
  }
};

export const completeOnboardingHandler = async ({ ctx }: { ctx: DeepNonNullable<Context> }) => {
  try {
    const { id } = ctx.user;
    await completeOnboarding({ id });
  } catch (e) {
    throw throwDbError(e);
  }
};

export const updateUserHandler = async ({
  ctx,
  input,
}: {
  ctx: DeepNonNullable<Context>;
  input: Partial<UserUpdateInput>;
}) => {
  const { id, badgeId, nameplateId, showNsfw, username, ...data } = input;
  const currentUser = ctx.user;
  if (id !== currentUser.id) throw throwAuthorizationError();
  if (username && !isUsernamePermitted(username)) throw throwBadRequestError('Invalid username');

  if (data.image) {
    const valid = verifyAvatar(data.image);
    if (!valid) throw throwBadRequestError('Invalid avatar URL');
  }

  const isSettingCosmetics = badgeId !== undefined && nameplateId !== undefined;

  try {
    const payloadCosmeticIds: number[] = [];
    if (badgeId) payloadCosmeticIds.push(badgeId);
    if (nameplateId) payloadCosmeticIds.push(nameplateId);
    const updatedUser = await updateUserById({
      id,
      data: {
        ...data,
        username,
        showNsfw,
        cosmetics: !isSettingCosmetics
          ? undefined
          : {
              updateMany: {
                where: { equippedAt: { not: null } },
                data: { equippedAt: null },
              },
              update: payloadCosmeticIds.map((cosmeticId) => ({
                where: { userId_cosmeticId: { userId: id, cosmeticId } },
                data: { equippedAt: new Date() },
              })),
            },
      },
    });

    if (data.leaderboardShowcase !== undefined) await updateLeaderboardRank(id);
    if (!updatedUser) throw throwNotFoundError(`No user with id ${id}`);
    if (ctx.user.showNsfw !== showNsfw) await refreshAllHiddenForUser({ userId: id });

    return updatedUser;
  } catch (error) {
    if (error instanceof TRPCError) throw error; // Rethrow the error if it's already a TRCPError
    else throw throwDbError(error); // Otherwise, generate a db error
  }
};

export const deleteUserHandler = async ({
  ctx,
  input,
}: {
  ctx: DeepNonNullable<Context>;
  input: DeleteUserInput;
}) => {
  const { id } = input;
  const currentUser = ctx.user;
  if (id !== currentUser.id) throw throwAuthorizationError();

  try {
    const user = await deleteUser(input);
    if (!user) throw throwNotFoundError(`No user with id ${id}`);

    await ctx.track.userActivity({
      targetUserId: id,
      type: 'Account closure',
    });

    return user;
  } catch (error) {
    if (error instanceof TRPCError) throw error;
    else throw throwDbError(error);
  }
};

export const getUserEngagedModelsHandler = async ({ ctx }: { ctx: DeepNonNullable<Context> }) => {
  const { id } = ctx.user;

  try {
    const engagementsCache = await redis.get(`user:${id}:model-engagements`);
    if (engagementsCache)
      return JSON.parse(engagementsCache) as Record<ModelEngagementType, number[]>;

    const engagements = await getUserEngagedModels({ id });

    // turn array of user.engagedModels into object with `type` as key and array of modelId as value
    const engagedModels = engagements.reduce<Record<ModelEngagementType, number[]>>(
      (acc, model) => {
        const { type, modelId } = model;
        if (!acc[type]) acc[type] = [];
        acc[type].push(modelId);
        return acc;
      },
      {} as Record<ModelEngagementType, number[]>
    );

    await redis.set(`user:${id}:model-engagements`, JSON.stringify(engagedModels), {
      EX: 60 * 60 * 24,
    });

    return engagedModels;
  } catch (error) {
    if (error instanceof TRPCError) throw error;
    throw throwDbError(error);
  }
};

export const getUserEngagedModelVersionsHandler = async ({
  ctx,
}: {
  ctx: DeepNonNullable<Context>;
}) => {
  const { id } = ctx.user;

  try {
    const engagements = await getUserEngagedModelVersions({ id });

    // turn array of user.engagedModelVersions into object with `type` as key and array of modelId as value
    const engagedModelVersions = engagements.reduce<Record<ModelVersionEngagementType, number[]>>(
      (acc, engagement) => {
        const { type, modelVersionId } = engagement;
        if (!acc[type]) acc[type] = [];
        acc[type].push(modelVersionId);
        return acc;
      },
      {} as Record<ModelVersionEngagementType, number[]>
    );

    return engagedModelVersions;
  } catch (error) {
    if (error instanceof TRPCError) throw error;
    throw throwDbError(error);
  }
};

export const getCreatorsHandler = async ({ input }: { input: Partial<GetAllSchema> }) => {
  const { limit = DEFAULT_PAGE_SIZE, page, query } = input;
  const { take, skip } = getPagination(limit, page);

  try {
    const results = await getCreators({
      query,
      take,
      skip,
      count: true,
      excludeIds: [-1], // Exclude civitai user
      select: {
        username: true,
        models: { select: { id: true }, where: { status: 'Published' } },
        image: true,
      },
    });

    return getPagingData(results, take, page);
  } catch (error) {
    throw throwDbError(error);
  }
};

export const getUserFollowingListHandler = async ({ ctx }: { ctx: DeepNonNullable<Context> }) => {
  try {
    const { id: userId } = ctx.user;
    const user = await getUserById({
      id: userId,
      select: {
        engagingUsers: {
          where: { type: 'Follow' },
          select: { targetUser: { select: simpleUserSelect } },
        },
      },
    });

    if (!user) throw throwNotFoundError(`No user with id ${userId}`);

    return user.engagingUsers.map(({ targetUser }) => targetUser);
  } catch (error) {
    if (error instanceof TRPCError) throw error;
    else throw throwDbError(error);
  }
};

export const getUserListsHandler = async ({ input }: { input: GetByUsernameSchema }) => {
  try {
    const { username } = input;

    const user = await getUserByUsername({ username, select: { createdAt: true } });
    if (!user) throw throwNotFoundError(`No user with username ${username}`);

    const [userFollowing, userFollowers, userHidden] = await Promise.all([
      getUserByUsername({
        username,
        select: {
          _count: { select: { engagingUsers: { where: { type: 'Follow' } } } },
          engagingUsers: {
            select: { targetUser: { select: simpleUserSelect } },
            where: { type: 'Follow' },
          },
        },
      }),
      getUserByUsername({
        username,
        select: {
          _count: { select: { engagedUsers: { where: { type: 'Follow' } } } },
          engagedUsers: {
            select: { user: { select: simpleUserSelect } },
            where: { type: 'Follow' },
          },
        },
      }),
      getUserByUsername({
        username,
        select: {
          _count: { select: { engagingUsers: { where: { type: 'Hide' } } } },
          engagingUsers: {
            select: { targetUser: { select: simpleUserSelect } },
            where: { type: 'Hide' },
          },
        },
      }),
    ]);

    return {
      following: userFollowing?.engagingUsers.map(({ targetUser }) => targetUser) ?? [],
      followingCount: userFollowing?._count.engagingUsers ?? 0,
      followers: userFollowers?.engagedUsers.map(({ user }) => user) ?? [],
      followersCount: userFollowers?._count.engagedUsers ?? 0,
      hidden: userHidden?.engagingUsers.map(({ targetUser }) => targetUser) ?? [],
      hiddenCount: userHidden?._count.engagingUsers ?? 0,
    };
  } catch (error) {
    if (error instanceof TRPCError) throw error;
    else throw throwDbError(error);
  }
};

export const toggleFollowUserHandler = async ({
  input,
  ctx,
}: {
  input: ToggleFollowUserSchema;
  ctx: DeepNonNullable<Context>;
}) => {
  try {
    const { id: userId } = ctx.user;
    const result = await toggleFollowUser({ ...input, userId });
    if (result) {
      ctx.track.userEngagement({
        type: 'Follow',
        targetUserId: input.targetUserId,
      });
    } else {
      await ctx.track.userEngagement({
        type: 'Delete',
        targetUserId: input.targetUserId,
      });
    }
  } catch (error) {
    throw throwDbError(error);
  }
};

export const getUserHiddenListHandler = async ({ ctx }: { ctx: DeepNonNullable<Context> }) => {
  try {
    const { id: userId } = ctx.user;
    //TODO CLEAN UP: Can this just be an array of ids?
    const user = await getUserById({
      id: userId,
      select: {
        engagingUsers: {
          where: { type: 'Hide' },
          select: { targetUser: { select: simpleUserSelect } },
        },
      },
    });

    if (!user) throw throwNotFoundError(`No user with id ${userId}`);

    return user.engagingUsers.map(({ targetUser }) => targetUser);
  } catch (error) {
    if (error instanceof TRPCError) throw error;
    else throw throwDbError(error);
  }
};

export const toggleHideUserHandler = async ({
  input,
  ctx,
}: {
  input: ToggleFollowUserSchema;
  ctx: DeepNonNullable<Context>;
}) => {
  try {
    const { id: userId } = ctx.user;
    const result = await toggleHideUser({ ...input, userId });
    if (result) {
      await ctx.track.userEngagement({
        type: 'Hide',
        targetUserId: input.targetUserId,
      });
    } else {
      await ctx.track.userEngagement({
        type: 'Delete',
        targetUserId: input.targetUserId,
      });
    }
  } catch (error) {
    throw throwDbError(error);
  }
};

export const toggleHideModelHandler = async ({
  input,
  ctx,
}: {
  input: ToggleModelEngagementInput;
  ctx: DeepNonNullable<Context>;
}) => {
  try {
    const { id: userId } = ctx.user;
    const result = await toggleModelHide({ ...input, userId });
    if (result) {
      await ctx.track.modelEngagement({
        type: 'Hide',
        modelId: input.modelId,
      });
    } else {
      await ctx.track.modelEngagement({
        type: 'Delete',
        modelId: input.modelId,
      });
    }
    await redis.del(`user:${userId}:model-engagements`);
  } catch (error) {
    throw throwDbError(error);
  }
};

export const toggleFavoriteModelHandler = async ({
  input,
  ctx,
}: {
  input: ToggleModelEngagementInput;
  ctx: DeepNonNullable<Context>;
}) => {
  try {
    const { id: userId } = ctx.user;
    const result = await toggleModelFavorite({ ...input, userId });
    if (result) {
      await ctx.track.modelEngagement({
        type: 'Favorite',
        modelId: input.modelId,
      });
    } else {
      await ctx.track.modelEngagement({
        type: 'Delete',
        modelId: input.modelId,
      });
    }
    await redis.del(`user:${userId}:model-engagements`);
  } catch (error) {
    throw throwDbError(error);
  }
};

export const getLeaderboardHandler = async ({ input }: { input: GetAllSchema }) => {
  const { limit: take = DEFAULT_PAGE_SIZE, query, page } = input;
  const skip = page ? (page - 1) * take : undefined;

  try {
    const { items } = await getCreators({
      query,
      take,
      skip,
      excludeIds: [-1], // Exclude civitai user
      select: {
        id: true,
        image: true,
        username: true,
        links: {
          select: {
            url: true,
            type: true,
          },
        },
        stats: {
          select: {
            ratingMonth: true,
            ratingCountMonth: true,
            downloadCountMonth: true,
            favoriteCountMonth: true,
            uploadCountMonth: true,
            answerCountMonth: true,
          },
        },
        cosmetics: {
          where: { equippedAt: { not: null } },
          select: {
            cosmetic: {
              select: {
                id: true,
                data: true,
                type: true,
                source: true,
                name: true,
              },
            },
          },
        },
      },
      orderBy: { rank: { leaderboardRank: 'asc' } },
    });

    return items;
  } catch (error) {
    throw throwDbError(error);
  }
};

export const getUserTagsHandler = async ({
  input,
  ctx,
}: {
  input?: GetUserTagsSchema;
  ctx: DeepNonNullable<Context>;
}) => {
  try {
    const { id } = ctx.user;
    const user = await getUserById({
      id,
      select: {
        tagsEngaged: {
          where: input ? { type: input.type } : undefined,
          select: {
            tag: { select: { id: true, name: true } },
            type: !!input?.type ? true : undefined,
          },
        },
      },
    });
    if (!user) throw throwNotFoundError(`No user with id ${id}`);

    return user.tagsEngaged.map(({ tag }) => tag);
  } catch (error) {
    if (error instanceof TRPCError) throw error;
    else throw throwDbError(error);
  }
};

export const toggleBlockedTagHandler = async ({
  input,
  ctx,
}: {
  input: ToggleBlockedTagSchema;
  ctx: DeepNonNullable<Context>;
}) => {
  try {
    const { id: userId } = ctx.user;
    const isHidden = await toggleBlockedTag({ ...input, userId });
    ctx.track.tagEngagement({
      type: isHidden ? 'Hide' : 'Allow',
      tagId: input.tagId,
    });
  } catch (error) {
    throw throwDbError(error);
  }
};

export const batchBlockTagsHandler = async ({
  input,
  ctx,
}: {
  input: BatchBlockTagsSchema;
  ctx: DeepNonNullable<Context>;
}) => {
  try {
    const { id: userId } = ctx.user;
    const { tagIds } = input;
    const currentBlockedTags = await getUserTags({ userId, type: 'Hide' });
    const blockedTagIds = currentBlockedTags.map(({ tagId }) => tagId);
    const tagsToRemove = blockedTagIds.filter((id) => !tagIds.includes(id));

    const updatedUser = await updateUserById({
      id: userId,
      data: {
        tagsEngaged: {
          deleteMany: { userId, tagId: { in: tagsToRemove } },
          upsert: tagIds.map((tagId) => ({
            where: { userId_tagId: { userId, tagId } },
            update: { type: 'Hide' },
            create: { type: 'Hide', tagId },
          })),
        },
      },
    });
    if (!updatedUser) throw throwNotFoundError(`No user with id ${userId}`);

    return updatedUser;
  } catch (error) {
    throw throwDbError(error);
  }
};

export const toggleMuteHandler = async ({
  input,
  ctx,
}: {
  input: GetByIdInput;
  ctx: DeepNonNullable<Context>;
}) => {
  if (!ctx.user.isModerator) throw throwAuthorizationError();

  const { id } = input;
  const user = await getUserById({ id, select: { muted: true } });
  if (!user) throw throwNotFoundError(`No user with id ${id}`);

  const updatedUser = await updateUserById({ id, data: { muted: !user.muted } });
  await invalidateSession(id);

  await ctx.track.userActivity({
    type: user.muted ? 'Unmuted' : 'Muted',
    targetUserId: id,
  });

  return updatedUser;
};

export const toggleBanHandler = async ({
  input,
  ctx,
}: {
  input: GetByIdInput;
  ctx: DeepNonNullable<Context>;
}) => {
  if (!ctx.user.isModerator) throw throwAuthorizationError();

  const updatedUser = await toggleBan(input);

  await ctx.track.userActivity({
    type: updatedUser.bannedAt ? 'Banned' : 'Unbanned',
    targetUserId: updatedUser.id,
  });

  return updatedUser;
};

export const getUserCosmeticsHandler = async ({
  input,
  ctx,
}: {
  input?: GetUserCosmeticsSchema;
  ctx: DeepNonNullable<Context>;
}) => {
  try {
    const { id: userId } = ctx.user;
    const { equipped = false } = input || {};
    const user = await getUserCosmetics({ equipped, userId });
    if (!user) throw throwNotFoundError(`No user with id ${userId}`);

    const cosmetics = user.cosmetics.reduce(
      (acc, { obtainedAt, cosmetic }) => {
        const { type, data, ...rest } = cosmetic;
        if (type === CosmeticType.Badge)
          acc.badges.push({ ...rest, data: data as BadgeCosmetic['data'], obtainedAt });
        else if (type === CosmeticType.NamePlate)
          acc.nameplates.push({ ...rest, data: data as NamePlateCosmetic['data'], obtainedAt });

        return acc;
      },
      { badges: [] as BadgeCosmetic[], nameplates: [] as NamePlateCosmetic[] }
    );

    return cosmetics;
  } catch (error) {
    if (error instanceof TRPCError) throw error;
    else throw throwDbError(error);
  }
};

export const toggleArticleEngagementHandler = async ({
  input,
  ctx,
}: {
  input: ToggleUserArticleEngagementsInput;
  ctx: DeepNonNullable<Context>;
}) => {
  try {
    const on = await toggleUserArticleEngagement({ ...input, userId: ctx.user.id });
    if (on) await ctx.track.articleEngagement(input);
    return on;
  } catch (error) {
    throw throwDbError(error);
  }
};

<<<<<<< HEAD
export const toggleBountyEngagementHandler = async ({
  input,
  ctx,
}: {
  input: ToggleUserBountyEngagementsInput;
  ctx: DeepNonNullable<Context>;
}) => {
  try {
    const on = await toggleUserBountyEngagement({ ...input, userId: ctx.user.id });

    // Not awaiting here to avoid slowing down the response
    ctx.track
      .bountyEngagement({
        ...input,
        type: on ? input.type : `Delete${input.type}`,
      })
      .catch(handleTrackError);

    return on;
  } catch (error) {
    throw throwDbError(error);
  }
=======
export const reportProhibitedRequestHandler = async ({
  input,
  ctx,
}: {
  input: ReportProhibitedRequestInput;
  ctx: DeepNonNullable<Context>;
}) => {
  await ctx.track.prohibitedRequest(input);

  try {
    const userId = ctx.user.id;
    const countRes = await clickhouse?.query({
      query: `
        SELECT
          COUNT(*) as count
        FROM prohibitedRequests
        WHERE userId = ${userId} AND time > subtractHours(now(), 24);
      `,
      format: 'JSONEachRow',
    });
    const count = ((await countRes?.json()) as [{ count: number }])?.[0]?.count ?? 0;
    const limit =
      constants.imageGeneration.requestBlocking.muted -
      constants.imageGeneration.requestBlocking.notified;
    if (count >= limit) {
      await updateUserById({ id: userId, data: { muted: true } });
      await invalidateSession(userId);

      await ctx.track.userActivity({
        type: 'Muted',
        targetUserId: userId,
      });

      return true;
    }
  } catch (error) {
    throw new TRPCError({
      message: 'Error checking prohibited request count',
      code: 'INTERNAL_SERVER_ERROR',
    });
  }

  return false;
>>>>>>> 92fff60d
};<|MERGE_RESOLUTION|>--- conflicted
+++ resolved
@@ -38,11 +38,8 @@
   ToggleModelEngagementInput,
   GetUserCosmeticsSchema,
   ToggleUserArticleEngagementsInput,
-<<<<<<< HEAD
   ToggleUserBountyEngagementsInput,
-=======
   ReportProhibitedRequestInput,
->>>>>>> 92fff60d
 } from '~/server/schema/user.schema';
 import { simpleUserSelect } from '~/server/selectors/user.selector';
 import { deleteUser, getUserById, getUsers, updateUserById } from '~/server/services/user.service';
@@ -801,7 +798,6 @@
   }
 };
 
-<<<<<<< HEAD
 export const toggleBountyEngagementHandler = async ({
   input,
   ctx,
@@ -824,7 +820,8 @@
   } catch (error) {
     throw throwDbError(error);
   }
-=======
+};
+
 export const reportProhibitedRequestHandler = async ({
   input,
   ctx,
@@ -868,5 +865,4 @@
   }
 
   return false;
->>>>>>> 92fff60d
 };