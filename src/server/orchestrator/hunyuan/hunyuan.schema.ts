import type { HunyuanVdeoGenInput } from '@civitai/client';
<<<<<<< HEAD
import z from 'zod';
=======
import * as z from 'zod/v4';
import { AspectRatioMap } from '~/libs/generation/utils/AspectRatio';
>>>>>>> 5227f2b4
import { VideoGenerationConfig2 } from '~/server/orchestrator/infrastructure/GenerationConfig';
import {
  baseVideoGenerationSchema,
  promptSchema,
  resourceSchema,
  seedSchema,
  sourceImageSchema,
} from '~/server/orchestrator/infrastructure/base.schema';
import { getResolutionsFromAspectRatios } from '~/utils/aspect-ratio-helpers';
import { numberEnum } from '~/utils/zod-helpers';

export const hunyuanAspectRatios = ['16:9', '3:2', '1:1', '2:3', '9:16'] as const;
export const hunyuanDuration = [3, 5] as const;

const aspectRatios = getResolutionsFromAspectRatios(480, [...hunyuanAspectRatios]);

const schema = baseVideoGenerationSchema.extend({
  baseModel: z.string().default('HyV1').catch('HyV1'),
  engine: z.literal('hunyuan').default('hunyuan').catch('hunyuan'),
  prompt: promptSchema,
  // sourceImage: sourceImageSchema.nullish(),
  cfgScale: z.number().min(1).max(10).default(6).catch(6),
  frameRate: z.literal(24).default(24).catch(24),
  duration: numberEnum(hunyuanDuration).default(5).catch(5),
  seed: seedSchema,
  steps: z.number().default(20),
  model: z.string().optional(),
  aspectRatio: z.enum(hunyuanAspectRatios).default('1:1').catch('1:1'),
  resources: z.array(resourceSchema.passthrough()).nullable().default(null),
});

export const hunyuanGenerationConfig = VideoGenerationConfig2({
  label: 'Hunyuan',
  whatIfProps: ['duration', 'steps', 'aspectRatio', 'cfgScale', 'draft', 'resources'],
  schema,
  metadataDisplayProps: ['process', 'cfgScale', 'steps', 'aspectRatio', 'duration', 'seed'],
  defaultValues: { aspectRatio: '1:1' },
  processes: ['txt2vid'],
  transformFn: (data) => ({ ...data, process: 'txt2vid' }),
  inputFn: ({ aspectRatio, resources, ...args }): HunyuanVdeoGenInput => {
    const [width, height] = aspectRatios[aspectRatio];
    return {
      ...args,
      width,
      height,
      steps: 20,
      model: 'urn:air:hyv1:checkpoint:civitai:1167575@1314512',
      loras: resources?.map(({ air, strength }) => ({ air, strength })),
    };
  },
});<|MERGE_RESOLUTION|>--- conflicted
+++ resolved
@@ -1,10 +1,5 @@
 import type { HunyuanVdeoGenInput } from '@civitai/client';
-<<<<<<< HEAD
-import z from 'zod';
-=======
 import * as z from 'zod/v4';
-import { AspectRatioMap } from '~/libs/generation/utils/AspectRatio';
->>>>>>> 5227f2b4
 import { VideoGenerationConfig2 } from '~/server/orchestrator/infrastructure/GenerationConfig';
 import {
   baseVideoGenerationSchema,
