--- conflicted
+++ resolved
@@ -11,11 +11,8 @@
   Mochi: 'mochi',
   Haiper: 'haiper',
   Minimax: 'minimax',
-<<<<<<< HEAD
   Vidu: 'vidu',
-=======
   Lightricks: 'lightricks',
->>>>>>> a1d740b7
 } as const;
 export type OrchestratorEngine = (typeof orchestratorEngines)[number];
 const orchestratorEngines = Object.values(OrchestratorEngine);
