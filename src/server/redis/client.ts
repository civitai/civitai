--- conflicted
+++ resolved
@@ -481,13 +481,10 @@
       IMAGES: 'packed:caches:mod-rules:images',
     },
     RESOURCE_OVERRIDES: 'packed:caches:resource-overrides',
-<<<<<<< HEAD
     NEW_ORDER: {
       RANKS: 'new-order:ranks',
     },
-=======
     TOP_EARNERS: 'packed:caches:top-earners',
->>>>>>> 60648d0a
   },
   RESEARCH: {
     RATINGS_COUNT: 'research:ratings-count',
