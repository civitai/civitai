--- conflicted
+++ resolved
@@ -456,11 +456,8 @@
     IMAGE_METADATA: 'packed:caches:image-metadata',
     ANNOUNCEMENTS: 'packed:caches:announcement',
     THUMBNAILS: 'packed:caches:thumbnails',
-<<<<<<< HEAD
+    IMAGE_METRICS: 'packed:caches:image-metrics',
     USER_FOLLOWS: 'packed:caches:user-follows',
-=======
-    IMAGE_METRICS: 'packed:caches:image-metrics',
->>>>>>> 9276b1ad
   },
   RESEARCH: {
     RATINGS_COUNT: 'research:ratings-count',
