--- conflicted
+++ resolved
@@ -203,11 +203,8 @@
     },
     OVERVIEW_USERS: 'packed:caches:overview-users',
     IMAGE_META: 'packed:caches:image-meta',
-<<<<<<< HEAD
     FEATURED_MODELS: 'packed:featured-models',
-=======
     ANNOUNCEMENTS: 'packed:caches:image-meta',
->>>>>>> d5bbeb9a
   },
   INDEX_UPDATES: {
     IMAGE_METRIC: 'index-updates:image-metric',
