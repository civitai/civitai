import chunk from 'lodash-es/chunk';
import { pack, unpack } from 'msgpackr';
import type { RedisClientType, SetOptions } from 'redis';
import { commandOptions, createClient } from 'redis';
import { isProd } from '~/env/other';
import { env } from '~/env/server';
import { createLogger } from '~/utils/logging';
import { slugit } from '~/utils/string-helpers';

export type RedisKeyStringsCache = Values<typeof REDIS_KEYS>;
export type RedisKeyStringsSys = Values<typeof REDIS_SYS_KEYS>;

export type RedisKeyTemplateCache = `${RedisKeyStringsCache}${'' | `:${string}`}`;
export type RedisKeyTemplateSys = `${RedisKeyStringsSys}${'' | `:${string}`}`;
export type RedisKeyTemplates = RedisKeyTemplateCache | RedisKeyTemplateSys;

// @redis/client/dist/lib
type RedisCommandArgument = string | Buffer;
interface QueueCommandOptions {
  asap?: boolean;
  chainId?: symbol;
  signal?: AbortSignal;
  returnBuffers?: boolean;
}
interface ClientCommandOptions extends QueueCommandOptions {
  isolated?: boolean;
}
// declare const symbol: unique symbol;
// type CommandOptions<T> = T & {
//   readonly [symbol]: true;
// };
// type CommandType = CommandOptions<ClientCommandOptions>;
type CommandType = ClientCommandOptions;

interface CustomRedisClient<K extends RedisKeyTemplates>
  extends Omit<
    RedisClientType,
    | 'set'
    | 'get'
    | 'mGet'
    | 'mSet'
    | 'setNX'
    | 'sAdd'
    | 'sRem'
    | 'sPop'
    | 'sMembers'
    | 'hGet'
    | 'hGetAll'
    | 'hSet'
    | 'hmGet'
    | 'del'
    | 'exists'
    | 'expire'
    | 'expireAt'
    | 'hDel'
    | 'hExists'
    | 'hExpire'
    | 'hIncrBy'
    | 'hSetNX'
    | 'incrBy'
    | 'lLen'
    | 'lPopCount'
    | 'lPush'
    | 'lRange'
    | 'memoryUsage'
    | 'ttl'
    | 'type'
    | 'sCard'
  > {
  packed: {
    get<T>(key: K): Promise<T | null>;
    mGet<T>(keys: K[]): Promise<(T | null)[]>;
    set<T>(key: K, value: T, setOptions?: SetOptions): Promise<void>;
    mSet(records: Record<K, unknown>, setOptions?: SetOptions): Promise<void>;
    setNX<T>(key: K, value: T): Promise<void>;
    sAdd<T>(key: K, values: T[]): Promise<void>;
    sRemove<T>(key: K, value: T): Promise<void>;
    sPop<T>(key: K, count: number): Promise<T[]>;
    sMembers<T>(key: K): Promise<T[]>;
    hGet<T>(key: K, hashKey: string): Promise<T | null>;
    hGetAll<T>(key: K): Promise<{ [x: string]: T }>;
    hSet<T>(key: K, hashKey: string, value: T): Promise<void>;
    hmSet<T>(key: K, records: Record<string, T>): Promise<void>;
    hmGet<T>(key: K, hashKeys: string[]): Promise<(T | null)[]>;
  };
  // nb - some of these take various argument option types (like CommandType) that may need to be adjusted if we need them
  set<T = string>(
    ...args:
      | [key: K, value: T, setOptions?: SetOptions]
      | [options: CommandType, key: K, value: T, setOptions?: SetOptions]
  ): Promise<T | null>;
  get<T = string>(...args: [key: K] | [options: CommandType, key: K]): Promise<T | null>;
  mGet<T = string>(...args: [keys: K[]] | [options: CommandType, keys: K[]]): Promise<(T | null)[]>;
  mSet<T = string>(
    ...args:
      | [records: [K, RedisCommandArgument][] | K[] | Record<K, RedisCommandArgument>]
      | [
          options: CommandType,
          records: [K, RedisCommandArgument][] | K[] | Record<K, RedisCommandArgument>
        ]
  ): Promise<T>;
  setNX<T>(key: K, value: T): Promise<boolean>;
  sAdd<T>(key: K, values: T | T[]): Promise<number>;
  sRem<T>(key: K, values: T | T[]): Promise<number>;
  sPop<T = string>(
    ...args: [key: K, count: number] | [options: CommandType, key: K, count: number]
  ): Promise<T[]>;
  sMembers<T = string>(...args: [key: K] | [options: CommandType, key: K]): Promise<T[]>;
  hGet<T = string>(
    ...args:
      | [key: K, hashKey: RedisCommandArgument]
      | [options: CommandType, key: K, hashKey: RedisCommandArgument]
  ): Promise<T | null>;
  hGetAll<T = string>(
    ...args: [key: K] | [options: CommandType, key: K]
  ): Promise<{ [x: string]: T }>;
  hSet<T>(
    ...args:
      | [key: K, hashKey: RedisCommandArgument, value: T]
      | [key: K, value: T]
      | [options: CommandType, key: K, hashKey: RedisCommandArgument, value: T]
      | [options: CommandType, key: K, value: T]
  ): Promise<number>;
  hmGet<T = string>(
    ...args:
      | [key: K, hashKeys: RedisCommandArgument | RedisCommandArgument[]]
      | [options: CommandType, key: K, hashKeys: RedisCommandArgument | RedisCommandArgument[]]
  ): Promise<T[]>;
  del(key: K | K[]): Promise<number>;
  exists(key: K | K[]): Promise<number>;
  expire(key: K, seconds: number, mode?: 'NX' | 'XX' | 'GT' | 'LT'): Promise<boolean>;
  expireAt(key: K, timestamp: number | Date, mode?: 'NX' | 'XX' | 'GT' | 'LT'): Promise<boolean>;
  hDel(key: K, hashKey: RedisCommandArgument | RedisCommandArgument[]): Promise<number>;
  hExists(key: K, hashKey: RedisCommandArgument): Promise<boolean>;
  hExpire(
    key: K,
    fields: RedisCommandArgument | RedisCommandArgument[],
    seconds: number,
    mode?: 'NX' | 'XX' | 'GT' | 'LT'
  ): ReturnType<RedisClientType['hExpire']>;
  hIncrBy(key: K, hashKey: RedisCommandArgument, increment: number): Promise<number>;
  hSetNX(key: K, hashKey: RedisCommandArgument, value: RedisCommandArgument): Promise<boolean>;
  incrBy(key: K, increment: number): Promise<number>;
  lLen(key: K): Promise<number>;
  lPopCount<T = string>(key: K, count: number): Promise<T[] | null>;
  lPush(key: K, values: RedisCommandArgument | RedisCommandArgument[]): Promise<number>;
  lRange<T = string>(key: K, start: number, stop: number): Promise<T[]>;
  memoryUsage(key: K, options?: { SAMPLES?: number }): Promise<number | null>;
  sCard(key: K): Promise<number>;
  ttl(key: K): Promise<number>;
  type(key: K): Promise<string>;
  setNxKeepTtlWithEx(key: K, value: string, ttl: number): Promise<boolean>;
}

interface CustomRedisClientCache extends CustomRedisClient<RedisKeyTemplateCache> {
  purgeTags: (tag: string | string[]) => Promise<void>;
}
// eslint-disable-next-line @typescript-eslint/no-empty-interface
interface CustomRedisClientSys extends CustomRedisClient<RedisKeyTemplateSys> {}

declare global {
  // eslint-disable-next-line no-var, vars-on-top
  var globalRedis: CustomRedisClientCache | undefined;
  // eslint-disable-next-line no-var, vars-on-top
  var globalSysRedis: CustomRedisClientSys | undefined;
}

const log = createLogger('redis', 'green');

function getBaseClient(type: 'cache' | 'system', legacyMode = false) {
  log(`Creating Redis client (${type})`);

  const REDIS_URL = type === 'system' ? env.REDIS_SYS_URL : env.REDIS_URL;

  const baseClient = createClient({
    url: REDIS_URL,
    socket: {
      reconnectStrategy(retries) {
        log(`Redis reconnecting, retry ${retries}`);
        return Math.min(retries * 100, 3000);
      },
      connectTimeout: env.REDIS_TIMEOUT,
    },
    legacyMode,
    pingInterval: 4 * 60 * 1000,
    disableClientInfo: true, // this is for twemproxy, DONT REMOVE
  });
  baseClient.on('error', (err) => log(`Redis Error: ${err}`));
  baseClient.on('connect', () => log('Redis connected'));
  baseClient.on('reconnecting', () => log('Redis reconnecting'));
  baseClient.on('ready', () => log('Redis ready!'));
  // TODO should connect be here? it won't be ready yet, and is not awaited
  baseClient.connect();

  return baseClient;
}

function getClient<K extends RedisKeyTemplates>(type: 'cache' | 'system', legacyMode = false) {
  const client = getBaseClient(type, legacyMode) as unknown as CustomRedisClient<K>;

  client.packed = {
    async get<T>(key: K): Promise<T | null> {
      const result = await client.get<Buffer>(commandOptions({ returnBuffers: true }), key);
      return result ? unpack(result) : null;
    },

    async mGet<T>(keys: K[]): Promise<(T | null)[]> {
      const results = await client.mGet<Buffer>(commandOptions({ returnBuffers: true }), keys);
      return results.map((result) => (result ? unpack(result) : null));
    },

    // TODO can i get rid of types?
    // async set(key, value, options) {
    async set<T>(key: K, value: T, options?: SetOptions): Promise<void> {
      await client.set(key, pack(value), options);
    },

    async mSet(records: Record<K, unknown>): Promise<void> {
      const packedRecords: [K, Buffer][] = Object.entries(records).map(([k, v]) => [
        k as K,
        pack(v),
      ]);
      await client.mSet(packedRecords);
    },

    async setNX<T>(key: K, value: T): Promise<void> {
      await client.setNX(key, pack(value));
    },

    async sAdd<T>(key: K, values: T[]): Promise<void> {
      await client.sAdd(key, values.map(pack));
    },

    async sPop<T>(key: K, count: number): Promise<T[]> {
      const packedValues = await client.sPop<Buffer>(
        commandOptions({ returnBuffers: true }),
        key,
        count
      );
      return packedValues.map((value) => unpack(value));
    },

    async sRemove<T>(key: K, value: T): Promise<void> {
      await client.sRem(key, pack(value));
    },

    async sMembers<T>(key: K): Promise<T[]> {
      const packedValues = await client.sMembers<Buffer>(
        commandOptions({ returnBuffers: true }),
        key
      );
      return packedValues.map((value) => unpack(value));
    },

    async hGet<T>(key: K, hashKey: string): Promise<T | null> {
      const result = await client.hGet<Buffer>(
        commandOptions({ returnBuffers: true }),
        key,
        hashKey
      );
      return result ? unpack(result) : null;
    },

    async hGetAll<T>(key: K): Promise<{ [x: string]: T }> {
      const results = await client.hGetAll<Buffer>(commandOptions({ returnBuffers: true }), key);
      return Object.fromEntries(Object.entries(results).map(([k, v]) => [k, v ? unpack(v) : null]));
    },

    async hSet<T>(key: K, hashKey: string, value: T): Promise<void> {
      await client.hSet(key, hashKey, pack(value));
    },

    async hmSet<T>(key: K, records: Record<string, T>): Promise<void> {
      const packedRecords: Record<string, Buffer> = {};
      for (const [hashKey, value] of Object.entries(records)) {
        packedRecords[hashKey] = pack(value);
      }
      await client.hSet(key, packedRecords);
    },

    async hmGet<T>(key: K, hashKeys: string[]): Promise<(T | null)[]> {
      const results = await client.hmGet<Buffer>(
        commandOptions({ returnBuffers: true }),
        key,
        hashKeys
      );
      return results.map((result) => (result ? unpack(result) : null));
    },
  };

  client.setNxKeepTtlWithEx = async (key, value, ttl) => {
    const script = `
      if redis.call('SET', KEYS[1], ARGV[1], 'NX', 'KEEPTTL') then
        return redis.call('EXPIRE', KEYS[1], ARGV[2])
      else
        return 0
      end
    `;
    const result = await client.eval(script, {
      keys: [key],
      arguments: [value, ttl.toString()],
    });
    return result === 1; // 1 if set, 0 if not set
  };

  return client;
}

function getCacheClient(legacyMode = false) {
  const client = getClient<RedisKeyTemplateCache>('cache', legacyMode) as CustomRedisClientCache;

  client.purgeTags = async (tag: string | string[]) => {
    const tags = Array.isArray(tag) ? tag : [tag];
    for (const tag of tags) {
      const cacheKey = `${REDIS_KEYS.CACHES.TAGGED_CACHE}:${slugit(tag)}` as const;
      const keys: RedisKeyTemplateCache[] = await client.sMembers(cacheKey);
      await client.del(cacheKey);
      const keyBatches = chunk(keys, 1000);
      for (const keys of keyBatches) await client.del(keys);
    }
  };

  return client;
}

function getSysClient(legacyMode = false) {
  return getClient<RedisKeyTemplateSys>('system', legacyMode) as CustomRedisClientSys;
}

export let redis: CustomRedisClientCache;
if (isProd) {
  redis = getCacheClient();
} else {
  if (!global.globalRedis) global.globalRedis = getCacheClient();
  redis = global.globalRedis;
}

export let sysRedis: CustomRedisClientSys;
if (isProd) {
  sysRedis = getSysClient();
} else {
  if (!global.globalSysRedis) global.globalSysRedis = getSysClient();
  sysRedis = global.globalSysRedis;
}

// Source of Truth data
export const REDIS_SYS_KEYS = {
  DOWNLOAD: {
    LIMITS: 'download:limits',
    HISTORY_EXCLUSION: 'download:history-exclusion',
  },
  GENERATION: {
    LIMITS: 'generation:limits',
    STATUS: 'generation:status',
    WORKFLOWS: 'generation:workflows',
    ENGINES: 'generation:engines',
    TOKENS: 'generation:tokens',
  },
  TRAINING: {
    STATUS: 'training:status',
  },
  CLIENT: 'client',
  SYSTEM: {
    FEATURES: 'system:features',
    PERMISSIONS: 'system:permissions',
    USER_SCORE_MULTIPLIERS: 'system:user-score-multipliers',
    NON_CRITICAL_HEALTHCHECKS: 'non-critical-healthchecks',
    DISABLED_HEALTHCHECKS: 'disabled-healthchecks',
    FEATURE_STATUS: 'system:feature-status',
  },
  INDEX_UPDATES: {
    IMAGE_METRIC: 'index-updates:image-metric',
  },
  QUEUES: {
    BUCKETS: 'queues:buckets',
    SEEN_IMAGES: 'queues:seen-images',
  },
  RESEARCH: {
    RATINGS_TRACKS: 'research:ratings-tracks-2',
    RATINGS_SANITY_IDS: 'research:ratings-sanity-ids',
  },
  LIMITS: {
    EMAIL_VERIFICATIONS: 'limits:email-verifications',
    HISTORY_DOWNLOADS: 'limits:history-downloads',
  },
  INDEXES: {
    IMAGE_DELETED: 'indexes:image-deleted',
  },
  DAILY_CHALLENGE: {
    CONFIG: 'daily-challenge:config',
  },
  EVENT: 'event', // special case
  SESSION: {
    ALL: 'session:all',
    INVALID_TOKENS: 'session:invalid-tokens',
  },
  JOB: 'job',
  BUZZ_WITHDRAWAL_REQUEST: {
    STATUS: 'buzz-withdrawal-request:status',
  },
  CREATOR_PROGRAM: {
    FLIP_PHASES: 'creator-program:flip-phases',
  },
} as const;

// Cached data
export const REDIS_KEYS = {
  DOWNLOAD: {
    COUNT: 'download:count',
  },
  USER: {
    BASE: 'user',
    SESSION: 'session:data2',
    CACHE: 'packed:user',
    SETTINGS: 'user:settings',
  },
  SESSION: {
    BASE: 'session',
  },
  BUZZ_EVENTS: 'buzz-events',
  GENERATION: {
    RESOURCE_DATA: 'packed:generation:resource-data',
    TOKENS: 'generation:tokens',
    COUNT: 'generation:count',
  },
  SYSTEM: {
    MODERATED_TAGS: 'packed:system:moderated_tags',
    TAG_RULES: 'system:tag-rules',
    SYSTEM_TAGS: 'system:tags',
    TAGS_NEEDING_REVIEW: 'system:tags-needing-review',
    TAGS_BLOCKED: 'system:tags-blocked',
    HOME_EXCLUDED_TAGS: 'system:home-excluded-tags',
    BLOCKLIST: 'system:blocklist',
    NOTIFICATION_COUNTS: 'system:notification-counts',
    CATEGORIES: 'system:categories',
  },
  CACHES: {
    FILES_FOR_MODEL_VERSION: 'packed:caches:files-for-model-version',
    MULTIPLIERS_FOR_USER: 'packed:caches:multipliers-for-user',
    TAG_IDS_FOR_IMAGES: 'packed:caches:tag-ids-for-images',
    USER_COSMETICS: 'packed:caches:user-cosmetics',
    COSMETICS_OLD: 'packed:caches:cosmetics',
    COSMETICS: 'packed:caches:cosmetics2',
    PROFILE_PICTURES: 'packed:caches:profile-pictures',
    IMAGES_FOR_MODEL_VERSION: 'packed:caches:images-for-model-version-2',
    EDGE_CACHED: 'packed:caches:edge-cache',
    TAGGED_CACHE: 'packed:caches:tagged-cache',
    DATA_FOR_MODEL: 'packed:caches:data-for-model',
    BLOCKED_USERS: 'packed:caches:blocked-users',
    BLOCKED_BY_USERS: 'packed:caches:blocked-by-users',
    BASIC_USERS: 'packed:caches:basic-users',
    BASIC_TAGS: 'packed:caches:basic-tags',
    ENTITY_AVAILABILITY: {
      MODEL_VERSIONS: 'packed:caches:entity-availability:model-versions',
    },
    OVERVIEW_USERS: 'packed:caches:overview-users',
    FEATURED_MODELS: 'packed:featured-models3',
    IMAGE_META: 'packed:caches:image-meta',
    IMAGE_METADATA: 'packed:caches:image-metadata',
    ANNOUNCEMENTS: 'packed:caches:announcement',
    THUMBNAILS: 'packed:caches:thumbnails',
    IMAGE_METRICS: 'packed:caches:image-metrics',
    USER_FOLLOWS: 'packed:caches:user-follows',
    MODEL_TAGS: 'packed:caches:model-tags',
<<<<<<< HEAD
    MOD_RULES: {
      MODELS: 'packed:caches:mod-rules:models',
      IMAGES: 'packed:caches:mod-rules:images',
    },
=======
    MODEL_VERSION_RESOURCE_INFO: 'packed:caches:model-version-resource-info',
>>>>>>> b0dd50fa
  },
  RESEARCH: {
    RATINGS_COUNT: 'research:ratings-count',
    RATINGS_PROGRESS: 'research:ratings-progress',
  },
  COUNTERS: {
    REDEMPTION_ATTEMPTS: 'counters:redemption-attempts',
    EMAIL_VERIFICATIONS: 'counters:email-verifications',
    HISTORY_DOWNLOADS: 'counters:history-downloads',
  },
  LIVE_NOW: 'live-now',
  DAILY_CHALLENGE: {
    DETAILS: 'daily-challenge:details',
  },
  TAG: 'tag',
  EVENT: {
    BASE: 'event', // special case
    EVENT_CLEANUP: 'eventCleanup',
    CACHE: 'packed:event',
  },
  COSMETICS: {
    IDS: 'cosmeticIds',
  },
  TRPC: {
    BASE: 'packed:trpc',
    LIMIT: {
      BASE: 'packed:trpc:limit',
      KEYS: 'packed:trpc:limit:keys',
    },
  },
  MODEL: {
    GALLERY_SETTINGS: 'model:gallery-settings',
  },
  LAG_HELPER: 'lag-helper',
  HOLIDAY: {
    '2023': {
      BASE: 'holiday2023',
      CACHE: 'packed:holiday2023',
    },
    '2024': {
      BASE: 'holiday2024',
      CACHE: 'packed:holiday2024',
    },
  },
  BEEHIIV: {
    NEWSLETTER: 'newsletter',
  },
  HOMEBLOCKS: {
    BASE: 'packed:home-blocks',
  },
  CACHE_LOCKS: 'cache-lock',
  BUZZ: {
    POTENTIAL_POOL: 'buzz:potential-pool',
    POTENTIAL_POOL_VALUE: 'buzz:potential-pool-value',
    EARNED: 'buzz:earned',
  },
  CREATOR_PROGRAM: {
    CAPS: 'packed:caches:creator-program:caps',
    CASH: 'packed:caches:creator-program:cash',
    BANKED: 'packed:caches:creator-program:banked',
    POOL_VALUE: 'packed:caches:creator-program:pool-value',
    POOL_SIZE: 'packed:caches:creator-program:pool-size',
    POOL_FORECAST: 'packed:caches:creator-program:pool-forecast',
  },
} as const;

// These are used as subkeys after a dynamic key, such as `user:13:stuff`
// we should probably be flipping all redis keys to have any dynamic keys come at the end
export const REDIS_SUB_KEYS = {
  USER: {
    MODEL_ENGAGEMENTS: 'model-engagements', // cache
    PRIVATE_ENTITY_ACCESS: 'private-entity-access', // cache
  },
  EVENT: {
    COSMETICS: 'cosmetics', // cache
    CONTRIBUTORS: 'contributors', // sys
    PARTNERS: 'partners', // sys
    ADD_ROLE: 'add-role', // sys
    MANUAL_ASSIGNMENTS: 'manual-assignments', //sys
    DISCORD_ROLES: 'discord-roles', // sys
  },
  QUEUES: {
    MERGING: 'merging', // sys
  },
} as const;<|MERGE_RESOLUTION|>--- conflicted
+++ resolved
@@ -462,14 +462,11 @@
     IMAGE_METRICS: 'packed:caches:image-metrics',
     USER_FOLLOWS: 'packed:caches:user-follows',
     MODEL_TAGS: 'packed:caches:model-tags',
-<<<<<<< HEAD
+    MODEL_VERSION_RESOURCE_INFO: 'packed:caches:model-version-resource-info',
     MOD_RULES: {
       MODELS: 'packed:caches:mod-rules:models',
       IMAGES: 'packed:caches:mod-rules:images',
     },
-=======
-    MODEL_VERSION_RESOURCE_INFO: 'packed:caches:model-version-resource-info',
->>>>>>> b0dd50fa
   },
   RESEARCH: {
     RATINGS_COUNT: 'research:ratings-count',
