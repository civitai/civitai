--- conflicted
+++ resolved
@@ -363,11 +363,6 @@
 
     const dbResults = modelVersions.map(({ generationCoverage, settings = {}, ...result }) => {
       const covered = generationCoverage?.covered ?? false;
-<<<<<<< HEAD
-      const available =
-        covered && ['Public', 'EarlyAccess', 'Private'].includes(result.availability);
-
-=======
       const files = modelVersionFiles.filter((x) => x.modelVersionId === result.id) as {
         id: number;
         sizeKB: number;
@@ -376,22 +371,15 @@
         metadata: FileMetadata;
       }[];
       const primaryFile = getPrimaryFile(files);
->>>>>>> d5bbeb9a
+      const available =
+        covered && ['Public', 'EarlyAccess', 'Private'].includes(result.availability);
+
       return removeEmpty({
         ...result,
         settings: settings as RecommendedSettingsSchema,
         covered,
-<<<<<<< HEAD
+        fileSizeKB: primaryFile?.sizeKB ? Math.round(primaryFile.sizeKB) : undefined,
         available,
-=======
-        fileSizeKB: primaryFile?.sizeKB ? Math.round(primaryFile.sizeKB) : undefined,
-        available:
-          covered &&
-          (result.availability === 'Public' ||
-            result.availability === 'EarlyAccess' ||
-            // If it's private, we need to check access ofcs.
-            result.availability === 'Private'),
->>>>>>> d5bbeb9a
       });
     });
 
