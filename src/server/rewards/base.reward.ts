import { ClickHouseClient } from '@clickhouse/client';
import { PrismaClient } from '@prisma/client';
import { chunk } from 'lodash-es';
import { clickhouse } from '~/server/clickhouse/client';
import { dbWrite } from '~/server/db/client';
import { logToAxiom } from '~/server/logging/client';
import { rewardFailedCounter, rewardGivenCounter } from '~/server/prom/client';
import { redis, REDIS_KEYS } from '~/server/redis/client';
import { TransactionType } from '~/server/schema/buzz.schema';
import { createBuzzTransactionMany, getMultipliersForUser } from '~/server/services/buzz.service';
import { hashifyObject } from '~/utils/string-helpers';
import { withRetries } from '../utils/errorHandling';

const log = (event: BuzzEventLog, data: MixedObject) => {
  logToAxiom({
    name: 'buzz-rewards',
    type: 'error',
    event: JSON.stringify(event),
    ...data,
  }).catch();
};

export function createBuzzEvent<T>({
  type,
  description,
  awardAmount,
  getKey,
  visible = true,
  ...buzzEvent
}: ProcessableBuzzEventDefinition<T> | OnEventBuzzEventDefinition<T>) {
  const isOnDemand = 'onDemand' in buzzEvent;
  const isProcessable = !isOnDemand;
  const types = [type];
  if (isProcessable) types.push(...(buzzEvent.includeTypes ?? []));

  const getUserRewardDetails = async (userId: number) => {
    const data = {
      // We'll return the event details
      // so that they can be presented on the UI.
      type,
      awardAmount,
      description,
      onDemand: isOnDemand,
      cap:
        'cap' in buzzEvent
          ? buzzEvent.cap
          : 'caps' in buzzEvent
          ? buzzEvent.caps?.filter((cap) => !!cap.interval)?.[0]?.amount
          : undefined,
      interval:
        'caps' in buzzEvent
          ? buzzEvent.caps?.filter((cap) => !!cap.interval)?.[0]?.interval
          : undefined,
      triggerDescription: buzzEvent.triggerDescription,
      tooltip: buzzEvent.tooltip,
      // -1 determines that this award is not on demand, as such, would require a full
      // clickhouse query to determine the awarded amount. For the time being, this won't be
      // done.
      awarded: -1,
    };

    // Apply multipliers
    const { rewardsMultiplier } = await getMultipliersForUser(userId);
    if (rewardsMultiplier !== 1) {
      data.awardAmount = Math.ceil(rewardsMultiplier * data.awardAmount);
      if (data.cap) data.cap = Math.ceil(rewardsMultiplier * data.cap);
    }

    if (!isOnDemand) {
      return data;
    }

    /**
     * NOTE: Based on discussion with Justin, this might be too expensive to do on demand.
     *       We'll need to revisit this in the future.
      const awarded = data.cap
        ? (await clickhouse
            ?.query({
              query: `
                SELECT COUNT(*) AS total
                FROM buzzEvents
                WHERE type like '${type}%'
                AND status = 'awarded'
                ${
                  data.interval === 'month'
                    ? 'AND time > toStartOfMonth(today())'
                    : data.interval === 'week'
                    ? 'AND time > toStartOfWeek(today())'
                    : 'AND time > today()'
                }
                AND toUserId = ${userId}
              `,
              format: 'JSONEachRow',
            })
            .then((x) => x.json<{ total: number }[]>())) ?? []
        : [];
     */

    const typeCacheJson = (await redis.hGet(REDIS_KEYS.BUZZ_EVENTS, `${userId}:${type}`)) ?? '{}';
    const typeCache = JSON.parse(typeCacheJson);
    const eventCount = Object.keys(typeCache).length;

    data.awarded = Math.min(eventCount * data.awardAmount, data.cap ?? Infinity);

    return data;
  };

  const sendAward = async (events: BuzzEventLog[]) => {
    await withRetries(() =>
      createBuzzTransactionMany(
        events
          .filter((x) => x.awardAmount > 0)
          .map((event) => {
            if (event.multiplier === 0) event.multiplier = 1;
            return {
              type: TransactionType.Reward,
              toAccountId: event.toUserId,
              fromAccountId: 0, // central bank
              amount: Math.ceil(event.awardAmount * (event.multiplier ?? 1)),
              description: `Buzz Reward: ${description}`,
              details: {
                type: event.type,
                forId: event.forId,
                byUserId: event.byUserId,
                ...JSON.parse(event?.transactionDetails ?? '{}'),
              },
              externalTransactionId:
                event.type === 'userReferred' || event.type === 'refereeCreated'
                  ? `${event.type}:${event.forId}-${event.ip}`
                  : `${event.type}:${event.forId}-${event.toUserId}-${event.byUserId}`,
            };
          })
      )
    );
  };

  const processOnDemand = async (key: BuzzEventKey) => {
    if (!isOnDemand) return false;

    // Get daily cache for user
    const typeCacheJson =
      (await redis.hGet(REDIS_KEYS.BUZZ_EVENTS, `${key.toUserId}:${type}`)) ?? '{}';
    const typeCache = JSON.parse(typeCacheJson);
    const cacheKey = hashifyObject(key);

    // Check if already awarded
    const hasAlreadyAwarded = typeCache[cacheKey];
    if (hasAlreadyAwarded) return false;

    // Determine amount to award
    const awarded = Object.keys(typeCache).length * awardAmount;
    const cap = buzzEvent.cap ?? Infinity;
    const remaining = Math.max(cap - awarded, 0);
    const toAward = Math.min(awardAmount, remaining);

    // Update cache
    typeCache[cacheKey] = Date.now().toString();
    await redis.hSet(REDIS_KEYS.BUZZ_EVENTS, `${key.toUserId}:${type}`, JSON.stringify(typeCache));

    return toAward;
  };

  const apply = async (input: T, ip?: string) => {
    if (!clickhouse) return;
    const definedKey = await getKey(input, { ch: clickhouse, db: dbWrite });
    if (!definedKey) return;

    const { rewardsMultiplier } = await getMultipliersForUser(definedKey.toUserId);

    const transactionDetails = buzzEvent.getTransactionDetails
      ? await buzzEvent.getTransactionDetails(input, { ch: clickhouse, db: dbWrite })
      : undefined;

    const key = { type, ...definedKey } as BuzzEventKey;
    const event: BuzzEventLog = {
      ...key,
      awardAmount,
      multiplier: rewardsMultiplier,
      status: 'pending',
      ip: ['::1', ''].includes(ip ?? '') ? undefined : ip,
      transactionDetails: JSON.stringify(transactionDetails ?? {}),
    };

    if (isOnDemand) {
      const toAward = await processOnDemand(key);
      if (toAward === false) return; // already awarded

      event.status = toAward > 0 ? 'awarded' : 'capped';
      event.awardAmount = toAward;
    }

    try {
      await addBuzzEvent(event);
    } catch (error) {
      log(event, { message: 'Failed to record buzz event', error });
<<<<<<< HEAD
      rewardFailedCounter?.inc();
=======
      rewardFailedCounter?.inc?.();
>>>>>>> c4ed96c8
      throw new Error(`Failed to record buzz event: ${error}`);
    }

    if (event.status === 'awarded') {
      try {
        await sendAward([event]);
<<<<<<< HEAD
        rewardGivenCounter?.inc();
=======
        rewardGivenCounter?.inc?.();
>>>>>>> c4ed96c8
      } catch (error) {
        log(event, {
          message: 'Failed to send award for buzz event',
          error,
        });
<<<<<<< HEAD
        rewardFailedCounter?.inc();
=======
        rewardFailedCounter?.inc?.();
>>>>>>> c4ed96c8
        throw new Error(
          `Failed to send award for buzz event: ${error}.\n\nTransaction: ${JSON.stringify(event)}`
        );
      }
    }
  };

  const process = async (ctx: ProcessingContext) => {
    if (!isProcessable || !clickhouse) return;
    await buzzEvent.preprocess?.(ctx);
    const targeted = ctx.toProcess.filter((event) => event.status !== 'unqualified');

    // Get previously awarded amounts for things we're processing
    // As dictated by caps we apply
    const prevAwards: Record<string, number> = {};
    if (buzzEvent.caps) {
      for (const { keyParts, interval } of buzzEvent.caps) {
        const ids = new Set<string>();
        for (const event of targeted) {
          const key = keyParts.map((keyPart) => event[keyPart]).join(',');
          ids.add(key);
        }

        const idTuples = [...ids].map((id) => `(${id})`).join(', ');
        const data = await clickhouse.$query<CapResult>`
          SELECT ${keyParts.join(', ')}, SUM(awardAmount) AS total
          FROM buzzEvents
          WHERE type IN (${types.map((x) => `'${x}'`).join(', ')})
            AND status = 'awarded'
            ${
              !interval
                ? ''
                : interval === 'day'
                ? 'AND time > today()'
                : `AND time > now() - INTERVAL '1 ${interval}'`
            }
            AND (${keyParts.join(', ')}) IN (${idTuples})
          GROUP BY ${keyParts.join(', ')}
        `;
        for (const row of data) {
          const key = computeCapKey({ keyParts, interval, data: row });
          prevAwards[key] = row.total;
        }
      }
    }

    // prepare awards for allocation
    for (const event of targeted) {
      // check against caps
      const prevAwardKeys = new Set<string>();
      if (buzzEvent.caps) {
        for (const { keyParts, interval, amount } of buzzEvent.caps) {
          // Get previously awarded
          const key = computeCapKey({ keyParts, interval, data: event });
          prevAwardKeys.add(key);
          const prevAward = prevAwards[key] ?? 0;

          // Determine amount remaining against cap
          const remaining = Math.max(amount - prevAward, 0);
          event.awardAmount = Math.min(event.awardAmount, remaining);
        }
      }

      // Handle award
      if (event.awardAmount > 0) {
        event.status = 'awarded';
        // Add the award to the prev awards for subsequent processing
        for (const keys of prevAwardKeys) prevAwards[keys] += event.awardAmount;
      } else {
        event.status = 'capped';
      }
    }

    // Update buzz event and send awards in chunks
    const chunks = chunk(ctx.toProcess, 1000);
    let transactionStatus: 'update' | 'send' = 'update';
    for (const chunk of chunks) {
      try {
        // Update in clickhouse
        transactionStatus = 'update';
        await updateBuzzEvents(chunk);

        // Send buzz awards
        transactionStatus = 'send';
        await sendAward(chunk);
      } catch (error) {
        // If we failed while sending, we need to reset the events
        if (transactionStatus === 'send') {
          for (const event of chunk) {
            if (event.status !== 'unqualified') {
              event.status = 'pending';
              event.awardAmount = awardAmount;
            }
          }
          await updateBuzzEvents(chunk);
        }

        // Then throw the error
        throw new Error(
          `Buzz Event Processing Failure: Failed to ${transactionStatus} buzz events for ${type}`,
          {
            cause: (error as any).message,
          }
        );
      }
    }
  };

  return {
    types,
    visible,
    apply,
    process,
    getUserRewardDetails,
  };
}

// TODO: sometimes this can cause duplicate entries.
//  hypothesis is that this occurs due to a combination of
//  async inserts + ch's merge strategy
async function addBuzzEvent(event: BuzzEventLog) {
  withRetries(
    async () =>
      await clickhouse?.insert({
        table: 'buzzEvents',
        values: [event],
        format: 'JSONEachRow',
      }),
    5,
    500
  );
}

async function updateBuzzEvents(events: BuzzEventLog[]) {
  for (const event of events) event.version = (event.version ?? 0) + 1;
  withRetries(
    async () =>
      await clickhouse?.insert({
        table: 'buzzEvents',
        values: events,
        format: 'JSONEachRow',
      }),
    5,
    500
  );
}

type CapResult = { [k: string]: number; total: number };
function computeCapKey(x: {
  keyParts: (keyof BuzzEventKey)[];
  interval?: CapInterval;
  data: Record<string, any>;
}) {
  let capKey = x.keyParts.map((keyPart) => x.data[keyPart]).join(',');
  if (x.interval) capKey += `,${x.interval}`;
  return capKey;
}

export type BuzzEvent = ReturnType<typeof createBuzzEvent>;

type BuzzEventKey = {
  type: string;
  toUserId: number;
  forId: number | string;
  byUserId: number;
};

export type BuzzEventLog = BuzzEventKey & {
  awardAmount: number;
  multiplier?: number;
  status?: 'pending' | 'awarded' | 'capped' | 'unqualified';
  ip?: string;
  version?: number;
  transactionDetails?: string;
};

type ProcessingContext = {
  toProcess: BuzzEventLog[];
  lastUpdate: Date;
  ch: ClickHouseClient;
  db: PrismaClient;
};

type GetKeyContext = {
  ch: ClickHouseClient;
  db: PrismaClient;
};

type GetKeyOutput = Omit<BuzzEventKey, 'type'> & { type?: BuzzEventKey['type'] };
type BuzzEventDefinitionBase<T> = {
  type: string;
  description: string;
  awardAmount: number;
  triggerDescription?: string;
  tooltip?: string;
  visible?: boolean;
  getKey: (input: T, ctx: GetKeyContext) => Promise<GetKeyOutput | false>;
  getTransactionDetails?: (input: T, ctx: GetKeyContext) => Promise<MixedObject | undefined>;
};

type CapInterval = 'day' | 'week' | 'month';
type ProcessableBuzzEventDefinition<T> = BuzzEventDefinitionBase<T> & {
  includeTypes?: string[];
  caps?: {
    keyParts: (keyof BuzzEventKey)[];
    amount: number;
    interval?: CapInterval;
  }[];
  preprocess?: (ctx: ProcessingContext) => Promise<void>;
};

type OnEventBuzzEventDefinition<T> = BuzzEventDefinitionBase<T> & {
  cap?: number;
  // On demand items are kept in redis cache and awarded instantly.
  // Cache is cleared daily and is set on a per-user basis.
  onDemand: true;
};<|MERGE_RESOLUTION|>--- conflicted
+++ resolved
@@ -193,32 +193,20 @@
       await addBuzzEvent(event);
     } catch (error) {
       log(event, { message: 'Failed to record buzz event', error });
-<<<<<<< HEAD
-      rewardFailedCounter?.inc();
-=======
       rewardFailedCounter?.inc?.();
->>>>>>> c4ed96c8
       throw new Error(`Failed to record buzz event: ${error}`);
     }
 
     if (event.status === 'awarded') {
       try {
         await sendAward([event]);
-<<<<<<< HEAD
-        rewardGivenCounter?.inc();
-=======
         rewardGivenCounter?.inc?.();
->>>>>>> c4ed96c8
       } catch (error) {
         log(event, {
           message: 'Failed to send award for buzz event',
           error,
         });
-<<<<<<< HEAD
-        rewardFailedCounter?.inc();
-=======
         rewardFailedCounter?.inc?.();
->>>>>>> c4ed96c8
         throw new Error(
           `Failed to send award for buzz event: ${error}.\n\nTransaction: ${JSON.stringify(event)}`
         );
