--- conflicted
+++ resolved
@@ -26,16 +26,13 @@
     .map(([key, value]) => `${key}=${value}`)
     .join(',');
 
-<<<<<<< HEAD
   // TODO: Use this when we have a R2 cache with CF worker
   // Official's R2 cache solution disabled
   // return [env.NEXT_PUBLIC_IMAGE_LOCATION, src, params.toString(), `${name ?? src}.jpeg`].join('/');
-  return [env.NEXT_PUBLIC_IMAGE_LOCATION, src, params.toString()].join('/');
-=======
+  // return [env.NEXT_PUBLIC_IMAGE_LOCATION, src, params.toString()].join('/');
   name = name ?? src;
   if (name.includes('.')) name = name.split('.').slice(0, -1).join('.') + '.jpeg';
   else name = name + '.jpeg';
 
   return [env.NEXT_PUBLIC_IMAGE_LOCATION, src, params.toString(), name].join('/');
->>>>>>> 963b0524
 }