import {
  Badge,
  Button,
  Card,
  Center,
  Chip,
  Container,
  Divider,
  Group,
  Image,
  Loader,
  MantineColor,
  Paper,
  Progress,
  Stack,
  Text,
  Title,
  createStyles,
  HoverCard,
  Box,
  Grid,
  TypographyStylesProvider,
} from '@mantine/core';
import {
  IconAlertCircle,
  IconBrandSpeedtest,
  IconCircleCheck,
  IconPencilMinus,
} from '@tabler/icons-react';
import { IconCheck } from '@tabler/icons-react';
import { IconArrowUpRight } from '@tabler/icons-react';
import { useState } from 'react';
import { ContentClamp } from '~/components/ContentClamp/ContentClamp';
import { DaysFromNow } from '~/components/Dates/DaysFromNow';
import { Meta } from '~/components/Meta/Meta';
import { NoContent } from '~/components/NoContent/NoContent';
import { UserAvatar } from '~/components/UserAvatar/UserAvatar';
import { BuildBudget, BuildFeatures } from '~/server/schema/build-guide.schema';
import { trpc } from '~/utils/trpc';
import { env } from '~/env/client.mjs';
import dayjs from 'dayjs';
import { createServerSideProps } from '~/server/utils/server-side-helpers';
import { useQueryShop } from '~/components/CosmeticShop/cosmetic-shop.util';
import { ImageCSSAspectRatioWrap } from '~/components/Profile/ImageCSSAspectRatioWrap';
import { constants } from '~/server/common/constants';
import { ImageGuard2 } from '~/components/ImageGuard/ImageGuard2';
import { MediaHash } from '~/components/ImageHash/ImageHash';
import { ImagePreview } from '~/components/ImagePreview/ImagePreview';
import { containerQuery } from '~/utils/mantine-css-helpers';
import { useIsMobile } from '~/hooks/useIsMobile';
import { RenderHtml } from '~/components/RenderHtml/RenderHtml';
import { CosmeticShopItemGetById } from '~/types/router';
import { CurrencyBadge } from '~/components/Currency/CurrencyBadge';
import { Currency } from '@prisma/client';
import { CosmeticSample } from '~/pages/moderator/cosmetic-store/cosmetics';
import { triggerRoutedDialog } from '~/components/Dialog/RoutedDialogProvider';
import { dialogStore } from '~/components/Dialog/dialogStore';
import { CosmeticShopItemPreviewModal } from '~/components/CosmeticShop/CosmeticShopItemPreviewModal';
import { EdgeMedia } from '~/components/EdgeMedia/EdgeMedia';
import { CosmeticShopSectionMeta } from '~/server/schema/cosmetic-shop.schema';
import { openUserProfileEditModal } from '~/components/Modals/UserProfileEditModal';
import { getEdgeUrl } from '~/client-utils/cf-images-utils';
import { formatDate } from '~/utils/date-helpers';

const IMAGE_SECTION_WIDTH = 1288;

const useStyles = createStyles((theme, _params, getRef) => {
  const sectionRef = getRef('section');

  return {
    section: {
      ref: sectionRef,
      overflow: 'hidden',
      position: 'relative',

      [`& + .${sectionRef}`]: {
        marginTop: theme.spacing.xl * 3,
      },
    },

    sectionHeaderContainer: {
      overflow: 'hidden',
      position: 'relative',
      height: 250,
    },

    sectionHeaderContainerWithBackground: {
      background: 'transparent',
      borderRadius: theme.radius.md,
    },

    sectionDescription: {
      padding: `0 ${theme.spacing.sm}px ${theme.spacing.sm}px`,
      p: {
        fontSize: 18,
        lineHeight: 1.3,
      },
    },

    backgroundImage: {
      position: 'absolute',
      top: 0,
      left: 0,
      width: '100%',
      height: '100%',
      opacity: 0.4,
      zIndex: -1,
    },

    sectionHeaderContentWrap: {
      position: 'absolute',
      zIndex: 1,
      width: '100%',
      height: '100%',
      top: 0,
      left: 0,
    },

    sectionTitle: {
      color: theme.white,
      width: '100%',
      padding: theme.spacing.lg,
      paddingLeft: 8,
      paddingRight: 8,
      textShadow: `3px 0px 7px rgba(0,0,0,0.8), -3px 0px 7px rgba(0,0,0,0.8), 0px 4px 7px rgba(0,0,0,0.8)`,
      maxWidth: 400,
      fontSize: 48,
      lineHeight: 1.1,
      ['@container (min-width: 500px)']: {
        fontSize: 64,
        maxWidth: 500,
      },
    },

    card: {
      height: '100%',
      background: theme.colorScheme === 'dark' ? theme.colors.dark[6] : theme.colors.gray[1],
      borderRadius: theme.radius.md,
      padding: theme.spacing.md,
      overflow: 'hidden',
      position: 'relative',
    },
<<<<<<< HEAD
=======

>>>>>>> c402a47a
    cardHeader: {
      background: theme.colorScheme === 'dark' ? theme.colors.dark[9] : theme.colors.gray[2],
      margin: -theme.spacing.md,
      padding: theme.spacing.md,
      marginBottom: theme.spacing.md,
      height: 250,
      display: 'flex',
      alignItems: 'center',
      justifyContent: 'center',
    },
<<<<<<< HEAD
=======

>>>>>>> c402a47a
    availability: {
      position: 'absolute',
      top: '-2px',
      right: '-5px',
    },
  };
});

export const getServerSideProps = createServerSideProps({
  useSSG: true,
  useSession: true,
  resolver: async ({ ssg, features }) => {
    if (!features?.cosmeticShop) return { notFound: true };

    await ssg?.cosmeticShop.getShop.prefetch();
  },
});

export const CosmeticShopItem = ({ item }: { item: CosmeticShopItemGetById }) => {
  const cosmetic = item.cosmetic;
  const { classes } = useStyles();
  const isAvailable =
    (item.availableQuantity ?? null) === null || (item.availableQuantity ?? 0) > 0;

  const availableFrom = item.availableFrom ? formatDate(item.availableFrom) : null;
  const availableTo = item.availableTo ? formatDate(item.availableTo) : null;

  return (
    <Paper className={classes.card}>
      {availableTo && (
        <Badge variant="filled" color="yellow.8" className={classes.availability}>
          Available until {availableTo}
        </Badge>
      )}
      <Stack h="100%">
        <Stack spacing="md">
          <Box className={classes.cardHeader}>
            <CosmeticSample cosmetic={cosmetic} size="lg" />
          </Box>
          <Stack spacing={4} align="flex-start">
            <CurrencyBadge
              currency={Currency.BUZZ}
              unitAmount={item.unitAmount}
              // @ts-ignore
              variant="transparent"
              px={0}
            />
            <Title order={3}>{item.title}</Title>
          </Stack>
          {!!item.description && (
            <ContentClamp maxHeight={200}>
              <RenderHtml html={item.description} />
            </ContentClamp>
          )}
        </Stack>
        <Stack mt="auto" spacing={4}>
          {(item.availableQuantity ?? null) !== null && (
            <>
              {(item.availableQuantity ?? 0) > 0 ? (
                <Badge mx="auto" size="sm" color="yellow.7" radius="xl">
                  {item.availableQuantity} remaining
                </Badge>
              ) : (
                <Badge mx="auto" size="sm" color="red" radius="xl">
                  Out of stock
                </Badge>
              )}
            </>
          )}
          <Button
            color="gray"
            radius="xl"
            onClick={() => {
              dialogStore.trigger({
                component: CosmeticShopItemPreviewModal,
                props: { shopItem: item },
              });
            }}
            disabled={!isAvailable}
          >
            Preview
          </Button>
        </Stack>
      </Stack>
    </Paper>
  );
};

export default function CosmeticShopMain() {
  const { classes, cx } = useStyles();
  const { cosmeticShopSections, isLoading } = useQueryShop();
  const isMobile = useIsMobile();

  return (
    <>
      <Meta
        title="Civitai Cosmetic Shop | Created with Love & AI"
        description="Civitai Cosmetic Shop is a place where you can find the best cosmetic products to really express youself."
        links={[{ href: `${env.NEXT_PUBLIC_BASE_URL}/builds`, rel: 'canonical' }]}
      />
      <Container size="xl">
        <Stack spacing="xl">
          <Stack spacing={0}>
            <Group noWrap position="apart">
              <Title>Civitai Cosmetic Shop</Title>
              <Button
                leftIcon={<IconPencilMinus size={16} />}
                onClick={() => {
                  openUserProfileEditModal({});
                }}
                sx={{ fontSize: 14, fontWeight: 600, lineHeight: 1.5 }}
                radius="xl"
                compact
              >
                Edit profile
              </Button>
            </Group>
            <Text size="sm" color="dimmed" mb="sm">
              Any cosmetic purchases directly contributes to Civitai ❤️
            </Text>
          </Stack>
          {isLoading ? (
            <Center p="xl">
              <Loader />
            </Center>
          ) : cosmeticShopSections?.length > 0 ? (
            cosmeticShopSections.map((section) => {
              const { image, items } = section;
              const meta = section.meta as CosmeticShopSectionMeta;
              const backgroundImageUrl = image
                ? getEdgeUrl(image.url, { width: IMAGE_SECTION_WIDTH, optimized: true })
                : undefined;

              return (
                <Stack key={section.id} className={classes.section}>
                  <Box
                    className={cx(classes.sectionHeaderContainer, {
                      [classes.sectionHeaderContainerWithBackground]: !!image,
                    })}
                  >
                    <Box
                      className={cx({ [classes.sectionHeaderContentWrap]: !!image })}
                      style={
                        backgroundImageUrl
                          ? {
                              backgroundImage: `url(${backgroundImageUrl})`,
                              backgroundPosition: 'left center',
                            }
                          : undefined
                      }
                    >
                      {!meta?.hideTitle && (
                        <Stack mih="100%" justify="center" align="center" style={{ flexGrow: 1 }}>
                          <Title order={2} className={classes.sectionTitle} align="center">
                            {section.title}
                          </Title>
                        </Stack>
                      )}
                    </Box>
                  </Box>

                  <Stack>
                    {section.description && (
                      <ContentClamp maxHeight={200} className={classes.sectionDescription}>
                        <TypographyStylesProvider>
                          <RenderHtml html={section.description} />
                        </TypographyStylesProvider>
                      </ContentClamp>
                    )}
                  </Stack>

                  <Grid>
                    {items.map((item) => {
                      const { shopItem } = item;
                      return (
                        <Grid.Col span={12} sm={6} md={3} key={shopItem.id}>
                          <CosmeticShopItem item={shopItem} />
                        </Grid.Col>
                      );
                    })}
                  </Grid>
                </Stack>
              );
            })
          ) : (
            <NoContent message="It looks like we're still working on some changes. Please come back later." />
          )}
        </Stack>
      </Container>
    </>
  );
}<|MERGE_RESOLUTION|>--- conflicted
+++ resolved
@@ -140,10 +140,7 @@
       overflow: 'hidden',
       position: 'relative',
     },
-<<<<<<< HEAD
-=======
-
->>>>>>> c402a47a
+
     cardHeader: {
       background: theme.colorScheme === 'dark' ? theme.colors.dark[9] : theme.colors.gray[2],
       margin: -theme.spacing.md,
@@ -154,10 +151,7 @@
       alignItems: 'center',
       justifyContent: 'center',
     },
-<<<<<<< HEAD
-=======
-
->>>>>>> c402a47a
+
     availability: {
       position: 'absolute',
       top: '-2px',
