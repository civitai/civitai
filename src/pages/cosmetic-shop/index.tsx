--- conflicted
+++ resolved
@@ -138,7 +138,6 @@
       padding: theme.spacing.md,
       overflow: 'hidden',
     },
-<<<<<<< HEAD
   },
   card: {
     height: '100%',
@@ -163,21 +162,7 @@
     top: '-2px',
     right: '-5px',
   },
-}));
-=======
-    cardHeader: {
-      background: theme.colorScheme === 'dark' ? theme.colors.dark[9] : theme.colors.gray[2],
-      margin: -theme.spacing.md,
-      padding: theme.spacing.md,
-      marginBottom: theme.spacing.md,
-      height: 250,
-      display: 'flex',
-      alignItems: 'center',
-      justifyContent: 'center',
-    },
-  };
-});
->>>>>>> 8cd2a59d
+})); 
 
 export const getServerSideProps = createServerSideProps({
   useSSG: true,
