--- conflicted
+++ resolved
@@ -1,7 +1,3 @@
-<<<<<<< HEAD
-import { Button, Center, Loader, Paper, Stack, Text, Title } from '@mantine/core';
-import { InferGetServerSidePropsType } from 'next';
-=======
 import {
   Anchor,
   Box,
@@ -16,7 +12,6 @@
   Title,
 } from '@mantine/core';
 import type { InferGetServerSidePropsType } from 'next';
->>>>>>> aa1a0880
 import { z } from 'zod';
 import { NotFound } from '~/components/AppLayout/NotFound';
 import { dbRead } from '~/server/db/client';
