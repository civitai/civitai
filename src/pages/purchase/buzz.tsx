import { Alert, Center, Container, Divider, Group, Stack, Text, Title } from '@mantine/core';
import { useRouter } from 'next/router';
import React, { useState } from 'react';
import * as z from 'zod/v4';
<<<<<<< HEAD
import { BuzzPurchase } from '~/components/Buzz/BuzzPurchase/BuzzPurchase';
=======
import { BuzzFeatures } from '~/components/Buzz/BuzzFeatures';
>>>>>>> 0fe91f2e
import { ContainerGrid2 } from '~/components/ContainerGrid/ContainerGrid';
import { CurrencyBadge } from '~/components/Currency/CurrencyBadge';
import { CurrencyIcon } from '~/components/Currency/CurrencyIcon';
import { EdgeMedia } from '~/components/EdgeMedia/EdgeMedia';
import { env } from '~/env/client';
import { createServerSideProps } from '~/server/utils/server-side-helpers';
import { Currency } from '~/shared/utils/prisma/enums';
import { getLoginLink } from '~/utils/login-helpers';
import animationClasses from '~/libs/animations.module.scss';
import { BuzzPurchaseImproved } from '~/components/Buzz/BuzzPurchaseImproved';

export const getServerSideProps = createServerSideProps({
  useSession: true,
  resolver: async ({ features, session, ctx }) => {
    // Avoids redirecting when a sync is about to happen.
    if (!session && !ctx.resolvedUrl.includes('sync-account='))
      return {
        redirect: {
          destination: getLoginLink({ returnUrl: ctx.resolvedUrl, reason: 'purchase-buzz' }),
          permanent: false,
        },
      };

    if (!features?.canBuyBuzz)
      return {
        redirect: {
          destination: `https://${
            env.NEXT_PUBLIC_SERVER_DOMAIN_GREEN || 'civitai'
          }/purchase/buzz?sync-account=blue`,
          statusCode: 302,
          basePath: false,
        },
      };
  },
});

const schema = z.object({
  returnUrl: z.string().optional(),
  minBuzzAmount: z.coerce.number().optional(),
  buzzType: z.enum(['green', 'fakered', 'red']).optional(),
});

export default function PurchaseBuzz() {
  const router = useRouter();
  const { returnUrl, minBuzzAmount, buzzType } = schema.parse(router.query);
  const [success, setSuccess] = useState<boolean>(false);

  const handlePurchaseSuccess = () => {
    if (returnUrl) {
      window.open(returnUrl, '_blank');
    }

    setSuccess(true);
  };

  if (success) {
    return (
      <Container size="md" mb="lg">
        <Center className={animationClasses.jelloFall}>
          <EdgeMedia src="41585279-0f0a-4717-174c-b5f02e157f00" width={256} />
        </Center>
        <Title order={1} className="text-center">
          Thank you! 🎉
        </Title>
        <Text size="lg" align="center" mb="lg">
          Your Buzz has been added to your account and you&rsquo;re ready to start using it!
        </Text>
        <Divider my="md" />
        <Center>
          {minBuzzAmount ? (
            <Stack>
              <Text align="center" mt="lg">
                You can now close this window and return to the previous window
                <br /> to continue with your action!
              </Text>
            </Stack>
          ) : (
            <Stack>
              <Title order={3} className="text-center">
                Where to go from here?
              </Title>
              <BuzzFeatures variant="list" showHeader={false} compact={false} />
            </Stack>
          )}
        </Center>
      </Container>
    );
  }

  return (
    <Container size="xl" mb="lg">
      {minBuzzAmount && (
        <Alert radius="sm" color="info" mb="xl">
          <Stack gap={0}>
            <Text>
              The action you are trying to perform requires you to purchase a minimum of
              <CurrencyBadge currency={Currency.BUZZ} unitAmount={minBuzzAmount} /> to continue.
            </Text>

            <Text>
              Once you have purchased the required amount, you can close this window and return to
              the previous site to continue with your action.
            </Text>
          </Stack>
        </Alert>
      )}
      <Alert radius="sm" color="yellow" style={{ zIndex: 10 }} mb="xl">
        <Group gap="xs" wrap="nowrap" justify="center">
          <CurrencyIcon currency={Currency.BUZZ} size={24} />
          <Title order={2}>Buy Buzz now</Title>
        </Group>
      </Alert>
<<<<<<< HEAD
      <ContainerGrid2 gutter={48}>
        <ContainerGrid2.Col span={{ base: 12, md: 3 }}>
          <Stack>
            <Title order={2}>Buzz Benefits</Title>
            <BuzzFeatures />
          </Stack>
        </ContainerGrid2.Col>
        <ContainerGrid2.Col span={{ base: 12, md: 9 }}>
          <BuzzPurchase
            initialBuzzType={buzzType}
            onPurchaseSuccess={handlePurchaseSuccess}
            minBuzzAmount={minBuzzAmount}
            purchaseSuccessMessage={
              returnUrl
                ? (purchasedBalance) => (
                    <Stack>
                      <Text>Thank you for your purchase!</Text>
                      <Text>
                        We have added{' '}
                        <CurrencyBadge currency={Currency.BUZZ} unitAmount={purchasedBalance} /> to
                        your account. You can now close this window and return to the previous site.
                      </Text>
                    </Stack>
                  )
                : undefined
            }
          />
        </ContainerGrid2.Col>
      </ContainerGrid2>
=======
      <BuzzPurchaseImproved
        onPurchaseSuccess={handlePurchaseSuccess}
        minBuzzAmount={minBuzzAmount}
        purchaseSuccessMessage={
          returnUrl
            ? (purchasedBalance) => (
                <Stack>
                  <Text>Thank you for your purchase!</Text>
                  <Text>
                    We have added{' '}
                    <CurrencyBadge currency={Currency.BUZZ} unitAmount={purchasedBalance} /> to your
                    account. You can now close this window and return to the previous site.
                  </Text>
                </Stack>
              )
            : undefined
        }
      />
>>>>>>> 0fe91f2e
    </Container>
  );
}<|MERGE_RESOLUTION|>--- conflicted
+++ resolved
@@ -2,11 +2,7 @@
 import { useRouter } from 'next/router';
 import React, { useState } from 'react';
 import * as z from 'zod/v4';
-<<<<<<< HEAD
-import { BuzzPurchase } from '~/components/Buzz/BuzzPurchase/BuzzPurchase';
-=======
 import { BuzzFeatures } from '~/components/Buzz/BuzzFeatures';
->>>>>>> 0fe91f2e
 import { ContainerGrid2 } from '~/components/ContainerGrid/ContainerGrid';
 import { CurrencyBadge } from '~/components/Currency/CurrencyBadge';
 import { CurrencyIcon } from '~/components/Currency/CurrencyIcon';
@@ -46,7 +42,7 @@
 const schema = z.object({
   returnUrl: z.string().optional(),
   minBuzzAmount: z.coerce.number().optional(),
-  buzzType: z.enum(['green', 'fakered', 'red']).optional(),
+  buzzType: z.enum(['yellow', 'green', 'red']).optional(),
 });
 
 export default function PurchaseBuzz() {
@@ -119,37 +115,6 @@
           <Title order={2}>Buy Buzz now</Title>
         </Group>
       </Alert>
-<<<<<<< HEAD
-      <ContainerGrid2 gutter={48}>
-        <ContainerGrid2.Col span={{ base: 12, md: 3 }}>
-          <Stack>
-            <Title order={2}>Buzz Benefits</Title>
-            <BuzzFeatures />
-          </Stack>
-        </ContainerGrid2.Col>
-        <ContainerGrid2.Col span={{ base: 12, md: 9 }}>
-          <BuzzPurchase
-            initialBuzzType={buzzType}
-            onPurchaseSuccess={handlePurchaseSuccess}
-            minBuzzAmount={minBuzzAmount}
-            purchaseSuccessMessage={
-              returnUrl
-                ? (purchasedBalance) => (
-                    <Stack>
-                      <Text>Thank you for your purchase!</Text>
-                      <Text>
-                        We have added{' '}
-                        <CurrencyBadge currency={Currency.BUZZ} unitAmount={purchasedBalance} /> to
-                        your account. You can now close this window and return to the previous site.
-                      </Text>
-                    </Stack>
-                  )
-                : undefined
-            }
-          />
-        </ContainerGrid2.Col>
-      </ContainerGrid2>
-=======
       <BuzzPurchaseImproved
         onPurchaseSuccess={handlePurchaseSuccess}
         minBuzzAmount={minBuzzAmount}
@@ -168,7 +133,6 @@
             : undefined
         }
       />
->>>>>>> 0fe91f2e
     </Container>
   );
 }