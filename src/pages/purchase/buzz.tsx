import {
  Alert,
  Center,
  Container,
  Divider,
  Group,
  List,
  ListProps,
  Stack,
  Text,
  Title,
} from '@mantine/core';
import { useRouter } from 'next/router';
import React, { useState } from 'react';
import { z } from 'zod';
import { BuzzPurchase } from '~/components/Buzz/BuzzPurchase';
import { ContainerGrid2 } from '~/components/ContainerGrid/ContainerGrid';
import { CurrencyBadge } from '~/components/Currency/CurrencyBadge';
import { CurrencyIcon } from '~/components/Currency/CurrencyIcon';
import { EdgeMedia } from '~/components/EdgeMedia/EdgeMedia';
import { env } from '~/env/client';
import { BUZZ_FEATURE_LIST } from '~/server/common/constants';
import { createServerSideProps } from '~/server/utils/server-side-helpers';
import { Currency } from '~/shared/utils/prisma/enums';
import { getLoginLink } from '~/utils/login-helpers';

export const getServerSideProps = createServerSideProps({
  useSession: true,
  resolver: async ({ features, session, ctx }) => {
    // Avoids redirecting when a sync is about to happen.
    if (!session && !ctx.resolvedUrl.includes('sync-account='))
      return {
        redirect: {
          destination: getLoginLink({ returnUrl: ctx.resolvedUrl, reason: 'purchase-buzz' }),
          permanent: false,
        },
      };

    if (!features?.canBuyBuzz)
      return {
        redirect: {
          destination: `https://${env.NEXT_PUBLIC_SERVER_DOMAIN_GREEN}/purchase/buzz?sync-account=blue`,
          statusCode: 302,
          basePath: false,
        },
      };
  },
});

const schema = z.object({
  returnUrl: z.string().optional(),
  minBuzzAmount: z.coerce.number().optional(),
});

const BuzzFeatures = (props: Omit<ListProps, 'children'>) => {
  return (
    <List listStyleType="none" spacing="sm" {...props}>
      {BUZZ_FEATURE_LIST.map((feature) => (
        <List.Item key={feature}>
          <Group wrap="nowrap">
            <CurrencyIcon style={{ flexShrink: 0 }} currency={Currency.BUZZ} size={18} />
            <Text>{feature}</Text>
          </Group>
        </List.Item>
      ))}
    </List>
  );
};
export default function PurchaseBuzz() {
  const router = useRouter();
  const { returnUrl, minBuzzAmount } = schema.parse(router.query);
  const [success, setSuccess] = useState<boolean>(false);

  const handlePurchaseSuccess = () => {
    if (returnUrl) {
      window.open(returnUrl, '_blank');
    }

    setSuccess(true);
  };

  if (success) {
    return (
      <Container size="md" mb="lg">
        <Center
          style={{
            animationName: `enterFall, jelloVertical`,
            animationDuration: `1.5s, 2s`,
            animationDelay: `0s, 1.5s`,
            animationIterationCount: '1, 1',
          }}
        >
          <EdgeMedia src="41585279-0f0a-4717-174c-b5f02e157f00" width={256} />
        </Center>
        <Title order={1} className="text-center">
          Thank you! 🎉
        </Title>
        <Text size="lg" align="center" mb="lg">
          Your Buzz has been added to your account and you&rsquo;re ready to start using it!
        </Text>
        <Divider my="md" />
        <Center>
          {minBuzzAmount ? (
            <Stack>
              <Text align="center" mt="lg">
                You can now close this window and return to the previous window
                <br /> to continue with your action!
              </Text>
            </Stack>
          ) : (
            <Stack>
              <Title order={3} className="text-center">
                Where to go from here?
              </Title>
              <BuzzFeatures />
            </Stack>
          )}
        </Center>
      </Container>
    );
  }

  return (
    <Container size="lg" mb="lg">
      {minBuzzAmount && (
        <Alert radius="sm" color="info" mb="xl">
          <Stack gap={0}>
            <Text>
              The action you are trying to perform requires you to purchase a minimum of
              <CurrencyBadge currency={Currency.BUZZ} unitAmount={minBuzzAmount} /> to continue.
            </Text>

            <Text>
              Once you have purchased the required amount, you can close this window and return to
              the previous site to continue with your action.
            </Text>
          </Stack>
        </Alert>
      )}
      <Alert radius="sm" color="yellow" style={{ zIndex: 10 }} mb="xl">
        <Group gap="xs" wrap="nowrap" justify="center">
          <CurrencyIcon currency={Currency.BUZZ} size={24} />
          <Title order={2}>Buy Buzz now</Title>
        </Group>
      </Alert>
<<<<<<< HEAD
      <ContainerGrid2 gutter={48}>
        <ContainerGrid2.Col span={{ base: 12, md: 4 }}>
=======
      <ContainerGrid gutter={48}>
        <ContainerGrid.Col xs={12} md={3}>
>>>>>>> bc3fc55e
          <Stack>
            <Title order={2}>Buzz Benefits</Title>
            <BuzzFeatures />
          </Stack>
<<<<<<< HEAD
        </ContainerGrid2.Col>
        <ContainerGrid2.Col span={{ base: 12, md: 8 }}>
=======
        </ContainerGrid.Col>
        <ContainerGrid.Col xs={12} md={9}>
>>>>>>> bc3fc55e
          <BuzzPurchase
            onPurchaseSuccess={handlePurchaseSuccess}
            minBuzzAmount={minBuzzAmount}
            purchaseSuccessMessage={
              returnUrl
                ? (purchasedBalance) => (
                    <Stack>
                      <Text>Thank you for your purchase!</Text>
                      <Text>
                        We have added{' '}
                        <CurrencyBadge currency={Currency.BUZZ} unitAmount={purchasedBalance} /> to
                        your account. You can now close this window and return to the previous site.
                      </Text>
                    </Stack>
                  )
                : undefined
            }
          />
        </ContainerGrid2.Col>
      </ContainerGrid2>
    </Container>
  );
}<|MERGE_RESOLUTION|>--- conflicted
+++ resolved
@@ -143,24 +143,14 @@
           <Title order={2}>Buy Buzz now</Title>
         </Group>
       </Alert>
-<<<<<<< HEAD
       <ContainerGrid2 gutter={48}>
-        <ContainerGrid2.Col span={{ base: 12, md: 4 }}>
-=======
-      <ContainerGrid gutter={48}>
-        <ContainerGrid.Col xs={12} md={3}>
->>>>>>> bc3fc55e
+        <ContainerGrid2.Col span={{ base: 12, md: 3 }}>
           <Stack>
             <Title order={2}>Buzz Benefits</Title>
             <BuzzFeatures />
           </Stack>
-<<<<<<< HEAD
         </ContainerGrid2.Col>
-        <ContainerGrid2.Col span={{ base: 12, md: 8 }}>
-=======
-        </ContainerGrid.Col>
-        <ContainerGrid.Col xs={12} md={9}>
->>>>>>> bc3fc55e
+        <ContainerGrid2.Col span={{ base: 12, md: 9 }}>
           <BuzzPurchase
             onPurchaseSuccess={handlePurchaseSuccess}
             minBuzzAmount={minBuzzAmount}
