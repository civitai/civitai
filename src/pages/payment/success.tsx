import {
  Container,
  Stack,
  Title,
  Text,
  Alert,
  ThemeIcon,
  Group,
  Button,
  Center,
} from '@mantine/core';
import { NextLink } from '@mantine/next';
import { IconCircleCheck, IconLayoutDashboard, IconRosette } from '@tabler/icons-react';
import { useRouter } from 'next/router';
import { useEffect } from 'react';
import { EdgeMedia } from '~/components/EdgeMedia/EdgeMedia';
import { Meta } from '~/components/Meta/Meta';
import { useCurrentUser } from '~/hooks/useCurrentUser';
import { enterFall, jelloVertical } from '~/libs/animations';
import { useFeatureFlags } from '~/providers/FeatureFlagsProvider';

export default function PaymentSuccess() {
  const router = useRouter();
  const features = useFeatureFlags();
  const { cid } = router.query as { cid: string };
  const { customerId, refresh } = useCurrentUser() ?? {};

  // Only run once - otherwise we'll get an infinite loop
  useEffect(() => {
    refresh?.();
  }, []); // eslint-disable-line react-hooks/exhaustive-deps

  if (cid !== customerId?.slice(-8)) {
    router.replace('/');
    return null;
  }

  return (
<<<<<<< HEAD
    <Container size="xs" mb="lg">
      <Stack>
        <Alert radius="sm" color="green" sx={{ zIndex: 10 }}>
          <Group spacing="xs" noWrap position="center">
            <ThemeIcon color="green" size="lg">
              <IconCircleCheck />
            </ThemeIcon>
            <Title order={2}>Payment Complete!</Title>
          </Group>
        </Alert>
        <Center
          sx={{
            // animation: `${jelloVerical} 2s 1s ease-in-out`,
            animationName: `${enterFall}, ${jelloVertical}`,
            animationDuration: `1.5s, 2s`,
            animationDelay: `0s, 1.5s`,
            animationIterationCount: '1, 1',
          }}
        >
          <EdgeMedia src="41585279-0f0a-4717-174c-b5f02e157f00" width={256} />
        </Center>
        <Title order={1} align="center">
          Thank you! 🎉
        </Title>
        <Text size="lg" align="center" mb="lg">
          {`Thank you so much for your support! Your perks may take a few moments* to come in to effect, but our love for you is instant.`}
        </Text>

        <Group grow>
          <Button
            component={NextLink}
            href={features.alternateHome ? '/models' : '/'}
            size="md"
            leftIcon={<IconLayoutDashboard />}
          >
            View Models
          </Button>
          <Button
            variant="light"
            component={NextLink}
            href="/user/account"
            size="md"
            rightIcon={<IconRosette />}
=======
    <>
      <Meta title="Successful Payment | Civitai" deIndex="noindex, nofollow" />
      <Container size="xs" mb="lg">
        <Stack>
          <Alert radius="sm" color="green" sx={{ zIndex: 10 }}>
            <Group spacing="xs" noWrap position="center">
              <ThemeIcon color="green" size="lg">
                <IconCircleCheck />
              </ThemeIcon>
              <Title order={2}>Payment Complete!</Title>
            </Group>
          </Alert>
          <Center
            sx={{
              // animation: `${jelloVerical} 2s 1s ease-in-out`,
              animationName: `${enterFall}, ${jelloVerical}`,
              animationDuration: `1.5s, 2s`,
              animationDelay: `0s, 1.5s`,
              animationIterationCount: '1, 1',
            }}
>>>>>>> 93221c43
          >
            <EdgeMedia src="41585279-0f0a-4717-174c-b5f02e157f00" width={256} />
          </Center>
          <Title order={1} align="center">
            Thank you! 🎉
          </Title>
          <Text size="lg" align="center" mb="lg">
            {`Thank you so much for your support! Your perks may take a few moments* to come in to effect, but our love for you is instant.`}
          </Text>

          <Group grow>
            <Button
              component={NextLink}
              href={features.alternateHome ? '/models' : '/'}
              size="md"
              leftIcon={<IconLayoutDashboard />}
            >
              View Models
            </Button>
            <Button
              variant="light"
              component={NextLink}
              href="/user/account"
              size="md"
              rightIcon={<IconRosette />}
            >
              Edit Profile
            </Button>
          </Group>
          <Text
            size="xs"
            color="dimmed"
          >{`*Cosmetics and other perks should be delivered within 2-3 minutes, but you may need to refresh the site before you're able to see them in your profile.`}</Text>
        </Stack>
      </Container>
    </>
  );
}<|MERGE_RESOLUTION|>--- conflicted
+++ resolved
@@ -36,51 +36,6 @@
   }
 
   return (
-<<<<<<< HEAD
-    <Container size="xs" mb="lg">
-      <Stack>
-        <Alert radius="sm" color="green" sx={{ zIndex: 10 }}>
-          <Group spacing="xs" noWrap position="center">
-            <ThemeIcon color="green" size="lg">
-              <IconCircleCheck />
-            </ThemeIcon>
-            <Title order={2}>Payment Complete!</Title>
-          </Group>
-        </Alert>
-        <Center
-          sx={{
-            // animation: `${jelloVerical} 2s 1s ease-in-out`,
-            animationName: `${enterFall}, ${jelloVertical}`,
-            animationDuration: `1.5s, 2s`,
-            animationDelay: `0s, 1.5s`,
-            animationIterationCount: '1, 1',
-          }}
-        >
-          <EdgeMedia src="41585279-0f0a-4717-174c-b5f02e157f00" width={256} />
-        </Center>
-        <Title order={1} align="center">
-          Thank you! 🎉
-        </Title>
-        <Text size="lg" align="center" mb="lg">
-          {`Thank you so much for your support! Your perks may take a few moments* to come in to effect, but our love for you is instant.`}
-        </Text>
-
-        <Group grow>
-          <Button
-            component={NextLink}
-            href={features.alternateHome ? '/models' : '/'}
-            size="md"
-            leftIcon={<IconLayoutDashboard />}
-          >
-            View Models
-          </Button>
-          <Button
-            variant="light"
-            component={NextLink}
-            href="/user/account"
-            size="md"
-            rightIcon={<IconRosette />}
-=======
     <>
       <Meta title="Successful Payment | Civitai" deIndex="noindex, nofollow" />
       <Container size="xs" mb="lg">
@@ -101,7 +56,6 @@
               animationDelay: `0s, 1.5s`,
               animationIterationCount: '1, 1',
             }}
->>>>>>> 93221c43
           >
             <EdgeMedia src="41585279-0f0a-4717-174c-b5f02e157f00" width={256} />
           </Center>
