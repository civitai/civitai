// src/pages/_app.tsx
import { ColorScheme, ColorSchemeProvider, MantineProvider } from '@mantine/core';
import { NotificationsProvider } from '@mantine/notifications';
import { ReactQueryDevtools } from '@tanstack/react-query-devtools';
import { getCookie, getCookies, setCookie } from 'cookies-next';
import dayjs from 'dayjs';
import duration from 'dayjs/plugin/duration';
import isBetween from 'dayjs/plugin/isBetween';
import minMax from 'dayjs/plugin/minMax';
import relativeTime from 'dayjs/plugin/relativeTime';
import utc from 'dayjs/plugin/utc';
import type { NextPage } from 'next';
import type { Session } from 'next-auth';
import { getSession, SessionProvider } from 'next-auth/react';
import PlausibleProvider from 'next-plausible';
import type { AppContext, AppProps } from 'next/app';
import App from 'next/app';
import Head from 'next/head';
import React, { ReactElement, ReactNode, useCallback, useEffect, useMemo, useState } from 'react';

import { AppLayout } from '~/components/AppLayout/AppLayout';
<<<<<<< HEAD
import { BaseLayout } from '~/components/AppLayout/BaseLayout';
import { BrowserRouterProvider } from '~/components/BrowserRouter/BrowserRouterProvider';
import { ChatContextProvider } from '~/components/Chat/ChatProvider';
=======
import { trpc } from '~/utils/trpc';
import '~/styles/globals.css';
import { CustomModalsProvider } from './../providers/CustomModalsProvider';
import { TosProvider } from '~/providers/TosProvider';
import { CookiesContext, CookiesProvider, parseCookies } from '~/providers/CookiesProvider';
// import { ImageProcessingProvider } from '~/components/ImageProcessing';
import { FeatureFlagsProvider } from '~/providers/FeatureFlagsProvider';
import { getFeatureFlags } from '~/server/services/feature-flags.service';
import type { FeatureAccess } from '~/server/services/feature-flags.service';
import { ClientHistoryStore } from '~/store/ClientHistoryStore';
import { isDev } from '~/env/other';
import { RegisterCatchNavigation } from '~/store/catch-navigation.store';
>>>>>>> d8258d1a
import { CivitaiLinkProvider } from '~/components/CivitaiLink/CivitaiLinkProvider';
import { CivitaiSessionProvider } from '~/components/CivitaiWrapped/CivitaiSessionProvider';
import { DialogProvider } from '~/components/Dialog/DialogProvider';
import { RoutedDialogProvider } from '~/components/Dialog/RoutedDialogProvider';
import { MaintenanceMode } from '~/components/MaintenanceMode/MaintenanceMode';
import { MetaPWA } from '~/components/Meta/MetaPWA';
import { ReferralsProvider } from '~/components/Referrals/ReferralsProvider';
import { RouterTransition } from '~/components/RouterTransition/RouterTransition';
import { SignalProvider } from '~/components/Signals/SignalsProvider';
import { isDev, isMaintenanceMode } from '~/env/other';
import { CivitaiPosthogProvider } from '~/hooks/usePostHog';
import { CookiesContext, CookiesProvider, parseCookies } from '~/providers/CookiesProvider';
// import { ImageProcessingProvider } from '~/components/ImageProcessing';
import { FeatureFlagsProvider } from '~/providers/FeatureFlagsProvider';
import { CookiesState, FiltersProvider, parseFilterCookies } from '~/providers/FiltersProvider';
import { IsClientProvider } from '~/providers/IsClientProvider';
import { StripeSetupSuccessProvider } from '~/providers/StripeProvider';
import { TosProvider } from '~/providers/TosProvider';
import type { FeatureAccess } from '~/server/services/feature-flags.service';
import { getFeatureFlags } from '~/server/services/feature-flags.service';
import { RegisterCatchNavigation } from '~/store/catch-navigation.store';
import { ClientHistoryStore } from '~/store/ClientHistoryStore';
import { trpc } from '~/utils/trpc';
import '~/styles/globals.css';
import { RecaptchaWidgetProvider } from '../components/Recaptcha/RecaptchaWidget';
import { HiddenPreferencesProvider } from '../providers/HiddenPreferencesProvider';
import { CustomModalsProvider } from './../providers/CustomModalsProvider';

dayjs.extend(duration);
dayjs.extend(isBetween);
dayjs.extend(minMax);
dayjs.extend(relativeTime);
dayjs.extend(utc);

type CustomNextPage = NextPage & {
  getLayout?: (page: ReactElement) => ReactNode;
  options?: Record<string, unknown>;
};

type CustomAppProps = {
  Component: CustomNextPage;
} & AppProps<{
  session: Session | null;
  colorScheme: ColorScheme;
  cookies: CookiesContext;
  filters: CookiesState;
  flags: FeatureAccess;
}>;

function MyApp(props: CustomAppProps) {
  const {
    Component,
    pageProps: { session, colorScheme: initialColorScheme, cookies, filters, flags, ...pageProps },
  } = props;
  const [colorScheme, setColorScheme] = useState<ColorScheme | undefined>(initialColorScheme);
  const toggleColorScheme = useCallback(
    (value?: ColorScheme) => {
      const nextColorScheme = value || (colorScheme === 'dark' ? 'light' : 'dark');
      setColorScheme(nextColorScheme);
      setCookie('mantine-color-scheme', nextColorScheme, {
        expires: dayjs().add(1, 'year').toDate(),
      });
    },
    [colorScheme]
  );

  useEffect(() => {
    if (colorScheme === undefined && typeof window !== 'undefined') {
      const osColor = window.matchMedia('(prefers-color-scheme: light)').matches ? 'light' : 'dark';
      setColorScheme(osColor);
    }
  }, [colorScheme]);

  const getLayout = useMemo(
    () =>
      Component.getLayout ??
      ((page: React.ReactElement) => <AppLayout {...Component.options}>{page}</AppLayout>),
    [Component.getLayout, Component.options]
  );

<<<<<<< HEAD
  const content = isMaintenanceMode ? (
    <MaintenanceMode />
  ) : (
    <IsClientProvider>
      <ClientHistoryStore />
      <RegisterCatchNavigation />
      <RouterTransition />
      <SessionProvider session={session} refetchOnWindowFocus={false} refetchWhenOffline={false}>
        <FeatureFlagsProvider flags={flags}>
          <CivitaiSessionProvider>
            <SignalProvider>
              <CivitaiPosthogProvider>
                <CookiesProvider value={cookies}>
                  <ReferralsProvider>
                    <FiltersProvider value={filters}>
                      <HiddenPreferencesProvider>
                        <CivitaiLinkProvider>
                          <NotificationsProvider zIndex={9999}>
                            <BrowserRouterProvider>
                              <RecaptchaWidgetProvider>
                                <ChatContextProvider>
                                  <BaseLayout>
                                    <CustomModalsProvider>
                                      <TosProvider>
                                        {getLayout(<Component {...pageProps} />)}
                                      </TosProvider>
                                      <StripeSetupSuccessProvider />
                                      <DialogProvider />
                                      <RoutedDialogProvider />
                                    </CustomModalsProvider>
                                  </BaseLayout>
                                </ChatContextProvider>
                              </RecaptchaWidgetProvider>
                            </BrowserRouterProvider>
                          </NotificationsProvider>
                        </CivitaiLinkProvider>
                      </HiddenPreferencesProvider>
                    </FiltersProvider>
                  </ReferralsProvider>
                </CookiesProvider>
              </CivitaiPosthogProvider>
            </SignalProvider>
          </CivitaiSessionProvider>
        </FeatureFlagsProvider>
      </SessionProvider>
    </IsClientProvider>
  );

=======
>>>>>>> d8258d1a
  return (
    <>
      <Head>
        <title>Civitai | Share your models</title>
        <MetaPWA />
      </Head>

      <ColorSchemeProvider
        colorScheme={colorScheme ?? 'dark'}
        toggleColorScheme={toggleColorScheme}
      >
        <MantineProvider
          theme={{
            colorScheme,
            components: {
              Modal: {
                styles: {
                  modal: { maxWidth: '100%' },
                },
                // defaultProps: {
                //   target:
                //     typeof window !== 'undefined' ? document.getElementById('root') : undefined,
                // },
              },
              Drawer: {
                styles: {
                  drawer: {
                    containerName: 'drawer',
                    containerType: 'inline-size',
                    display: 'flex',
                    flexDirection: 'column',
                  },
                  body: { flex: 1, overflow: 'hidden', display: 'flex', flexDirection: 'column' },
                  header: { margin: 0 },
                },
                // defaultProps: {
                //   target:
                //     typeof window !== 'undefined' ? document.getElementById('root') : undefined,
                // },
              },
              Tooltip: {
                defaultProps: { withArrow: true },
              },
              Popover: { styles: { dropdown: { maxWidth: '100vw' } } },
              Rating: { styles: { symbolBody: { cursor: 'pointer' } } },
              Switch: {
                styles: {
                  body: { verticalAlign: 'top' },
                  track: { cursor: 'pointer' },
                  label: { cursor: 'pointer' },
                },
              },
              Radio: {
                styles: {
                  radio: { cursor: 'pointer' },
                  label: { cursor: 'pointer' },
                },
              },
              Badge: {
                styles: { leftSection: { lineHeight: 1 } },
                defaultProps: { radius: 'sm' },
              },
              Checkbox: {
                styles: {
                  input: { cursor: 'pointer' },
                  label: { cursor: 'pointer' },
                },
              },
            },
            colors: {
              accent: [
                '#F4F0EA',
                '#E8DBCA',
                '#E2C8A9',
                '#E3B785',
                '#EBA95C',
                '#FC9C2D',
                '#E48C27',
                '#C37E2D',
                '#A27036',
                '#88643B',
              ],
              success: [
                '#9EC3B8',
                '#84BCAC',
                '#69BAA2',
                '#4CBD9C',
                '#32BE95',
                '#1EBD8E',
                '#299C7A',
                '#2F826A',
                '#326D5C',
                '#325D51',
              ],
            },
            black: '#222',
            other: {
              fadeIn: `opacity 200ms ease-in`,
            },
          }}
          withGlobalStyles
          withNormalizeCSS
        >
          <PlausibleProvider
            domain="civitai.com"
            customDomain="https://analytics.civitai.com"
            selfHosted
          >
            <IsClientProvider>
              <ClientHistoryStore />
              <RegisterCatchNavigation />
              <RouterTransition />
              <SessionProvider
                session={session}
                refetchOnWindowFocus={false}
                refetchWhenOffline={false}
              >
                <FeatureFlagsProvider flags={flags}>
                  <SignalProvider>
                    <CivitaiSessionProvider>
                      <CivitaiPosthogProvider>
                        <CookiesProvider value={cookies}>
                          <ReferralsProvider>
                            <FiltersProvider value={filters}>
                              <HiddenPreferencesProvider>
                                <CivitaiLinkProvider>
                                  <NotificationsProvider zIndex={9999}>
                                    <BrowserRouterProvider>
                                      <RecaptchaWidgetProvider>
                                        <BaseLayout>
                                          <CustomModalsProvider>
                                            <TosProvider>
                                              {getLayout(<Component {...pageProps} />)}
                                            </TosProvider>
                                            <StripeSetupSuccessProvider />
                                            <DialogProvider />
                                            <RoutedDialogProvider />
                                          </CustomModalsProvider>
                                        </BaseLayout>
                                      </RecaptchaWidgetProvider>
                                    </BrowserRouterProvider>
                                  </NotificationsProvider>
                                </CivitaiLinkProvider>
                              </HiddenPreferencesProvider>
                            </FiltersProvider>
                          </ReferralsProvider>
                        </CookiesProvider>
                      </CivitaiPosthogProvider>
                    </CivitaiSessionProvider>
                  </SignalProvider>
                </FeatureFlagsProvider>
              </SessionProvider>
            </IsClientProvider>
          </PlausibleProvider>
        </MantineProvider>
      </ColorSchemeProvider>
      {isDev && <ReactQueryDevtools />}
    </>
  );
}

MyApp.getInitialProps = async (appContext: AppContext) => {
  const initialProps = await App.getInitialProps(appContext);
  const url = appContext.ctx?.req?.url;
  const isClient = !url || url?.startsWith('/_next/data');

  const { pageProps, ...appProps } = initialProps;
  const colorScheme = getCookie('mantine-color-scheme', appContext.ctx) ?? 'dark';
  const cookies = getCookies(appContext.ctx);
  const parsedCookies = parseCookies(cookies);
  const filters = parseFilterCookies(cookies);

  const hasAuthCookie = !isClient && Object.keys(cookies).some((x) => x.endsWith('civitai-token'));
  const session = hasAuthCookie ? await getSession(appContext.ctx) : null;
  const flags = getFeatureFlags({ user: session?.user });
  // Pass this via the request so we can use it in SSR
  if (session) {
    (appContext.ctx.req as any)['session'] = session;
    (appContext.ctx.req as any)['flags'] = flags;
  }
  return {
    pageProps: {
      ...pageProps,
      colorScheme,
      cookies: parsedCookies,
      session,
      flags,
      filters,
    },
    ...appProps,
  };
};

export default trpc.withTRPC(MyApp);<|MERGE_RESOLUTION|>--- conflicted
+++ resolved
@@ -10,20 +10,14 @@
 import relativeTime from 'dayjs/plugin/relativeTime';
 import utc from 'dayjs/plugin/utc';
 import type { NextPage } from 'next';
-import type { Session } from 'next-auth';
-import { getSession, SessionProvider } from 'next-auth/react';
-import PlausibleProvider from 'next-plausible';
 import type { AppContext, AppProps } from 'next/app';
 import App from 'next/app';
 import Head from 'next/head';
+import type { Session } from 'next-auth';
+import { SessionProvider, getSession } from 'next-auth/react';
 import React, { ReactElement, ReactNode, useCallback, useEffect, useMemo, useState } from 'react';
 
 import { AppLayout } from '~/components/AppLayout/AppLayout';
-<<<<<<< HEAD
-import { BaseLayout } from '~/components/AppLayout/BaseLayout';
-import { BrowserRouterProvider } from '~/components/BrowserRouter/BrowserRouterProvider';
-import { ChatContextProvider } from '~/components/Chat/ChatProvider';
-=======
 import { trpc } from '~/utils/trpc';
 import '~/styles/globals.css';
 import { CustomModalsProvider } from './../providers/CustomModalsProvider';
@@ -36,34 +30,23 @@
 import { ClientHistoryStore } from '~/store/ClientHistoryStore';
 import { isDev } from '~/env/other';
 import { RegisterCatchNavigation } from '~/store/catch-navigation.store';
->>>>>>> d8258d1a
 import { CivitaiLinkProvider } from '~/components/CivitaiLink/CivitaiLinkProvider';
+import { MetaPWA } from '~/components/Meta/MetaPWA';
+import PlausibleProvider from 'next-plausible';
 import { CivitaiSessionProvider } from '~/components/CivitaiWrapped/CivitaiSessionProvider';
+import { CookiesState, FiltersProvider, parseFilterCookies } from '~/providers/FiltersProvider';
+import { RouterTransition } from '~/components/RouterTransition/RouterTransition';
+import { HiddenPreferencesProvider } from '../providers/HiddenPreferencesProvider';
+import { SignalProvider } from '~/components/Signals/SignalsProvider';
+import { CivitaiPosthogProvider } from '~/hooks/usePostHog';
+import { ReferralsProvider } from '~/components/Referrals/ReferralsProvider';
+import { RoutedDialogProvider } from '~/components/Dialog/RoutedDialogProvider';
 import { DialogProvider } from '~/components/Dialog/DialogProvider';
-import { RoutedDialogProvider } from '~/components/Dialog/RoutedDialogProvider';
-import { MaintenanceMode } from '~/components/MaintenanceMode/MaintenanceMode';
-import { MetaPWA } from '~/components/Meta/MetaPWA';
-import { ReferralsProvider } from '~/components/Referrals/ReferralsProvider';
-import { RouterTransition } from '~/components/RouterTransition/RouterTransition';
-import { SignalProvider } from '~/components/Signals/SignalsProvider';
-import { isDev, isMaintenanceMode } from '~/env/other';
-import { CivitaiPosthogProvider } from '~/hooks/usePostHog';
-import { CookiesContext, CookiesProvider, parseCookies } from '~/providers/CookiesProvider';
-// import { ImageProcessingProvider } from '~/components/ImageProcessing';
-import { FeatureFlagsProvider } from '~/providers/FeatureFlagsProvider';
-import { CookiesState, FiltersProvider, parseFilterCookies } from '~/providers/FiltersProvider';
+import { BrowserRouterProvider } from '~/components/BrowserRouter/BrowserRouterProvider';
 import { IsClientProvider } from '~/providers/IsClientProvider';
 import { StripeSetupSuccessProvider } from '~/providers/StripeProvider';
-import { TosProvider } from '~/providers/TosProvider';
-import type { FeatureAccess } from '~/server/services/feature-flags.service';
-import { getFeatureFlags } from '~/server/services/feature-flags.service';
-import { RegisterCatchNavigation } from '~/store/catch-navigation.store';
-import { ClientHistoryStore } from '~/store/ClientHistoryStore';
-import { trpc } from '~/utils/trpc';
-import '~/styles/globals.css';
+import { BaseLayout } from '~/components/AppLayout/BaseLayout';
 import { RecaptchaWidgetProvider } from '../components/Recaptcha/RecaptchaWidget';
-import { HiddenPreferencesProvider } from '../providers/HiddenPreferencesProvider';
-import { CustomModalsProvider } from './../providers/CustomModalsProvider';
 
 dayjs.extend(duration);
 dayjs.extend(isBetween);
@@ -117,57 +100,6 @@
     [Component.getLayout, Component.options]
   );
 
-<<<<<<< HEAD
-  const content = isMaintenanceMode ? (
-    <MaintenanceMode />
-  ) : (
-    <IsClientProvider>
-      <ClientHistoryStore />
-      <RegisterCatchNavigation />
-      <RouterTransition />
-      <SessionProvider session={session} refetchOnWindowFocus={false} refetchWhenOffline={false}>
-        <FeatureFlagsProvider flags={flags}>
-          <CivitaiSessionProvider>
-            <SignalProvider>
-              <CivitaiPosthogProvider>
-                <CookiesProvider value={cookies}>
-                  <ReferralsProvider>
-                    <FiltersProvider value={filters}>
-                      <HiddenPreferencesProvider>
-                        <CivitaiLinkProvider>
-                          <NotificationsProvider zIndex={9999}>
-                            <BrowserRouterProvider>
-                              <RecaptchaWidgetProvider>
-                                <ChatContextProvider>
-                                  <BaseLayout>
-                                    <CustomModalsProvider>
-                                      <TosProvider>
-                                        {getLayout(<Component {...pageProps} />)}
-                                      </TosProvider>
-                                      <StripeSetupSuccessProvider />
-                                      <DialogProvider />
-                                      <RoutedDialogProvider />
-                                    </CustomModalsProvider>
-                                  </BaseLayout>
-                                </ChatContextProvider>
-                              </RecaptchaWidgetProvider>
-                            </BrowserRouterProvider>
-                          </NotificationsProvider>
-                        </CivitaiLinkProvider>
-                      </HiddenPreferencesProvider>
-                    </FiltersProvider>
-                  </ReferralsProvider>
-                </CookiesProvider>
-              </CivitaiPosthogProvider>
-            </SignalProvider>
-          </CivitaiSessionProvider>
-        </FeatureFlagsProvider>
-      </SessionProvider>
-    </IsClientProvider>
-  );
-
-=======
->>>>>>> d8258d1a
   return (
     <>
       <Head>
