// src/pages/_app.tsx
import { ColorScheme, ColorSchemeProvider, MantineProvider } from '@mantine/core';
import { NotificationsProvider } from '@mantine/notifications';
import { ReactQueryDevtools } from '@tanstack/react-query-devtools';
import { getCookie, getCookies, setCookie } from 'cookies-next';
import dayjs from 'dayjs';
import duration from 'dayjs/plugin/duration';
import isBetween from 'dayjs/plugin/isBetween';
import minMax from 'dayjs/plugin/minMax';
import relativeTime from 'dayjs/plugin/relativeTime';
import utc from 'dayjs/plugin/utc';
import type { NextPage } from 'next';
import type { AppContext, AppProps } from 'next/app';
import App from 'next/app';
import Head from 'next/head';
import type { Session } from 'next-auth';
import { SessionProvider, getSession } from 'next-auth/react';
import React, { ReactElement, ReactNode, useCallback, useEffect, useMemo, useState } from 'react';

import { AppLayout } from '~/components/AppLayout/AppLayout';
import { trpc } from '~/utils/trpc';
import '~/styles/globals.css';
import { CustomModalsProvider } from './../providers/CustomModalsProvider';
import { TosProvider } from '~/providers/TosProvider';
import { CookiesContext, CookiesProvider, parseCookies } from '~/providers/CookiesProvider';
import { MaintenanceMode } from '~/components/MaintenanceMode/MaintenanceMode';
// import { ImageProcessingProvider } from '~/components/ImageProcessing';
import { FeatureFlagsProvider } from '~/providers/FeatureFlagsProvider';
import { getFeatureFlags } from '~/server/services/feature-flags.service';
import type { FeatureAccess } from '~/server/services/feature-flags.service';
import { ClientHistoryStore } from '~/store/ClientHistoryStore';
import { isDev, isMaintenanceMode } from '~/env/other';
import { RegisterCatchNavigation } from '~/store/catch-navigation.store';
import { CivitaiLinkProvider } from '~/components/CivitaiLink/CivitaiLinkProvider';
import { MetaPWA } from '~/components/Meta/MetaPWA';
import PlausibleProvider from 'next-plausible';
import { CivitaiSessionProvider } from '~/components/CivitaiWrapped/CivitaiSessionProvider';
import { CookiesState, FiltersProvider, parseFilterCookies } from '~/providers/FiltersProvider';
import { RouterTransition } from '~/components/RouterTransition/RouterTransition';
import { HiddenPreferencesProvider } from '../providers/HiddenPreferencesProvider';
import { SignalProvider } from '~/components/Signals/SignalsProvider';
import { CivitaiPosthogProvider } from '~/hooks/usePostHog';
import { ReferralsProvider } from '~/components/Referrals/ReferralsProvider';
import { RoutedDialogProvider } from '~/components/Dialog/RoutedDialogProvider';
import { DialogProvider } from '~/components/Dialog/DialogProvider';
import { BrowserRouterProvider } from '~/components/BrowserRouter/BrowserRouterProvider';
import { IsClientProvider } from '~/providers/IsClientProvider';
import { StripeSetupSuccessProvider } from '~/providers/StripeProvider';
import { BaseLayout } from '~/components/AppLayout/BaseLayout';
<<<<<<< HEAD
import { RecaptchaWidget } from '../components/Recaptcha/RecaptchaWidget';
import { AscendeumAdsProvider } from '~/components/AscendeumAds/AscendeumAdsProvider';
=======
import { RecaptchaWidgetProvider } from '../components/Recaptcha/RecaptchaWidget';
>>>>>>> 839fc41b

dayjs.extend(duration);
dayjs.extend(isBetween);
dayjs.extend(minMax);
dayjs.extend(relativeTime);
dayjs.extend(utc);

type CustomNextPage = NextPage & {
  getLayout?: (page: ReactElement) => ReactNode;
  options?: Record<string, unknown>;
};

type CustomAppProps = {
  Component: CustomNextPage;
} & AppProps<{
  session: Session | null;
  colorScheme: ColorScheme;
  cookies: CookiesContext;
  filters: CookiesState;
  flags: FeatureAccess;
  isMaintenanceMode: boolean | undefined;
}>;

function MyApp(props: CustomAppProps) {
  const {
    Component,
    pageProps: {
      session,
      colorScheme: initialColorScheme,
      cookies,
      filters,
      flags,
      isMaintenanceMode,
      ...pageProps
    },
  } = props;
  const [colorScheme, setColorScheme] = useState<ColorScheme | undefined>(initialColorScheme);
  const toggleColorScheme = useCallback(
    (value?: ColorScheme) => {
      const nextColorScheme = value || (colorScheme === 'dark' ? 'light' : 'dark');
      setColorScheme(nextColorScheme);
      setCookie('mantine-color-scheme', nextColorScheme, {
        expires: dayjs().add(1, 'year').toDate(),
      });
    },
    [colorScheme]
  );

  useEffect(() => {
    if (colorScheme === undefined && typeof window !== 'undefined') {
      const osColor = window.matchMedia('(prefers-color-scheme: light)').matches ? 'light' : 'dark';
      setColorScheme(osColor);
    }
  }, [colorScheme]);

  const getLayout = useMemo(
    () =>
      Component.getLayout ??
      ((page: React.ReactElement) => <AppLayout {...Component.options}>{page}</AppLayout>),
    [Component.getLayout, Component.options]
  );

  const content = isMaintenanceMode ? (
    <MaintenanceMode />
  ) : (
    <IsClientProvider>
      <ClientHistoryStore />
      <RegisterCatchNavigation />
      <RouterTransition />
      <SessionProvider session={session} refetchOnWindowFocus={false} refetchWhenOffline={false}>
        <FeatureFlagsProvider flags={flags}>
          <SignalProvider>
<<<<<<< HEAD
            <AscendeumAdsProvider>
              <CivitaiSessionProvider>
                <CivitaiPosthogProvider>
                  <CookiesProvider value={cookies}>
                    <ReferralsProvider>
                      <FiltersProvider value={filters}>
                        <HiddenPreferencesProvider>
                          <CivitaiLinkProvider>
                            <NotificationsProvider zIndex={9999}>
                              <BrowserRouterProvider>
                                <BaseLayout>
                                  <CustomModalsProvider>
                                    <RecaptchaWidget />
=======
            <CivitaiSessionProvider>
              <CivitaiPosthogProvider>
                <CookiesProvider value={cookies}>
                  <ReferralsProvider>
                    <FiltersProvider value={filters}>
                      <HiddenPreferencesProvider>
                        <CivitaiLinkProvider>
                          <NotificationsProvider zIndex={9999}>
                            <BrowserRouterProvider>
                              <RecaptchaWidgetProvider>
                                <BaseLayout>
                                  <CustomModalsProvider>
>>>>>>> 839fc41b
                                    <TosProvider>
                                      {getLayout(<Component {...pageProps} />)}
                                    </TosProvider>
                                    <StripeSetupSuccessProvider />
                                    <DialogProvider />
                                    <RoutedDialogProvider />
                                  </CustomModalsProvider>
                                </BaseLayout>
<<<<<<< HEAD
                              </BrowserRouterProvider>
                            </NotificationsProvider>
                          </CivitaiLinkProvider>
                        </HiddenPreferencesProvider>
                      </FiltersProvider>
                    </ReferralsProvider>
                  </CookiesProvider>
                </CivitaiPosthogProvider>
              </CivitaiSessionProvider>
            </AscendeumAdsProvider>
=======
                              </RecaptchaWidgetProvider>
                            </BrowserRouterProvider>
                          </NotificationsProvider>
                        </CivitaiLinkProvider>
                      </HiddenPreferencesProvider>
                    </FiltersProvider>
                  </ReferralsProvider>
                </CookiesProvider>
              </CivitaiPosthogProvider>
            </CivitaiSessionProvider>
>>>>>>> 839fc41b
          </SignalProvider>
        </FeatureFlagsProvider>
      </SessionProvider>
    </IsClientProvider>
  );

  return (
    <>
      <Head>
        <title>Civitai | Share your models</title>
        <MetaPWA />
      </Head>

      <ColorSchemeProvider
        colorScheme={colorScheme ?? 'dark'}
        toggleColorScheme={toggleColorScheme}
      >
        <MantineProvider
          theme={{
            colorScheme,
            components: {
              Modal: {
                styles: {
                  modal: { maxWidth: '100%' },
                },
                // defaultProps: {
                //   target:
                //     typeof window !== 'undefined' ? document.getElementById('root') : undefined,
                // },
              },
              Drawer: {
                styles: {
                  drawer: {
                    containerName: 'drawer',
                    containerType: 'inline-size',
                    display: 'flex',
                    flexDirection: 'column',
                  },
                  body: { flex: 1, overflow: 'hidden', display: 'flex', flexDirection: 'column' },
                  header: { margin: 0 },
                },
                // defaultProps: {
                //   target:
                //     typeof window !== 'undefined' ? document.getElementById('root') : undefined,
                // },
              },
              Tooltip: {
                defaultProps: { withArrow: true },
              },
              Popover: { styles: { dropdown: { maxWidth: '100vw' } } },
              Rating: { styles: { symbolBody: { cursor: 'pointer' } } },
              Switch: {
                styles: {
                  body: { verticalAlign: 'top' },
                  track: { cursor: 'pointer' },
                  label: { cursor: 'pointer' },
                },
              },
              Radio: {
                styles: {
                  radio: { cursor: 'pointer' },
                  label: { cursor: 'pointer' },
                },
              },
              Badge: {
                styles: { leftSection: { lineHeight: 1 } },
                defaultProps: { radius: 'sm' },
              },
              Checkbox: {
                styles: {
                  input: { cursor: 'pointer' },
                  label: { cursor: 'pointer' },
                },
              },
            },
            colors: {
              accent: [
                '#F4F0EA',
                '#E8DBCA',
                '#E2C8A9',
                '#E3B785',
                '#EBA95C',
                '#FC9C2D',
                '#E48C27',
                '#C37E2D',
                '#A27036',
                '#88643B',
              ],
              success: [
                '#9EC3B8',
                '#84BCAC',
                '#69BAA2',
                '#4CBD9C',
                '#32BE95',
                '#1EBD8E',
                '#299C7A',
                '#2F826A',
                '#326D5C',
                '#325D51',
              ],
            },
            black: '#222',
            other: {
              fadeIn: `opacity 200ms ease-in`,
            },
          }}
          withGlobalStyles
          withNormalizeCSS
        >
          <PlausibleProvider
            domain="civitai.com"
            customDomain="https://analytics.civitai.com"
            selfHosted
          >
            {content}
          </PlausibleProvider>
        </MantineProvider>
      </ColorSchemeProvider>
      {isDev && <ReactQueryDevtools />}
    </>
  );
}

MyApp.getInitialProps = async (appContext: AppContext) => {
  const initialProps = await App.getInitialProps(appContext);
  const url = appContext.ctx?.req?.url;
  const isClient = !url || url?.startsWith('/_next/data');

  const { pageProps, ...appProps } = initialProps;
  const colorScheme = getCookie('mantine-color-scheme', appContext.ctx) ?? 'dark';
  const cookies = getCookies(appContext.ctx);
  const parsedCookies = parseCookies(cookies);
  const filters = parseFilterCookies(cookies);

  if (isMaintenanceMode) {
    return {
      pageProps: {
        ...pageProps,
        colorScheme,
        cookies: parsedCookies,
        isMaintenanceMode,
        filters,
      },
      ...appProps,
    };
  } else {
    const hasAuthCookie =
      !isClient && Object.keys(cookies).some((x) => x.endsWith('civitai-token'));
    const session = hasAuthCookie ? await getSession(appContext.ctx) : null;
    const flags = getFeatureFlags({ user: session?.user });
    // Pass this via the request so we can use it in SSR
    if (session) {
      (appContext.ctx.req as any)['session'] = session;
      (appContext.ctx.req as any)['flags'] = flags;
    }
    return {
      pageProps: {
        ...pageProps,
        colorScheme,
        cookies: parsedCookies,
        session,
        flags,
        filters,
      },
      ...appProps,
    };
  }
};

export default trpc.withTRPC(MyApp);<|MERGE_RESOLUTION|>--- conflicted
+++ resolved
@@ -47,12 +47,8 @@
 import { IsClientProvider } from '~/providers/IsClientProvider';
 import { StripeSetupSuccessProvider } from '~/providers/StripeProvider';
 import { BaseLayout } from '~/components/AppLayout/BaseLayout';
-<<<<<<< HEAD
-import { RecaptchaWidget } from '../components/Recaptcha/RecaptchaWidget';
+import { RecaptchaWidgetProvider } from '../components/Recaptcha/RecaptchaWidget';
 import { AscendeumAdsProvider } from '~/components/AscendeumAds/AscendeumAdsProvider';
-=======
-import { RecaptchaWidgetProvider } from '../components/Recaptcha/RecaptchaWidget';
->>>>>>> 839fc41b
 
 dayjs.extend(duration);
 dayjs.extend(isBetween);
@@ -125,7 +121,6 @@
       <SessionProvider session={session} refetchOnWindowFocus={false} refetchWhenOffline={false}>
         <FeatureFlagsProvider flags={flags}>
           <SignalProvider>
-<<<<<<< HEAD
             <AscendeumAdsProvider>
               <CivitaiSessionProvider>
                 <CivitaiPosthogProvider>
@@ -136,32 +131,18 @@
                           <CivitaiLinkProvider>
                             <NotificationsProvider zIndex={9999}>
                               <BrowserRouterProvider>
-                                <BaseLayout>
-                                  <CustomModalsProvider>
-                                    <RecaptchaWidget />
-=======
-            <CivitaiSessionProvider>
-              <CivitaiPosthogProvider>
-                <CookiesProvider value={cookies}>
-                  <ReferralsProvider>
-                    <FiltersProvider value={filters}>
-                      <HiddenPreferencesProvider>
-                        <CivitaiLinkProvider>
-                          <NotificationsProvider zIndex={9999}>
-                            <BrowserRouterProvider>
-                              <RecaptchaWidgetProvider>
-                                <BaseLayout>
-                                  <CustomModalsProvider>
->>>>>>> 839fc41b
-                                    <TosProvider>
-                                      {getLayout(<Component {...pageProps} />)}
-                                    </TosProvider>
-                                    <StripeSetupSuccessProvider />
-                                    <DialogProvider />
-                                    <RoutedDialogProvider />
-                                  </CustomModalsProvider>
-                                </BaseLayout>
-<<<<<<< HEAD
+                                <RecaptchaWidgetProvider>
+                                  <BaseLayout>
+                                    <CustomModalsProvider>
+                                      <TosProvider>
+                                        {getLayout(<Component {...pageProps} />)}
+                                      </TosProvider>
+                                      <StripeSetupSuccessProvider />
+                                      <DialogProvider />
+                                      <RoutedDialogProvider />
+                                    </CustomModalsProvider>
+                                  </BaseLayout>
+                                </RecaptchaWidgetProvider>
                               </BrowserRouterProvider>
                             </NotificationsProvider>
                           </CivitaiLinkProvider>
@@ -172,18 +153,6 @@
                 </CivitaiPosthogProvider>
               </CivitaiSessionProvider>
             </AscendeumAdsProvider>
-=======
-                              </RecaptchaWidgetProvider>
-                            </BrowserRouterProvider>
-                          </NotificationsProvider>
-                        </CivitaiLinkProvider>
-                      </HiddenPreferencesProvider>
-                    </FiltersProvider>
-                  </ReferralsProvider>
-                </CookiesProvider>
-              </CivitaiPosthogProvider>
-            </CivitaiSessionProvider>
->>>>>>> 839fc41b
           </SignalProvider>
         </FeatureFlagsProvider>
       </SessionProvider>
