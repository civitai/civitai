// src/pages/_app.tsx
import { ColorScheme } from '@mantine/core';
import { NotificationsProvider } from '@mantine/notifications';
import { ReactQueryDevtools } from '@tanstack/react-query-devtools';
import { getCookie, getCookies } from 'cookies-next';
import dayjs from 'dayjs';
import duration from 'dayjs/plugin/duration';
import isBetween from 'dayjs/plugin/isBetween';
import minMax from 'dayjs/plugin/minMax';
import relativeTime from 'dayjs/plugin/relativeTime';
import utc from 'dayjs/plugin/utc';
import { registerCustomProtocol } from 'linkifyjs';
import type { Session } from 'next-auth';
import { SessionProvider } from 'next-auth/react';
import type { AppContext, AppProps } from 'next/app';
import App from 'next/app';
import Head from 'next/head';
import React, { ReactElement } from 'react';
import { AdsProvider } from '~/components/Ads/AdsProvider';
import { AppLayout } from '~/components/AppLayout/AppLayout';
import { BaseLayout } from '~/components/AppLayout/BaseLayout';
import { FeatureLayout } from '~/components/AppLayout/FeatureLayout';
import { CustomNextPage } from '~/components/AppLayout/Page';
import { BrowserRouterProvider } from '~/components/BrowserRouter/BrowserRouterProvider';
import {
  BrowsingLevelProviderOptional,
  BrowsingLevelProvider,
} from '~/components/BrowsingLevel/BrowsingLevelProvider';
// import ChadGPT from '~/components/ChadGPT/ChadGPT';
import { ChatContextProvider } from '~/components/Chat/ChatProvider';
import { CivitaiLinkProvider } from '~/components/CivitaiLink/CivitaiLinkProvider';
import { AccountProvider } from '~/components/CivitaiWrapped/AccountProvider';
import { CivitaiSessionProvider } from '~/components/CivitaiWrapped/CivitaiSessionProvider';
import { DialogProvider } from '~/components/Dialog/DialogProvider';
import { RoutedDialogProvider } from '~/components/Dialog/RoutedDialogProvider';
import { HiddenPreferencesProvider } from '~/components/HiddenPreferences/HiddenPreferencesProvider';
import { IntersectionObserverProvider } from '~/components/IntersectionObserver/IntersectionObserverProvider';
// import { RecaptchaWidgetProvider } from '~/components/Recaptcha/RecaptchaWidget';
import { ReferralsProvider } from '~/components/Referrals/ReferralsProvider';
import { RouterTransition } from '~/components/RouterTransition/RouterTransition';
import { SignalProvider } from '~/components/Signals/SignalsProvider';
import { TrackPageView } from '~/components/TrackView/TrackPageView';
import { UpdateRequiredWatcher } from '~/components/UpdateRequiredWatcher/UpdateRequiredWatcher';
import { isDev, isProd } from '~/env/other';
import { ActivityReportingProvider } from '~/providers/ActivityReportingProvider';
import { AppProvider } from '~/providers/AppProvider';
import { BrowserSettingsProvider } from '~/providers/BrowserSettingsProvider';
import { CustomModalsProvider } from '~/providers/CustomModalsProvider';
// import { ImageProcessingProvider } from '~/components/ImageProcessing';
import { FeatureFlagsProvider } from '~/providers/FeatureFlagsProvider';
import { FiltersProvider } from '~/providers/FiltersProvider';
import { GoogleAnalytics } from '~/providers/GoogleAnalytics';
import { IsClientProvider } from '~/providers/IsClientProvider';
import { PaddleProvider } from '~/providers/PaddleProvider';
// import { PaypalProvider } from '~/providers/PaypalProvider';
// import { StripeSetupSuccessProvider } from '~/providers/StripeProvider';
import { ThemeProvider } from '~/providers/ThemeProvider';
import type { FeatureAccess } from '~/server/services/feature-flags.service';
import { getFeatureFlags, serverDomainMap } from '~/server/services/feature-flags.service';
import { parseCookies, ParsedCookies } from '~/shared/utils';
import { RegisterCatchNavigation } from '~/store/catch-navigation.store';
import { ClientHistoryStore } from '~/store/ClientHistoryStore';
import { trpc } from '~/utils/trpc';
import '~/styles/globals.css';
import { ErrorBoundary } from '~/components/ErrorBoundary/ErrorBoundary';
<<<<<<< HEAD
import { TourProvider } from '~/providers/TourProvider';
=======
import { getToken } from 'next-auth/jwt';
import { civitaiTokenCookieName } from '~/libs/auth';
>>>>>>> 59bc0471

dayjs.extend(duration);
dayjs.extend(isBetween);
dayjs.extend(minMax);
dayjs.extend(relativeTime);
dayjs.extend(utc);

registerCustomProtocol('civitai', true);
// registerCustomProtocol('urn', true);

type CustomAppProps = {
  Component: CustomNextPage;
} & AppProps<{
  session: Session | null;
  colorScheme: ColorScheme;
  cookies: ParsedCookies;
  flags?: FeatureAccess;
  seed: number;
  canIndex: boolean;
  hasAuthCookie: boolean;
}>;

function MyApp(props: CustomAppProps) {
  const {
    Component,
    pageProps: {
      session,
      colorScheme,
      cookies = parseCookies(getCookies()),
      flags,
      seed = Date.now(),
      canIndex,
      hasAuthCookie,
      ...pageProps
    },
  } = props;

  const getLayout = (page: ReactElement) => (
    <FeatureLayout conditional={Component?.features}>
      <BrowsingLevelProviderOptional browsingLevel={Component.browsingLevel}>
        {Component.getLayout?.(page) ?? (
          <AppLayout
            left={Component.left}
            right={Component.right}
            subNav={Component.subNav}
            scrollable={Component.scrollable}
            footer={Component.footer}
            announcements={Component.announcements}
          >
            {Component.InnerLayout ? <Component.InnerLayout>{page}</Component.InnerLayout> : page}
          </AppLayout>
        )}
      </BrowsingLevelProviderOptional>
    </FeatureLayout>
  );

  return (
    <AppProvider seed={seed} canIndex={canIndex}>
      <Head>
        <title>Civitai | Share your models</title>
      </Head>
      <ThemeProvider colorScheme={colorScheme}>
        {/* <ErrorBoundary> */}
        <UpdateRequiredWatcher>
          <IsClientProvider>
            <ClientHistoryStore />
            <RegisterCatchNavigation />
            <RouterTransition />
            {/* <ChadGPT isAuthed={!!session} /> */}
            <SessionProvider
              session={session ? session : !hasAuthCookie ? null : undefined}
              refetchOnWindowFocus={false}
              refetchWhenOffline={false}
            >
              <FeatureFlagsProvider flags={flags}>
                <GoogleAnalytics />
                <AccountProvider>
                  <CivitaiSessionProvider disableHidden={cookies.disableHidden}>
                    <ErrorBoundary>
                      <BrowserSettingsProvider>
                        <BrowsingLevelProvider>
                          <SignalProvider>
                            <ActivityReportingProvider>
                              <ReferralsProvider {...cookies.referrals}>
                                <FiltersProvider>
                                  <AdsProvider>
                                    <PaddleProvider>
                                      <HiddenPreferencesProvider>
                                        <CivitaiLinkProvider>
                                          <NotificationsProvider
                                            className="notifications-container"
                                            zIndex={9999}
                                          >
                                            <BrowserRouterProvider>
                                              <IntersectionObserverProvider>
                                                <TourProvider>
                                                  <BaseLayout>
                                                    {isProd && <TrackPageView />}
                                                    <ChatContextProvider>
                                                      <CustomModalsProvider>
                                                        {getLayout(<Component {...pageProps} />)}
                                                        {/* <StripeSetupSuccessProvider /> */}
                                                        <DialogProvider />
                                                        <RoutedDialogProvider />
                                                      </CustomModalsProvider>
                                                    </ChatContextProvider>
                                                  </BaseLayout>
                                                </TourProvider>
                                              </IntersectionObserverProvider>
                                            </BrowserRouterProvider>
                                          </NotificationsProvider>
                                        </CivitaiLinkProvider>
                                      </HiddenPreferencesProvider>
                                    </PaddleProvider>
                                  </AdsProvider>
                                </FiltersProvider>
                              </ReferralsProvider>
                            </ActivityReportingProvider>
                          </SignalProvider>
                        </BrowsingLevelProvider>
                      </BrowserSettingsProvider>
                    </ErrorBoundary>
                  </CivitaiSessionProvider>
                </AccountProvider>
              </FeatureFlagsProvider>
            </SessionProvider>
          </IsClientProvider>
        </UpdateRequiredWatcher>
        {/* </ErrorBoundary> */}
      </ThemeProvider>

      {isDev && <ReactQueryDevtools />}
    </AppProvider>
  );
}

// MyApp.getInitialProps = async (appContext: AppContext) => {
//   const initialProps = await App.getInitialProps(appContext);
//   if (!appContext.ctx.req) return initialProps;

//   // const url = appContext.ctx.req?.url;
//   // console.log({ url });
//   // const isClient = !url || url?.startsWith('/_next/data');

//   const { pageProps, ...appProps } = initialProps;
//   const colorScheme = getCookie('mantine-color-scheme', appContext.ctx) ?? 'dark';
//   const cookies = getCookies(appContext.ctx);
//   const parsedCookies = parseCookies(cookies);

//   const hasAuthCookie = Object.keys(cookies).some((x) => x.endsWith('civitai-token'));
//   const session = hasAuthCookie ? await getSession(appContext.ctx) : undefined;
//   // const flags = getFeatureFlags({ user: session?.user, host: appContext.ctx.req?.headers.host });
//   const flags = getFeatureFlags({ host: appContext.ctx.req?.headers.host });

//   // Pass this via the request so we can use it in SSR
//   if (session) {
//     (appContext.ctx.req as any)['session'] = session;
//     // (appContext.ctx.req as any)['flags'] = flags;
//   }

//   return {
//     pageProps: {
//       ...pageProps,
//       colorScheme,
//       cookies: parsedCookies,
//       // cookieKeys: Object.keys(cookies),
//       session,
//       flags,
//       seed: Date.now(),
//       hasAuthCookie,
//     },
//     ...appProps,
//   };
// };

MyApp.getInitialProps = async (appContext: AppContext) => {
  const initialProps = await App.getInitialProps(appContext);
  const request = appContext.ctx.req;
  if (!request) return initialProps;

  // const url = appContext.ctx?.req?.url;

  const { pageProps, ...appProps } = initialProps;
  const colorScheme = getCookie('mantine-color-scheme', appContext.ctx) ?? 'dark';
  const cookies = getCookies(appContext.ctx);
  const parsedCookies = parseCookies(cookies);

  const hasAuthCookie = Object.keys(cookies).some((x) => x.endsWith('civitai-token'));
  // const session = hasAuthCookie ? await getSession(appContext.ctx) : undefined;
  // const flags = getFeatureFlags({ user: session?.user, host: appContext.ctx.req?.headers.host });
  const flags = getFeatureFlags({ host: request?.headers.host });
  const canIndex = Object.values(serverDomainMap).includes(request.headers.host);
  const token = await getToken({
    req: appContext.ctx.req as any,
    secret: process.env.NEXTAUTH_SECRET,
    cookieName: civitaiTokenCookieName,
  });

  const session = token?.user ? { user: token.user } : null;
  // Pass this via the request so we can use it in SSR
  if (session) {
    (appContext.ctx.req as any)['session'] = session;
    // (appContext.ctx.req as any)['flags'] = flags;
  }

  return {
    pageProps: {
      ...pageProps,
      colorScheme,
      cookies: parsedCookies,
      canIndex,
      // cookieKeys: Object.keys(cookies),
      session,
      flags,
      seed: Date.now(),
      hasAuthCookie,
    },
    ...appProps,
  };
};

export default trpc.withTRPC(MyApp);<|MERGE_RESOLUTION|>--- conflicted
+++ resolved
@@ -63,12 +63,9 @@
 import { trpc } from '~/utils/trpc';
 import '~/styles/globals.css';
 import { ErrorBoundary } from '~/components/ErrorBoundary/ErrorBoundary';
-<<<<<<< HEAD
-import { TourProvider } from '~/providers/TourProvider';
-=======
 import { getToken } from 'next-auth/jwt';
 import { civitaiTokenCookieName } from '~/libs/auth';
->>>>>>> 59bc0471
+import { TourProvider } from '~/providers/TourProvider';
 
 dayjs.extend(duration);
 dayjs.extend(isBetween);
