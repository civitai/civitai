// src/pages/_app.tsx

import { ReactQueryDevtools } from '@tanstack/react-query-devtools';
import { getCookie, getCookies } from 'cookies-next';
import type { Session, SessionUser } from 'next-auth';
import { getToken } from 'next-auth/jwt';
import { SessionProvider } from 'next-auth/react';
import type { AppContext, AppProps } from 'next/app';
import App from 'next/app';
import Head from 'next/head';
import type { ReactElement } from 'react';
import React from 'react';
import { AdsProvider } from '~/components/Ads/AdsProvider';
import { AppLayout } from '~/components/AppLayout/AppLayout';
import { BaseLayout } from '~/components/AppLayout/BaseLayout';
import { FeatureLayout } from '~/components/AppLayout/FeatureLayout';
import type { CustomNextPage } from '~/components/AppLayout/Page';
import { AuctionContextProvider } from '~/components/Auction/AuctionProvider';
import { BrowserRouterProvider } from '~/components/BrowserRouter/BrowserRouterProvider';
import {
  BrowsingLevelProvider,
  BrowsingLevelProviderOptional,
} from '~/components/BrowsingLevel/BrowsingLevelProvider';
// import ChadGPT from '~/components/ChadGPT/ChadGPT';
import { CivitaiLinkProvider } from '~/components/CivitaiLink/CivitaiLinkProvider';
import { AccountProvider } from '~/components/CivitaiWrapped/AccountProvider';
import { CivitaiSessionProvider } from '~/components/CivitaiWrapped/CivitaiSessionProvider';
import { DialogProvider } from '~/components/Dialog/DialogProvider';
import { RoutedDialogProvider } from '~/components/Dialog/RoutedDialogProvider';
import { ErrorBoundary } from '~/components/ErrorBoundary/ErrorBoundary';
import { HiddenPreferencesProvider } from '~/components/HiddenPreferences/HiddenPreferencesProvider';
import { IntersectionObserverProvider } from '~/components/IntersectionObserver/IntersectionObserverProvider';
// import { RecaptchaWidgetProvider } from '~/components/Recaptcha/RecaptchaWidget';
import { ReferralsProvider } from '~/components/Referrals/ReferralsProvider';
import { RouterTransition } from '~/components/RouterTransition/RouterTransition';
import { SignalsProviderStack } from '~/components/Signals/SignalsProviderStack';
import { ToursProvider } from '~/components/Tours/ToursProvider';
import { TrackPageView } from '~/components/TrackView/TrackPageView';
import { UpdateRequiredWatcher } from '~/components/UpdateRequiredWatcher/UpdateRequiredWatcher';
import { env } from '~/env/client';
import { isDev, isProd } from '~/env/other';
import { civitaiTokenCookieName } from '~/libs/auth';
import { ActivityReportingProvider } from '~/providers/ActivityReportingProvider';
import { AppProvider } from '~/providers/AppProvider';
import { BrowserSettingsProvider } from '~/providers/BrowserSettingsProvider';
// import { ImageProcessingProvider } from '~/components/ImageProcessing';
import { FeatureFlagsProvider } from '~/providers/FeatureFlagsProvider';
import { FiltersProvider } from '~/providers/FiltersProvider';
import { GoogleAnalytics } from '~/providers/GoogleAnalytics';
import { IsClientProvider } from '~/providers/IsClientProvider';
import { PaddleProvider } from '~/providers/PaddleProvider';
// import { PaypalProvider } from '~/providers/PaypalProvider';
// import { StripeSetupSuccessProvider } from '~/providers/StripeProvider';
import { ThemeProvider } from '~/providers/ThemeProvider';
import type { UserSettingsSchema } from '~/server/schema/user.schema';
import type { FeatureAccess } from '~/server/services/feature-flags.service';
import { getFeatureFlags, serverDomainMap } from '~/server/services/feature-flags.service';
import type { ParsedCookies } from '~/shared/utils/cookies';
import { parseCookies } from '~/shared/utils/cookies';
import { RegisterCatchNavigation } from '~/store/catch-navigation.store';
import { ClientHistoryStore } from '~/store/ClientHistoryStore';
import { trpc } from '~/utils/trpc';
import { BrowsingSettingsAddonsProvider } from '~/providers/BrowsingSettingsAddonsProvider';
import { CustomModalsProvider } from '~/providers/CustomModalsProvider';

import '~/styles/globals.css';
import '@mantine/core/styles.layer.css';
import '@mantine/dates/styles.layer.css';
import '@mantine/dropzone/styles.layer.css';
import '@mantine/notifications/styles.layer.css';
import '@mantine/nprogress/styles.layer.css';
import '@mantine/tiptap/styles.layer.css';
import 'mantine-react-table/styles.css'; //import MRT styles
import { applyNodeOverrides } from '~/utils/node-override';
import type { RegionInfo } from '~/server/utils/region-blocking';
import { getRegion } from '~/server/utils/region-blocking';

applyNodeOverrides();

type CustomAppProps = {
  Component: CustomNextPage;
} & AppProps<{
  session: Session | null;
  colorScheme: 'light' | 'dark' | 'auto';
  cookies: ParsedCookies;
  flags: FeatureAccess;
  seed: number;
  settings: UserSettingsSchema;
  canIndex: boolean;
  hasAuthCookie: boolean;
  region: RegionInfo;
  allowMatureContent: boolean;
}>;

function MyApp(props: CustomAppProps) {
  const {
    Component,
    pageProps: {
      session,
      colorScheme,
      cookies = parseCookies(getCookies()),
      flags,
      seed = Date.now(),
      canIndex,
      hasAuthCookie,
      settings,
      region,
      allowMatureContent,
      ...pageProps
    },
  } = props;

  const getLayout = (page: ReactElement) => (
    <FeatureLayout conditional={Component?.features}>
      <BrowsingLevelProviderOptional browsingLevel={Component.browsingLevel}>
        <BrowsingSettingsAddonsProvider>
          {Component.getLayout?.(page) ?? (
            <AppLayout
              left={Component.left}
              right={Component.right}
              subNav={Component.subNav}
              scrollable={Component.scrollable}
              header={Component.header}
              footer={Component.footer}
              announcements={Component.announcements}
            >
              {Component.InnerLayout ? <Component.InnerLayout>{page}</Component.InnerLayout> : page}
            </AppLayout>
          )}
        </BrowsingSettingsAddonsProvider>
      </BrowsingLevelProviderOptional>
    </FeatureLayout>
  );

  return (
    <AppProvider
      seed={seed}
      canIndex={canIndex}
      settings={settings}
      region={region}
      allowMatureContent={allowMatureContent}
    >
      <Head>
        <title>Civitai | Share your models</title>
      </Head>
      <ThemeProvider colorScheme={colorScheme}>
        {/* <ErrorBoundary> */}
        <UpdateRequiredWatcher>
          <IsClientProvider>
            <ClientHistoryStore />
            <RegisterCatchNavigation />
            <RouterTransition />
            {/* <ChadGPT isAuthed={!!session} /> */}
            <SessionProvider
              session={session ? session : !hasAuthCookie ? null : undefined}
              refetchOnWindowFocus={false}
              refetchWhenOffline={false}
            >
              <FeatureFlagsProvider flags={flags}>
                <GoogleAnalytics />
                <AccountProvider>
                  <CivitaiSessionProvider disableHidden={cookies.disableHidden}>
                    <ErrorBoundary>
                      <BrowserSettingsProvider>
                        <BrowsingLevelProvider>
                          <BrowsingSettingsAddonsProvider>
                            <SignalsProviderStack>
                              <ActivityReportingProvider>
                                <ReferralsProvider {...cookies.referrals}>
                                  <FiltersProvider>
                                    <AdsProvider>
                                      <PaddleProvider>
                                        <HiddenPreferencesProvider>
                                          <CivitaiLinkProvider>
                                            <BrowserRouterProvider>
                                              <IntersectionObserverProvider>
                                                <ToursProvider>
                                                  <AuctionContextProvider>
                                                    <BaseLayout>
                                                      {isProd && <TrackPageView />}
                                                      <CustomModalsProvider>
                                                        {getLayout(<Component {...pageProps} />)}
                                                        {/* <StripeSetupSuccessProvider /> */}
                                                        <DialogProvider />
                                                        <RoutedDialogProvider />
                                                      </CustomModalsProvider>
                                                    </BaseLayout>
                                                  </AuctionContextProvider>
                                                </ToursProvider>
                                              </IntersectionObserverProvider>
                                            </BrowserRouterProvider>
                                          </CivitaiLinkProvider>
                                        </HiddenPreferencesProvider>
                                      </PaddleProvider>
                                    </AdsProvider>
                                  </FiltersProvider>
                                </ReferralsProvider>
                              </ActivityReportingProvider>
                            </SignalsProviderStack>
                          </BrowsingSettingsAddonsProvider>
                        </BrowsingLevelProvider>
                      </BrowserSettingsProvider>
                    </ErrorBoundary>
                  </CivitaiSessionProvider>
                </AccountProvider>
              </FeatureFlagsProvider>
            </SessionProvider>
          </IsClientProvider>
        </UpdateRequiredWatcher>
        {/* </ErrorBoundary> */}
      </ThemeProvider>

      {isDev && <ReactQueryDevtools />}
    </AppProvider>
  );
}

// MyApp.getInitialProps = async (appContext: AppContext) => {
//   const initialProps = await App.getInitialProps(appContext);
//   if (!appContext.ctx.req) return initialProps;

//   // const url = appContext.ctx.req?.url;
//   // console.log({ url });
//   // const isClient = !url || url?.startsWith('/_next/data');

//   const { pageProps, ...appProps } = initialProps;
//   const colorScheme = getCookie('mantine-color-scheme', appContext.ctx) ?? 'dark';
//   const cookies = getCookies(appContext.ctx);
//   const parsedCookies = parseCookies(cookies);

//   const hasAuthCookie = Object.keys(cookies).some((x) => x.endsWith('civitai-token'));
//   const session = hasAuthCookie ? await getSession(appContext.ctx) : undefined;
//   // const flags = getFeatureFlags({ user: session?.user, host: appContext.ctx.req?.headers.host });
//   const flags = getFeatureFlags({ host: appContext.ctx.req?.headers.host });

//   // Pass this via the request so we can use it in SSR
//   if (session) {
//     (appContext.ctx.req as any)['session'] = session;
//     // (appContext.ctx.req as any)['flags'] = flags;
//   }

//   return {
//     pageProps: {
//       ...pageProps,
//       colorScheme,
//       cookies: parsedCookies,
//       // cookieKeys: Object.keys(cookies),
//       session,
//       flags,
//       seed: Date.now(),
//       hasAuthCookie,
//     },
//     ...appProps,
//   };
// };
const baseUrl = process.env.NEXTAUTH_URL_INTERNAL ?? env.NEXT_PUBLIC_BASE_URL;
MyApp.getInitialProps = async (appContext: AppContext) => {
  const initialProps = await App.getInitialProps(appContext);
  const { req: request } = appContext.ctx;
  if (!request) return initialProps;
  // Everything below this point is only serverside

  // const url = appContext.ctx?.req?.url;

  const { pageProps, ...appProps } = initialProps;
  const colorScheme = getCookie('mantine-color-scheme', appContext.ctx) ?? 'dark';
  const cookies = getCookies(appContext.ctx);
  const parsedCookies = parseCookies(cookies);

  const hasAuthCookie = Object.keys(cookies).some((x) => x.endsWith('civitai-token'));
  // const session = hasAuthCookie ? await getSession(appContext.ctx) : undefined;
  // const flags = getFeatureFlags({ user: session?.user, host: appContext.ctx.req?.headers.host });
  const canIndex = Object.values(serverDomainMap).includes(request.headers.host);
  const token = await getToken({
    req: appContext.ctx.req as any,
    secret: process.env.NEXTAUTH_SECRET,
    cookieName: civitaiTokenCookieName,
  });

  const session = token?.user ? { user: token.user as SessionUser } : null;
<<<<<<< HEAD
  const region = getRegion(request);
=======
>>>>>>> 8dfa3eee
  const flags = getFeatureFlags({ user: session?.user, host: request?.headers.host, req: request });

  const settings = await fetch(`${baseUrl as string}/api/user/settings`, {
    headers: { ...request.headers } as HeadersInit,
  }).then((res) => res.json() as UserSettingsSchema);
  // Pass this via the request so we can use it in SSR
  if (session) {
    (appContext.ctx.req as any)['session'] = session;
  }
  const allowMatureContent =
    appContext.ctx.req?.headers.host === env.NEXT_PUBLIC_SERVER_DOMAIN_BLUE;

  return {
    pageProps: {
      ...pageProps,
      colorScheme,
      cookies: parsedCookies,
      canIndex,
      // cookieKeys: Object.keys(cookies),
      session,
      settings,
      flags,
      seed: Date.now(),
      hasAuthCookie,
      region,
      allowMatureContent,
    },
    ...appProps,
  };
};

export default trpc.withTRPC(MyApp);<|MERGE_RESOLUTION|>--- conflicted
+++ resolved
@@ -278,10 +278,7 @@
   });
 
   const session = token?.user ? { user: token.user as SessionUser } : null;
-<<<<<<< HEAD
   const region = getRegion(request);
-=======
->>>>>>> 8dfa3eee
   const flags = getFeatureFlags({ user: session?.user, host: request?.headers.host, req: request });
 
   const settings = await fetch(`${baseUrl as string}/api/user/settings`, {
