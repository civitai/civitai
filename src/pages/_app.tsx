// src/pages/_app.tsx
import { ColorScheme } from '@mantine/core';
import { NotificationsProvider } from '@mantine/notifications';
import { ReactQueryDevtools } from '@tanstack/react-query-devtools';
import { getCookie, getCookies } from 'cookies-next';
import dayjs from 'dayjs';
import duration from 'dayjs/plugin/duration';
import isBetween from 'dayjs/plugin/isBetween';
import minMax from 'dayjs/plugin/minMax';
import relativeTime from 'dayjs/plugin/relativeTime';
import utc from 'dayjs/plugin/utc';
import { registerCustomProtocol } from 'linkifyjs';
import type { Session } from 'next-auth';
import { getToken } from 'next-auth/jwt';
import { SessionProvider } from 'next-auth/react';
import type { AppContext, AppProps } from 'next/app';
import App from 'next/app';
import Head from 'next/head';
import React, { ReactElement } from 'react';
import { AdsProvider } from '~/components/Ads/AdsProvider';
import { AppLayout } from '~/components/AppLayout/AppLayout';
import { BaseLayout } from '~/components/AppLayout/BaseLayout';
import { FeatureLayout } from '~/components/AppLayout/FeatureLayout';
import { CustomNextPage } from '~/components/AppLayout/Page';
import { AuctionContextProvider } from '~/components/Auction/AuctionProvider';
import { BrowserRouterProvider } from '~/components/BrowserRouter/BrowserRouterProvider';
import {
  BrowsingLevelProvider,
  BrowsingLevelProviderOptional,
} from '~/components/BrowsingLevel/BrowsingLevelProvider';
// import ChadGPT from '~/components/ChadGPT/ChadGPT';
import { ChatContextProvider } from '~/components/Chat/ChatProvider';
import { CivitaiLinkProvider } from '~/components/CivitaiLink/CivitaiLinkProvider';
import { AccountProvider } from '~/components/CivitaiWrapped/AccountProvider';
import { CivitaiSessionProvider } from '~/components/CivitaiWrapped/CivitaiSessionProvider';
import { DialogProvider } from '~/components/Dialog/DialogProvider';
import { RoutedDialogProvider } from '~/components/Dialog/RoutedDialogProvider';
import { ErrorBoundary } from '~/components/ErrorBoundary/ErrorBoundary';
import { HiddenPreferencesProvider } from '~/components/HiddenPreferences/HiddenPreferencesProvider';
import { IntersectionObserverProvider } from '~/components/IntersectionObserver/IntersectionObserverProvider';
// import { RecaptchaWidgetProvider } from '~/components/Recaptcha/RecaptchaWidget';
import { ReferralsProvider } from '~/components/Referrals/ReferralsProvider';
import { RouterTransition } from '~/components/RouterTransition/RouterTransition';
import { SignalProvider } from '~/components/Signals/SignalsProvider';
import { ToursProvider } from '~/components/Tours/ToursProvider';
import { TrackPageView } from '~/components/TrackView/TrackPageView';
import { UpdateRequiredWatcher } from '~/components/UpdateRequiredWatcher/UpdateRequiredWatcher';
import { isDev, isProd } from '~/env/other';
import { civitaiTokenCookieName } from '~/libs/auth';
import { ActivityReportingProvider } from '~/providers/ActivityReportingProvider';
import { AppProvider } from '~/providers/AppProvider';
import { BrowserSettingsProvider } from '~/providers/BrowserSettingsProvider';
import { CustomModalsProvider } from '~/providers/CustomModalsProvider';
// import { ImageProcessingProvider } from '~/components/ImageProcessing';
import { FeatureFlagsProvider } from '~/providers/FeatureFlagsProvider';
import { FiltersProvider } from '~/providers/FiltersProvider';
import { GoogleAnalytics } from '~/providers/GoogleAnalytics';
import { IsClientProvider } from '~/providers/IsClientProvider';
import { PaddleProvider } from '~/providers/PaddleProvider';
// import { PaypalProvider } from '~/providers/PaypalProvider';
// import { StripeSetupSuccessProvider } from '~/providers/StripeProvider';
import { ThemeProvider } from '~/providers/ThemeProvider';
import type { FeatureAccess } from '~/server/services/feature-flags.service';
import { getFeatureFlags, serverDomainMap } from '~/server/services/feature-flags.service';
import { parseCookies, ParsedCookies } from '~/shared/utils';
import { RegisterCatchNavigation } from '~/store/catch-navigation.store';
import { ClientHistoryStore } from '~/store/ClientHistoryStore';
import { trpc } from '~/utils/trpc';
import '~/styles/globals.css';
<<<<<<< HEAD
=======
import { ErrorBoundary } from '~/components/ErrorBoundary/ErrorBoundary';
import { getToken } from 'next-auth/jwt';
import { civitaiTokenCookieName } from '~/libs/auth';
import { ToursProvider } from '~/components/Tours/ToursProvider';
import { UserSettingsSchema } from '~/server/schema/user.schema';
import { env } from '~/env/client';
>>>>>>> 8f74ad2c

dayjs.extend(duration);
dayjs.extend(isBetween);
dayjs.extend(minMax);
dayjs.extend(relativeTime);
dayjs.extend(utc);

registerCustomProtocol('civitai', true);
// registerCustomProtocol('urn', true);

type CustomAppProps = {
  Component: CustomNextPage;
} & AppProps<{
  session: Session | null;
  colorScheme: ColorScheme;
  cookies: ParsedCookies;
  flags?: FeatureAccess;
  seed: number;
  settings: UserSettingsSchema;
  canIndex: boolean;
  hasAuthCookie: boolean;
}>;

function MyApp(props: CustomAppProps) {
  const {
    Component,
    pageProps: {
      session,
      colorScheme,
      cookies = parseCookies(getCookies()),
      flags,
      seed = Date.now(),
      canIndex,
      hasAuthCookie,
      settings,
      ...pageProps
    },
  } = props;

  const getLayout = (page: ReactElement) => (
    <FeatureLayout conditional={Component?.features}>
      <BrowsingLevelProviderOptional browsingLevel={Component.browsingLevel}>
        {Component.getLayout?.(page) ?? (
          <AppLayout
            left={Component.left}
            right={Component.right}
            subNav={Component.subNav}
            scrollable={Component.scrollable}
            footer={Component.footer}
            announcements={Component.announcements}
          >
            {Component.InnerLayout ? <Component.InnerLayout>{page}</Component.InnerLayout> : page}
          </AppLayout>
        )}
      </BrowsingLevelProviderOptional>
    </FeatureLayout>
  );

  return (
    <AppProvider seed={seed} canIndex={canIndex} settings={settings}>
      <Head>
        <title>Civitai | Share your models</title>
      </Head>
      <ThemeProvider colorScheme={colorScheme}>
        {/* <ErrorBoundary> */}
        <UpdateRequiredWatcher>
          <IsClientProvider>
            <ClientHistoryStore />
            <RegisterCatchNavigation />
            <RouterTransition />
            {/* <ChadGPT isAuthed={!!session} /> */}
            <SessionProvider
              session={session ? session : !hasAuthCookie ? null : undefined}
              refetchOnWindowFocus={false}
              refetchWhenOffline={false}
            >
              <FeatureFlagsProvider flags={flags}>
                <GoogleAnalytics />
                <AccountProvider>
                  <CivitaiSessionProvider disableHidden={cookies.disableHidden}>
                    <ErrorBoundary>
                      <BrowserSettingsProvider>
                        <BrowsingLevelProvider>
                          <SignalProvider>
                            <ActivityReportingProvider>
                              <ReferralsProvider {...cookies.referrals}>
                                <FiltersProvider>
                                  <AdsProvider>
                                    <PaddleProvider>
                                      <HiddenPreferencesProvider>
                                        <CivitaiLinkProvider>
                                          <NotificationsProvider
                                            className="notifications-container"
                                            zIndex={9999}
                                          >
                                            <BrowserRouterProvider>
                                              <IntersectionObserverProvider>
                                                <ToursProvider>
                                                  <AuctionContextProvider>
                                                    <BaseLayout>
                                                      {isProd && <TrackPageView />}
                                                      <ChatContextProvider>
                                                        <CustomModalsProvider>
                                                          {getLayout(<Component {...pageProps} />)}
                                                          {/* <StripeSetupSuccessProvider /> */}
                                                          <DialogProvider />
                                                          <RoutedDialogProvider />
                                                        </CustomModalsProvider>
                                                      </ChatContextProvider>
                                                    </BaseLayout>
                                                  </AuctionContextProvider>
                                                </ToursProvider>
                                              </IntersectionObserverProvider>
                                            </BrowserRouterProvider>
                                          </NotificationsProvider>
                                        </CivitaiLinkProvider>
                                      </HiddenPreferencesProvider>
                                    </PaddleProvider>
                                  </AdsProvider>
                                </FiltersProvider>
                              </ReferralsProvider>
                            </ActivityReportingProvider>
                          </SignalProvider>
                        </BrowsingLevelProvider>
                      </BrowserSettingsProvider>
                    </ErrorBoundary>
                  </CivitaiSessionProvider>
                </AccountProvider>
              </FeatureFlagsProvider>
            </SessionProvider>
          </IsClientProvider>
        </UpdateRequiredWatcher>
        {/* </ErrorBoundary> */}
      </ThemeProvider>

      {isDev && <ReactQueryDevtools />}
    </AppProvider>
  );
}

// MyApp.getInitialProps = async (appContext: AppContext) => {
//   const initialProps = await App.getInitialProps(appContext);
//   if (!appContext.ctx.req) return initialProps;

//   // const url = appContext.ctx.req?.url;
//   // console.log({ url });
//   // const isClient = !url || url?.startsWith('/_next/data');

//   const { pageProps, ...appProps } = initialProps;
//   const colorScheme = getCookie('mantine-color-scheme', appContext.ctx) ?? 'dark';
//   const cookies = getCookies(appContext.ctx);
//   const parsedCookies = parseCookies(cookies);

//   const hasAuthCookie = Object.keys(cookies).some((x) => x.endsWith('civitai-token'));
//   const session = hasAuthCookie ? await getSession(appContext.ctx) : undefined;
//   // const flags = getFeatureFlags({ user: session?.user, host: appContext.ctx.req?.headers.host });
//   const flags = getFeatureFlags({ host: appContext.ctx.req?.headers.host });

//   // Pass this via the request so we can use it in SSR
//   if (session) {
//     (appContext.ctx.req as any)['session'] = session;
//     // (appContext.ctx.req as any)['flags'] = flags;
//   }

//   return {
//     pageProps: {
//       ...pageProps,
//       colorScheme,
//       cookies: parsedCookies,
//       // cookieKeys: Object.keys(cookies),
//       session,
//       flags,
//       seed: Date.now(),
//       hasAuthCookie,
//     },
//     ...appProps,
//   };
// };

MyApp.getInitialProps = async (appContext: AppContext) => {
  const initialProps = await App.getInitialProps(appContext);
  const { req: request } = appContext.ctx;
  if (!request) return initialProps;

  // const url = appContext.ctx?.req?.url;

  const { pageProps, ...appProps } = initialProps;
  const colorScheme = getCookie('mantine-color-scheme', appContext.ctx) ?? 'dark';
  const cookies = getCookies(appContext.ctx);
  const parsedCookies = parseCookies(cookies);

  const hasAuthCookie = Object.keys(cookies).some((x) => x.endsWith('civitai-token'));
  // const session = hasAuthCookie ? await getSession(appContext.ctx) : undefined;
  // const flags = getFeatureFlags({ user: session?.user, host: appContext.ctx.req?.headers.host });
  const flags = getFeatureFlags({ host: request?.headers.host });
  const canIndex = Object.values(serverDomainMap).includes(request.headers.host);
  const token = await getToken({
    req: appContext.ctx.req as any,
    secret: process.env.NEXTAUTH_SECRET,
    cookieName: civitaiTokenCookieName,
  });

  const session = token?.user ? { user: token.user } : null;

  const settings = await fetch(`${env.NEXT_PUBLIC_BASE_URL}/api/user/settings`, {
    headers: { ...request.headers } as HeadersInit,
  }).then((res) => res.json() as UserSettingsSchema);
  // Pass this via the request so we can use it in SSR
  if (session) {
    (appContext.ctx.req as any)['session'] = session;
  }

  return {
    pageProps: {
      ...pageProps,
      colorScheme,
      cookies: parsedCookies,
      canIndex,
      // cookieKeys: Object.keys(cookies),
      session,
      settings,
      flags,
      seed: Date.now(),
      hasAuthCookie,
    },
    ...appProps,
  };
};

export default trpc.withTRPC(MyApp);<|MERGE_RESOLUTION|>--- conflicted
+++ resolved
@@ -67,15 +67,8 @@
 import { ClientHistoryStore } from '~/store/ClientHistoryStore';
 import { trpc } from '~/utils/trpc';
 import '~/styles/globals.css';
-<<<<<<< HEAD
-=======
-import { ErrorBoundary } from '~/components/ErrorBoundary/ErrorBoundary';
-import { getToken } from 'next-auth/jwt';
-import { civitaiTokenCookieName } from '~/libs/auth';
-import { ToursProvider } from '~/components/Tours/ToursProvider';
 import { UserSettingsSchema } from '~/server/schema/user.schema';
 import { env } from '~/env/client';
->>>>>>> 8f74ad2c
 
 dayjs.extend(duration);
 dayjs.extend(isBetween);
