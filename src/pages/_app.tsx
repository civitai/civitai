--- conflicted
+++ resolved
@@ -95,20 +95,6 @@
     },
   } = props;
 
-<<<<<<< HEAD
-=======
-  // const getLayout =
-  //   Component.getLayout ??
-  //   ((page: ReactElement) => {
-  //     const InnerLayout = Component.options?.InnerLayout ?? Component.options?.innerLayout;
-  //     return (
-  //       <FeatureLayout conditional={Component.options?.features}>
-  //         <AppLayout>{InnerLayout ? <InnerLayout>{page}</InnerLayout> : page}</AppLayout>
-  //       </FeatureLayout>
-  //     );
-  //   });
-
->>>>>>> e6c9cabc
   const getLayout = (page: ReactElement) => (
     <FeatureLayout conditional={Component?.features}>
       {Component.getLayout?.(page) ?? (
