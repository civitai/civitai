// src/pages/_app.tsx
<<<<<<< HEAD

=======
import type { ColorScheme } from '@mantine/core';
import { NotificationsProvider } from '@mantine/notifications';
>>>>>>> aa1a0880
import { ReactQueryDevtools } from '@tanstack/react-query-devtools';
import { getCookie, getCookies } from 'cookies-next';
import dayjs from 'dayjs';
import duration from 'dayjs/plugin/duration';
import isBetween from 'dayjs/plugin/isBetween';
import minMax from 'dayjs/plugin/minMax';
import relativeTime from 'dayjs/plugin/relativeTime';
import timezone from 'dayjs/plugin/timezone';
import utc from 'dayjs/plugin/utc';
import { registerCustomProtocol } from 'linkifyjs';
import type { Session, SessionUser } from 'next-auth';
import { getToken } from 'next-auth/jwt';
import { SessionProvider } from 'next-auth/react';
import type { AppContext, AppProps } from 'next/app';
import App from 'next/app';
import Head from 'next/head';
import type { ReactElement } from 'react';
import React from 'react';
import { AdsProvider } from '~/components/Ads/AdsProvider';
import { AppLayout } from '~/components/AppLayout/AppLayout';
import { BaseLayout } from '~/components/AppLayout/BaseLayout';
import { FeatureLayout } from '~/components/AppLayout/FeatureLayout';
import type { CustomNextPage } from '~/components/AppLayout/Page';
import { AuctionContextProvider } from '~/components/Auction/AuctionProvider';
import { BrowserRouterProvider } from '~/components/BrowserRouter/BrowserRouterProvider';
import {
  BrowsingLevelProvider,
  BrowsingLevelProviderOptional,
} from '~/components/BrowsingLevel/BrowsingLevelProvider';
// import ChadGPT from '~/components/ChadGPT/ChadGPT';
import { ChatContextProvider } from '~/components/Chat/ChatProvider';
import { CivitaiLinkProvider } from '~/components/CivitaiLink/CivitaiLinkProvider';
import { AccountProvider } from '~/components/CivitaiWrapped/AccountProvider';
import { CivitaiSessionProvider } from '~/components/CivitaiWrapped/CivitaiSessionProvider';
import { DialogProvider } from '~/components/Dialog/DialogProvider';
import { RoutedDialogProvider } from '~/components/Dialog/RoutedDialogProvider';
import { ErrorBoundary } from '~/components/ErrorBoundary/ErrorBoundary';
import { HiddenPreferencesProvider } from '~/components/HiddenPreferences/HiddenPreferencesProvider';
import { IntersectionObserverProvider } from '~/components/IntersectionObserver/IntersectionObserverProvider';
// import { RecaptchaWidgetProvider } from '~/components/Recaptcha/RecaptchaWidget';
import { ReferralsProvider } from '~/components/Referrals/ReferralsProvider';
import { RouterTransition } from '~/components/RouterTransition/RouterTransition';
import { SignalProvider } from '~/components/Signals/SignalsProvider';
import { ToursProvider } from '~/components/Tours/ToursProvider';
import { TrackPageView } from '~/components/TrackView/TrackPageView';
import { UpdateRequiredWatcher } from '~/components/UpdateRequiredWatcher/UpdateRequiredWatcher';
import { env } from '~/env/client';
import { isDev, isProd } from '~/env/other';
import { civitaiTokenCookieName } from '~/libs/auth';
import { ActivityReportingProvider } from '~/providers/ActivityReportingProvider';
import { AppProvider } from '~/providers/AppProvider';
import { BrowserSettingsProvider } from '~/providers/BrowserSettingsProvider';
import { CustomModalsProvider } from '~/providers/CustomModalsProvider';
// import { ImageProcessingProvider } from '~/components/ImageProcessing';
import { FeatureFlagsProvider } from '~/providers/FeatureFlagsProvider';
import { FiltersProvider } from '~/providers/FiltersProvider';
import { GoogleAnalytics } from '~/providers/GoogleAnalytics';
import { IsClientProvider } from '~/providers/IsClientProvider';
import { PaddleProvider } from '~/providers/PaddleProvider';
// import { PaypalProvider } from '~/providers/PaypalProvider';
// import { StripeSetupSuccessProvider } from '~/providers/StripeProvider';
import { ThemeProvider } from '~/providers/ThemeProvider';
import type { UserSettingsSchema } from '~/server/schema/user.schema';
import type { FeatureAccess } from '~/server/services/feature-flags.service';
import { getFeatureFlags, serverDomainMap } from '~/server/services/feature-flags.service';
import type { ParsedCookies } from '~/shared/utils';
import { parseCookies } from '~/shared/utils';
import { RegisterCatchNavigation } from '~/store/catch-navigation.store';
import { ClientHistoryStore } from '~/store/ClientHistoryStore';
import { trpc } from '~/utils/trpc';
import { BrowsingSettingsAddonsProvider } from '~/providers/BrowsingSettingsAddonsProvider';

import '~/styles/globals.css';
import '@mantine/core/styles.layer.css';
import '@mantine/dates/styles.layer.css';
import '@mantine/dropzone/styles.layer.css';

dayjs.extend(duration);
dayjs.extend(isBetween);
dayjs.extend(minMax);
dayjs.extend(relativeTime);
dayjs.extend(utc);
dayjs.extend(timezone);

registerCustomProtocol('civitai', true);
// registerCustomProtocol('urn', true);

type CustomAppProps = {
  Component: CustomNextPage;
} & AppProps<{
  session: Session | null;
  colorScheme: 'light' | 'dark' | 'auto';
  cookies: ParsedCookies;
  flags: FeatureAccess;
  seed: number;
  settings: UserSettingsSchema;
  canIndex: boolean;
  hasAuthCookie: boolean;
}>;

function MyApp(props: CustomAppProps) {
  const {
    Component,
    pageProps: {
      session,
      colorScheme,
      cookies = parseCookies(getCookies()),
      flags,
      seed = Date.now(),
      canIndex,
      hasAuthCookie,
      settings,
      ...pageProps
    },
  } = props;

  const getLayout = (page: ReactElement) => (
    <FeatureLayout conditional={Component?.features}>
      <BrowsingLevelProviderOptional browsingLevel={Component.browsingLevel}>
        <BrowsingSettingsAddonsProvider>
          {Component.getLayout?.(page) ?? (
            <AppLayout
              left={Component.left}
              right={Component.right}
              subNav={Component.subNav}
              scrollable={Component.scrollable}
              footer={Component.footer}
              announcements={Component.announcements}
            >
              {Component.InnerLayout ? <Component.InnerLayout>{page}</Component.InnerLayout> : page}
            </AppLayout>
          )}
        </BrowsingSettingsAddonsProvider>
      </BrowsingLevelProviderOptional>
    </FeatureLayout>
  );

  return (
    <AppProvider seed={seed} canIndex={canIndex} settings={settings}>
      <Head>
        <title>Civitai | Share your models</title>
      </Head>
      <ThemeProvider colorScheme={colorScheme}>
        {/* <ErrorBoundary> */}
        <UpdateRequiredWatcher>
          <IsClientProvider>
            <ClientHistoryStore />
            <RegisterCatchNavigation />
            <RouterTransition />
            {/* <ChadGPT isAuthed={!!session} /> */}
            <SessionProvider
              session={session ? session : !hasAuthCookie ? null : undefined}
              refetchOnWindowFocus={false}
              refetchWhenOffline={false}
            >
              <FeatureFlagsProvider flags={flags}>
                <GoogleAnalytics />
                <AccountProvider>
                  <CivitaiSessionProvider disableHidden={cookies.disableHidden}>
                    <ErrorBoundary>
                      <BrowserSettingsProvider>
                        <BrowsingLevelProvider>
                          <BrowsingSettingsAddonsProvider>
                            <SignalProvider>
                              <ActivityReportingProvider>
                                <ReferralsProvider {...cookies.referrals}>
                                  <FiltersProvider>
                                    <AdsProvider>
                                      <PaddleProvider>
                                        <HiddenPreferencesProvider>
                                          <CivitaiLinkProvider>
                                            <BrowserRouterProvider>
                                              <IntersectionObserverProvider>
                                                <ToursProvider>
                                                  <AuctionContextProvider>
                                                    <BaseLayout>
                                                      {isProd && <TrackPageView />}
                                                      <ChatContextProvider>
                                                        <CustomModalsProvider>
                                                          {getLayout(<Component {...pageProps} />)}
                                                          {/* <StripeSetupSuccessProvider /> */}
                                                          <DialogProvider />
                                                          <RoutedDialogProvider />
                                                        </CustomModalsProvider>
                                                      </ChatContextProvider>
                                                    </BaseLayout>
                                                  </AuctionContextProvider>
                                                </ToursProvider>
                                              </IntersectionObserverProvider>
                                            </BrowserRouterProvider>
                                          </CivitaiLinkProvider>
                                        </HiddenPreferencesProvider>
                                      </PaddleProvider>
                                    </AdsProvider>
                                  </FiltersProvider>
                                </ReferralsProvider>
                              </ActivityReportingProvider>
                            </SignalProvider>
                          </BrowsingSettingsAddonsProvider>
                        </BrowsingLevelProvider>
                      </BrowserSettingsProvider>
                    </ErrorBoundary>
                  </CivitaiSessionProvider>
                </AccountProvider>
              </FeatureFlagsProvider>
            </SessionProvider>
          </IsClientProvider>
        </UpdateRequiredWatcher>
        {/* </ErrorBoundary> */}
      </ThemeProvider>

      {isDev && <ReactQueryDevtools />}
    </AppProvider>
  );
}

// MyApp.getInitialProps = async (appContext: AppContext) => {
//   const initialProps = await App.getInitialProps(appContext);
//   if (!appContext.ctx.req) return initialProps;

//   // const url = appContext.ctx.req?.url;
//   // console.log({ url });
//   // const isClient = !url || url?.startsWith('/_next/data');

//   const { pageProps, ...appProps } = initialProps;
//   const colorScheme = getCookie('mantine-color-scheme', appContext.ctx) ?? 'dark';
//   const cookies = getCookies(appContext.ctx);
//   const parsedCookies = parseCookies(cookies);

//   const hasAuthCookie = Object.keys(cookies).some((x) => x.endsWith('civitai-token'));
//   const session = hasAuthCookie ? await getSession(appContext.ctx) : undefined;
//   // const flags = getFeatureFlags({ user: session?.user, host: appContext.ctx.req?.headers.host });
//   const flags = getFeatureFlags({ host: appContext.ctx.req?.headers.host });

//   // Pass this via the request so we can use it in SSR
//   if (session) {
//     (appContext.ctx.req as any)['session'] = session;
//     // (appContext.ctx.req as any)['flags'] = flags;
//   }

//   return {
//     pageProps: {
//       ...pageProps,
//       colorScheme,
//       cookies: parsedCookies,
//       // cookieKeys: Object.keys(cookies),
//       session,
//       flags,
//       seed: Date.now(),
//       hasAuthCookie,
//     },
//     ...appProps,
//   };
// };
const baseUrl = process.env.NEXTAUTH_URL_INTERNAL ?? env.NEXT_PUBLIC_BASE_URL;
MyApp.getInitialProps = async (appContext: AppContext) => {
  const initialProps = await App.getInitialProps(appContext);
  const { req: request } = appContext.ctx;
  if (!request) return initialProps;
  // Everything below this point is only serverside

  // const url = appContext.ctx?.req?.url;

  const { pageProps, ...appProps } = initialProps;
  const colorScheme = getCookie('mantine-color-scheme', appContext.ctx) ?? 'dark';
  const cookies = getCookies(appContext.ctx);
  const parsedCookies = parseCookies(cookies);

  const hasAuthCookie = Object.keys(cookies).some((x) => x.endsWith('civitai-token'));
  // const session = hasAuthCookie ? await getSession(appContext.ctx) : undefined;
  // const flags = getFeatureFlags({ user: session?.user, host: appContext.ctx.req?.headers.host });
  const canIndex = Object.values(serverDomainMap).includes(request.headers.host);
  const token = await getToken({
    req: appContext.ctx.req as any,
    secret: process.env.NEXTAUTH_SECRET,
    cookieName: civitaiTokenCookieName,
  });

  const session = token?.user ? { user: token.user as SessionUser } : null;
  const flags = getFeatureFlags({ user: session?.user, host: request?.headers.host });

  const settings = await fetch(`${baseUrl}/api/user/settings`, {
    headers: { ...request.headers } as HeadersInit,
  }).then((res) => res.json() as UserSettingsSchema);
  // Pass this via the request so we can use it in SSR
  if (session) {
    (appContext.ctx.req as any)['session'] = session;
  }

  return {
    pageProps: {
      ...pageProps,
      colorScheme,
      cookies: parsedCookies,
      canIndex,
      // cookieKeys: Object.keys(cookies),
      session,
      settings,
      flags,
      seed: Date.now(),
      hasAuthCookie,
    },
    ...appProps,
  };
};

export default trpc.withTRPC(MyApp);<|MERGE_RESOLUTION|>--- conflicted
+++ resolved
@@ -1,10 +1,5 @@
 // src/pages/_app.tsx
-<<<<<<< HEAD
-
-=======
-import type { ColorScheme } from '@mantine/core';
-import { NotificationsProvider } from '@mantine/notifications';
->>>>>>> aa1a0880
+
 import { ReactQueryDevtools } from '@tanstack/react-query-devtools';
 import { getCookie, getCookies } from 'cookies-next';
 import dayjs from 'dayjs';
