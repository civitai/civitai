--- conflicted
+++ resolved
@@ -15,13 +15,8 @@
   ThemeIcon,
   Title,
 } from '@mantine/core';
-<<<<<<< HEAD
 import { NextLink as Link } from '~/components/NextLink/NextLink';
-import { Currency } from '@prisma/client';
-=======
-import { NextLink } from '@mantine/next';
 import { Currency } from '~/shared/utils/prisma/enums';
->>>>>>> b40d96b6
 import { IconBolt, IconBulb, IconChevronRight } from '@tabler/icons-react';
 import {
   CategoryScale,
