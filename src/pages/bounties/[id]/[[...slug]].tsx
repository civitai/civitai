--- conflicted
+++ resolved
@@ -18,11 +18,8 @@
   ActionIcon,
   useMantineTheme,
   Loader,
-<<<<<<< HEAD
-=======
   Box,
   ThemeIcon,
->>>>>>> 5ab74661
 } from '@mantine/core';
 import { InferGetServerSidePropsType } from 'next';
 import React, { useMemo } from 'react';
@@ -58,19 +55,16 @@
   IconShare3,
   IconStar,
   IconTrophy,
+  IconViewfinder,
 } from '@tabler/icons-react';
 import { LoginRedirect } from '~/components/LoginRedirect/LoginRedirect';
 import { useRouter } from 'next/router';
 import { formatCurrencyForDisplay } from '~/utils/number-helpers';
 import {
   getBountyCurrency,
-<<<<<<< HEAD
+  isBenefactor,
   isMainBenefactor,
   useBountyEngagement,
-=======
-  isBenefactor,
-  isMainBenefactor,
->>>>>>> 5ab74661
 } from '~/components/Bounty/bounty.utils';
 import { CurrencyConfig } from '~/server/common/constants';
 import {
@@ -92,13 +86,9 @@
 import { NextLink } from '@mantine/next';
 import { CurrencyIcon } from '~/components/Currency/CurrencyIcon';
 import { BountyEntryCard } from '~/components/Cards/BountyEntryCard';
-<<<<<<< HEAD
-import { IconViewfinder } from '@tabler/icons-react';
-=======
 import { generationPanel } from '~/store/generation.store';
 import HoverActionButton from '~/components/Cards/components/HoverActionButton';
 import { openConfirmModal } from '@mantine/modals';
->>>>>>> 5ab74661
 
 const querySchema = z.object({
   id: z.coerce.number(),
