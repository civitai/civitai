--- conflicted
+++ resolved
@@ -8,11 +8,6 @@
   Stack,
   Text,
   Title,
-<<<<<<< HEAD
-  BadgeProps,
-=======
-  createStyles,
->>>>>>> aa1a0880
   Tooltip,
   Accordion,
   Center,
