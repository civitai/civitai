--- conflicted
+++ resolved
@@ -66,15 +66,12 @@
 import { AwardBountyAction } from '~/components/Bounty/AwardBountyAction';
 import { openConfirmModal } from '@mantine/modals';
 import { showErrorNotification } from '~/utils/notifications';
-<<<<<<< HEAD
 import { IconDotsVertical } from '@tabler/icons-react';
 import { ReportMenuItem } from '~/components/MenuItems/ReportMenuItem';
 import { ReportEntity } from '~/server/schema/report.schema';
 import { openContext } from '~/providers/CustomModalsProvider';
-=======
 import { CreatorCard } from '~/components/CreatorCard/CreatorCard';
 import { formatDate } from '~/utils/date-helpers';
->>>>>>> f7834ffe
 
 const querySchema = z.object({
   id: z.coerce.number(),
