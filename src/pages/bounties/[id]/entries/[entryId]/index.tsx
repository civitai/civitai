--- conflicted
+++ resolved
@@ -9,17 +9,8 @@
 import type { ActionIconProps, BadgeProps } from '@mantine/core';
 import {
   Accordion,
-<<<<<<< HEAD
-  ActionIconProps,
   Alert,
   Anchor,
-  BadgeProps,
-=======
-  ActionIcon,
-  Alert,
-  Anchor,
-  Box,
->>>>>>> aa1a0880
   Button,
   Card,
   Center,
@@ -74,16 +65,10 @@
 import { env } from '~/env/client';
 import { NextLink as Link } from '~/components/NextLink/NextLink';
 import { VotableTags } from '~/components/VotableTags/VotableTags';
-<<<<<<< HEAD
-import { Availability, ReviewReactions } from '~/shared/utils/prisma/enums';
-import { ConnectProps, ImageGuard2 } from '~/components/ImageGuard/ImageGuard2';
-=======
-import { containerQuery } from '~/utils/mantine-css-helpers';
 import type { ReviewReactions } from '~/shared/utils/prisma/enums';
 import { Availability } from '~/shared/utils/prisma/enums';
 import type { ConnectProps } from '~/components/ImageGuard/ImageGuard2';
 import { ImageGuard2 } from '~/components/ImageGuard/ImageGuard2';
->>>>>>> aa1a0880
 import { ImageContextMenu } from '~/components/Image/ContextMenu/ImageContextMenu';
 import { useIsMutating } from '@tanstack/react-query';
 import { getQueryKey } from '@trpc/react-query';
