import {
  Center,
  Container,
  createStyles,
  Divider,
  Group,
  Loader,
  Paper,
  RingProgress,
  Stack,
  Text,
  Title,
  Tooltip,
} from '@mantine/core';
import { Currency } from '@prisma/client';
import { IconInfoCircle } from '@tabler/icons-react';
import React, { useEffect } from 'react';
import { EarningBuzz, SpendingBuzz } from '~/components/Buzz/FeatureCards/FeatureCards';
import { CurrencyBadge } from '~/components/Currency/CurrencyBadge';
import { Meta } from '~/components/Meta/Meta';
import { env } from '~/env/client.mjs';
import { useCurrentUser } from '~/hooks/useCurrentUser';
import { createServerSideProps } from '~/server/utils/server-side-helpers';
import { trpc } from '~/utils/trpc';
import { BuzzDashboardOverview } from '~/components/Buzz/Dashboard/BuzzDashboardOverview';
import { StripeConnectCard } from '../../components/Account/StripeConnectCard';
import { OwnedBuzzWithdrawalRequestsPaged } from '../../components/Buzz/WithdrawalRequest/OwnedBuzzWithdrawalRequestsPaged';
import { EarlyAccessRewards } from '~/components/Buzz/Rewards/EarlyAccessRewards';
import { GeneratedImagesReward } from '~/components/Buzz/Rewards/GeneratedImagesRewards';
import { PurchasableRewards } from '~/components/PurchasableRewards/PurchasableRewards';
<<<<<<< HEAD
import { useBuzzDashboardStyles } from '~/components/Buzz/buzz.styles';
import { useUserMultipliers } from '~/components/Buzz/useBuzz';
=======
import { dialogStore } from '~/components/Dialog/dialogStore';
import { RedeemCodeModal } from '~/components/RedeemableCode/RedeemCodeModal';
import { useRouter } from 'next/router';
>>>>>>> 6cc6dcfc

export const getServerSideProps = createServerSideProps({
  useSession: true,
  resolver: async ({ features }) => {
    if (!features?.buzz) {
      return { notFound: true };
    }
  },
});

const useStyles = createStyles((theme) => ({
  tileCard: {
    backgroundColor: theme.colorScheme === 'dark' ? theme.colors.dark[5] : theme.colors.gray[0],
  },
}));

export default function UserBuzzDashboard() {
  const currentUser = useCurrentUser();
<<<<<<< HEAD
  const { classes } = useBuzzDashboardStyles();
  const isMember = currentUser?.isMember;
=======
  const { classes } = useStyles();
  const { query } = useRouter();

  // Handle direct redemption
  useEffect(() => {
    if (!query?.redeem || typeof window === 'undefined') return;
    dialogStore.trigger({
      id: 'redeem-code',
      component: RedeemCodeModal,
      props: { code: query.redeem as string },
    });
  }, []);
>>>>>>> 6cc6dcfc

  const { data: rewards = [], isLoading: loadingRewards } = trpc.user.userRewardDetails.useQuery(
    undefined,
    {
      enabled: !!currentUser,
    }
  );

  const { multipliers, multipliersLoading } = useUserMultipliers();
  const rewardsMultiplier = multipliers.rewardsMultiplier ?? 1;

  return (
    <>
      <Meta
        title="Civitai | My Buzz Dashboard"
        links={[{ href: `${env.NEXT_PUBLIC_BASE_URL}/user/buzz-dashboard`, rel: 'canonical' }]}
        deIndex
      />
      <Container size="lg">
        <Stack spacing="xl">
          <Title order={1}>My Buzz Dashboard</Title>

          <BuzzDashboardOverview accountId={currentUser?.id as number} />

          <StripeConnectCard />
          <OwnedBuzzWithdrawalRequestsPaged />

          <EarningBuzz withCTA />

          <Paper withBorder className={classes.tileCard} h="100%">
            <Stack p="md">
              <Group position="apart">
                <Title order={3} id="rewards">
                  Other ways you can earn Buzz
                </Title>

                {isMember && rewardsMultiplier > 1 && (
                  <Tooltip multiline label="Your membership makes rewards worth more!">
                    <Stack spacing={0}>
                      <Text size={20} className={classes.goldText}>
                        Rewards Multiplier: {rewardsMultiplier}x
                      </Text>
                    </Stack>
                  </Tooltip>
                )}
              </Group>
              {loadingRewards || multipliersLoading ? (
                <Center py="xl">
                  <Loader />
                </Center>
              ) : (
                rewards.map((reward, i) => {
                  const hasAwarded = reward.awarded !== -1;
                  const last = i === rewards.length - 1;
                  const awardedAmountPercent =
                    reward.cap && hasAwarded ? reward.awarded / reward.cap : 0;

                  return (
                    <Stack key={reward.type} spacing={4}>
                      <Group position="apart" mih={30}>
                        <Group noWrap spacing="xs">
                          <Stack spacing={4} align="center">
                            <CurrencyBadge
                              w={100}
                              currency={Currency.BUZZ}
                              unitAmount={reward.awardAmount}
                            />
                            {rewardsMultiplier > 1 && (
                              <Text size={10} color="yellow.7">
                                Originally {Math.floor(reward.awardAmount / rewardsMultiplier)} Buzz
                              </Text>
                            )}
                          </Stack>
                          <Text>{reward.triggerDescription ?? reward.description}</Text>
                          {reward.tooltip && (
                            <Tooltip label={reward.tooltip} maw={250} multiline withArrow>
                              <IconInfoCircle size={20} style={{ flexShrink: 0 }} />
                            </Tooltip>
                          )}
                        </Group>
                        {reward.cap && (
                          <Group spacing={4}>
                            <Text color="dimmed" size="xs">
                              {hasAwarded
                                ? `⚡️ ${reward.awarded} / ${reward.cap.toLocaleString()} `
                                : `⚡️ ${reward.cap.toLocaleString()} `}{' '}
                              {reward.interval ?? 'day'}
                            </Text>
                            {hasAwarded && (
                              <RingProgress
                                size={30}
                                thickness={9}
                                sections={[
                                  {
                                    value: awardedAmountPercent * 100,
                                    color: awardedAmountPercent === 1 ? 'green' : 'yellow.7',
                                  },
                                ]}
                              />
                            )}
                          </Group>
                        )}
                      </Group>
                      {!last && <Divider mt="xs" />}
                    </Stack>
                  );
                })
              )}
            </Stack>
          </Paper>
          <EarlyAccessRewards />
          <GeneratedImagesReward />
          <SpendingBuzz withCTA />
          <PurchasableRewards />
        </Stack>
      </Container>
    </>
  );
}<|MERGE_RESOLUTION|>--- conflicted
+++ resolved
@@ -28,14 +28,11 @@
 import { EarlyAccessRewards } from '~/components/Buzz/Rewards/EarlyAccessRewards';
 import { GeneratedImagesReward } from '~/components/Buzz/Rewards/GeneratedImagesRewards';
 import { PurchasableRewards } from '~/components/PurchasableRewards/PurchasableRewards';
-<<<<<<< HEAD
 import { useBuzzDashboardStyles } from '~/components/Buzz/buzz.styles';
 import { useUserMultipliers } from '~/components/Buzz/useBuzz';
-=======
 import { dialogStore } from '~/components/Dialog/dialogStore';
 import { RedeemCodeModal } from '~/components/RedeemableCode/RedeemCodeModal';
 import { useRouter } from 'next/router';
->>>>>>> 6cc6dcfc
 
 export const getServerSideProps = createServerSideProps({
   useSession: true,
@@ -54,11 +51,8 @@
 
 export default function UserBuzzDashboard() {
   const currentUser = useCurrentUser();
-<<<<<<< HEAD
   const { classes } = useBuzzDashboardStyles();
   const isMember = currentUser?.isMember;
-=======
-  const { classes } = useStyles();
   const { query } = useRouter();
 
   // Handle direct redemption
@@ -70,7 +64,6 @@
       props: { code: query.redeem as string },
     });
   }, []);
->>>>>>> 6cc6dcfc
 
   const { data: rewards = [], isLoading: loadingRewards } = trpc.user.userRewardDetails.useQuery(
     undefined,
