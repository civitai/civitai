import {
  ActionIcon,
  AspectRatio,
  Box,
  Card,
  Center,
  Container,
  createStyles,
  Group,
  Loader,
  Menu,
  Rating,
  Stack,
  Tabs,
  Text,
  Title,
} from '@mantine/core';
import { openConfirmModal } from '@mantine/modals';
import {
  IconAlbum,
  IconArrowBackUp,
  IconBan,
  IconBox,
  IconBoxOff,
  IconDotsVertical,
  IconDownload,
  IconHeart,
  IconMicrophone,
  IconMicrophoneOff,
  IconPhoto,
  IconStar,
  IconTrash,
  IconUpload,
  IconUsers,
} from '@tabler/icons';

import { useRouter } from 'next/router';
import { getEdgeUrl } from '~/client-utils/cf-images-utils';
import { AppLayout } from '~/components/AppLayout/AppLayout';
import { NotFound } from '~/components/AppLayout/NotFound';
import { DomainIcon } from '~/components/DomainIcon/DomainIcon';
import { EdgeImage } from '~/components/EdgeImage/EdgeImage';
import { FollowUserButton } from '~/components/FollowUserButton/FollowUserButton';
import { IconBadge } from '~/components/IconBadge/IconBadge';
import { RankBadge } from '~/components/Leaderboard/RankBadge';
import { Meta } from '~/components/Meta/Meta';
import { Username } from '~/components/User/Username';
import { useCurrentUser } from '~/hooks/useCurrentUser';
import { userPageQuerySchema } from '~/server/schema/user.schema';
import { createServerSideProps } from '~/server/utils/server-side-helpers';
import { sortDomainLinks } from '~/utils/domain-link';
import { showErrorNotification } from '~/utils/notifications';
import { abbreviateNumber } from '~/utils/number-helpers';
import { removeEmpty } from '~/utils/object-helpers';
import { invalidateModeratedContent } from '~/utils/query-invalidation-utils';
import { trpc } from '~/utils/trpc';

import { MetricTimeframe } from '@prisma/client';

import { PeriodFilter, SortFilter } from '~/components/Filters';
import { useImageQueryParams } from '~/components/Image/image.utils';
import ImagesInfinite from '~/components/Image/Infinite/ImagesInfinite';
import { MasonryContainer } from '~/components/MasonryColumns/MasonryContainer';
import { MasonryProvider } from '~/components/MasonryColumns/MasonryProvider';
import { constants } from '~/server/common/constants';
import { ImageSort } from '~/server/common/enums';
import { CivitaiTabs } from '~/components/CivitaiWrapped/CivitaiTabs';
import { useEffect } from 'react';
<<<<<<< HEAD
import { TrackView } from '~/components/TrackView/TrackView';
=======
import { postgresSlugify } from '~/utils/string-helpers';
>>>>>>> 7ea52520

export const getServerSideProps = createServerSideProps({
  useSSG: true,
  resolver: async ({ ssg, ctx }) => {
    const { username, id } = userPageQuerySchema.parse(ctx.params);
    if (id || username) await ssg?.user.getCreator.prefetch({ username });

    return {
      props: removeEmpty({
        id,
        username,
      }),
    };
  },
});

export function UserImagesPage() {
  const currentUser = useCurrentUser();
  const { set, ...queryFilters } = useImageQueryParams();
  const period = queryFilters.period ?? MetricTimeframe.AllTime;
  const sort = queryFilters.sort ?? ImageSort.Newest;

  // currently not showing any content if the username is undefined
  if (!queryFilters.username) return <NotFound />;
  const isSameUser =
    !!currentUser &&
    postgresSlugify(currentUser.username) === postgresSlugify(queryFilters.username);

  return (
    <Tabs.Panel value="/images">
      <MasonryProvider
        columnWidth={constants.cardSizes.image}
        maxColumnCount={7}
        maxSingleColumnWidth={450}
      >
        <MasonryContainer fluid>
          <Stack spacing="xs">
            <Group position="apart" spacing={0}>
              <SortFilter type="images" value={sort} onChange={(x) => set({ sort: x as any })} />
              <PeriodFilter value={period} onChange={(x) => set({ period: x })} />
            </Group>
            <ImagesInfinite
              filters={{ ...queryFilters, period, sort }}
              withTags={currentUser?.isModerator || isSameUser}
            />
          </Stack>
        </MasonryContainer>
      </MasonryProvider>
    </Tabs.Panel>
  );
}

function NestedLayout({ children }: { children: React.ReactNode }) {
  const router = useRouter();
  const { username } = router.query as { username: string };
  const currentUser = useCurrentUser();
  const { classes, theme } = useStyles();
  const queryUtils = trpc.useContext();

  const { data: user, isLoading: userLoading } = trpc.user.getCreator.useQuery({ username });

  const { models: uploads } = user?._count ?? { models: 0 };
  const stats = user?.stats;
  const isMod = currentUser && currentUser.isModerator;
  const isSameUser =
    !!currentUser && postgresSlugify(currentUser.username) === postgresSlugify(username);

  const removeContentMutation = trpc.user.removeAllContent.useMutation({
    onSuccess() {
      invalidateModeratedContent(queryUtils);
    },
  });
  const toggleMuteMutation = trpc.user.toggleMute.useMutation({
    async onMutate() {
      await queryUtils.user.getCreator.cancel({ username });

      const prevUser = queryUtils.user.getCreator.getData({ username });
      queryUtils.user.getCreator.setData({ username }, () =>
        prevUser
          ? {
              ...prevUser,
              muted: !prevUser.muted,
            }
          : undefined
      );

      return { prevUser };
    },
    onError(_error, _vars, context) {
      queryUtils.user.getCreator.setData({ username }, context?.prevUser);
      showErrorNotification({
        error: new Error('Unable to mute user, please try again.'),
      });
    },
  });
  const handleToggleMute = () => {
    if (user) toggleMuteMutation.mutate({ id: user.id });
  };
  const toggleBanMutation = trpc.user.toggleBan.useMutation({
    async onMutate() {
      await queryUtils.user.getCreator.cancel({ username });

      const prevUser = queryUtils.user.getCreator.getData({ username });
      queryUtils.user.getCreator.setData({ username }, () =>
        prevUser
          ? {
              ...prevUser,
              bannedAt: prevUser.bannedAt ? null : new Date(),
            }
          : undefined
      );

      return { prevUser };
    },
    onError(_error, _vars, context) {
      queryUtils.user.getCreator.setData({ username }, context?.prevUser);
      showErrorNotification({
        error: new Error('Unable to ban user, please try again.'),
      });
    },
  });
  const handleToggleBan = () => {
    if (user) {
      if (user.bannedAt) toggleBanMutation.mutate({ id: user.id });
      else
        openConfirmModal({
          title: 'Ban User',
          children: `Are you sure you want to ban this user? Once a user is banned, they won't be able to access the app again.`,
          labels: { confirm: 'Yes, ban the user', cancel: 'Cancel' },
          confirmProps: { color: 'red' },
          onConfirm: () => toggleBanMutation.mutate({ id: user.id }),
        });
    }
  };
  const handleRemoveContent = () => {
    if (!user) return;
    openConfirmModal({
      title: 'Remove All Content',
      children: `Are you sure you want to remove all content (models, reviews, comments, posts, and images) by this user? This action cannot be undone.`,
      labels: { confirm: 'Yes, remove all content', cancel: 'Cancel' },
      confirmProps: { color: 'red' },
      onConfirm: () => removeContentMutation.mutate({ id: user.id }),
    });
  };

  // Redirect all users to the creator's models tab if they have uploaded models
  useEffect(() => {
    if (router.pathname !== '/user/[username]') return;
    if (uploads > 0) router.replace(`/user/${username}/models`);
    // eslint-disable-next-line react-hooks/exhaustive-deps
  }, [uploads, username]);

  if (userLoading && !user)
    return (
      <Container>
        <Center p="xl">
          <Loader size="lg" />
        </Center>
      </Container>
    );
  if (!userLoading && !user) return <NotFound />;

  const activeTab = router.pathname.split('/[username]').pop()?.split('?').at(0) || '/images';

  return (
    <>
      {user && stats ? (
        <Meta
          title={`${user.username} Creator Profile | Civitai`}
          description={`Average Rating: ${stats.ratingAllTime.toFixed(1)} (${abbreviateNumber(
            stats.ratingCountAllTime
          )}), Models Uploaded: ${abbreviateNumber(uploads)}, Followers: ${abbreviateNumber(
            stats.followerCountAllTime
          )}, Total Likes Received: ${abbreviateNumber(
            stats.favoriteCountAllTime
          )}, Total Downloads Received: ${abbreviateNumber(stats.downloadCountAllTime)}. `}
          image={!user.image ? undefined : getEdgeUrl(user.image, { width: 1200 })}
        />
      ) : (
        <Meta
          title={`Creator Profile | Civitai`}
          description="Learn more about this awesome creator on Civitai."
        />
      )}
      {user && <TrackView entityId={user.id} entityType="User" type="ProfileView" />}
      <CivitaiTabs
        value={activeTab}
        onTabChange={(value) => router.push(`/user/${username}${value}`)}
      >
        {user && (
          <>
            <Box className={classes.banner} mb="md">
              <Container size="xl">
                <Stack className={classes.wrapper} spacing="md" align="center">
                  {user.image && (
                    <div className={classes.outsideImage}>
                      <AspectRatio ratio={1 / 1} className={classes.image}>
                        <EdgeImage
                          src={user.image}
                          name={user.username}
                          width={128}
                          alt={user.username ?? ''}
                        />
                      </AspectRatio>
                    </div>
                  )}
                  <Card radius="sm" className={classes.card} withBorder shadow="sm">
                    <Group noWrap>
                      {user.image && (
                        <div className={classes.insideImage}>
                          <AspectRatio ratio={1 / 1} className={classes.image}>
                            <EdgeImage
                              src={user.image}
                              name={user.username}
                              width={128}
                              alt={user.username ?? ''}
                            />
                          </AspectRatio>
                        </div>
                      )}
                      <Stack spacing="xs">
                        <Group position="apart">
                          <Title order={2}>
                            <Username {...user} inherit />
                          </Title>
                          <Group spacing={4} noWrap>
                            <FollowUserButton userId={user.id} size="md" compact />

                            {isMod && (
                              <Menu position="left" withinPortal>
                                <Menu.Target>
                                  <ActionIcon loading={removeContentMutation.isLoading}>
                                    <IconDotsVertical />
                                  </ActionIcon>
                                </Menu.Target>
                                <Menu.Dropdown>
                                  <Menu.Item
                                    color={user.bannedAt ? 'green' : 'red'}
                                    icon={
                                      !user.bannedAt ? (
                                        <IconBan size={14} stroke={1.5} />
                                      ) : (
                                        <IconArrowBackUp size={14} stroke={1.5} />
                                      )
                                    }
                                    onClick={handleToggleBan}
                                  >
                                    {user.bannedAt ? 'Restore user' : 'Ban user'}
                                  </Menu.Item>
                                  <Menu.Item
                                    icon={
                                      user.muted ? (
                                        <IconMicrophone size={14} stroke={1.5} />
                                      ) : (
                                        <IconMicrophoneOff size={14} stroke={1.5} />
                                      )
                                    }
                                    onClick={handleToggleMute}
                                  >
                                    {user.muted ? 'Unmute user' : 'Mute user'}
                                  </Menu.Item>
                                  <Menu.Item
                                    color="red"
                                    icon={<IconTrash size={14} stroke={1.5} />}
                                    onClick={handleRemoveContent}
                                  >
                                    Remove all content
                                  </Menu.Item>
                                </Menu.Dropdown>
                              </Menu>
                            )}
                          </Group>
                        </Group>
                        <Group spacing="xs">
                          <RankBadge rank={user.rank?.leaderboardRank} size="lg" />
                          {stats && (
                            <>
                              <IconBadge
                                tooltip="Average Rating"
                                sx={{ userSelect: 'none' }}
                                size="lg"
                                icon={
                                  <Rating
                                    size="sm"
                                    value={stats.ratingAllTime}
                                    readOnly
                                    emptySymbol={
                                      theme.colorScheme === 'dark' ? (
                                        <IconStar
                                          size={18}
                                          fill="rgba(255,255,255,.3)"
                                          color="transparent"
                                        />
                                      ) : undefined
                                    }
                                  />
                                }
                                variant={
                                  theme.colorScheme === 'dark' && stats.ratingCountAllTime > 0
                                    ? 'filled'
                                    : 'light'
                                }
                              >
                                <Text
                                  size="sm"
                                  color={stats.ratingCountAllTime > 0 ? undefined : 'dimmed'}
                                >
                                  {abbreviateNumber(stats.ratingCountAllTime)}
                                </Text>
                              </IconBadge>
                              <IconBadge
                                tooltip="Uploads"
                                icon={<IconUpload size={16} />}
                                color="gray"
                                size="lg"
                                variant={theme.colorScheme === 'dark' ? 'filled' : 'light'}
                              >
                                <Text size="sm">{abbreviateNumber(uploads)}</Text>
                              </IconBadge>
                              <IconBadge
                                tooltip="Followers"
                                icon={<IconUsers size={16} />}
                                href={`/user/${user.username}/followers`}
                                color="gray"
                                size="lg"
                                variant={theme.colorScheme === 'dark' ? 'filled' : 'light'}
                              >
                                <Text size="sm">
                                  {abbreviateNumber(stats.followerCountAllTime)}
                                </Text>
                              </IconBadge>
                              <IconBadge
                                tooltip="Favorites"
                                icon={<IconHeart size={16} />}
                                color="gray"
                                variant={theme.colorScheme === 'dark' ? 'filled' : 'light'}
                                size="lg"
                              >
                                <Text size="sm">
                                  {abbreviateNumber(stats.favoriteCountAllTime)}
                                </Text>
                              </IconBadge>
                              <IconBadge
                                tooltip="Downloads"
                                icon={<IconDownload size={16} />}
                                variant={theme.colorScheme === 'dark' ? 'filled' : 'light'}
                                size="lg"
                              >
                                <Text size="sm">
                                  {abbreviateNumber(stats.downloadCountAllTime)}
                                </Text>
                              </IconBadge>
                            </>
                          )}
                        </Group>
                        {!!user.links?.length && (
                          <Group spacing={0}>
                            {sortDomainLinks(user.links).map((link, index) => (
                              <ActionIcon
                                key={index}
                                component="a"
                                href={link.url}
                                target="_blank"
                                rel="noopener noreferrer"
                                size="md"
                              >
                                <DomainIcon domain={link.domain} size={22} />
                              </ActionIcon>
                            ))}
                          </Group>
                        )}
                      </Stack>
                    </Group>
                  </Card>
                  <Tabs.List position="center">
                    <Tabs.Tab value="/images" icon={<IconPhoto size="1rem" />}>
                      Images
                    </Tabs.Tab>
                    <Tabs.Tab value="/posts" icon={<IconAlbum size="1rem" />}>
                      Posts
                    </Tabs.Tab>
                    <Tabs.Tab value="/models" icon={<IconBox size="1rem" />}>
                      Models
                    </Tabs.Tab>
                    {isSameUser && (
                      <Tabs.Tab value="/drafts" icon={<IconBoxOff size="1rem" />}>
                        Draft models
                      </Tabs.Tab>
                    )}
                  </Tabs.List>
                </Stack>
              </Container>
            </Box>
            {children}
          </>
        )}
      </CivitaiTabs>
    </>
  );
}

const useStyles = createStyles((theme) => ({
  banner: {
    position: 'relative',
    marginTop: `-${theme.spacing.md}px`,
    paddingTop: theme.spacing.xl * 2,
    paddingBottom: theme.spacing.md,
    backgroundColor: theme.colorScheme === 'dark' ? theme.colors.dark[8] : theme.colors.gray[1],

    [`@media (max-width: ${theme.breakpoints.xs}px)`]: {
      paddingTop: theme.spacing.md,
    },
  },
  image: {
    width: '128px',
    borderRadius: theme.radius.sm,
    overflow: 'hidden',
  },
  wrapper: {
    [`@media (max-width: ${theme.breakpoints.xs}px)`]: {
      alignItems: 'center',
    },
  },
  outsideImage: {
    display: 'none',
    [`@media (max-width: ${theme.breakpoints.xs}px)`]: {
      display: 'block',
    },
  },
  insideImage: {
    [`@media (max-width: ${theme.breakpoints.xs}px)`]: {
      display: 'none',
    },
  },
  card: {
    [`@media (max-width: ${theme.breakpoints.xs}px)`]: {
      width: '100%',
    },
  },
}));

export const UserProfileLayout = (page: React.ReactElement) => (
  <AppLayout>
    <NestedLayout>{page}</NestedLayout>
  </AppLayout>
);

UserImagesPage.getLayout = UserProfileLayout;

export default UserImagesPage;<|MERGE_RESOLUTION|>--- conflicted
+++ resolved
@@ -66,11 +66,8 @@
 import { ImageSort } from '~/server/common/enums';
 import { CivitaiTabs } from '~/components/CivitaiWrapped/CivitaiTabs';
 import { useEffect } from 'react';
-<<<<<<< HEAD
 import { TrackView } from '~/components/TrackView/TrackView';
-=======
 import { postgresSlugify } from '~/utils/string-helpers';
->>>>>>> 7ea52520
 
 export const getServerSideProps = createServerSideProps({
   useSSG: true,
