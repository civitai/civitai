--- conflicted
+++ resolved
@@ -23,11 +23,7 @@
 import { getStripeCurrencyDisplay } from '~/utils/string-helpers';
 import { shortenPlanInterval } from '~/components/Stripe/stripe.utils';
 import { EdgeMedia } from '~/components/EdgeMedia/EdgeMedia';
-<<<<<<< HEAD
-import { NextLink as Link } from '~/components/NextLink/NextLink'
-=======
-import { NextLink } from '@mantine/next';
->>>>>>> 648a5fa8
+import { NextLink as Link } from '~/components/NextLink/NextLink';
 import { trpc } from '~/utils/trpc';
 import { getPlanDetails } from '~/components/Subscriptions/PlanCard';
 import { useFeatureFlags } from '~/providers/FeatureFlagsProvider';
@@ -312,7 +308,7 @@
                           </>
                         )}
                         {canUpgrade && (
-                          <Button component={NextLink} href="/pricing" radius="xl">
+                          <Button component={Link} href="/pricing" radius="xl">
                             Upgrade
                           </Button>
                         )}
