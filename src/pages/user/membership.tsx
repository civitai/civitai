import {
  Alert,
  Anchor,
  Box,
  Button,
  Center,
  Container,
  Grid,
  Group,
  Loader,
  Paper,
  Stack,
  Text,
  Title,
  Tooltip,
} from '@mantine/core';
import {
  IconInfoCircle,
  IconInfoTriangleFilled,
  IconRotateClockwise,
  IconExternalLink,
} from '@tabler/icons-react';
import { capitalize } from 'lodash-es';
import { useRouter } from 'next/router';
import * as z from 'zod/v4';
import { AlertWithIcon } from '~/components/AlertWithIcon/AlertWithIcon';
import { EdgeMedia } from '~/components/EdgeMedia/EdgeMedia';
import { Meta } from '~/components/Meta/Meta';
import { NextLink as Link } from '~/components/NextLink/NextLink';
import { useMutatePaddle, useSubscriptionManagementUrls } from '~/components/Paddle/util';
import { usePaymentProvider } from '~/components/Payments/usePaymentProvider';
import { LegacyActionIcon } from '~/components/LegacyActionIcon/LegacyActionIcon';
import { useActiveSubscription, useCanUpgrade } from '~/components/Stripe/memberships.util';
import { shortenPlanInterval } from '~/components/Stripe/stripe.utils';
import { SubscribeButton } from '~/components/Stripe/SubscribeButton';
import { CancelMembershipAction } from '~/components/Subscriptions/CancelMembershipAction';
import { PlanBenefitList } from '~/components/Subscriptions/PlanBenefitList';
import { PrepaidTimelineProgress } from '~/components/Subscriptions/PrepaidTimelineProgress';
import { getPlanDetails } from '~/components/Subscriptions/getPlanDetails';
import { useBuzzCurrencyConfig } from '~/components/Currency/useCurrencyConfig';
import { env } from '~/env/client';
import { useCurrentUser } from '~/hooks/useCurrentUser';
import { useFeatureFlags } from '~/providers/FeatureFlagsProvider';
import type { SubscriptionProductMetadata } from '~/server/schema/subscriptions.schema';
import { userTierSchema } from '~/server/schema/user.schema';
import { createServerSideProps } from '~/server/utils/server-side-helpers';
import { PaymentProvider } from '~/shared/utils/prisma/enums';
import { getLoginLink } from '~/utils/login-helpers';
import { showErrorNotification, showSuccessNotification } from '~/utils/notifications';
import { getStripeCurrencyDisplay } from '~/utils/string-helpers';
import { booleanString } from '~/utils/zod-helpers';
import styles from './membership.module.css';

export const getServerSideProps = createServerSideProps({
  useSession: true,
  resolver: async ({ session, ctx }) => {
    if (!session || !session.user)
      return {
        redirect: {
          destination: getLoginLink({ returnUrl: ctx.resolvedUrl }),
          permanent: false,
        },
      };

    if (!session.user.subscriptionId)
      return {
        redirect: {
          destination: '/pricing',
          permanent: false,
        },
      };
<<<<<<< HEAD
=======

    if (!features?.canBuyBuzz && env.NEXT_PUBLIC_SERVER_DOMAIN_GREEN) {
      return {
        redirect: {
          destination: `https://${env.NEXT_PUBLIC_SERVER_DOMAIN_GREEN}/user/membership?sync-account=blue`,
          statusCode: 302,
          basePath: false,
        },
      };
    }
>>>>>>> 47c07315
  },
});

const querySchema = z.object({
  tier: userTierSchema.optional(),
  updated: booleanString().optional(),
  downgraded: booleanString().optional(),
});

export default function UserMembership() {
  const { subscription, subscriptionLoading, subscriptionPaymentProvider } = useActiveSubscription({
    checkWhenInBadState: true,
  });

  const isPaddle = subscriptionPaymentProvider === PaymentProvider.Paddle;
  const isStripe = subscriptionPaymentProvider === PaymentProvider.Stripe;

  const { managementUrls } = useSubscriptionManagementUrls({
    enabled: isPaddle,
  });

  const currentUser = useCurrentUser();
  const paymentProvider = usePaymentProvider();
  const features = useFeatureFlags();
  const canUpgrade = useCanUpgrade();
  const router = useRouter();
  const { classNames: greenClassNames, colorRgb: greenColorRgb } = useBuzzCurrencyConfig('green');
  // const isCheckingPaddleSubscription = usePaddleSubscriptionRefresh();
  const isCheckingPaddleSubscription = false; // No refreshing for now since Paddle is dead
  const query = querySchema.safeParse(router.query);
  const isDrowngrade = query.success ? query.data?.downgraded : false;
  const downgradedTier = query.success ? isDrowngrade && query.data?.tier : null;
  const isUpdate = query.success ? query.data?.updated : false;
  const { refreshSubscription, refreshingSubscription } = useMutatePaddle();

  // Check if user has subscription but is on red environment
  const showRedirectMessage = !features.isGreen && subscription;

  const handleRedirectToGreen = () => {
    window.open(
      `//${env.NEXT_PUBLIC_SERVER_DOMAIN_GREEN}/user/membership?sync-account=blue`,
      '_blank',
      'noreferrer'
    );
  };

  const handleRefreshSubscription = async () => {
    try {
      await refreshSubscription();
      showSuccessNotification({
        title: 'Subscription refreshed',
        message: 'Your subscription has been successfully refreshed',
      });
    } catch (error: unknown) {
      console.error('Failed to refresh subscription', error);
      showErrorNotification({
        title: 'Whoops!',
        error:
          error instanceof Error
            ? error
            : { message: 'An error occurred while refreshing your subscription' },
        reason:
          error instanceof Error
            ? error.message
            : 'An error occurred while refreshing your subscription',
      });
    }
  };

  if (subscriptionLoading || isCheckingPaddleSubscription) {
    return (
      <Container size="lg">
        <Center>
          <Loader />
        </Center>
      </Container>
    );
  }

  if (!subscription) {
    return (
      <Container size="md">
        <Alert color="red" title="No active subscription">
          <Stack>
            <Text>
              We could not find an active subscription for your account. If you believe this is a
              mistake, you may try refreshing your session on your settings.
            </Text>

            {currentUser?.paddleCustomerId && (
              <>
                <Text>
                  If you have signed up for a subscription with our new Paddle payment processor,
                  click the button below to sync your account.
                </Text>

                <Button
                  color="yellow"
                  loading={refreshingSubscription}
                  onClick={handleRefreshSubscription}
                >
                  Refresh now
                </Button>
              </>
            )}
          </Stack>
        </Alert>
      </Container>
    );
  }

  const price = subscription.price;
  const product = subscription.product;
  const meta = product?.metadata as SubscriptionProductMetadata;
  const isFree = meta?.tier === 'free';
  const { image, benefits } = getPlanDetails(subscription.product, features);
  const isCivitaiProvider = subscriptionPaymentProvider === PaymentProvider.Civitai;

  return (
    <>
      <Meta title="My Membership" deIndex />
      <Container size="md">
        <Grid>
          <Grid.Col span={12}>
            <Stack>
              <Title>My Membership Plan</Title>
              {showRedirectMessage && (
                <Alert color="blue" variant="light">
                  <Stack gap="md">
                    <Group justify="space-between" align="flex-start">
                      <Stack gap="xs" style={{ flex: 1 }}>
                        <Text size="sm" fw={500}>
                          Red Memberships Currently Unavailable
                        </Text>
                        <Text size="sm">
                          Red memberships are currently unavailable. We&rsquo;re working on bringing
                          them back soon. In the meantime, your existing membership needs to be
                          managed on Civitai Green.
                        </Text>
                      </Stack>
                      <Button
                        size="sm"
                        radius="xl"
                        rightSection={<IconExternalLink size={16} />}
                        onClick={handleRedirectToGreen}
                        className={greenClassNames?.btn}
                        style={{ minWidth: '160px' }}
                      >
                        Manage on Green
                      </Button>
                    </Group>
                    <Text size="sm" c="dimmed">
                      Management actions like canceling, upgrading, or updating payment details are
                      only available on the green environment.
                    </Text>
                  </Stack>
                </Alert>
              )}
              {subscriptionPaymentProvider !== paymentProvider && !isCivitaiProvider && (
                <Alert>
                  We are currently migrating your account info to our new payment processor, until
                  this is completed you will be unable to upgrade your subscription. Migration is
                  taking a bit longer than expected, but we are working hard to get it done as soon
                  as possible.
                </Alert>
              )}
              {isDrowngrade && downgradedTier && (
                <Alert>
                  You have successfully downgraded your membership to the{' '}
                  {capitalize(downgradedTier)} tier. It may take a few seconds for your new plan to
                  take effect. You may refresh the page to see the changes.
                </Alert>
              )}

              {!showRedirectMessage && (
                <>
                  {subscriptionPaymentProvider !== paymentProvider && (
                    <Alert>
                      We are currently migrating your account info to our new payment processor,
                      until this is completed you will be unable to upgrade your subscription.
                      Migration is taking a bit longer than expected, but we are working hard to get
                      it done as soon as possible.
                    </Alert>
                  )}
                  {isDrowngrade && downgradedTier && (
                    <Alert>
                      You have successfully downgraded your membership to the{' '}
                      {capitalize(downgradedTier)} tier. It may take a few seconds for your new plan
                      to take effect. You may refresh the page to see the changes.
                    </Alert>
                  )}
                  {isUpdate && (
                    <Alert>
                      Your membership has been successfully updated. It may take a few minutes for
                      your update to take effect. If you don&rsquo;t see the changes after
                      refreshing the page in a few minutes, please contact support. Please note:
                      Your membership bonus Buzz may take up to 1 hour to be delivered.
                    </Alert>
                  )}
                </>
              )}

              {subscription?.isBadState && (
                <AlertWithIcon
                  color="red"
                  iconColor="red"
                  icon={<IconInfoTriangleFilled size={20} strokeWidth={2.5} />}
                  iconSize="lg"
                  py={11}
                >
                  <Stack gap={0}>
                    <Text lh={1.2}>
                      Uh oh! It looks like there was an issue with your membership. You can update
                      your payment method or renew your membership now by clicking{' '}
                      {isStripe ? (
                        <SubscribeButton
                          priceId={subscription.price.id}
                          disabled={features.disablePayments}
                        >
                          <Anchor component="button" type="button">
                            here
                          </Anchor>
                        </SubscribeButton>
                      ) : (
                        <Anchor
                          href={managementUrls?.updatePaymentMethod as string}
                          target="_blank"
                        >
                          here
                        </Anchor>
                      )}
                      .
                    </Text>
                  </Stack>
                </AlertWithIcon>
              )}
              <Paper withBorder className={styles.card}>
                <Stack>
                  <Group justify="space-between">
                    <Group wrap="nowrap">
                      {image && (
                        <Center>
                          <Box w={100}>
                            <EdgeMedia src={image} />
                          </Box>
                        </Center>
                      )}
                      <Stack gap={0}>
                        {product && (
                          <Text fw={600} size="20px">
                            {isFree ? 'Free' : product.name}
                          </Text>
                        )}
                        {price && (
                          <Text>
                            <Text component="span" className={styles.price}>
                              {getStripeCurrencyDisplay(price.unitAmount, price.currency)}
                            </Text>{' '}
                            <Text component="span" c="dimmed" size="sm">
                              {price.currency.toUpperCase() +
                                '/' +
                                shortenPlanInterval(price.interval)}
                            </Text>
                          </Text>
                        )}
                      </Stack>
                    </Group>
                    <Stack className="@sm:items-end">
                      <Group gap="xs">
                        {subscription.canceledAt && (
                          <>
                            {price.active && !showRedirectMessage && (
                              <SubscribeButton
                                priceId={price.id}
                                disabled={features.disablePayments}
                              >
                                <Button
                                  radius="xl"
                                  rightSection={<IconRotateClockwise size={16} />}
                                >
                                  Resume
                                </Button>
                              </SubscribeButton>
                            )}
                            {!price.active && (
                              <Tooltip
                                maw={350}
                                multiline
                                label="Your old subscription price has been discontinued and cannot be restored. If you'd like to keep supporting us, consider upgrading"
                              >
                                <LegacyActionIcon variant="light" color="dark" size="lg">
                                  <IconInfoCircle color="white" strokeWidth={2.5} size={26} />
                                </LegacyActionIcon>
                              </Tooltip>
                            )}
                          </>
                        )}
                        {canUpgrade && !showRedirectMessage && (
                          <Button component={Link} href="/pricing" radius="xl">
                            Upgrade
                          </Button>
                        )}
                        {!subscription.cancelAt && !showRedirectMessage && !isCivitaiProvider && (
                          <CancelMembershipAction
                            variant="button"
                            buttonProps={{ radius: 'xl', color: 'red', variant: 'outline' }}
                          />
                        )}
                      </Group>
                      {!subscription.cancelAt &&
                        !showRedirectMessage &&
                        isPaddle &&
                        managementUrls?.updatePaymentMethod && (
                          <Anchor
                            href={managementUrls?.updatePaymentMethod as string}
                            target="_blank"
                            size="xs"
                          >
                            Update payment details
                          </Anchor>
                        )}
                    </Stack>
                  </Group>
                  {subscription.cancelAt && (
                    <Text c="red">
                      Your membership will be canceled on{' '}
                      {new Date(subscription.cancelAt).toLocaleDateString()}. You will lose your
                      benefits on that date.
                    </Text>
                  )}
                  {isCivitaiProvider && (
                    <Text c="yellow">
                      You are currently in a pre-paid membership. No subsequent charges will be made
                      to your account.
                    </Text>
                  )}
                </Stack>
              </Paper>

              <PrepaidTimelineProgress subscription={subscription} />

              {benefits && (
                <div
                  style={{
                    // @ts-ignore
                    '--buzz-color': greenColorRgb,
                  }}
                >
                  <Title order={3}>
                    Your{' '}
                    <Text component="span" className="text-xl font-bold text-buzz">
                      Green
                    </Text>{' '}
                    membership benefits
                  </Title>
                  <Paper withBorder className={styles.card}>
                    <PlanBenefitList benefits={benefits} />
                  </Paper>
                </div>
              )}
            </Stack>
          </Grid.Col>
        </Grid>
      </Container>
    </>
  );
}<|MERGE_RESOLUTION|>--- conflicted
+++ resolved
@@ -69,19 +69,6 @@
           permanent: false,
         },
       };
-<<<<<<< HEAD
-=======
-
-    if (!features?.canBuyBuzz && env.NEXT_PUBLIC_SERVER_DOMAIN_GREEN) {
-      return {
-        redirect: {
-          destination: `https://${env.NEXT_PUBLIC_SERVER_DOMAIN_GREEN}/user/membership?sync-account=blue`,
-          statusCode: 302,
-          basePath: false,
-        },
-      };
-    }
->>>>>>> 47c07315
   },
 });
 
