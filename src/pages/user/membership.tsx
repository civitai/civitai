--- conflicted
+++ resolved
@@ -128,17 +128,12 @@
         title: 'Whoops!',
         error:
           error instanceof Error
-<<<<<<< HEAD
-            ? error
-            : new Error('An error occurred while refreshing your subscription'),
-=======
             ? { message: error.message }
             : { message: 'An error occurred while refreshing your subscription' },
         reason:
           error instanceof Error
             ? error.message
             : 'An error occurred while refreshing your subscription',
->>>>>>> c3c89510
       });
     }
   };
@@ -200,7 +195,6 @@
           <Grid.Col span={12}>
             <Stack>
               <Title>My Membership Plan</Title>
-<<<<<<< HEAD
               {showRedirectMessage && (
                 <Alert color="blue" variant="light">
                   <Stack gap="md">
@@ -231,7 +225,8 @@
                       only available on the green environment.
                     </Text>
                   </Stack>
-=======
+                </Alert>
+              )}
               {subscriptionPaymentProvider !== paymentProvider && !isCivitaiProvider && (
                 <Alert>
                   We are currently migrating your account info to our new payment processor, until
@@ -245,7 +240,6 @@
                   You have successfully downgraded your membership to the{' '}
                   {capitalize(downgradedTier)} tier. It may take a few seconds for your new plan to
                   take effect. You may refresh the page to see the changes.
->>>>>>> c3c89510
                 </Alert>
               )}
 
@@ -377,11 +371,7 @@
                             Upgrade
                           </Button>
                         )}
-<<<<<<< HEAD
-                        {!subscription.cancelAt && !showRedirectMessage && (
-=======
-                        {!subscription.cancelAt && !isCivitaiProvider && (
->>>>>>> c3c89510
+                        {!subscription.cancelAt && !showRedirectMessage && !isCivitaiProvider && (
                           <CancelMembershipAction
                             variant="button"
                             buttonProps={{ radius: 'xl', color: 'red', variant: 'outline' }}
@@ -389,10 +379,7 @@
                         )}
                       </Group>
                       {!subscription.cancelAt &&
-<<<<<<< HEAD
                         !showRedirectMessage &&
-=======
->>>>>>> c3c89510
                         isPaddle &&
                         managementUrls?.updatePaymentMethod && (
                           <Anchor
