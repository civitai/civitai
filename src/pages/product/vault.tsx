--- conflicted
+++ resolved
@@ -10,11 +10,7 @@
   ThemeIcon,
   Title,
 } from '@mantine/core';
-<<<<<<< HEAD
-import { NextLink as Link } from '~/components/NextLink/NextLink'
-=======
-import { NextLink } from '@mantine/next';
->>>>>>> 648a5fa8
+import { NextLink as Link } from '~/components/NextLink/NextLink';
 import { IconCloudPlus, IconDownload, IconMapSearch, IconRadar2 } from '@tabler/icons-react';
 import { Meta } from '~/components/Meta/Meta';
 import { useCurrentUser } from '~/hooks/useCurrentUser';
@@ -57,7 +53,7 @@
               color="blue"
               size="lg"
               radius="xl"
-              component={NextLink}
+              component={Link}
               href={buttonData.href}
               rel="nofollow noreferrer"
               fullWidth={isMobile}
@@ -165,7 +161,7 @@
             color="blue"
             size="lg"
             radius="xl"
-            component={NextLink}
+            component={Link}
             href={buttonData.href}
             rel="nofollow noreferrer"
             fullWidth
