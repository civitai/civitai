import { Prisma } from '@prisma/client';
import { uniqBy } from 'lodash-es';
import { z } from 'zod';
import { env } from '~/env/server';
import { tagsNeedingReview as minorTags, tagsToIgnore } from '~/libs/tags';
import { clickhouse } from '~/server/clickhouse/client';
import { constants } from '~/server/common/constants';
import {
  BlockedReason,
  NotificationCategory,
  NsfwLevel,
  SearchIndexUpdateQueueAction,
  SignalMessages,
} from '~/server/common/enums';
import { dbRead, dbWrite } from '~/server/db/client';
import { logToAxiom } from '~/server/logging/client';
import { tagIdsForImagesCache } from '~/server/redis/caches';
import { scanJobsSchema } from '~/server/schema/image.schema';
import { ImageMetadata, VideoMetadata } from '~/server/schema/media.schema';
import {
  getImagesModRules,
  getTagNamesForImages,
  queueImageSearchIndexUpdate,
} from '~/server/services/image.service';
import { createNotification } from '~/server/services/notification.service';
import { updatePostNsfwLevel } from '~/server/services/post.service';
import { getTagRules } from '~/server/services/system-cache';
import { insertTagsOnImageNew } from '~/server/services/tagsOnImageNew.service';
import { deleteUserProfilePictureCache } from '~/server/services/user.service';
import { WebhookEndpoint } from '~/server/utils/endpoint-helpers';
import { evaluateRules } from '~/server/utils/mod-rules';
import { getComputedTags } from '~/server/utils/tag-rules';
import {
  ImageIngestionStatus,
  ModerationRuleAction,
  TagSource,
  TagTarget,
  TagType,
} from '~/shared/utils/prisma/enums';
import { isValidAIGeneration } from '~/utils/image-utils';
import {
  auditMetaData,
  getTagsFromPrompt,
  includesInappropriate,
  includesPoi,
} from '~/utils/metadata/audit';
import { normalizeText } from '~/utils/normalize-text';
import { signalClient } from '~/utils/signal-client';
import { isDefined } from '~/utils/type-guards';

const REQUIRED_SCANS = 2;

const localTagCache: Record<string, { id: number; blocked?: true; ignored?: true }> = {};

enum Status {
  Success = 0,
  NotFound = 1, // image not found at url
  Unscannable = 2,
}

const pendingStates: ImageIngestionStatus[] = [
  ImageIngestionStatus.Pending,
  ImageIngestionStatus.Error,
];

type IncomingTag = z.infer<typeof tagSchema>;
const tagSchema = z.object({
  tag: z.string().transform((x) => x.toLowerCase().trim()),
  id: z.number().optional(),
  confidence: z.number(),
});
type BodyProps = z.infer<typeof schema>;
const schema = z.object({
  id: z.number(),
  isValid: z.boolean(),
  tags: tagSchema.array().nullish(),
  hash: z.string().nullish(),
  vectors: z.array(z.number().array()).nullish(),
  status: z.nativeEnum(Status),
  source: z.nativeEnum(TagSource),
  context: z
    .object({
      movie_rating: z.string().optional(),
      movie_rating_model_id: z.string().optional(),
      hasMinor: z.boolean().optional(),
    })
    .nullish(),
  result: z
    .object({
      age: z.number(),
      tags: tagSchema.array(),
      dimensions: z.object({
        top: z.number(),
        bottom: z.number(),
        left: z.number(),
        right: z.number(),
      }),
    })
    .array()
    .nullish(),
});

function shouldIgnore(tag: string, source: TagSource) {
  return tagsToIgnore[source]?.includes(tag) ?? false;
}

export default WebhookEndpoint(async function imageTags(req, res) {
  if (req.method !== 'POST')
    return res.status(405).json({ ok: false, error: 'Method Not Allowed' });

  const bodyResults = schema.safeParse(req.body);
  if (!bodyResults.success)
    return res.status(400).json({
      ok: false,
      error: bodyResults.error,
    });

  const data = bodyResults.data;

  try {
    switch (bodyResults.data.status) {
      case Status.NotFound:
        await dbWrite.image.updateMany({
          where: { id: data.id, ingestion: { in: pendingStates } },
          data: { ingestion: ImageIngestionStatus.NotFound },
        });
        break;
      case Status.Unscannable:
        const image = await dbWrite.image.findUnique({
          where: { id: data.id },
          select: { scanJobs: true },
        });

        const scanJobs = scanJobsSchema.parse(image?.scanJobs ?? {});
        scanJobs.retryCount = scanJobs.retryCount ?? 0;
        scanJobs.retryCount++;

        await dbWrite.image.updateMany({
          where: { id: data.id, ingestion: { in: pendingStates } },
          data: {
            ingestion: ImageIngestionStatus.Error,
            scanJobs: scanJobs as any,
          },
        });
        break;
      case Status.Success:
        await handleSuccess(data);
        break;
      default: {
        await logScanResultError({ id: data.id, message: 'unhandled data type' });
        throw new Error('unhandled data type');
      }
    }
    return res.status(200).json({ ok: true });
  } catch (e: any) {
    if (e.message === 'Image not found') return res.status(404).send({ error: e.message });
    return res.status(400).send({ error: e.message });
  }
});

type Tag = { tag: string; confidence: number; id?: number; source?: TagSource };

// @see https://stackoverflow.com/questions/14925151/hamming-distance-optimization-for-mysql-or-postgresql
// 1-10:  The images are visually almost identical
// 11-20: The images are visually similar
// 21-30: The images are visually somewhat similar
async function isBlocked(hash: string) {
  if (!env.BLOCKED_IMAGE_HASH_CHECK || !clickhouse) return false;

  const [{ count }] = await clickhouse.$query<{ count: number }>`
    SELECT cast(count() as int) as count
    FROM blocked_images
    WHERE bitCount(bitXor(hash, ${hash})) < 5
  `;

  return count > 0;
}

async function handleSuccess({
  id,
  tags: incomingTags = [],
  source,
  context,
  hash,
  result,
}: BodyProps) {
  // this is a temporary solution to add all clavata tags to the table `ShadowTagsOnImage`
  if (source === TagSource.Clavata) {
    const response = await getTagsFromIncomingTags({
      id,
      tags: incomingTags?.filter((x) => x.confidence >= 35),
      source,
    });
    if (!response) return;
    const { tags } = response;
    const data = tags
      .map((x) => (!!x.id ? { tagId: x.id, imageId: id, confidence: x.confidence } : null))
      .filter(isDefined);
    await dbWrite.$executeRawUnsafe(`
      INSERT INTO "ShadowTagsOnImage" ("tagId", "imageId", "confidence")
      VALUES ${data.map((x) => `(${x.tagId}, ${x.imageId}, ${x.confidence})`).join(',')}
      ON CONFLICT ("tagId", "imageId") DO UPDATE
        SET "confidence" = EXCLUDED."confidence"
    `);
    return;
  }

  if (hash && (await isBlocked(hash))) {
    await dbWrite.image.update({
      where: { id },
      data: {
        pHash: BigInt(hash),
        ingestion: ImageIngestionStatus.Blocked,
        nsfwLevel: NsfwLevel.Blocked,
        blockedFor: 'Similar to blocked content',
      },
    });
    return;
  }

  if (hash && source === TagSource.ImageHash) {
    await dbWrite.image.update({
      where: { id },
      data: { pHash: BigInt(hash), updatedAt: new Date() },
    });
    return;
  }

  if (source === TagSource.HiveDemographics || source === TagSource.MinorDetection) {
    const update: Record<string, any> = {
      [source]: Date.now(),
    };
    const additionalUpdates: string[] = [];
    let hasMinor = false;

    // Process hive demographics
    if (source === TagSource.HiveDemographics) {
      if (!result) return;

      const age = Math.min(...result.map((x) => x.age));
      if (age < 18) hasMinor = true;
      update.age = Math.round(age);
      update.demographics = result.map((x) => {
        const demographic: Record<string, any> = {
          age: Math.round(x.age),
          dimensions: x.dimensions,
        };

        for (const tag of x.tags) {
          if (['male', 'female'].includes(tag.tag)) {
            demographic.gender = tag.tag;
            break;
          }
        }

        return demographic;
      });
    } else hasMinor = context?.hasMinor ?? false;

    if (hasMinor) {
      update.hasMinor = true;
      additionalUpdates.push(
        `"needsReview" = CASE WHEN i."nsfwLevel" > ${NsfwLevel.PG} AND i."nsfwLevel" < ${NsfwLevel.Blocked} THEN 'minor' ELSE i."needsReview" END`
      );
    }

    await dbWrite.$executeRawUnsafe(`
      UPDATE "Image" i SET
        "scanJobs" = COALESCE("scanJobs", '{}') || '${JSON.stringify(update)}'::jsonb
        ${additionalUpdates.length ? `, ${additionalUpdates.join(', ')}` : ''}
      WHERE id = ${id};
    `);
    return;
  }

<<<<<<< HEAD
  if (!incomingTags) return;

  const image = await dbWrite.image.findUnique({
    where: { id },
    select: {
      id: true,
      userId: true,
      meta: true,
      metadata: true,
      postId: true,
      nsfwLevel: true,
      tools: {
        select: {
          toolId: true,
        },
      },
    },
  });
  if (!image) {
    await logScanResultError({ id, message: 'Image not found' });
    throw new Error('Image not found');
  }

  // Preprocess tags
  const preprocessor = tagPreprocessors[source];
  if (preprocessor) incomingTags = preprocessor(incomingTags);

  // Add prompt based tags
  const imageMeta = image.meta as Prisma.JsonObject | undefined;
  const prompt = imageMeta?.prompt as string | undefined;
  if (prompt) {
    // Detect real person in prompt
    const realPersonName = includesPoi(prompt);
    if (realPersonName) incomingTags.push({ tag: realPersonName.toLowerCase(), confidence: 100 });

    // Detect tags from prompt
    const promptTags = getTagsFromPrompt(prompt);
    if (promptTags) incomingTags.push(...promptTags.map((tag) => ({ tag, confidence: 70 })));
  }

  // De-dupe incoming tags and keep tag with highest confidence
  const tagMap: Record<string, IncomingTag> = {};
  for (const tag of incomingTags) {
    if (!tagMap[tag.tag] || tagMap[tag.tag].confidence < tag.confidence) tagMap[tag.tag] = tag;
  }
  const tags: Tag[] = Object.values(tagMap);

  // Add computed tags
  const computedTags = getComputedTags(
    tags.map((x) => x.tag),
    source
  );
  tags.push(...computedTags.map((x) => ({ tag: x, confidence: 70, source: TagSource.Computed })));

  // Apply Tag Rules
  const tagRules = await getTagRules();
  for (const rule of tagRules) {
    const match = tags.find((x) => x.tag === rule.toTag);
    if (!match) continue;

    if (rule.type === 'Replace') {
      match.id = rule.fromId;
      match.tag = rule.fromTag;
    } else if (rule.type === 'Append') {
      tags.push({ id: rule.fromId, tag: rule.fromTag, confidence: 70, source: TagSource.Computed });
    }
  }

  // Get Ids for tags
  const tagsToFind: string[] = [];
  let hasBlockedTag = false;
  for (const tag of tags) {
    const cachedTag = localTagCache[tag.tag];
    if (!cachedTag) tagsToFind.push(tag.tag);
    else {
      tag.id = cachedTag.id;
      if (!cachedTag.ignored && cachedTag.blocked) hasBlockedTag = true;
    }
  }

  // Get tags that we don't have cached
  if (tagsToFind.length > 0) {
    const foundTags = await dbWrite.tag.findMany({
      where: { name: { in: tagsToFind } },
      select: { id: true, name: true, nsfwLevel: true },
    });

    // Cache found tags and add ids to tags
    for (const tag of foundTags) {
      localTagCache[tag.name] = { id: tag.id };
      if (tag.nsfwLevel === NsfwLevel.Blocked) localTagCache[tag.name].blocked = true;
      if (shouldIgnore(tag.name, source)) localTagCache[tag.name].ignored = true;
    }

    for (const tag of tags) {
      const cachedTag = localTagCache[tag.tag];
      if (!cachedTag) continue;
      tag.id = cachedTag.id;
      if (!cachedTag.ignored && cachedTag.blocked) hasBlockedTag = true;
    }
  }

  // Add missing tags
  const newTags = tags.filter((x) => !x.id);
  if (newTags.length > 0) {
    await dbWrite.tag.createMany({
      data: newTags.map((x) => ({
        name: x.tag,
        type: TagType.Label,
        target:
          source === TagSource.WD14
            ? [TagTarget.Image]
            : [TagTarget.Image, TagTarget.Post, TagTarget.Model],
      })),
    });
    const newFoundTags = await dbWrite.tag.findMany({
      where: { name: { in: newTags.map((x) => x.tag) } },
      select: { id: true, name: true, nsfwLevel: true },
    });
    for (const tag of newFoundTags) {
      localTagCache[tag.name] = { id: tag.id };
      const match = tags.find((x) => x.tag === tag.name);
      if (match) match.id = tag.id;
    }
  }
=======
  const response = await getTagsFromIncomingTags({ id, source, tags: incomingTags });
  if (!response) return;
  const { image, tags, hasBlockedTag } = response;
>>>>>>> 3cb89442

  try {
    if (tags.length > 0) {
      const uniqTags = uniqBy(tags, (x) => x.id);
      const toInsert = uniqTags
        .filter((x) => x.id)
        .map((x) => ({
          imageId: id,
          tagId: x.id!,
          source: x.source ?? source,
          automated: true,
          confidence: x.confidence,
          disabled: shouldIgnore(x.tag, x.source ?? source),
        }));

      await insertTagsOnImageNew(toInsert);
    } else {
      await logToAxiom({
        type: 'image-scan-result',
        message: 'No tags found',
        imageId: id,
        source,
      });
    }

    // Mark image as scanned and set the nsfw field based on the presence of automated tags with type 'Moderation'
    const tagsFromTagsOnImageDetails = await dbWrite.$queryRaw<{ type: TagType; name: string }[]>`
      SELECT t.type, t.name
      FROM "TagsOnImageDetails" toi
      JOIN "Tag" t ON t.id = toi."tagId"
      WHERE toi."imageId" = ${id} AND toi.automated AND NOT toi.disabled
    `;

    let hasAdultTag = false,
      hasMinorTag = false,
      hasCartoonTag = false,
      nsfw = false;
    for (const { name, type } of tagsFromTagsOnImageDetails) {
      if (type === TagType.Moderation) nsfw = true;
      if (minorTags.includes(name)) hasMinorTag = true;
      else if (constants.imageTags.styles.includes(name)) hasCartoonTag = true;
      else if (['adult'].includes(name)) hasAdultTag = true;
    }

    const prompt = normalizeText(
      (image.meta as Prisma.JsonObject)?.['prompt'] as string | undefined
    );
    const negativePrompt = normalizeText(
      (image.meta as Prisma.JsonObject)?.['negativePrompt'] as string | undefined
    );

    const data: Prisma.ImageUpdateInput = {};

    if (hasMinorTag) {
      data.minor = true;
    }

    let reviewKey: string | null = null;
    const inappropriate = includesInappropriate({ prompt, negativePrompt }, nsfw);
    if (inappropriate !== false) reviewKey = inappropriate;
    if (!reviewKey && hasBlockedTag) reviewKey = 'tag';

    // We now will mark images as poi / minor regardless of whether or not they're NSFW. This so that we know we need to hide from from
    // NSFW feeds.
    const [{ poi, minor }] = await dbWrite.$queryRaw<{ poi: boolean; minor: boolean }[]>`
        WITH to_check AS (
          -- Check based on associated resources
          SELECT
            SUM(IIF(m.poi, 1, 0)) > 0 "poi",
            SUM(IIF(m.minor, 1, 0)) > 0 "minor"
          FROM "ImageResourceNew" ir
          JOIN "ModelVersion" mv ON ir."modelVersionId" = mv.id
          JOIN "Model" m ON m.id = mv."modelId"
          WHERE ir."imageId" = ${image.id}
          UNION
          -- Check based on associated bounties
          SELECT
            SUM(IIF(b.poi, 1, 0)) > 0 "poi",
            false "minor"
          FROM "Image" i
          JOIN "ImageConnection" ic ON ic."imageId" = i.id
          JOIN "Bounty" b ON ic."entityType" = 'Bounty' AND b.id = ic."entityId"
          WHERE ic."imageId" = ${image.id}
          UNION
          -- Check based on associated bounty entries
          SELECT
            SUM(IIF(b.poi, 1, 0)) > 0 "poi",
            false "minor"
          FROM "Image" i
          JOIN "ImageConnection" ic ON ic."imageId" = i.id
          JOIN "BountyEntry" be ON ic."entityType" = 'BountyEntry' AND be.id = ic."entityId"
          JOIN "Bounty" b ON b.id = be."bountyId"
          WHERE ic."imageId" = ${image.id}
        )
        SELECT bool_or(poi) "poi", bool_or(minor) "minor" FROM to_check;
      `;

    if (minor) {
      reviewKey = 'minor';
      // Marks this image as using a minor resource / tags. Will block it from NSFW searches.
      data.minor = true;
    }
    if (poi) {
      reviewKey = 'poi';
      // Makes this image tied to POI.
      data.poi = true;
    }

    if (!reviewKey && hasMinorTag && !hasAdultTag && (!hasCartoonTag || nsfw)) {
      reviewKey = 'minor';
    }

    if (!reviewKey && nsfw) {
      // If user is new and image is NSFW send it for review
      const [{ isNewUser }] =
        (await dbRead.$queryRaw<{ isNewUser: boolean }[]>`
        SELECT is_new_user(CAST(${image.userId} AS INT)) "isNewUser";
      `) ?? [];
      if (isNewUser) reviewKey = 'newUser';
    }

    if (reviewKey) data.needsReview = reviewKey;
    // Block NSFW images without meta:
    if (
      nsfw &&
      !isValidAIGeneration({
        ...image,
        // Make it so that if we have NSFW tags we treat it as R+
        nsfwLevel: Math.max(image.nsfwLevel, nsfw ? NsfwLevel.R : NsfwLevel.PG),
        meta: image.meta as ImageMetadata | VideoMetadata,
        tools: image.tools,
      })
    ) {
      data.ingestion = ImageIngestionStatus.Blocked;
      data.blockedFor = BlockedReason.AiNotVerified;
    }

    if (nsfw && prompt && data.ingestion !== ImageIngestionStatus.Blocked) {
      // Determine if we need to block the image
      const { success, blockedFor } = auditMetaData({ prompt }, nsfw);
      if (!success) {
        data.ingestion = ImageIngestionStatus.Blocked;
        data.blockedFor = blockedFor?.join(',') ?? 'Failed audit, no explanation';
      }
    }

    if (Object.keys(data).length > 0) {
      data.updatedAt = new Date();
      await dbWrite.image.updateMany({
        where: { id },
        data,
      });
    }

    // Add to scanJobs and update aiRating
    let aiRating: NsfwLevel | undefined;
    let aiModel: string | undefined;
    if (source === TagSource.WD14 && !!context?.movie_rating) {
      aiRating = NsfwLevel[context.movie_rating as keyof typeof NsfwLevel];
      aiModel = context.movie_rating_model_id;
    }
    await dbWrite.$executeRawUnsafe(`
      UPDATE "Image" SET
        "scanJobs" = jsonb_set(COALESCE("scanJobs", '{}'), '{scans}', COALESCE("scanJobs"->'scans', '{}') || '{"${source}": ${Date.now()}}'::jsonb)
        ${aiRating ? `, "aiNsfwLevel" = ${aiRating}, "aiModel" = '${aiModel}'` : ''}
      WHERE id = ${id};
    `);

    // Update scannedAt and ingestion if not blocked
    if (data.ingestion !== 'Blocked') {
      const [{ ingestion } = { ingestion: ImageIngestionStatus.Pending }] = await dbWrite.$queryRaw<
        { ingestion: ImageIngestionStatus }[]
      >`
        WITH scan_count AS (
          SELECT id, COUNT(*) as count
          FROM "Image",
              jsonb_object_keys("scanJobs"->'scans') AS keys
          WHERE id = ${id}
          GROUP BY id
        )
        UPDATE "Image" i SET "scannedAt" = NOW(), "updatedAt" = NOW(), "createdAt" = NOW(), "ingestion" ='Scanned'
        FROM scan_count s
        WHERE s.id = i.id AND s.count >= ${REQUIRED_SCANS}
        RETURNING "ingestion";
      `;
      data.ingestion = ingestion;

      if (ingestion === 'Scanned') {
        // Clear cached image tags after completing scans
        await tagIdsForImagesCache.refresh(id);
        const appliedRule = await applyModerationRules({
          ...image,
          prompt,
          metadata: image.metadata as ImageMetadata | VideoMetadata,
        });

        const imageMetadata = image.metadata as Prisma.JsonObject | undefined;
        const isProfilePicture = imageMetadata?.profilePicture === true;
        if (isProfilePicture) {
          await deleteUserProfilePictureCache(image.userId);
        }

        await dbWrite.$executeRaw`SELECT update_nsfw_level_new(${id}::int);`;
        if (image.postId) await updatePostNsfwLevel(image.postId);

        // Update search index
        const action =
          appliedRule?.action === ModerationRuleAction.Block
            ? SearchIndexUpdateQueueAction.Delete
            : SearchIndexUpdateQueueAction.Update;

        await queueImageSearchIndexUpdate({ ids: [id], action });
      }
    }

    if (data.ingestion) {
      await signalClient.send({
        target: SignalMessages.ImageIngestionStatus,
        data: { imageId: image.id, ingestion: data.ingestion, blockedFor: data.blockedFor },
        userId: image.userId,
      });
    }
  } catch (e: any) {
    await logScanResultError({ id, message: e.message, error: e });
    throw new Error(e.message);
  }
}

async function logScanResultError({
  id,
  error,
  message,
}: {
  id: number;
  error?: any;
  message?: any;
}) {
  await logToAxiom({ name: 'image-scan-result', type: 'error', imageId: id, message, error });
}

// Tag Preprocessing
// --------------------------------------------------
const tagPreprocessors: Partial<Record<TagSource, (tags: IncomingTag[]) => IncomingTag[]>> = {
  [TagSource.WD14]: processWDTags,
  [TagSource.Hive]: processHiveTags,
  [TagSource.Clavata]: processClavataTags,
};

function processClavataTags(tags: IncomingTag[]) {
  return tags.map((tag) => ({
    ...tag,
    confidence: tag.confidence ?? 70,
    tag: tag.tag.toLowerCase(),
  }));
}

function processWDTags(tags: IncomingTag[]) {
  return tags.map((tag) => {
    tag.tag = tag.tag.replace(/_/g, ' ');
    return tag;
  });
}

const hiveProcessing = {
  ignore: ['general_not_nsfw_not_suggestive', 'natural'],
  map: {
    general_nsfw: 'nsfw',
    general_suggestive: 'suggestive',
  } as Record<string, string>,
};

function processHiveTags(tags: IncomingTag[]) {
  const results: IncomingTag[] = [];

  for (const tag of tags) {
    // Handle ignored tags
    if (tag.tag.startsWith('no_') || hiveProcessing.ignore.includes(tag.tag)) continue;

    // Clean tag name
    if (tag.tag.startsWith('yes_')) tag.tag = tag.tag.slice(4);
    else if (hiveProcessing.map[tag.tag]) tag.tag = hiveProcessing.map[tag.tag];
    tag.tag = tag.tag.replace(/_/g, ' ');

    results.push(tag);
  }
  return results;
}

type IngestedImage = {
  id: number;
  userId: number;
  prompt: string | null;
  metadata?: ImageMetadata | VideoMetadata | null;
};

async function applyModerationRules(image: IngestedImage) {
  const imageModRules = await getImagesModRules();
  const tags = await getTagNamesForImages([image.id]);

  if (imageModRules.length) {
    const appliedRule = evaluateRules(imageModRules, { ...image, tags: tags[image.id] });

    if (appliedRule) {
      const data =
        appliedRule.action === ModerationRuleAction.Block
          ? {
              ingestion: ImageIngestionStatus.Blocked,
              nsfwLevel: NsfwLevel.Blocked,
              blockedFor: BlockedReason.Moderated,
              needsReview: null,
            }
          : appliedRule.action === ModerationRuleAction.Hold
          ? { needsReview: 'modRule' }
          : undefined;
      if (data)
        await dbWrite.image.update({
          where: { id: image.id },
          data: {
            ...data,
            metadata: { ...image.metadata, ruleId: appliedRule.id, ruleReason: appliedRule.reason },
          },
        });

      // Send notification to user if auto blocked
      if (appliedRule.action === ModerationRuleAction.Block) {
        await createNotification({
          category: NotificationCategory.System,
          key: `image-block:${image.id}`,
          type: 'system-message',
          userId: image.userId,
          details: {
            message: `One of your images has been blocked due to a moderation rule violation${
              appliedRule.reason ? ` by the following reason: ${appliedRule.reason}` : ''
            }. If you believe this is a mistake, you can appeal this decision.`,
            url: `/images/${image.id}`,
          },
        }).catch((error) =>
          logToAxiom({
            name: 'image-scan-result',
            type: 'error',
            message: 'Could not create notification when blocking image',
            data: {
              imageId: image.id,
              error: error.message,
              cause: error.cause,
              stack: error.stack,
            },
          })
        );
      }

      return appliedRule;
    }
  }
}

async function getTagsFromIncomingTags({
  id,
  tags: incomingTags = [],
  source,
}: {
  id: number;
  tags: BodyProps['tags'];
  source: BodyProps['source'];
}) {
  if (!incomingTags) return;

  const image = await dbWrite.image.findUnique({
    where: { id },
    select: {
      id: true,
      userId: true,
      meta: true,
      metadata: true,
      postId: true,
      nsfwLevel: true,
    },
  });
  if (!image) {
    await logScanResultError({ id, message: 'Image not found' });
    throw new Error('Image not found');
  }
  // Preprocess tags
  const preprocessor = tagPreprocessors[source];
  if (preprocessor) incomingTags = preprocessor(incomingTags);

  // Add prompt based tags
  const imageMeta = image.meta as Prisma.JsonObject | undefined;
  const prompt = imageMeta?.prompt as string | undefined;
  if (prompt) {
    // Detect real person in prompt
    const realPersonName = includesPoi(prompt);
    if (realPersonName) incomingTags.push({ tag: realPersonName.toLowerCase(), confidence: 100 });

    // Detect tags from prompt
    const promptTags = getTagsFromPrompt(prompt);
    if (promptTags) incomingTags.push(...promptTags.map((tag) => ({ tag, confidence: 70 })));
  }

  // De-dupe incoming tags and keep tag with highest confidence
  const tagMap: Record<string, IncomingTag> = {};
  for (const tag of incomingTags) {
    if (!tagMap[tag.tag] || tagMap[tag.tag].confidence < tag.confidence) tagMap[tag.tag] = tag;
  }
  const tags: Tag[] = Object.values(tagMap);

  // Add computed tags
  const computedTags = getComputedTags(
    tags.map((x) => x.tag),
    source
  );
  tags.push(...computedTags.map((x) => ({ tag: x, confidence: 70, source: TagSource.Computed })));

  // Apply Tag Rules
  const tagRules = await getTagRules();
  for (const rule of tagRules) {
    const match = tags.find((x) => x.tag === rule.toTag);
    if (!match) continue;

    if (rule.type === 'Replace') {
      match.id = rule.fromId;
      match.tag = rule.fromTag;
    } else if (rule.type === 'Append') {
      tags.push({ id: rule.fromId, tag: rule.fromTag, confidence: 70, source: TagSource.Computed });
    }
  }

  // Get Ids for tags
  const tagsToFind: string[] = [];
  let hasBlockedTag = false;
  for (const tag of tags) {
    const cachedTag = localTagCache[tag.tag];
    if (!cachedTag) tagsToFind.push(tag.tag);
    else {
      tag.id = cachedTag.id;
      if (!cachedTag.ignored && cachedTag.blocked) hasBlockedTag = true;
    }
  }

  // Get tags that we don't have cached
  if (tagsToFind.length > 0) {
    const foundTags = await dbWrite.tag.findMany({
      where: { name: { in: tagsToFind } },
      select: { id: true, name: true, nsfwLevel: true },
    });

    // Cache found tags and add ids to tags
    for (const tag of foundTags) {
      localTagCache[tag.name] = { id: tag.id };
      if (tag.nsfwLevel === NsfwLevel.Blocked) localTagCache[tag.name].blocked = true;
      if (shouldIgnore(tag.name, source)) localTagCache[tag.name].ignored = true;
    }

    for (const tag of tags) {
      const cachedTag = localTagCache[tag.tag];
      if (!cachedTag) continue;
      tag.id = cachedTag.id;
      if (!cachedTag.ignored && cachedTag.blocked) hasBlockedTag = true;
    }
  }

  // Add missing tags
  const newTags = tags.filter((x) => !x.id);
  if (newTags.length > 0) {
    await dbWrite.tag.createMany({
      data: newTags.map((x) => ({
        name: x.tag,
        type: TagType.Label,
        target:
          source === TagSource.WD14
            ? [TagTarget.Image]
            : [TagTarget.Image, TagTarget.Post, TagTarget.Model],
      })),
    });
    const newFoundTags = await dbWrite.tag.findMany({
      where: { name: { in: newTags.map((x) => x.tag) } },
      select: { id: true, name: true, nsfwLevel: true },
    });
    for (const tag of newFoundTags) {
      localTagCache[tag.name] = { id: tag.id };
      const match = tags.find((x) => x.tag === tag.name);
      if (match) match.id = tag.id;
    }
  }

  return { image, tags, hasBlockedTag };
}<|MERGE_RESOLUTION|>--- conflicted
+++ resolved
@@ -273,137 +273,9 @@
     return;
   }
 
-<<<<<<< HEAD
-  if (!incomingTags) return;
-
-  const image = await dbWrite.image.findUnique({
-    where: { id },
-    select: {
-      id: true,
-      userId: true,
-      meta: true,
-      metadata: true,
-      postId: true,
-      nsfwLevel: true,
-      tools: {
-        select: {
-          toolId: true,
-        },
-      },
-    },
-  });
-  if (!image) {
-    await logScanResultError({ id, message: 'Image not found' });
-    throw new Error('Image not found');
-  }
-
-  // Preprocess tags
-  const preprocessor = tagPreprocessors[source];
-  if (preprocessor) incomingTags = preprocessor(incomingTags);
-
-  // Add prompt based tags
-  const imageMeta = image.meta as Prisma.JsonObject | undefined;
-  const prompt = imageMeta?.prompt as string | undefined;
-  if (prompt) {
-    // Detect real person in prompt
-    const realPersonName = includesPoi(prompt);
-    if (realPersonName) incomingTags.push({ tag: realPersonName.toLowerCase(), confidence: 100 });
-
-    // Detect tags from prompt
-    const promptTags = getTagsFromPrompt(prompt);
-    if (promptTags) incomingTags.push(...promptTags.map((tag) => ({ tag, confidence: 70 })));
-  }
-
-  // De-dupe incoming tags and keep tag with highest confidence
-  const tagMap: Record<string, IncomingTag> = {};
-  for (const tag of incomingTags) {
-    if (!tagMap[tag.tag] || tagMap[tag.tag].confidence < tag.confidence) tagMap[tag.tag] = tag;
-  }
-  const tags: Tag[] = Object.values(tagMap);
-
-  // Add computed tags
-  const computedTags = getComputedTags(
-    tags.map((x) => x.tag),
-    source
-  );
-  tags.push(...computedTags.map((x) => ({ tag: x, confidence: 70, source: TagSource.Computed })));
-
-  // Apply Tag Rules
-  const tagRules = await getTagRules();
-  for (const rule of tagRules) {
-    const match = tags.find((x) => x.tag === rule.toTag);
-    if (!match) continue;
-
-    if (rule.type === 'Replace') {
-      match.id = rule.fromId;
-      match.tag = rule.fromTag;
-    } else if (rule.type === 'Append') {
-      tags.push({ id: rule.fromId, tag: rule.fromTag, confidence: 70, source: TagSource.Computed });
-    }
-  }
-
-  // Get Ids for tags
-  const tagsToFind: string[] = [];
-  let hasBlockedTag = false;
-  for (const tag of tags) {
-    const cachedTag = localTagCache[tag.tag];
-    if (!cachedTag) tagsToFind.push(tag.tag);
-    else {
-      tag.id = cachedTag.id;
-      if (!cachedTag.ignored && cachedTag.blocked) hasBlockedTag = true;
-    }
-  }
-
-  // Get tags that we don't have cached
-  if (tagsToFind.length > 0) {
-    const foundTags = await dbWrite.tag.findMany({
-      where: { name: { in: tagsToFind } },
-      select: { id: true, name: true, nsfwLevel: true },
-    });
-
-    // Cache found tags and add ids to tags
-    for (const tag of foundTags) {
-      localTagCache[tag.name] = { id: tag.id };
-      if (tag.nsfwLevel === NsfwLevel.Blocked) localTagCache[tag.name].blocked = true;
-      if (shouldIgnore(tag.name, source)) localTagCache[tag.name].ignored = true;
-    }
-
-    for (const tag of tags) {
-      const cachedTag = localTagCache[tag.tag];
-      if (!cachedTag) continue;
-      tag.id = cachedTag.id;
-      if (!cachedTag.ignored && cachedTag.blocked) hasBlockedTag = true;
-    }
-  }
-
-  // Add missing tags
-  const newTags = tags.filter((x) => !x.id);
-  if (newTags.length > 0) {
-    await dbWrite.tag.createMany({
-      data: newTags.map((x) => ({
-        name: x.tag,
-        type: TagType.Label,
-        target:
-          source === TagSource.WD14
-            ? [TagTarget.Image]
-            : [TagTarget.Image, TagTarget.Post, TagTarget.Model],
-      })),
-    });
-    const newFoundTags = await dbWrite.tag.findMany({
-      where: { name: { in: newTags.map((x) => x.tag) } },
-      select: { id: true, name: true, nsfwLevel: true },
-    });
-    for (const tag of newFoundTags) {
-      localTagCache[tag.name] = { id: tag.id };
-      const match = tags.find((x) => x.tag === tag.name);
-      if (match) match.id = tag.id;
-    }
-  }
-=======
   const response = await getTagsFromIncomingTags({ id, source, tags: incomingTags });
   if (!response) return;
   const { image, tags, hasBlockedTag } = response;
->>>>>>> 3cb89442
 
   try {
     if (tags.length > 0) {
@@ -780,6 +652,11 @@
       metadata: true,
       postId: true,
       nsfwLevel: true,
+      tools: {
+        select: {
+          toolId: true,
+        },
+      },
     },
   });
   if (!image) {
