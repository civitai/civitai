import { Prisma } from '@prisma/client';
import { uniqBy } from 'lodash-es';
import { z } from 'zod';
import { env } from '~/env/server';
import { tagsNeedingReview as minorTags, tagsToIgnore } from '~/libs/tags';
import { clickhouse } from '~/server/clickhouse/client';
import { constants } from '~/server/common/constants';
import { NsfwLevel, SearchIndexUpdateQueueAction, SignalMessages } from '~/server/common/enums';
import { dbRead, dbWrite } from '~/server/db/client';
import { logToAxiom } from '~/server/logging/client';
import { tagIdsForImagesCache } from '~/server/redis/caches';
import { scanJobsSchema } from '~/server/schema/image.schema';
import { imagesMetricsSearchIndex, imagesSearchIndex } from '~/server/search-index';
import { updatePostNsfwLevel } from '~/server/services/post.service';
import { getTagRules } from '~/server/services/system-cache';
import { deleteUserProfilePictureCache } from '~/server/services/user.service';
import { WebhookEndpoint } from '~/server/utils/endpoint-helpers';
import { getComputedTags } from '~/server/utils/tag-rules';
import { ImageIngestionStatus, TagSource, TagTarget, TagType } from '~/shared/utils/prisma/enums';
import {
  auditMetaData,
  getTagsFromPrompt,
  includesInappropriate,
  includesPoi,
} from '~/utils/metadata/audit';
import { normalizeText } from '~/utils/normalize-text';
import { signalClient } from '~/utils/signal-client';

const REQUIRED_SCANS = 2;

const tagCache: Record<string, { id: number; blocked?: true; ignored?: true }> = {};

enum Status {
  Success = 0,
  NotFound = 1, // image not found at url
  Unscannable = 2,
}

const pendingStates: ImageIngestionStatus[] = [
  ImageIngestionStatus.Pending,
  ImageIngestionStatus.Error,
];

type IncomingTag = z.infer<typeof tagSchema>;
const tagSchema = z.object({
  tag: z.string().transform((x) => x.toLowerCase().trim()),
  id: z.number().optional(),
  confidence: z.number(),
});
type BodyProps = z.infer<typeof schema>;
const schema = z.object({
  id: z.number(),
  isValid: z.boolean(),
  tags: tagSchema.array().nullish(),
  hash: z.string().nullish(),
  vectors: z.array(z.number().array()).nullish(),
  status: z.nativeEnum(Status),
  source: z.nativeEnum(TagSource),
  context: z
    .object({
      movie_rating: z.string().optional(),
      movie_rating_model_id: z.string().optional(),
      hasMinor: z.boolean().optional(),
    })
    .nullish(),
  result: z
    .object({
      age: z.number(),
      tags: tagSchema.array(),
      dimensions: z.object({
        top: z.number(),
        bottom: z.number(),
        left: z.number(),
        right: z.number(),
      }),
    })
    .array()
    .nullish(),
});

function shouldIgnore(tag: string, source: TagSource) {
  return tagsToIgnore[source]?.includes(tag) ?? false;
}

export default WebhookEndpoint(async function imageTags(req, res) {
  if (req.method !== 'POST')
    return res.status(405).json({ ok: false, error: 'Method Not Allowed' });

  const bodyResults = schema.safeParse(req.body);
  if (!bodyResults.success)
    return res.status(400).json({
      ok: false,
      error: bodyResults.error,
    });

  const data = bodyResults.data;

  try {
    switch (bodyResults.data.status) {
      case Status.NotFound:
        await dbWrite.image.updateMany({
          where: { id: data.id, ingestion: { in: pendingStates } },
          data: { ingestion: ImageIngestionStatus.NotFound },
        });
        break;
      case Status.Unscannable:
        const image = await dbWrite.image.findUnique({
          where: { id: data.id },
          select: { scanJobs: true },
        });

        const scanJobs = scanJobsSchema.parse(image?.scanJobs ?? {});
        scanJobs.retryCount = scanJobs.retryCount ?? 0;
        scanJobs.retryCount++;

        await dbWrite.image.updateMany({
          where: { id: data.id, ingestion: { in: pendingStates } },
          data: {
            ingestion: ImageIngestionStatus.Error,
            scanJobs: scanJobs as any,
          },
        });
        break;
      case Status.Success:
        await handleSuccess(data);
        break;
      default: {
        await logScanResultError({ id: data.id, message: 'unhandled data type' });
        throw new Error('unhandled data type');
      }
    }
    return res.status(200).json({ ok: true });
  } catch (e: any) {
    if (e.message === 'Image not found') return res.status(404).send({ error: e.message });
    return res.status(400).send({ error: e.message });
  }
});

type Tag = { tag: string; confidence: number; id?: number; source?: TagSource };

// @see https://stackoverflow.com/questions/14925151/hamming-distance-optimization-for-mysql-or-postgresql
// 1-10:  The images are visually almost identical
// 11-20: The images are visually similar
// 21-30: The images are visually somewhat similar
async function isBlocked(hash: string) {
  if (!env.BLOCKED_IMAGE_HASH_CHECK || !clickhouse) return false;

  const [{ count }] = await clickhouse.$query<{ count: number }>`
    SELECT cast(count() as int) as count
    FROM blocked_images
    WHERE bitCount(bitXor(hash, ${hash})) < 5
  `;

  return count > 0;
}

async function handleSuccess({
  id,
  tags: incomingTags = [],
  source,
  context,
  hash,
  result,
}: BodyProps) {
  if (hash && (await isBlocked(hash))) {
    await dbWrite.image.update({
      where: { id },
      data: {
        pHash: BigInt(hash),
        ingestion: ImageIngestionStatus.Blocked,
        nsfwLevel: NsfwLevel.Blocked,
        blockedFor: 'Similar to blocked content',
      },
    });
    return;
  }

  if (hash && source === TagSource.ImageHash) {
    await dbWrite.image.update({
      where: { id },
      data: { pHash: BigInt(hash), updatedAt: new Date() },
    });
    return;
  }

  if (source === TagSource.HiveDemographics || source === TagSource.MinorDetection) {
    const update: Record<string, any> = {
      [source]: Date.now(),
    };
    const additionalUpdates: string[] = [];
    let hasMinor = false;

    // Process hive demographics
    if (source === TagSource.HiveDemographics) {
      if (!result) return;

      const age = Math.min(...result.map((x) => x.age));
      if (age < 18) hasMinor = true;
      update.age = Math.round(age);
      update.demographics = result.map((x) => {
        const demographic: Record<string, any> = {
          age: Math.round(x.age),
          dimensions: x.dimensions,
        };

        for (const tag of x.tags) {
          if (['male', 'female'].includes(tag.tag)) {
            demographic.gender = tag.tag;
            break;
          }
        }

        return demographic;
      });
    } else hasMinor = context?.hasMinor ?? false;

    if (hasMinor) {
      update.hasMinor = true;
      additionalUpdates.push(
        `"needsReview" = CASE WHEN i."nsfwLevel" > ${NsfwLevel.PG} AND i."nsfwLevel" < ${NsfwLevel.Blocked} THEN 'minor' ELSE i."needsReview" END`
      );
    }

    await dbWrite.$executeRawUnsafe(`
      UPDATE "Image" i SET
        "scanJobs" = COALESCE("scanJobs", '{}') || '${JSON.stringify(update)}'::jsonb
        ${additionalUpdates.length ? `, ${additionalUpdates.join(', ')}` : ''}
      WHERE id = ${id};
    `);
    return;
  }

  if (!incomingTags) return;

  const image = await dbWrite.image.findUnique({
    where: { id },
    select: {
      id: true,
      userId: true,
      meta: true,
      metadata: true,
      postId: true,
    },
  });
  if (!image) {
    await logScanResultError({ id, message: 'Image not found' });
    throw new Error('Image not found');
  }

  // Preprocess tags
  const preprocessor = tagPreprocessors[source];
  if (preprocessor) incomingTags = preprocessor(incomingTags);

  // Add prompt based tags
  const imageMeta = image.meta as Prisma.JsonObject | undefined;
  const prompt = imageMeta?.prompt as string | undefined;
  if (prompt) {
    // Detect real person in prompt
    const realPersonName = includesPoi(prompt);
    if (realPersonName) incomingTags.push({ tag: realPersonName.toLowerCase(), confidence: 100 });

    // Detect tags from prompt
    const promptTags = getTagsFromPrompt(prompt);
    if (promptTags) incomingTags.push(...promptTags.map((tag) => ({ tag, confidence: 70 })));
  }

  // De-dupe incoming tags and keep tag with highest confidence
  const tagMap: Record<string, IncomingTag> = {};
  for (const tag of incomingTags) {
    if (!tagMap[tag.tag] || tagMap[tag.tag].confidence < tag.confidence) tagMap[tag.tag] = tag;
  }
  const tags: Tag[] = Object.values(tagMap);

  // Add computed tags
  const computedTags = getComputedTags(
    tags.map((x) => x.tag),
    source
  );
  tags.push(...computedTags.map((x) => ({ tag: x, confidence: 70, source: TagSource.Computed })));

  // Apply Tag Rules
  const tagRules = await getTagRules();
  for (const rule of tagRules) {
    const match = tags.find((x) => x.tag === rule.toTag);
    if (!match) continue;

    if (rule.type === 'Replace') {
      match.id = rule.fromId;
      match.tag = rule.fromTag;
    } else if (rule.type === 'Append') {
      tags.push({ id: rule.fromId, tag: rule.fromTag, confidence: 70, source: TagSource.Computed });
    }
  }

  // Get Ids for tags
  const tagsToFind: string[] = [];
  let hasBlockedTag = false;
  for (const tag of tags) {
    const cachedTag = tagCache[tag.tag];
    if (!cachedTag) tagsToFind.push(tag.tag);
    else {
      tag.id = cachedTag.id;
      if (!cachedTag.ignored && cachedTag.blocked) hasBlockedTag = true;
    }
  }

  // Get tags that we don't have cached
  if (tagsToFind.length > 0) {
    const foundTags = await dbWrite.tag.findMany({
      where: { name: { in: tagsToFind } },
      select: { id: true, name: true, nsfwLevel: true },
    });

    // Cache found tags and add ids to tags
    for (const tag of foundTags) {
      tagCache[tag.name] = { id: tag.id };
      if (tag.nsfwLevel === NsfwLevel.Blocked) tagCache[tag.name].blocked = true;
      if (shouldIgnore(tag.name, source)) tagCache[tag.name].ignored = true;
    }

    for (const tag of tags) {
      const cachedTag = tagCache[tag.tag];
      if (!cachedTag) continue;
      tag.id = cachedTag.id;
      if (!cachedTag.ignored && cachedTag.blocked) hasBlockedTag = true;
    }
  }

  // Add missing tags
  const newTags = tags.filter((x) => !x.id);
  if (newTags.length > 0) {
    await dbWrite.tag.createMany({
      data: newTags.map((x) => ({
        name: x.tag,
        type: TagType.Label,
        target:
          source === TagSource.WD14
            ? [TagTarget.Image]
            : [TagTarget.Image, TagTarget.Post, TagTarget.Model],
      })),
    });
    const newFoundTags = await dbWrite.tag.findMany({
      where: { name: { in: newTags.map((x) => x.tag) } },
      select: { id: true, name: true, nsfwLevel: true },
    });
    for (const tag of newFoundTags) {
      tagCache[tag.name] = { id: tag.id };
      const match = tags.find((x) => x.tag === tag.name);
      if (match) match.id = tag.id;
    }
  }

  try {
    if (tags.length > 0) {
      const uniqTags = uniqBy(tags, (x) => x.id);
<<<<<<< HEAD
=======
      // TODO.TagsOnImage - remove this after the migration
      await dbWrite.$executeRawUnsafe(`
        INSERT INTO "TagsOnImage" ("imageId", "tagId", "confidence", "automated", "source", "disabledAt")
        VALUES ${uniqTags
          .filter((x) => x.id)
          .map(
            (x) =>
              `(${id}, ${x.id}, ${x.confidence}, true, '${x.source ?? source}', ${
                shouldIgnore(x.tag, x.source ?? source) ? 'NOW()' : null
              })`
          )
          .join(', ')}
        ON CONFLICT ("imageId", "tagId") DO UPDATE SET "confidence" = EXCLUDED."confidence";
      `);

>>>>>>> 93f01f62
      const toInsert = uniqTags
        .filter((x) => x.id)
        .map((x) => ({
          imageId: id,
          tagId: x.id,
          tagSource: x.source ?? source,
          automated: true,
          confidence: x.confidence,
          disabled: shouldIgnore(x.tag, x.source ?? source),
        }));

      await dbWrite.$queryRaw`
        WITH to_insert AS (
          SELECT
            (value ->> 'imageId')::int as "imageId",
            (value ->> 'tagId')::int as "tagId",
            (value ->> 'tagSource')::"TagSource" as "tagSource",
            (value ->> 'automated')::boolean as "automated",
            (value ->> 'confidence')::int as "confidence",
            (value ->> 'disabled')::boolean as "disabled"
          FROM json_array_elements(${JSON.stringify(toInsert)}::json)
        )
        SELECT (upsert_tag_on_image("imageId", "tagId", "tagSource",  "confidence", "automated", "disabled")).*
        FROM to_insert
      `;
    } else {
      await logToAxiom({
        type: 'image-scan-result',
        message: 'No tags found',
        imageId: id,
        source,
      });
    }

    // Mark image as scanned and set the nsfw field based on the presence of automated tags with type 'Moderation'
    const tagsOnImage =
      (
        await dbWrite.tagsOnImage.findMany({
          where: { imageId: id, automated: true, disabledAt: null },
          select: { tag: { select: { type: true, name: true } } },
        })
      )?.map((x) => x.tag) ?? [];

    let hasAdultTag = false,
      hasMinorTag = false,
      hasCartoonTag = false,
      nsfw = false;
    for (const { name, type } of tagsOnImage) {
      if (type === TagType.Moderation) nsfw = true;
      if (minorTags.includes(name)) hasMinorTag = true;
      else if (constants.imageTags.styles.includes(name)) hasCartoonTag = true;
      else if (['adult'].includes(name)) hasAdultTag = true;
    }

    const prompt = normalizeText(
      (image.meta as Prisma.JsonObject)?.['prompt'] as string | undefined
    );
    const negativePrompt = normalizeText(
      (image.meta as Prisma.JsonObject)?.['negativePrompt'] as string | undefined
    );

    let reviewKey: string | null = null;
    const inappropriate = includesInappropriate({ prompt, negativePrompt }, nsfw);
    if (inappropriate !== false) reviewKey = inappropriate;
    if (!reviewKey && hasBlockedTag) reviewKey = 'tag';
    if (!reviewKey && nsfw) {
      const [{ poi, minor }] = await dbWrite.$queryRaw<{ poi: boolean; minor: boolean }[]>`
        WITH to_check AS (
          -- Check based on associated resources
          SELECT
            SUM(IIF(m.poi, 1, 0)) > 0 "poi",
            SUM(IIF(m.minor, 1, 0)) > 0 "minor"
          FROM "ImageResource" ir
          JOIN "ModelVersion" mv ON ir."modelVersionId" = mv.id
          JOIN "Model" m ON m.id = mv."modelId"
          WHERE ir."imageId" = ${image.id}
          UNION
          -- Check based on associated bounties
          SELECT
            SUM(IIF(b.poi, 1, 0)) > 0 "poi",
            false "minor"
          FROM "Image" i
          JOIN "ImageConnection" ic ON ic."imageId" = i.id
          JOIN "Bounty" b ON ic."entityType" = 'Bounty' AND b.id = ic."entityId"
          WHERE ic."imageId" = ${image.id}
          UNION
          -- Check based on associated bounty entries
          SELECT
            SUM(IIF(b.poi, 1, 0)) > 0 "poi",
            false "minor"
          FROM "Image" i
          JOIN "ImageConnection" ic ON ic."imageId" = i.id
          JOIN "BountyEntry" be ON ic."entityType" = 'BountyEntry' AND be.id = ic."entityId"
          JOIN "Bounty" b ON b.id = be."bountyId"
          WHERE ic."imageId" = ${image.id}
        )
        SELECT bool_or(poi) "poi", bool_or(minor) "minor" FROM to_check;
      `;
      if (minor) reviewKey = 'minor';
      if (poi) reviewKey = 'poi';
    }
    if (!reviewKey && hasMinorTag && !hasAdultTag && (!hasCartoonTag || nsfw)) {
      reviewKey = 'minor';
    }
    if (!reviewKey && nsfw) {
      // If user is new and image is NSFW send it for review
      const [{ isNewUser }] =
        (await dbRead.$queryRaw<{ isNewUser: boolean }[]>`
        SELECT is_new_user(CAST(${image.userId} AS INT)) "isNewUser";
      `) ?? [];
      if (isNewUser) reviewKey = 'newUser';
    }

    const data: Prisma.ImageUpdateInput = {};
    if (reviewKey) data.needsReview = reviewKey;

    if (nsfw && prompt) {
      // Determine if we need to block the image
      const { success, blockedFor } = auditMetaData({ prompt }, nsfw);
      if (!success) {
        data.ingestion = ImageIngestionStatus.Blocked;
        data.blockedFor = blockedFor?.join(',') ?? 'Failed audit, no explanation';
      }
    }

    if (Object.keys(data).length > 0) {
      data.updatedAt = new Date();
      await dbWrite.image.updateMany({
        where: { id },
        data,
      });
    }

    // Add to scanJobs and update aiRating
    let aiRating: NsfwLevel | undefined;
    let aiModel: string | undefined;
    if (source === TagSource.WD14 && !!context?.movie_rating) {
      aiRating = NsfwLevel[context.movie_rating as keyof typeof NsfwLevel];
      aiModel = context.movie_rating_model_id;
    }
    await dbWrite.$executeRawUnsafe(`
      UPDATE "Image" SET
        "scanJobs" = jsonb_set(COALESCE("scanJobs", '{}'), '{scans}', COALESCE("scanJobs"->'scans', '{}') || '{"${source}": ${Date.now()}}'::jsonb)
        ${aiRating ? `, "aiNsfwLevel" = ${aiRating}, "aiModel" = '${aiModel}'` : ''}
      WHERE id = ${id};
    `);

    // Update scannedAt and ingestion if not blocked
    if (data.ingestion !== 'Blocked') {
      const [{ ingestion } = { ingestion: ImageIngestionStatus.Pending }] = await dbWrite.$queryRaw<
        { ingestion: ImageIngestionStatus }[]
      >`
        WITH scan_count AS (
          SELECT id, COUNT(*) as count
          FROM "Image",
              jsonb_object_keys("scanJobs"->'scans') AS keys
          WHERE id = ${id}
          GROUP BY id
        )
        UPDATE "Image" i SET "scannedAt" = NOW(), "updatedAt" = NOW(), "createdAt" = NOW(), "ingestion" ='Scanned'
        FROM scan_count s
        WHERE s.id = i.id AND s.count >= ${REQUIRED_SCANS}
        RETURNING "ingestion";
      `;
      data.ingestion = ingestion;

      if (ingestion === 'Scanned') {
        // Clear cached image tags after completing scans
        await tagIdsForImagesCache.refresh(id);

        const imageMetadata = image.metadata as Prisma.JsonObject | undefined;
        const isProfilePicture = imageMetadata?.profilePicture === true;
        if (isProfilePicture) {
          await deleteUserProfilePictureCache(image.userId);
        }

        await dbWrite.$executeRaw`SELECT update_nsfw_level(${id}::int);`;
        if (image.postId) await updatePostNsfwLevel(image.postId);

        // Update search index
        await imagesSearchIndex.queueUpdate([
          {
            id,
            action: SearchIndexUpdateQueueAction.Update,
          },
        ]);
        await imagesMetricsSearchIndex.queueUpdate([
          {
            id,
            action: SearchIndexUpdateQueueAction.Update,
          },
        ]);
      }
    }

    if (data.ingestion) {
      await signalClient.send({
        target: SignalMessages.ImageIngestionStatus,
        data: { imageId: image.id, ingestion: data.ingestion, blockedFor: data.blockedFor },
        userId: image.userId,
      });
    }
  } catch (e: any) {
    await logScanResultError({ id, message: e.message, error: e });
    throw new Error(e.message);
  }
}

async function logScanResultError({
  id,
  error,
  message,
}: {
  id: number;
  error?: any;
  message?: any;
}) {
  await logToAxiom({ name: 'image-scan-result', type: 'error', imageId: id, message, error });
}

// Tag Preprocessing
// --------------------------------------------------
const tagPreprocessors: Partial<Record<TagSource, (tags: IncomingTag[]) => IncomingTag[]>> = {
  [TagSource.WD14]: processWDTags,
  [TagSource.Hive]: processHiveTags,
};

function processWDTags(tags: IncomingTag[]) {
  return tags.map((tag) => {
    tag.tag = tag.tag.replace(/_/g, ' ');
    return tag;
  });
}

const hiveProcessing = {
  ignore: ['general_not_nsfw_not_suggestive', 'natural'],
  map: {
    general_nsfw: 'nsfw',
    general_suggestive: 'suggestive',
  } as Record<string, string>,
};

function processHiveTags(tags: IncomingTag[]) {
  const results: IncomingTag[] = [];

  for (const tag of tags) {
    // Handle ignored tags
    if (tag.tag.startsWith('no_') || hiveProcessing.ignore.includes(tag.tag)) continue;

    // Clean tag name
    if (tag.tag.startsWith('yes_')) tag.tag = tag.tag.slice(4);
    else if (hiveProcessing.map[tag.tag]) tag.tag = hiveProcessing.map[tag.tag];
    tag.tag = tag.tag.replace(/_/g, ' ');

    results.push(tag);
  }
  return results;
}<|MERGE_RESOLUTION|>--- conflicted
+++ resolved
@@ -353,24 +353,6 @@
   try {
     if (tags.length > 0) {
       const uniqTags = uniqBy(tags, (x) => x.id);
-<<<<<<< HEAD
-=======
-      // TODO.TagsOnImage - remove this after the migration
-      await dbWrite.$executeRawUnsafe(`
-        INSERT INTO "TagsOnImage" ("imageId", "tagId", "confidence", "automated", "source", "disabledAt")
-        VALUES ${uniqTags
-          .filter((x) => x.id)
-          .map(
-            (x) =>
-              `(${id}, ${x.id}, ${x.confidence}, true, '${x.source ?? source}', ${
-                shouldIgnore(x.tag, x.source ?? source) ? 'NOW()' : null
-              })`
-          )
-          .join(', ')}
-        ON CONFLICT ("imageId", "tagId") DO UPDATE SET "confidence" = EXCLUDED."confidence";
-      `);
-
->>>>>>> 93f01f62
       const toInsert = uniqTags
         .filter((x) => x.id)
         .map((x) => ({
