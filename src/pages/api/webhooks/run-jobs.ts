--- conflicted
+++ resolved
@@ -31,11 +31,8 @@
 import { env } from '~/env/server.mjs';
 import { cleanImageResources } from '~/server/jobs/clean-image-resources';
 import { resubmitTrainingJobs } from '~/server/jobs/resubmit-training-jobs';
-<<<<<<< HEAD
 import { processRewards, rewardsDailyReset } from '~/server/jobs/process-rewards';
-=======
 import { bountyJobs } from '~/server/jobs/prepare-bounties';
->>>>>>> 4351c120
 
 export const jobs: Job[] = [
   scanFilesJob,
@@ -64,12 +61,9 @@
   resubmitTrainingJobs,
   ...metricJobs,
   ...searchIndexJobs,
-<<<<<<< HEAD
   processRewards,
   rewardsDailyReset,
-=======
   ...bountyJobs,
->>>>>>> 4351c120
 ];
 
 const log = createLogger('jobs', 'green');
