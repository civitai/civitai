--- conflicted
+++ resolved
@@ -126,10 +126,7 @@
     checkPermission: modelVersion.checkPermission,
     canGenerate,
     freeTrialLimit: modelVersion.freeTrialLimit,
-<<<<<<< HEAD
-=======
     requireAuth: modelVersion.requireAuth,
->>>>>>> 71f53586
   };
   res.status(200).json(data);
 });