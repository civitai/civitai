--- conflicted
+++ resolved
@@ -1,9 +1,6 @@
 import { ModelModifier, ModelType, Prisma, UserActivityType } from '@prisma/client';
-<<<<<<< HEAD
 import dayjs from 'dayjs';
 import { isEmpty } from 'lodash-es';
-=======
->>>>>>> 49404d7a
 import { NextApiRequest, NextApiResponse } from 'next';
 import requestIp from 'request-ip';
 import { z } from 'zod';
