--- conflicted
+++ resolved
@@ -21,11 +21,7 @@
   await redis.set(redisKey, 'ok');
   const redisCheck = !!(await redis.get(redisKey));
   await redis.del(redisKey);
-<<<<<<< HEAD
-  const session = await getServerSession(req, res, createAuthOptions(req));
 
-=======
->>>>>>> 7849fcb1
 
   let healthy = writeDbCheck && readDbCheck && redisCheck;
   const includeCPUCheck = await redis.get(`system:health-check:include-cpu-check`);
