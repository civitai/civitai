<<<<<<< HEAD
import Decimal from 'decimal.js';
import type { NextApiRequest, NextApiResponse } from 'next';
import { MODELS_SEARCH_INDEX } from '~/server/common/constants';
import { SearchIndexUpdateQueueAction } from '~/server/common/enums';
import nowpaymentsCaller from '~/server/http/nowpayments/nowpayments.caller';
import { searchClient } from '~/server/meilisearch/client';
import { modelsSearchIndex } from '~/server/search-index';
import { PublicEndpoint } from '~/server/utils/endpoint-helpers';
import { sleep } from '~/utils/errorHandling';
=======
// import Decimal from 'decimal.js';
// import { NextApiRequest, NextApiResponse } from 'next';
// import { MODELS_SEARCH_INDEX } from '~/server/common/constants';
// import { SearchIndexUpdateQueueAction } from '~/server/common/enums';
// import nowpaymentsCaller from '~/server/http/nowpayments/nowpayments.caller';
// import { searchClient } from '~/server/meilisearch/client';
// import { modelsSearchIndex } from '~/server/search-index';
// import { PublicEndpoint } from '~/server/utils/endpoint-helpers';
// import { sleep } from '~/utils/errorHandling';
>>>>>>> 4fcc8e14

// export default PublicEndpoint(async function (req: NextApiRequest, res: NextApiResponse) {
//   const index = await searchClient?.index(MODELS_SEARCH_INDEX);

//   if (!index) {
//     res.status(500).json({ error: 'Search index not available' });
//     return;
//   }

//   const limit = 100000;
//   const filter = ['canGenerate = true'];

//   let cursor = 0;
//   let endCursor = cursor + limit;

//   const { hits } = await index.search('', {
//     offset: 0,
//     limit: 1,
//     sort: ['id:desc'],
//     filter,
//   });

//   if (hits.length === 0) {
//     return;
//   }

//   // Play it safe:
//   endCursor = Math.max(hits[0].id + 1, endCursor);

//   const ids = [];

//   while (cursor < endCursor) {
//     const end = cursor + limit;
//     const { hits: canGenerateItems } = await index?.search('', {
//       limit,
//       attributesToRetrieve: ['id', 'canGenerate'],
//       sort: ['id:asc'],
//       filter: [...filter, `id >= ${cursor} AND id < ${end}`],
//     });

//     ids.push(...canGenerateItems.map((item) => item.id));
//     console.log('Fetched IDs :: ', canGenerateItems.length, { cursor, end });
//     modelsSearchIndex.queueUpdate(
//       canGenerateItems.map((item) => ({
//         id: item.id,
//         action: SearchIndexUpdateQueueAction.Update,
//       }))
//     );

//     cursor = end;
//     await sleep(1000); // Sleep to avoid rate limiting
//   }

//   res.status(200).json({
//     quantity: ids.length,
//   });
// });<|MERGE_RESOLUTION|>--- conflicted
+++ resolved
@@ -1,16 +1,5 @@
-<<<<<<< HEAD
-import Decimal from 'decimal.js';
-import type { NextApiRequest, NextApiResponse } from 'next';
-import { MODELS_SEARCH_INDEX } from '~/server/common/constants';
-import { SearchIndexUpdateQueueAction } from '~/server/common/enums';
-import nowpaymentsCaller from '~/server/http/nowpayments/nowpayments.caller';
-import { searchClient } from '~/server/meilisearch/client';
-import { modelsSearchIndex } from '~/server/search-index';
-import { PublicEndpoint } from '~/server/utils/endpoint-helpers';
-import { sleep } from '~/utils/errorHandling';
-=======
 // import Decimal from 'decimal.js';
-// import { NextApiRequest, NextApiResponse } from 'next';
+// import type { NextApiRequest, NextApiResponse } from 'next';
 // import { MODELS_SEARCH_INDEX } from '~/server/common/constants';
 // import { SearchIndexUpdateQueueAction } from '~/server/common/enums';
 // import nowpaymentsCaller from '~/server/http/nowpayments/nowpayments.caller';
@@ -18,7 +7,6 @@
 // import { modelsSearchIndex } from '~/server/search-index';
 // import { PublicEndpoint } from '~/server/utils/endpoint-helpers';
 // import { sleep } from '~/utils/errorHandling';
->>>>>>> 4fcc8e14
 
 // export default PublicEndpoint(async function (req: NextApiRequest, res: NextApiResponse) {
 //   const index = await searchClient?.index(MODELS_SEARCH_INDEX);
