--- conflicted
+++ resolved
@@ -21,25 +21,10 @@
 import { WorkflowDefinition } from '~/server/services/orchestrator/types';
 import { pgDbWrite } from '~/server/db/pgDb';
 import { tagIdsForImagesCache } from '~/server/redis/caches';
-<<<<<<< HEAD
+import { setExperimentalConfig } from '~/server/services/orchestrator/experimental';
 import { Queue } from 'bullmq';
 import { EventQueue } from '~/server/event-queue/event-queue';
 import { ImageQueue } from '~/server/event-queue/image.queue';
-=======
-import { setExperimentalConfig } from '~/server/services/orchestrator/experimental';
-
-type Row = {
-  userId: number;
-  cosmeticId: number;
-  claimKey: string;
-  data: any[];
-  fixedData?: Record<string, any>;
-};
-
-const covered = [1288397, 1288372, 1288371, 1288358, 1282254, 1281249];
-const notCovered = [474453, 379259];
-const test = [1183765, 164821];
->>>>>>> a0fdd06e
 
 export default WebhookEndpoint(async function (req: NextApiRequest, res: NextApiResponse) {
   try {
@@ -101,15 +86,9 @@
     //   setWorkflowDefinition(workflow.key, workflow);
     // }
 
-<<<<<<< HEAD
     await ImageQueue.add('test', { name: 'bob' });
 
     res.status(200).send({});
-=======
-    await setExperimentalConfig({ userIds: [5] });
-
-    res.status(200).send({ ok: true });
->>>>>>> a0fdd06e
   } catch (e) {
     console.log(e);
     res.status(400).end();
