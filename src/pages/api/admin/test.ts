--- conflicted
+++ resolved
@@ -99,18 +99,10 @@
     //   setWorkflowDefinition(workflow.key, workflow);
     // }
 
-<<<<<<< HEAD
     const data = await getGenerationResourceData({ ids: [1703341] });
 
     // await setExperimentalConfig({ userIds: [5] });
 
-=======
-    // const data = await getResourceData({ ids: [1820704], epochNumbers: ['1820704@10'] });
-    const data = await getResourceData([{ id: 1820704, epoch: 10 }], session?.user);
-
-    // await setExperimentalConfig({ userIds: [5] });
-
->>>>>>> e4999d0c
     res.status(200).send({ data });
   } catch (e) {
     console.log(e);
