--- conflicted
+++ resolved
@@ -15,19 +15,18 @@
 import { getCommentsThreadDetails2 } from '~/server/services/commentsv2.service';
 import { upsertTagsOnImageNew } from '~/server/services/tagsOnImageNew.service';
 import {
-<<<<<<< HEAD
   getWorkflowDefinition,
-=======
->>>>>>> 2d85dd13
   getWorkflowDefinitions,
   setWorkflowDefinition,
 } from '~/server/services/orchestrator/comfy/comfy.utils';
 import { WorkflowDefinition } from '~/server/services/orchestrator/types';
-<<<<<<< HEAD
-=======
+import {
+  getWorkflowDefinitions,
+  setWorkflowDefinition,
+} from '~/server/services/orchestrator/comfy/comfy.utils';
+import { WorkflowDefinition } from '~/server/services/orchestrator/types';
 import { pgDbWrite } from '~/server/db/pgDb';
 import { tagIdsForImagesCache } from '~/server/redis/caches';
->>>>>>> 2d85dd13
 
 type Row = {
   userId: number;
@@ -97,14 +96,6 @@
     //     // needsReview: false,
     //   },
     // ]);
-<<<<<<< HEAD
-
-    for (const workflow of workflows) {
-      await setWorkflowDefinition(workflow.key, workflow);
-    }
-
-    const result = await getWorkflowDefinitions();
-=======
     // for (const workflow of workflows) {
     //   setWorkflowDefinition(workflow.key, workflow);
     // }
@@ -125,7 +116,6 @@
 
     const fromDb = await dbWrite.tag.findMany({ where: { id: { in: dbTags } } });
     const fromCache = await dbWrite.tag.findMany({ where: { id: { in: tags } } });
->>>>>>> 2d85dd13
 
     res.status(200).send({
       fromDb,
