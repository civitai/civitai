import type { NextApiRequest, NextApiResponse } from 'next';
<<<<<<< HEAD
import { z } from 'zod/v4';
=======
import * as z from 'zod';
>>>>>>> 090a3443
import { WebhookEndpoint } from '~/server/utils/endpoint-helpers';
import { dbWrite } from '~/server/db/client';
import { unpublishModelById } from '~/server/services/model.service';
import { logToAxiom } from '~/server/logging/client';

const schema = z.object({
  userId: z.coerce.number(),
  customMessage: z.string().optional(),
});

export default WebhookEndpoint(async (req: NextApiRequest, res: NextApiResponse) => {
  const queryResults = schema.safeParse(req.query);
  if (!queryResults.success) {
    return res.status(400).json({
      error: z.prettifyError(queryResults.error) ?? 'Invalid query parameters',
    });
  }

  const { userId, customMessage } = queryResults.data;

  try {
    // Fetch all models for the user
    const models = await dbWrite.model.findMany({
      where: { userId },
      select: { id: true, name: true },
    });

    if (models.length === 0) {
      return res.status(404).json({ error: 'No models found for the specified user' });
    }

    // Unpublish each model
    const results = [];
    for (const model of models) {
      try {
        await unpublishModelById({
          id: model.id,
          reason: 'other', // The function expects a specific enum type
          customMessage: customMessage ?? 'User has requested models to be unpublished',
          meta: undefined,
          userId: userId, // User who owns the models
          isModerator: true,
        }).catch((error) => {
          logToAxiom({
            type: 'error',
            name: 'unpublish-all-models',
            message: error.message,
            error,
          });
        });

        results.push({
          id: model.id,
          name: model.name,
          status: 'unpublished',
        });
      } catch (error) {
        console.error(`Failed to unpublish model ${model.id}:`, error);
        results.push({
          id: model.id,
          name: model.name,
          status: 'error',
          error: error instanceof Error ? error.message : 'Unknown error',
        });
      }
    }

    const successCount = results.filter((r) => r.status === 'unpublished').length;
    const errorCount = results.filter((r) => r.status === 'error').length;

    return res.status(200).json({
      message: `Processed ${models.length} models for user ${userId}`,
      summary: {
        total: models.length,
        unpublished: successCount,
        errors: errorCount,
      },
      results,
    });
  } catch (error) {
    console.error('Error unpublishing models:', error);
    return res.status(500).json({
      error: 'Failed to unpublish models',
      details: error instanceof Error ? error.message : 'Unknown error',
    });
  }
});<|MERGE_RESOLUTION|>--- conflicted
+++ resolved
@@ -1,9 +1,5 @@
 import type { NextApiRequest, NextApiResponse } from 'next';
-<<<<<<< HEAD
-import { z } from 'zod/v4';
-=======
 import * as z from 'zod';
->>>>>>> 090a3443
 import { WebhookEndpoint } from '~/server/utils/endpoint-helpers';
 import { dbWrite } from '~/server/db/client';
 import { unpublishModelById } from '~/server/services/model.service';
