import { useRef, useState } from 'react';
import { ActionIcon, Button, Card, Loader, Select, ThemeIcon } from '@mantine/core';
import { IconExternalLink } from '@tabler/icons-react';
import clsx from 'clsx';
import Link from 'next/link';
import { AppLayout } from '~/components/AppLayout/AppLayout';
import { Page } from '~/components/AppLayout/Page';
import { EdgeMedia2 } from '~/components/EdgeMedia/EdgeMedia';
import GameErrorBoundary from '~/components/Games/GameErrorBoundary';
import {
  ratingPlayBackRates,
  useAddImageRating,
  useJoinKnightsNewOrder,
  useKnightsNewOrderListener,
  useQueryKnightsNewOrderImageQueue,
} from '~/components/Games/KnightsNewOrder.utils';
import { NewOrderImageRater } from '~/components/Games/NewOrder/NewOrderImageRater';
import { NewOrderJoin } from '~/components/Games/NewOrder/NewOrderJoin';
import { PageLoader } from '~/components/PageLoader/PageLoader';
import { useGameSounds } from '~/hooks/useGameSounds';
import { useStorage } from '~/hooks/useStorage';
import { NewOrderDamnedReason, NsfwLevel } from '~/server/common/enums';
import { AddImageRatingInput } from '~/server/schema/games/new-order.schema';
import { createServerSideProps } from '~/server/utils/server-side-helpers';
import { NewOrderSidebar } from '~/components/Games/NewOrder/NewOrderSidebar';
import { Meta } from '~/components/Meta/Meta';
import { IsClient } from '~/components/IsClient/IsClient';
import { getLevelProgression } from '~/server/utils/game-helpers';
import { LevelUp } from '~/components/Games/LevelProgress/LevelUp';
import { useCurrentUser } from '~/hooks/useCurrentUser';
import { NewOrderImageRatings } from '~/components/Games/NewOrder/NewOrderImageRatings';
import { ImageGuard2 } from '~/components/ImageGuard/ImageGuard2';
import { RankUp } from '~/components/Games/LevelProgress/RankUp';
import { newOrderConfig } from '~/server/common/constants';
import { NewOrderBetaBanner } from '~/components/Games/NewOrder/NewOrderBetaBanner';
import { NewOrderRankType } from '~/shared/utils/prisma/enums';
import { LegacyActionIcon } from '~/components/LegacyActionIcon/LegacyActionIcon';

let levelUpTimer: NodeJS.Timeout | null = null;
let rankUpTimer: NodeJS.Timeout | null = null;

export const getServerSideProps = createServerSideProps({
  useSession: true,
  resolver: async ({ features }) => {
    if (!features?.newOrderGame)
      return {
        redirect: { destination: '/', permanent: false },
      };
  },
});

export default Page(
  function KnightsNewOrderPage() {
    const currentUser = useCurrentUser();
    const [muted, setMuted] = useStorage({
      key: 'knights-new-order-muted',
      type: 'localStorage',
      defaultValue: false,
      getInitialValueInEffect: false,
    });

    const levelNoticeRef = useRef<HTMLDivElement>(null);
    const [isLevelingUp, setIsLevelingUp] = useState(false);
    const [isRankingUp, setIsRankingUp] = useState(false);
    const [prevHistory, setPrevHistory] = useState<number[]>([]);
    const [selectedQueue, setSelectedQueue] = useState<NewOrderRankType | 'Inquisitor' | null>(
      null
    );
    const filters = selectedQueue ? { queueType: selectedQueue } : undefined;

    const playSound = useGameSounds({ volume: muted ? 0 : 0.5 });
    const { playerData, isLoading, joined } = useJoinKnightsNewOrder();
    const { addRating, skipRating } = useAddImageRating({ filters });
    const {
      data,
      isLoading: loadingImagesQueue,
      refetch,
      isRefetching,
    } = useQueryKnightsNewOrderImageQueue(filters);
    const filteredData = data.filter((image) => !prevHistory.includes(image.id));

    useKnightsNewOrderListener({
      onRankUp: () => {
        setIsRankingUp(true);
        if (!muted) playSound('challengePass');
        rankUpTimer && clearTimeout(rankUpTimer);
        rankUpTimer = setTimeout(() => setIsRankingUp(false), 2000);
      },
    });

    const handleAddRating = async ({
      rating,
      damnedReason,
    }: Omit<AddImageRatingInput, 'playerId' | 'imageId'>) => {
      if (!currentImage || !playerData) return;

      const isCorrectRating = currentImage.nsfwLevel === rating;
      const isAcolyte = playerData.rankType === NewOrderRankType.Acolyte;

      setPrevHistory((prev) => [...prev, currentImage.id]);
      if (!isCorrectRating && isAcolyte) {
        playSound('buzz');
      } else {
        playSound('point', ratingPlayBackRates[rating]);
      }

      // Update level notice
      if (levelNoticeRef.current && rating !== NsfwLevel.Blocked) {
        const innerText = NsfwLevel[rating] ?? '';

        levelNoticeRef.current.innerText = innerText;
        levelNoticeRef.current.style.display = 'block';
        setTimeout(() => {
          if (levelNoticeRef.current) levelNoticeRef.current.style.display = 'none';
        }, 200);
      }

      // Check for level up
      const progression = getLevelProgression(playerData.stats.exp);
      const gainedExp = rating === currentImage.nsfwLevel ? newOrderConfig.baseExp : 0;
      const shouldLevelUp =
        progression && progression.xpIntoLevel + gainedExp >= progression.xpForNextLevel;
      if (shouldLevelUp) levelUp();

      await addRating({ imageId: currentImage.id, rating, damnedReason }).catch(() => null); // errors are handled in the hook

      handleFetchNextBatch();
    };

    const handleAddDamnedReason = async ({ reason }: { reason: NewOrderDamnedReason }) => {
      await handleAddRating({ rating: NsfwLevel.Blocked, damnedReason: reason });
    };

    const handleFetchNextBatch = () => {
      if (filteredData.length <= 1 && !isRefetching) {
        refetch();
      }
    };

    const handleSkipRating = async () => {
      if (!currentImage) return;

      playSound('undo');
      await skipRating({ imageId: currentImage.id });
      handleFetchNextBatch();
    };

    const levelUp = () => {
      setIsLevelingUp(true);
      if (!muted) playSound('levelUp');
      levelUpTimer && clearTimeout(levelUpTimer);
      levelUpTimer = setTimeout(() => setIsLevelingUp(false), 2000);
    };

    const currentImage = filteredData[0];

    return (
      <GameErrorBoundary>
        <Meta
          title="Knights of New Order"
          description="Join the Knights of the New Order and rate images to earn rewards."
          links={[{ rel: 'canonical', href: '/games/knights-of-new-order' }]}
        />
        <IsClient>
          {(!isLoading && !playerData) || !joined ? (
            <NewOrderJoin />
          ) : isLoading ? (
            <PageLoader />
          ) : playerData ? (
            <div className="relative -mt-3 flex h-[calc(100%-44px)] flex-col gap-4 bg-gray-2 p-4 @md:flex-row @md:p-0 dark:bg-dark-9">
              <NewOrderBetaBanner />
              <NewOrderSidebar />
              <div className="relative flex size-full items-center justify-center gap-4 overflow-hidden p-0 @md:h-auto @md:p-4">
                {isLevelingUp && <LevelUp className="absolute" />}
                {isRankingUp && <RankUp className="absolute" />}
                {currentUser?.isModerator && (
                  <Select
                    className="absolute right-2 top-2 z-10 w-[200px] max-w-full"
                    placeholder="Select a queue"
                    value={selectedQueue}
                    data={[...Object.keys(NewOrderRankType), 'Inquisitor']}
                    onChange={(value) => setSelectedQueue(value as NewOrderRankType)}
                  />
                )}
                {loadingImagesQueue || isRefetching ? (
                  <Loader variant="bars" size="xl" />
                ) : currentImage ? (
                  <div className="relative flex size-full max-w-sm flex-col items-center justify-center gap-4 overflow-hidden">
                    <ImageGuard2 image={currentImage} explain={false}>
                      {() => (
                        <div
                          className={clsx(
                            'relative my-auto flex max-h-[85%] max-w-full items-center justify-center @md:my-0'
                          )}
                        >
                          {currentUser?.isModerator && (
                            <ImageGuard2.BlurToggle
                              className="absolute left-2 top-2"
                              alwaysVisible
                            />
                          )}
                          <EdgeMedia2
                            src={currentImage.url}
                            className={clsx('h-full max-w-full rounded-lg object-contain')}
                            type="image"
                            width={700}
                            contain
                          />
<<<<<<< HEAD
                          {playerData.rankType !== NewOrderRankType.Acolyte && (
                            <LegacyActionIcon
=======
                          {currentUser?.isModerator && (
                            <ActionIcon
>>>>>>> bc3fc55e
                              component={Link}
                              href={`/images/${currentImage.id}`}
                              target="_blank"
                              aria-label="Open image in new tab"
                              size="sm"
                              variant="light"
                              color="dark"
                              className="absolute bottom-2 right-2 text-white"
                            >
                              <IconExternalLink size={16} color="currentColor" />
                            </LegacyActionIcon>
                          )}
                        </div>
                      )}
                    </ImageGuard2>
                    <Card
                      ref={levelNoticeRef}
                      id="rating"
                      shadow="sm"
                      radius="sm"
                      className="absolute left-1/2 top-1/2 z-10 -translate-x-1/2 -translate-y-1/2 p-4 text-5xl font-medium text-black dark:text-white"
                      style={{ display: 'none' }}
                      withBorder
                    >
                      PG
                    </Card>
                    <NewOrderImageRater
                      muted={muted}
                      onVolumeClick={() => setMuted((prev) => !prev)}
                      onSkipClick={handleSkipRating}
                      onRatingClick={({ rating, damnedReason }) =>
                        damnedReason
                          ? handleAddDamnedReason({ reason: damnedReason })
                          : handleAddRating({ rating })
                      }
                    />
                    {currentUser?.isModerator && (
                      <NewOrderImageRatings
                        imageId={currentImage.id}
                        imageNsfwLevel={currentImage.nsfwLevel}
                      />
                    )}
                  </div>
                ) : (
                  <div className="flex max-w-sm flex-col items-center justify-center gap-4">
                    <ThemeIcon size={96} radius={999} variant="light">
                      <span className="text-4xl">🎉</span>
                    </ThemeIcon>
                    <div className="text-center">
                      <p className="text-lg">
                        Hooray! Looks like you have rated all images in the queue.
                      </p>
                      <p className="text-lg">Come back later or refresh to get new ones!</p>
                    </div>
                    <Button radius="xl" onClick={() => refetch()} loading={isRefetching}>
                      Refresh now
                    </Button>
                  </div>
                )}
              </div>
            </div>
          ) : null}
        </IsClient>
      </GameErrorBoundary>
    );
  },
  {
    getLayout: (page) => (
      <AppLayout scrollable={false} footer={false}>
        {page}
      </AppLayout>
    ),
  }
);<|MERGE_RESOLUTION|>--- conflicted
+++ resolved
@@ -1,5 +1,5 @@
 import { useRef, useState } from 'react';
-import { ActionIcon, Button, Card, Loader, Select, ThemeIcon } from '@mantine/core';
+import { Button, Card, Loader, Select, ThemeIcon } from '@mantine/core';
 import { IconExternalLink } from '@tabler/icons-react';
 import clsx from 'clsx';
 import Link from 'next/link';
@@ -206,13 +206,8 @@
                             width={700}
                             contain
                           />
-<<<<<<< HEAD
-                          {playerData.rankType !== NewOrderRankType.Acolyte && (
+                          {currentUser?.isModerator && (
                             <LegacyActionIcon
-=======
-                          {currentUser?.isModerator && (
-                            <ActionIcon
->>>>>>> bc3fc55e
                               component={Link}
                               href={`/images/${currentImage.id}`}
                               target="_blank"
