import { Carousel } from '@mantine/carousel';
import {
  ActionIcon,
  Badge,
  Button,
  Center,
  Container,
  createStyles,
  Grid,
  Group,
  Loader,
  Menu,
  Stack,
  Text,
  Title,
  useMantineTheme,
  Alert,
  ThemeIcon,
  Tooltip,
  Rating,
  Anchor,
  AspectRatio,
} from '@mantine/core';
import { closeAllModals, openConfirmModal } from '@mantine/modals';
import { NextLink } from '@mantine/next';
import { ModelStatus } from '@prisma/client';
import {
  IconBan,
  IconDotsVertical,
  IconDownload,
  IconEdit,
  IconExclamationMark,
  IconFlag,
  IconHeart,
  IconLicense,
  IconMessage,
  IconMessageCircle2,
  IconRecycle,
  IconStar,
  IconTagOff,
  IconTrash,
} from '@tabler/icons';
import startCase from 'lodash/startCase';
import { GetServerSideProps, InferGetServerSidePropsType } from 'next';
import Link from 'next/link';
import { useRouter } from 'next/router';
import { useEffect, useRef, useState } from 'react';

import { NotFound } from '~/components/AppLayout/NotFound';
import { ContentClamp } from '~/components/ContentClamp/ContentClamp';
import {
  DescriptionTable,
  type Props as DescriptionTableProps,
} from '~/components/DescriptionTable/DescriptionTable';
import { getEdgeUrl } from '~/components/EdgeImage/EdgeImage';
import { IconBadge } from '~/components/IconBadge/IconBadge';
import { ImagePreview } from '~/components/ImagePreview/ImagePreview';
import { useInfiniteModelsFilters } from '~/components/InfiniteModels/InfiniteModelsFilters';
import { LoginRedirect } from '~/components/LoginRedirect/LoginRedirect';
import { Meta } from '~/components/Meta/Meta';
import { ModelForm } from '~/components/Model/ModelForm/ModelForm';
import { ModelDiscussion } from '~/components/Model/ModelDiscussion/ModelDiscussion';
import { ModelVersions } from '~/components/Model/ModelVersions/ModelVersions';
import { RenderHtml } from '~/components/RenderHtml/RenderHtml';
import { SensitiveShield } from '~/components/SensitiveShield/SensitiveShield';
import { UserAvatar } from '~/components/UserAvatar/UserAvatar';
import { useIsMobile } from '~/hooks/useIsMobile';
import { ReviewFilter, ReviewSort } from '~/server/common/enums';
import { getServerProxySSGHelpers } from '~/server/utils/getServerProxySSGHelpers';
import { formatDate } from '~/utils/date-helpers';
import { showErrorNotification, showSuccessNotification } from '~/utils/notifications';
import { abbreviateNumber, formatKBytes } from '~/utils/number-helpers';
import { QS } from '~/utils/qs';
import { splitUppercase, removeTags } from '~/utils/string-helpers';
import { trpc } from '~/utils/trpc';
import { isNumber } from '~/utils/type-guards';
import { VerifiedText } from '~/components/VerifiedText/VerifiedText';
import { scrollToTop } from '~/utils/scroll-utils';
import { RunButton } from '~/components/RunStrategy/RunButton';
import { useRoutedContext } from '~/routed-context/routed-context.provider';
import { MultiActionButton } from '~/components/MultiActionButton/MultiActionButton';
import { createModelFileDownloadUrl } from '~/server/common/model-helpers';
import { HideUserButton } from '~/components/HideUserButton/HideUserButton';
import { FollowUserButton } from '~/components/FollowUserButton/FollowUserButton';
import { ReportEntity } from '~/server/schema/report.schema';
import { useCurrentUser } from '~/hooks/useCurrentUser';
import { getPrimaryFile } from '~/server/utils/model-helpers';
import { PermissionIndicator } from '~/components/PermissionIndicator/PermissionIndicator';
import { ImageGuard } from '~/components/ImageGuard/ImageGuard';
import { RankBadge } from '~/components/Leaderboard/RankBadge';
import { AlertWithIcon } from '~/components/AlertWithIcon/AlertWithIcon';
import { MediaHash } from '~/components/ImageHash/ImageHash';
import { TrainedWords } from '~/components/TrainedWords/TrainedWords';
import { ModelFileAlert } from '~/components/Model/ModelFileAlert/ModelFileAlert';
import { HideModelButton } from '~/components/HideModelButton/HideModelButton';
import { AbsoluteCenter } from '~/components/AbsoluteCenter/AbsoluteCenter';
import { EarlyAccessAlert } from '~/components/Model/EarlyAccessAlert/EarlyAccessAlert';
import { HowToUseModel } from '~/components/Model/HowToUseModel/HowToUseModel';

//TODO - Break model query into multiple queries
/*
  - model details
  - model rank
  - model reviews
  - model-version (only fetch latest model version)
  - model-version rank
  - model-version reviews (for users who only want to see reviews for specific versions)
*/

export const getServerSideProps: GetServerSideProps<{
  id: number;
  slug: string | string[] | null;
}> = async (context) => {
  const isClient = context.req.url?.startsWith('/_next/data');
  const params = (context.params ?? {}) as { id: string; slug: string[] };
  const id = Number(params.id);
  if (!isNumber(id))
    return {
      notFound: true,
    };

  const ssg = await getServerProxySSGHelpers(context);
  if (!isClient) {
    await ssg.model.getById.prefetch({ id });
  }

  return {
    props: {
      trpcState: ssg.dehydrate(),
      id,
      slug: params.slug?.[0] ?? '',
    },
  };
};

const useStyles = createStyles((theme) => ({
  actions: {
    [theme.fn.smallerThan('sm')]: {
      width: '100%',
    },
  },

  title: {
    [theme.fn.smallerThan('sm')]: {
      fontSize: theme.fontSizes.xs * 2.4, // 24px
    },
  },

  engagementBar: {
    [theme.fn.smallerThan('sm')]: {
      display: 'none',
    },
  },
}));

export default function ModelDetail(props: InferGetServerSidePropsType<typeof getServerSideProps>) {
  const theme = useMantineTheme();
  const router = useRouter();
  const currentUser = useCurrentUser();
  const { classes } = useStyles();
  const mobile = useIsMobile();
  const queryUtils = trpc.useContext();
  const filters = useInfiniteModelsFilters();
  const { openContext } = useRoutedContext();

  const { id, slug } = props;
  const { edit } = router.query;

  const discussionSectionRef = useRef<HTMLDivElement | null>(null);
  const [reviewFilters, setReviewFilters] = useState<{
    filterBy: ReviewFilter[];
    sort: ReviewSort;
  }>({
    filterBy: [],
    sort: ReviewSort.Newest,
  });

  const { data: model, isLoading: loadingModel } = trpc.model.getById.useQuery({ id });
  const { data: { Favorite: favoriteModels = [] } = { Favorite: [] } } =
    trpc.user.getEngagedModels.useQuery(undefined, {
      enabled: !!currentUser,
      cacheTime: Infinity,
      staleTime: Infinity,
    });

  const deleteMutation = trpc.model.delete.useMutation({
    async onSuccess(_, { permanently }) {
      if (!permanently) await queryUtils.model.getById.invalidate({ id });
      await queryUtils.model.getAll.invalidate();

      showSuccessNotification({
        title: 'Your model has been deleted',
        message: 'Successfully deleted the model',
      });
      closeAllModals();

      if (!isModerator || permanently) await router.replace('/');
    },
    onError(error) {
      showErrorNotification({
        error: new Error(error.message),
        title: 'Could not delete model',
        reason: 'An unexpected error occurred, please try again',
      });
    },
  });
  const unpublishModelMutation = trpc.model.unpublish.useMutation({
    async onSuccess() {
      await queryUtils.model.getById.invalidate({ id });
    },
    onError(error) {
      showErrorNotification({ error: new Error(error.message) });
    },
  });
  const restoreModelMutation = trpc.model.restore.useMutation({
    async onSuccess() {
      await queryUtils.model.getById.invalidate({ id });
      await queryUtils.model.getAll.invalidate();
    },
    onError(error) {
      showErrorNotification({ error: new Error(error.message) });
    },
  });
  const toggleFavoriteModelMutation = trpc.user.toggleFavoriteModel.useMutation({
    async onMutate({ modelId }) {
      await queryUtils.user.getEngagedModels.cancel();

      const previousEngaged = queryUtils.user.getEngagedModels.getData() ?? {
        Favorite: [],
        Hide: [],
      };
      const previousModel = queryUtils.model.getById.getData({ id: modelId });
      const shouldRemove = previousEngaged.Favorite?.find((id) => id === modelId);
      // Update the favorite count
      queryUtils.model.getById.setData({ id: modelId }, (model) => {
        if (model?.rank) model.rank.favoriteCountAllTime += shouldRemove ? -1 : 1;
        return model;
      });
      // Remove from favorites list
      queryUtils.user.getEngagedModels.setData(
        undefined,
        ({ Favorite = [], ...old } = { Favorite: [], Hide: [] }) => {
          if (shouldRemove) return { Favorite: Favorite.filter((id) => id !== modelId), ...old };
          return { Favorite: [...Favorite, modelId], ...old };
        }
      );

      return { previousEngaged, previousModel };
    },
    async onSuccess() {
      await queryUtils.model.getAll.invalidate({ favorites: true });
      queryUtils.model.getAll.setInfiniteData({ ...filters, favorites: true }, () => {
        return { pageParams: [], pages: [] };
      });
    },
    onError(_error, _variables, context) {
      queryUtils.user.getEngagedModels.setData(undefined, context?.previousEngaged);
      if (context?.previousModel?.id)
        queryUtils.model.getById.setData(
          { id: context?.previousModel?.id },
          context?.previousModel
        );
    },
  });

  // when a user navigates back in their browser, set the previous url with the query string model={id}
  useEffect(() => {
    router.beforePopState(({ as, url }) => {
      if (as === '/' || as.startsWith('/?') || as.startsWith('/user/') || as.startsWith('/tag/')) {
        const [route, queryString] = as.split('?');
        const [, otherQueryString] = url.split('?');
        const queryParams = QS.parse(queryString);
        const otherParams = QS.parse(otherQueryString);
        router.replace(
          { pathname: route, query: { ...queryParams, ...otherParams, model: id } },
          as,
          {
            shallow: true,
          }
        );

        return false;
      }

      return true;
    });

    return () => router.beforePopState(() => true);
  }, [router, id]); // Add any state variables to dependencies array if needed.

  if (loadingModel)
    return (
      <AbsoluteCenter>
        <Loader size="xl" />
      </AbsoluteCenter>
    );

  if (!model) return <NotFound />;

  const isModerator = currentUser?.isModerator ?? false;
  const isOwner = model.user.id === currentUser?.id || isModerator;
  const showNsfwRequested = router.query.showNsfw !== 'true';
  const userNotBlurringNsfw = currentUser?.blurNsfw !== false;
  const nsfw = userNotBlurringNsfw && showNsfwRequested && model.nsfw === true;
  const isFavorite = favoriteModels.find((modelId) => modelId === id);
  const deleted = !!model.deletedAt && model.status === 'Deleted';

  // Latest version is the first one based on sorting (createdAt - desc)
  const latestVersion = model.modelVersions[0];
  const primaryFile = getPrimaryFile(latestVersion?.files, {
    format: currentUser?.preferredModelFormat,
    type: currentUser?.preferredPrunedModel ? 'Pruned Model' : undefined,
  });
  const inaccurate = model.modelVersions.some((version) => version.inaccurate);
  const hasPendingClaimReport = model.reportStats && model.reportStats.ownershipProcessing > 0;

  const meta = (
    <Meta
      title={`${model.name} | Stable Diffusion ${model.type} | Civitai`}
      description={removeTags(model.description ?? '')}
      image={
        nsfw || latestVersion?.images[0]?.url == null
          ? undefined
          : getEdgeUrl(latestVersion.images[0].url, { width: 1200 })
      }
    />
  );

  if ((!!edit && isOwner && !deleted) || (!!edit && isModerator && deleted))
    return <ModelForm model={model} />;
  if (model.nsfw && !currentUser)
    return (
      <>
        {meta}
<<<<<<< HEAD
        <SensitiveShield />;
=======
        <SensitiveShield redirectTo={router.asPath} />
>>>>>>> e35bb832
      </>
    );

  const handleDeleteModel = (options?: { permanently: boolean }) => {
    const { permanently = false } = options || {};

    openConfirmModal({
      title: 'Delete Model',
      children: permanently
        ? 'Are you sure you want to permanently delete this model? This action is destructive and cannot be reverted.'
        : 'Are you sure you want to delete this model? This action is destructive and you will have to contact support to restore your data.',
      centered: true,
      labels: { confirm: 'Delete Model', cancel: "No, don't delete it" },
      confirmProps: { color: 'red', loading: deleteMutation.isLoading },
      closeOnConfirm: false,
      onConfirm: () => {
        if (model) {
          deleteMutation.mutate({ id: model.id, permanently });
        }
      },
    });
  };

  const handleReviewFilterChange = (values: ReviewFilter[]) => {
    setReviewFilters((current) => ({
      ...current,
      filterBy: values,
    }));
  };

  const handleReviewSortChange = (value: ReviewSort) => {
    setReviewFilters((current) => ({
      ...current,
      sort: value,
    }));
  };

  const handleUnpublishModel = () => {
    unpublishModelMutation.mutate({ id });
  };

  const handleRestoreModel = () => {
    restoreModelMutation.mutate({ id });
  };

  const handleToggleFavorite = () => {
    toggleFavoriteModelMutation.mutate({ modelId: id });
  };

  const modelDetails: DescriptionTableProps['items'] = [
    {
      label: 'Type',
      value: (
        <Group spacing={0} noWrap position="apart">
          <Badge radius="sm" px={5}>
            {splitUppercase(model.type)} {model.checkpointType}
          </Badge>
          {model?.status !== ModelStatus.Published ? (
            <Badge color="yellow" radius="sm">
              {model.status}
            </Badge>
          ) : (
            <HowToUseModel type={model.type} />
          )}
        </Group>
      ),
    },
    {
      label: 'Downloads',
      value: <Text>{(model.rank?.downloadCountAllTime ?? 0).toLocaleString()}</Text>,
    },
    {
      label: 'Last Update',
      value: <Text>{formatDate(model.updatedAt)}</Text>,
    },
    {
      label: 'Versions',
      value: <Text>{model.modelVersions.length}</Text>,
    },
    {
      label: 'Base Model',
      value: <Text>{latestVersion?.baseModel}</Text>,
    },
    {
      label: 'Tags',
      value: (
        <Group spacing={4}>
          {model.tagsOnModels.map(({ tag }) => (
            <Link key={tag.id} href={`/tag/${tag.name.toLowerCase()}`} passHref>
              <Badge
                key={tag.id}
                color={tag.color ?? 'blue'}
                component="a"
                size="sm"
                radius="sm"
                sx={{ cursor: 'pointer' }}
              >
                {tag.name}
              </Badge>
            </Link>
          ))}
        </Group>
      ),
    },
    {
      label: 'Trigger Words',
      visible: !!latestVersion?.trainedWords?.length,
      value: (
        <TrainedWords trainedWords={latestVersion?.trainedWords} files={latestVersion?.files} />
      ),
    },
    {
      label: 'Uploaded By',
      value: model.user && (
        <Group align="center" position="apart">
          <Link href={`/user/${model.user.username}`} passHref>
            <Anchor>
              <Group spacing={4} noWrap sx={{ flex: 1, overflow: 'hidden' }}>
                <UserAvatar user={model.user} avatarProps={{ size: 'sm' }} />
                <Text
                  size="sm"
                  variant="link"
                  sx={{
                    cursor: 'pointer',
                    whiteSpace: 'nowrap',
                    overflow: 'hidden',
                    textOverflow: 'ellipsis',
                  }}
                >
                  {model.user.username}
                </Text>
              </Group>
            </Anchor>
          </Link>
          <Group spacing={4} noWrap>
            <RankBadge size="md" textSize="xs" rank={model.user.rank?.leaderboardRank} />
            <FollowUserButton userId={model.user.id} size="xs" compact />
          </Group>
        </Group>
      ),
    },
  ];
  const published = model.status === ModelStatus.Published;

  return (
    <>
      {meta}
      <Container size="xl" pb="xl">
        <Stack spacing="xs" mb="xl">
          <Group align="center" sx={{ justifyContent: 'space-between' }} noWrap>
            <Group align="center" spacing={mobile ? 4 : 'xs'}>
              <Title
                className={classes.title}
                order={1}
                sx={{ paddingBottom: mobile ? 0 : 8, width: mobile ? '100%' : undefined }}
              >
                {model?.name}
              </Title>
              <LoginRedirect reason="favorite-model">
                <IconBadge
                  radius="sm"
                  color={isFavorite ? 'red' : 'gray'}
                  size="lg"
                  icon={
                    <IconHeart
                      size={18}
                      color={isFavorite ? theme.colors.red[6] : undefined}
                      style={{ fill: isFavorite ? theme.colors.red[6] : undefined }}
                    />
                  }
                  sx={{ cursor: 'pointer' }}
                  onClick={() => handleToggleFavorite()}
                >
                  <Text size={mobile ? 'sm' : 'md'}>
                    {abbreviateNumber(model.rank?.favoriteCountAllTime ?? 0)}
                  </Text>
                </IconBadge>
              </LoginRedirect>
              <IconBadge
                radius="sm"
                color="gray"
                size="lg"
                icon={<Rating value={model.rank?.ratingAllTime ?? 0} fractions={4} readOnly />}
                sx={{ cursor: 'pointer' }}
                onClick={() => {
                  if (!discussionSectionRef.current) return;
                  scrollToTop(discussionSectionRef.current);
                }}
              >
                <Text size={mobile ? 'sm' : 'md'}>
                  {abbreviateNumber(model.rank?.ratingCountAllTime ?? 0)}
                </Text>
              </IconBadge>
            </Group>
            <Menu position="bottom-end" transition="pop-top-right">
              <Menu.Target>
                <ActionIcon variant="outline">
                  <IconDotsVertical size={16} />
                </ActionIcon>
              </Menu.Target>

              <Menu.Dropdown>
                {currentUser && isOwner && published && (
                  <Menu.Item
                    icon={<IconBan size={14} stroke={1.5} />}
                    color="yellow"
                    onClick={handleUnpublishModel}
                    disabled={unpublishModelMutation.isLoading}
                  >
                    Unpublish
                  </Menu.Item>
                )}
                {currentUser && isModerator && deleted && (
                  <Menu.Item
                    icon={<IconRecycle size={14} stroke={1.5} />}
                    color="green"
                    onClick={handleRestoreModel}
                    disabled={restoreModelMutation.isLoading}
                  >
                    Restore
                  </Menu.Item>
                )}
                {currentUser && isModerator && (
                  <Menu.Item
                    color={theme.colors.red[6]}
                    icon={<IconTrash size={14} stroke={1.5} />}
                    onClick={() => handleDeleteModel({ permanently: true })}
                  >
                    Permanently Delete Model
                  </Menu.Item>
                )}
                {currentUser && isOwner && !deleted && (
                  <>
                    <Menu.Item
                      color={theme.colors.red[6]}
                      icon={<IconTrash size={14} stroke={1.5} />}
                      onClick={() => handleDeleteModel()}
                    >
                      Delete Model
                    </Menu.Item>
                    <Menu.Item
                      component={NextLink}
                      href={`/models/${id}/${slug}?edit=true`}
                      icon={<IconEdit size={14} stroke={1.5} />}
                      shallow
                    >
                      Edit Model
                    </Menu.Item>
                  </>
                )}
                {(!currentUser || !isOwner || isModerator) && (
                  <LoginRedirect reason="report-model">
                    <Menu.Item
                      icon={<IconFlag size={14} stroke={1.5} />}
                      onClick={() =>
                        openContext('report', { type: ReportEntity.Model, entityId: model.id })
                      }
                    >
                      Report
                    </Menu.Item>
                  </LoginRedirect>
                )}
                {currentUser && (
                  <>
                    <HideUserButton as="menu-item" userId={model.user.id} />
                    <HideModelButton as="menu-item" modelId={model.id} />
                    <Menu.Item
                      icon={<IconTagOff size={14} stroke={1.5} />}
                      onClick={() => openContext('blockTags', { modelId: model.id })}
                    >
                      Hide content with these tags
                    </Menu.Item>
                  </>
                )}
              </Menu.Dropdown>
            </Menu>
          </Group>
          {(model.status === ModelStatus.Unpublished || deleted) && (
            <Alert color="red">
              <Group spacing="xs" noWrap align="flex-start">
                <ThemeIcon color="red">
                  <IconExclamationMark />
                </ThemeIcon>
                <Text size="md">
                  This model has been {deleted ? 'deleted' : 'unpublished'} and is not visible to
                  the community.
                </Text>
              </Group>
            </Alert>
          )}
          {inaccurate && (
            <Alert color="yellow">
              <Group spacing="xs" noWrap align="flex-start">
                <ThemeIcon color="yellow">
                  <IconExclamationMark />
                </ThemeIcon>
                <Text size="md">
                  The images on this {splitUppercase(model.type).toLowerCase()} are inaccurate.
                  Please submit reviews with images so that we can improve this page.
                </Text>
              </Group>
            </Alert>
          )}
        </Stack>
        <Grid gutter="xl">
          <Grid.Col xs={12} sm={5} md={4} orderSm={2}>
            <Stack>
              <Group spacing="xs" style={{ alignItems: 'flex-start', flexWrap: 'nowrap' }}>
                <Stack sx={{ flex: 1 }} spacing={4}>
                  <MultiActionButton
                    component="a"
                    href={createModelFileDownloadUrl({
                      versionId: latestVersion.id,
                      primary: true,
                    })}
                    leftIcon={<IconDownload size={16} />}
                    disabled={!primaryFile}
                    menuItems={
                      latestVersion?.files.length > 1
                        ? latestVersion?.files.map((file, index) => (
                            <Menu.Item
                              key={index}
                              component="a"
                              py={4}
                              icon={<VerifiedText file={file} iconOnly />}
                              href={createModelFileDownloadUrl({
                                versionId: latestVersion.id,
                                type: file.type,
                                format: file.format,
                              })}
                              download
                            >
                              {`${startCase(file.type)}${
                                ['Model', 'Pruned Model'].includes(file.type)
                                  ? ' ' + file.format
                                  : ''
                              } (${formatKBytes(file.sizeKB)})`}
                            </Menu.Item>
                          ))
                        : []
                    }
                    menuTooltip="Other Downloads"
                    download
                  >
                    <Text align="center">
                      {`Download Latest (${formatKBytes(primaryFile?.sizeKB ?? 0)})`}
                    </Text>
                  </MultiActionButton>
                  {primaryFile && (
                    <Group position="apart" noWrap spacing={0}>
                      <VerifiedText file={primaryFile} />
                      <Text size="xs" color="dimmed">
                        {primaryFile.type === 'Pruned Model' ? 'Pruned ' : ''}
                        {primaryFile.format}
                      </Text>
                    </Group>
                  )}
                </Stack>

                <RunButton modelVersionId={latestVersion.id} />
                <Tooltip label={isFavorite ? 'Unlike' : 'Like'} position="top" withArrow>
                  <div>
                    <LoginRedirect reason="favorite-model">
                      <Button
                        onClick={() => handleToggleFavorite()}
                        color={isFavorite ? 'red' : 'gray'}
                        sx={{ cursor: 'pointer', paddingLeft: 0, paddingRight: 0, width: '36px' }}
                      >
                        <IconHeart color="#fff" />
                      </Button>
                    </LoginRedirect>
                  </div>
                </Tooltip>
              </Group>
              <EarlyAccessAlert
                versionId={latestVersion.id}
                deadline={latestVersion.earlyAccessDeadline}
              />
              <ModelFileAlert
                versionId={latestVersion.id}
                modelType={model.type}
                files={latestVersion.files}
              />
              <DescriptionTable items={modelDetails} labelWidth="30%" />
              {model?.type === 'Checkpoint' && (
                <Group position="apart" align="flex-start" style={{ flexWrap: 'nowrap' }}>
                  <Group
                    spacing={4}
                    noWrap
                    style={{ flex: 1, overflow: 'hidden' }}
                    align="flex-start"
                  >
                    <IconLicense size={16} />
                    <Text
                      size="xs"
                      color="dimmed"
                      sx={{
                        whiteSpace: 'nowrap',
                        overflow: 'hidden',
                        textOverflow: 'ellipsis',
                        lineHeight: 1.1,
                      }}
                    >
                      License{model?.licenses.length > 0 ? 's' : ''}:
                    </Text>
                    <Stack spacing={0}>
                      <Text
                        component="a"
                        href="https://huggingface.co/spaces/CompVis/stable-diffusion-license"
                        rel="nofollow"
                        td="underline"
                        target="_blank"
                        size="xs"
                        color="dimmed"
                        sx={{ lineHeight: 1.1 }}
                      >
                        creativeml-openrail-m
                      </Text>
                      {model?.licenses.map(({ url, name }) => (
                        <Text
                          key={name}
                          component="a"
                          rel="nofollow"
                          href={url}
                          td="underline"
                          size="xs"
                          color="dimmed"
                          target="_blank"
                          sx={{ lineHeight: 1.1 }}
                        >
                          {name}
                        </Text>
                      ))}
                    </Stack>
                  </Group>
                  <PermissionIndicator spacing={5} size={28} permissions={model} />
                </Group>
              )}
              {hasPendingClaimReport && (
                <AlertWithIcon icon={<IconMessageCircle2 />}>
                  {`A verified artist believes this model was fine-tuned on their art. We're discussing this with the model creator and artist`}
                </AlertWithIcon>
              )}
            </Stack>
          </Grid.Col>
          <Grid.Col
            xs={12}
            sm={7}
            md={8}
            orderSm={1}
            sx={(theme) => ({
              [theme.fn.largerThan('xs')]: {
                padding: `0 ${theme.spacing.sm}px`,
                margin: `${theme.spacing.sm}px 0`,
              },
            })}
          >
            <Stack>
              {latestVersion.images.length > 0 && (
                <Carousel
                  key={model.id}
                  slideSize="50%"
                  breakpoints={[{ maxWidth: 'sm', slideSize: '100%', slideGap: 2 }]}
                  slideGap="xl"
                  align={latestVersion && latestVersion.images.length > 2 ? 'start' : 'center'}
                  slidesToScroll={mobile ? 1 : 2}
                  withControls={latestVersion && latestVersion.images.length > 2 ? true : false}
                  loop
                >
                  <ImageGuard
                    images={latestVersion.images}
                    nsfw={model.nsfw}
                    connect={{ entityId: model.id, entityType: 'model' }}
                    render={(image, index) => (
                      <Carousel.Slide>
                        <Center style={{ height: '100%', width: '100%' }}>
                          <div style={{ width: '100%', position: 'relative' }}>
                            <ImageGuard.ToggleConnect />
                            <ImageGuard.Unsafe>
                              <AspectRatio
                                ratio={(image.width ?? 1) / (image.height ?? 1)}
                                sx={(theme) => ({
                                  width: '100%',
                                  borderRadius: theme.radius.md,
                                  overflow: 'hidden',
                                })}
                              >
                                <MediaHash {...image} />
                              </AspectRatio>
                            </ImageGuard.Unsafe>
                            <ImageGuard.Safe>
                              <ImagePreview
                                image={image}
                                edgeImageProps={{ width: 400 }}
                                radius="md"
                                onClick={() =>
                                  openContext('modelVersionLightbox', {
                                    modelVersionId: latestVersion.id,
                                    initialSlide: index,
                                  })
                                }
                                style={{ width: '100%' }}
                                withMeta
                              />
                            </ImageGuard.Safe>
                          </div>
                        </Center>
                      </Carousel.Slide>
                    )}
                  />
                </Carousel>
              )}
              {model.description ? (
                <ContentClamp maxHeight={300}>
                  <RenderHtml html={model.description} withMentions />
                </ContentClamp>
              ) : null}
            </Stack>
          </Grid.Col>
          <Grid.Col span={12} orderSm={3} my="xl">
            <Stack spacing="xl">
              <Title className={classes.title} order={2}>
                Versions
              </Title>
              <ModelVersions
                type={model.type}
                items={model.modelVersions}
                initialTab={latestVersion?.id.toString()}
                nsfw={model.nsfw}
              />
            </Stack>
          </Grid.Col>
          <Grid.Col span={12} orderSm={4} my="xl">
            <Stack spacing="xl">
              <Group ref={discussionSectionRef} sx={{ justifyContent: 'space-between' }}>
                <Group spacing="xs">
                  <Title order={3}>Discussion</Title>

                  <LoginRedirect reason="create-review">
                    <Button
                      leftIcon={<IconStar size={16} />}
                      variant="outline"
                      fullWidth={mobile}
                      size="xs"
                      onClick={() => openContext('reviewEdit', {})}
                    >
                      Add Review
                    </Button>
                  </LoginRedirect>
                  <LoginRedirect reason="create-comment">
                    <Button
                      leftIcon={<IconMessage size={16} />}
                      variant="outline"
                      fullWidth={mobile}
                      onClick={() => openContext('commentEdit', {})}
                      size="xs"
                    >
                      Add Comment
                    </Button>
                  </LoginRedirect>
                </Group>
                <Group spacing="xs" noWrap grow>
                  {/* <Select
                    defaultValue={ReviewSort.Newest}
                    icon={<IconArrowsSort size={14} />}
                    data={Object.values(ReviewSort)
                      // Only exclude MostDisliked until there's a clear way to sort by it
                      .filter((sort) => ![ReviewSort.MostDisliked].includes(sort))
                      .map((sort) => ({
                        label: startCase(sort),
                        value: sort,
                      }))}
                    onChange={handleReviewSortChange}
                    size="xs"
                  /> */}
                  {/* <MultiSelect
                    placeholder="Filters"
                    icon={<IconFilter size={14} />}
                    data={Object.values(ReviewFilter).map((sort) => ({
                      label: startCase(sort),
                      value: sort,
                    }))}
                    onChange={handleReviewFilterChange}
                    size="xs"
                    zIndex={500}
                    clearButtonLabel="Clear review filters"
                    clearable
                  /> */}
                </Group>
              </Group>
              <ModelDiscussion modelId={model.id} filters={reviewFilters} />
            </Stack>
          </Grid.Col>
        </Grid>
      </Container>
    </>
  );
}<|MERGE_RESOLUTION|>--- conflicted
+++ resolved
@@ -332,11 +332,7 @@
     return (
       <>
         {meta}
-<<<<<<< HEAD
-        <SensitiveShield />;
-=======
-        <SensitiveShield redirectTo={router.asPath} />
->>>>>>> e35bb832
+        <SensitiveShield />
       </>
     );
 
