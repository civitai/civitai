import {
  ActionIcon,
  Alert,
  Badge,
  Button,
  Container,
  createStyles,
  Divider,
  Group,
  Menu,
  Rating,
  Stack,
  Text,
  ThemeIcon,
  Title,
  Paper,
  Center,
  Box,
  Loader,
  List,
  Anchor,
} from '@mantine/core';
import { useDisclosure } from '@mantine/hooks';
import { closeAllModals, openConfirmModal } from '@mantine/modals';
import { NextLink } from '@mantine/next';
import { CollectionType, ModelModifier, ModelStatus } from '@prisma/client';
import {
  IconBan,
  IconClock,
  IconDotsVertical,
  IconDownload,
  IconEdit,
  IconExclamationMark,
  IconFlag,
  IconHeart,
  IconMessage,
  IconPlus,
  IconRecycle,
  IconTagOff,
  IconTrash,
  IconLock,
  IconLockOff,
  IconMessageCircleOff,
  IconArrowsLeftRight,
  IconArchive,
  IconCircleMinus,
  IconReload,
  IconPlaylistAdd,
  IconInfoCircle,
  IconBolt,
  IconRadar2,
<<<<<<< HEAD
  IconClubs,
=======
  IconBrush,
>>>>>>> 1e339682
} from '@tabler/icons-react';
import { truncate } from 'lodash-es';
import { InferGetServerSidePropsType } from 'next';
import Link from 'next/link';
import { useRouter } from 'next/router';
import React, { useEffect, useRef, useState } from 'react';

import { getEdgeUrl } from '~/client-utils/cf-images-utils';
import { Announcements } from '~/components/Announcements/Announcements';
import { NotFound } from '~/components/AppLayout/NotFound';
import { Collection } from '~/components/Collection/Collection';
import { PeriodFilter, SortFilter } from '~/components/Filters';
import { HideModelButton } from '~/components/HideModelButton/HideModelButton';
import { HideUserButton } from '~/components/HideUserButton/HideUserButton';
import { IconBadge } from '~/components/IconBadge/IconBadge';
import ImagesAsPostsInfinite from '~/components/Image/AsPosts/ImagesAsPostsInfinite';
import { ImageCategories } from '~/components/Image/Infinite/ImageCategories';
// import { ImageFiltersDropdown } from '~/components/Image/Infinite/ImageFiltersDropdown';
import { JoinPopover } from '~/components/JoinPopover/JoinPopover';
import { LoginRedirect } from '~/components/LoginRedirect/LoginRedirect';
import { Meta } from '~/components/Meta/Meta';
import { ReorderVersionsModal } from '~/components/Modals/ReorderVersionsModal';
import { ModelDiscussionV2 } from '~/components/Model/ModelDiscussion/ModelDiscussionV2';
import { ModelVersionList } from '~/components/Model/ModelVersionList/ModelVersionList';
import { ModelVersionDetails } from '~/components/Model/ModelVersions/ModelVersionDetails';
import { PageLoader } from '~/components/PageLoader/PageLoader';
import { SensitiveShield } from '~/components/SensitiveShield/SensitiveShield';
import { useCurrentUser } from '~/hooks/useCurrentUser';
import { openContext } from '~/providers/CustomModalsProvider';
import { ReportEntity } from '~/server/schema/report.schema';
import { getDefaultModelVersion } from '~/server/services/model-version.service';
import { createServerSideProps } from '~/server/utils/server-side-helpers';
import { ModelById } from '~/types/router';
import { formatDate, isFutureDate } from '~/utils/date-helpers';
import { showErrorNotification, showSuccessNotification } from '~/utils/notifications';
import { abbreviateNumber } from '~/utils/number-helpers';
import { getDisplayName, removeTags, splitUppercase, slugit } from '~/utils/string-helpers';
import { trpc } from '~/utils/trpc';
import { isNumber } from '~/utils/type-guards';
import { QS } from '~/utils/qs';
import useIsClient from '~/hooks/useIsClient';
import { ImageSort } from '~/server/common/enums';
import { useQueryImages } from '~/components/Image/image.utils';
import { CAROUSEL_LIMIT } from '~/server/common/constants';
import { ToggleLockModel } from '~/components/Model/Actions/ToggleLockModel';
import { unpublishReasons } from '~/server/common/moderation-helpers';
import { ButtonTooltip } from '~/components/CivitaiWrapped/ButtonTooltip';
import { parseBrowsingMode } from '~/server/createContext';
import { ModelMeta } from '~/server/schema/model.schema';
import { AlertWithIcon } from '~/components/AlertWithIcon/AlertWithIcon';
import { TrackView } from '~/components/TrackView/TrackView';
import { AssociatedModels } from '~/components/AssociatedModels/AssociatedModels';
import { useFeatureFlags } from '~/providers/FeatureFlagsProvider';
import { ResourceReviewSummary } from '~/components/ResourceReview/Summary/ResourceReviewSummary';
import { AddToCollectionMenuItem } from '~/components/MenuItems/AddToCollectionMenuItem';
import { env } from '~/env/client.mjs';
import {
  InteractiveTipBuzzButton,
  useBuzzTippingStore,
} from '~/components/Buzz/InteractiveTipBuzzButton';
import { AddToShowcaseMenuItem } from '~/components/Profile/AddToShowcaseMenuItem';
import { triggerRoutedDialog } from '~/components/Dialog/RoutedDialogProvider';
<<<<<<< HEAD
import { useEntityAccessRequirement } from '~/components/Club/club.utils';
=======
import { containerQuery } from '~/utils/mantine-css-helpers';
import { GenerateButton } from '~/components/RunStrategy/GenerateButton';
>>>>>>> 1e339682

export const getServerSideProps = createServerSideProps({
  useSSG: true,
  useSession: true,
  resolver: async ({ ssg, ctx, session = null }) => {
    const params = (ctx.params ?? {}) as {
      id: string;
      slug: string[];
    };
    const query = ctx.query as {
      modelVersionId: string;
    };
    const id = Number(params.id);
    const modelVersionId = query.modelVersionId ? Number(query.modelVersionId) : undefined;
    if (!isNumber(id)) return { notFound: true };
    const version = await getDefaultModelVersion({ modelId: id, modelVersionId }).catch(() => null);
    const modelVersionIdParsed = modelVersionId ?? version?.id;

    if (!modelVersionIdParsed) {
      return { notFound: true };
    }

    if (ssg) {
      if (version)
        await ssg.image.getInfinite.prefetchInfinite({
          modelVersionId: version.id,
          prioritizedUserIds: [version.model.userId],
          period: 'AllTime',
          sort: ImageSort.MostReactions,
          limit: CAROUSEL_LIMIT,
          browsingMode: parseBrowsingMode(ctx.req.cookies, session),
        });

      if (modelVersionIdParsed) {
        await ssg.common.getEntityAccess.prefetch({
          entityId: modelVersionIdParsed as number,
          entityType: 'ModelVersion',
        });
        await ssg.common.getEntityClubRequirement.prefetch({
          entityId: modelVersionIdParsed as number,
          entityType: 'ModelVersion',
        });
      }
      await ssg.model.getById.prefetch({ id });
    }

    return {
      props: { id },
    };
  },
});

type ModelVersionDetail = ModelById['modelVersions'][number];

export default function ModelDetailsV2({
  id,
}: InferGetServerSidePropsType<typeof getServerSideProps>) {
  const currentUser = useCurrentUser();

  const router = useRouter();
  const { classes, theme } = useStyles();
  const queryUtils = trpc.useContext();
  const isClient = useIsClient();
  const features = useFeatureFlags();

  const [opened, { toggle }] = useDisclosure();
  const discussionSectionRef = useRef<HTMLDivElement | null>(null);
  const gallerySectionRef = useRef<HTMLDivElement | null>(null);

  const { data: model, isLoading: loadingModel } = trpc.model.getById.useQuery(
    { id },
    {
      onSuccess(result) {
        const latestVersion = result.modelVersions[0];
        if (latestVersion) setSelectedVersion(latestVersion);
      },
    }
  );

  const { data: { Favorite: favoriteModels = [] } = { Favorite: [] } } =
    trpc.user.getEngagedModels.useQuery(undefined, {
      enabled: !!currentUser,
      cacheTime: Infinity,
      staleTime: Infinity,
    });

  const rawVersionId = router.query.modelVersionId;
  const modelVersionId = Number(
    (Array.isArray(rawVersionId) ? rawVersionId[0] : rawVersionId) ?? model?.modelVersions[0]?.id
  );

  const isModerator = currentUser?.isModerator ?? false;
  const isCreator = model?.user.id === currentUser?.id;
  const isOwner = isCreator || isModerator;
  const publishedVersions = !isOwner
    ? model?.modelVersions.filter((v) => v.status === ModelStatus.Published) ?? []
    : model?.modelVersions ?? [];
  const latestVersion =
    publishedVersions.find((version) => version.id === modelVersionId) ??
    publishedVersions[0] ??
    null;
  const [selectedVersion, setSelectedVersion] = useState<ModelVersionDetail | null>(latestVersion);
  const tippedAmount = useBuzzTippingStore({ entityType: 'Model', entityId: model?.id ?? -1 });
<<<<<<< HEAD
  const { hasAccess, requiresClub, isLoadingAccess } = useEntityAccessRequirement({
    entityType: 'ModelVersion',
    entityId: modelVersionId,
  });
=======
  const latestGenerationVersion = publishedVersions.find((version) => version.canGenerate);
>>>>>>> 1e339682

  const { images: versionImages, isLoading: loadingImages } = useQueryImages(
    {
      modelVersionId: latestVersion?.id,
      prioritizedUserIds: model ? [model.user.id] : undefined,
      period: 'AllTime',
      sort: ImageSort.MostReactions,
      limit: CAROUSEL_LIMIT,
    },
    {
      enabled: !!latestVersion,
    }
  );

  const deleteMutation = trpc.model.delete.useMutation({
    async onSuccess(_, { permanently }) {
      await queryUtils.model.getAll.invalidate();
      if (!permanently) await queryUtils.model.getById.invalidate({ id });
      if (!isModerator || permanently)
        await router.replace(features.alternateHome ? '/models' : '/');

      showSuccessNotification({
        title: 'Successfully deleted the model',
        message: 'Your model has been deleted',
      });
      closeAllModals();
    },
    onError(error) {
      showErrorNotification({
        error: new Error(error.message),
        title: 'Could not delete model',
        reason: 'An unexpected error occurred, please try again',
      });
    },
  });
  const handleDeleteModel = (options?: { permanently: boolean }) => {
    const { permanently = false } = options || {};

    openConfirmModal({
      title: 'Delete Model',
      children: permanently
        ? 'Are you sure you want to permanently delete this model? This action is destructive and cannot be reverted.'
        : 'Are you sure you want to delete this model? This action is destructive and you will have to contact support to restore your data.',
      centered: true,
      labels: { confirm: 'Delete Model', cancel: "No, don't delete it" },
      confirmProps: { color: 'red', disabled: deleteMutation.isLoading },
      closeOnConfirm: false,
      onConfirm: () => {
        if (model) {
          deleteMutation.mutate({ id: model.id, permanently });
        }
      },
    });
  };

  const unpublishModelMutation = trpc.model.unpublish.useMutation({
    async onSuccess() {
      await queryUtils.model.getById.invalidate({ id });
    },
    onError(error) {
      showErrorNotification({ error: new Error(error.message) });
    },
  });
  const restoreModelMutation = trpc.model.restore.useMutation({
    async onSuccess() {
      await queryUtils.model.getById.invalidate({ id });
      await queryUtils.model.getAll.invalidate();
    },
    onError(error) {
      showErrorNotification({ error: new Error(error.message) });
    },
  });
  const toggleFavoriteModelMutation = trpc.user.toggleFavoriteModel.useMutation({
    async onMutate({ modelId }) {
      await queryUtils.user.getEngagedModels.cancel();

      const previousEngaged = queryUtils.user.getEngagedModels.getData() ?? {
        Favorite: [],
        Hide: [],
      };
      const previousModel = queryUtils.model.getById.getData({ id: modelId });
      const shouldRemove = previousEngaged.Favorite?.find((id) => id === modelId);
      // Update the favorite count
      queryUtils.model.getById.setData({ id: modelId }, (model) => {
        if (model?.rank) model.rank.favoriteCountAllTime += shouldRemove ? -1 : 1;
        return model;
      });
      // Remove from favorites list
      queryUtils.user.getEngagedModels.setData(
        undefined,
        ({ Favorite = [], ...old } = { Favorite: [], Hide: [] }) => {
          if (shouldRemove) return { Favorite: Favorite.filter((id) => id !== modelId), ...old };
          return { Favorite: [...Favorite, modelId], ...old };
        }
      );

      return { previousEngaged, previousModel };
    },
    async onSuccess() {
      await queryUtils.model.getAll.invalidate({ favorites: true });
    },
    onError(_error, _variables, context) {
      queryUtils.user.getEngagedModels.setData(undefined, context?.previousEngaged);
      if (context?.previousModel?.id)
        queryUtils.model.getById.setData(
          { id: context?.previousModel?.id },
          context?.previousModel
        );
    },
  });
  const handleToggleFavorite = () => {
    toggleFavoriteModelMutation.mutate({ modelId: id });
  };

  const handleCollect = () => {
    openContext('addToCollection', {
      modelId: id,
      type: CollectionType.Model,
    });
  };

  const deleteVersionMutation = trpc.modelVersion.delete.useMutation({
    async onMutate(payload) {
      await queryUtils.model.getById.cancel({ id });

      const previousData = queryUtils.model.getById.getData({ id });
      if (previousData) {
        const filteredVersions = previousData.modelVersions.filter((v) => v.id !== payload.id);

        queryUtils.model.getById.setData(
          { id },
          { ...previousData, modelVersions: filteredVersions }
        );
      }

      return { previousData };
    },
    async onSuccess() {
      const nextLatestVersion = queryUtils.model.getById.getData({ id })?.modelVersions[0];
      if (nextLatestVersion) router.replace(`/models/${id}?modelVersionId=${nextLatestVersion.id}`);
      closeAllModals();
    },
    onError(error, _variables, context) {
      showErrorNotification({
        error: new Error(error.message),
        title: 'Unable to delete version',
        reason: 'An unexpected error occurred, please try again',
      });
      if (context?.previousData?.id)
        queryUtils.model.getById.setData({ id: context?.previousData?.id }, context?.previousData);
    },
  });
  const handleDeleteVersion = (versionId: number) => {
    openConfirmModal({
      title: 'Delete Version',
      children:
        'Are you sure you want to delete this version? This action is destructive and cannot be reverted.',
      centered: true,
      labels: { confirm: 'Delete Version', cancel: "No, don't delete it" },
      confirmProps: { color: 'red', loading: deleteVersionMutation.isLoading },
      closeOnConfirm: false,
      onConfirm: () => deleteVersionMutation.mutate({ id: versionId }),
    });
  };

  const changeModeMutation = trpc.model.changeMode.useMutation();
  const handleChangeMode = async (mode: ModelModifier | null) => {
    const prevModel = queryUtils.model.getById.getData({ id });
    await queryUtils.model.getById.cancel({ id });

    if (prevModel)
      queryUtils.model.getById.setData(
        { id },
        { ...prevModel, mode, meta: (prevModel.meta as ModelMeta) ?? null }
      );

    changeModeMutation.mutate(
      { id, mode },
      {
        async onSuccess() {
          await queryUtils.model.getById.invalidate({ id });
        },
        onError(error) {
          showErrorNotification({
            title: 'Unable to change mode',
            error: new Error(error.message),
          });
          queryUtils.model.getById.setData({ id }, prevModel);
        },
      }
    );
  };

  const rescanModelMutation = trpc.model.rescan.useMutation();
  const handleRescanModel = async () => {
    rescanModelMutation.mutate({ id });
  };

  useEffect(() => {
    // Change the selected modelVersion based on querystring param
    const queryVersion = publishedVersions.find((v) => v.id === modelVersionId);
    const hasSelected = publishedVersions.some((v) => v.id === selectedVersion?.id);
    if (!hasSelected) setSelectedVersion(publishedVersions[0] ?? null);
    if (selectedVersion && queryVersion !== selectedVersion) {
      router.replace(`/models/${id}?modelVersionId=${selectedVersion.id}`, undefined, {
        shallow: true,
      });
    }
  }, [publishedVersions, selectedVersion, modelVersionId]);

  if (loadingModel || isLoadingAccess) return <PageLoader />;

  if (!hasAccess && model?.unlisted) {
    return <NotFound />;
  }

  // Handle missing and deleted models
  const modelDoesntExist = !model;
  const modelDeleted = !!model && !!model.deletedAt && model.status === ModelStatus.Deleted;
  const modelNotVisible =
    model &&
    !isOwner &&
    !isModerator &&
    // Check if published or has any model versions
    (model.status !== ModelStatus.Published || !model.modelVersions.length);
  if (modelDeleted && !isOwner && !isModerator)
    return (
      <Center p="xl">
        <Alert>
          <Text size="lg">This resource has been removed by its owner</Text>
        </Alert>
      </Center>
    );
  if (modelDoesntExist || (modelDeleted && !isModerator) || modelNotVisible) return <NotFound />;

  const userNotBlurringNsfw = currentUser?.blurNsfw !== false;
  const nsfw = userNotBlurringNsfw && model.nsfw === true;
  const metaSchema = {
    '@context': 'https://schema.org',
    '@type': 'SoftwareApplication',
    applicationCategory: 'Multimedia',
    applicationSubCategory: 'Stable Diffusion Model',
    description: model.description,
    name: model.name,
    image:
      nsfw || versionImages[0]?.url == null
        ? undefined
        : getEdgeUrl(versionImages[0].url, { width: 1200 }),
    author: model.user.username,
    datePublished: model.publishedAt,
    aggregateRating: {
      '@type': 'AggregateRating',
      ratingValue: model.rank?.ratingAllTime,
      reviewCount: model.rank?.ratingCountAllTime,
    },
  };

  const meta = (
    <Meta
      title={`${model.name}${
        selectedVersion ? ' - ' + selectedVersion.name : ''
      } | Stable Diffusion ${getDisplayName(model.type)} | Civitai`}
      description={truncate(removeTags(model.description ?? ''), { length: 150 })}
      image={
        nsfw || versionImages[0]?.url == null
          ? undefined
          : getEdgeUrl(versionImages[0].url, { width: 1200 })
      }
      links={[
        {
          href: `${env.NEXT_PUBLIC_BASE_URL}/models/${model.id}/${slugit(model.name)}`,
          rel: 'canonical',
        },
      ]}
      schema={metaSchema}
      deIndex={model.status !== ModelStatus.Published ? 'noindex' : undefined}
    />
  );

  if (model.nsfw && !currentUser)
    return (
      <>
        {meta}
        <SensitiveShield />
      </>
    );

  const isFavorite = !!favoriteModels.find((modelId) => modelId === id);
  const published = model.status === ModelStatus.Published;
  const inaccurate = model.modelVersions.some((version) => version.inaccurate);
  const isMuted = currentUser?.muted ?? false;
  const onlyEarlyAccess = model.modelVersions.every((version) => version.earlyAccessDeadline);
  const canDiscuss =
    !isMuted && (!onlyEarlyAccess || currentUser?.isMember || currentUser?.isModerator);
  const versionCount = model.modelVersions.length;
  const inEarlyAccess = model.earlyAccessDeadline && isFutureDate(model.earlyAccessDeadline);
  const category = model.tagsOnModels.find(({ tag }) => !!tag.isCategory)?.tag;
  const tags = model.tagsOnModels.filter(({ tag }) => !tag.isCategory).map((tag) => tag.tag);
  const canLoadBelowTheFold = isClient && !loadingModel && !loadingImages;
  const unpublishedReason = model.meta?.unpublishedReason ?? 'other';
  const unpublishedMessage =
    unpublishedReason !== 'other'
      ? unpublishReasons[unpublishedReason]?.notificationMessage
      : `Removal reason: ${model.meta?.customMessage}.` ?? '';

  return (
    <>
      {meta}
      <TrackView entityId={model.id} entityType="Model" type="ModelView" />
      <Container size="xl">
        <Stack spacing="xl">
          <Announcements sx={{ marginBottom: 5 }} />
          <Stack spacing="xs">
            <Stack spacing={4}>
              <Group align="center" sx={{ justifyContent: 'space-between' }} noWrap>
                <Group className={classes.titleWrapper} align="center">
                  <Title className={classes.title} order={1}>
                    {model?.name}
                  </Title>
                  <LoginRedirect reason="favorite-model">
                    <IconBadge
                      radius="sm"
                      color={isFavorite ? 'red' : 'gray'}
                      size="lg"
                      icon={
                        <IconHeart
                          size={18}
                          color={isFavorite ? theme.colors.red[6] : undefined}
                          style={{ fill: isFavorite ? theme.colors.red[6] : undefined }}
                        />
                      }
                      sx={{ cursor: 'pointer' }}
                      onClick={handleToggleFavorite}
                    >
                      <Text className={classes.modelBadgeText}>
                        {abbreviateNumber(model.rank?.favoriteCountAllTime ?? 0)}
                      </Text>
                    </IconBadge>
                  </LoginRedirect>
                  <IconBadge radius="sm" size="lg" icon={<IconDownload size={18} />}>
                    <Text className={classes.modelBadgeText}>
                      {abbreviateNumber(model.rank?.downloadCountAllTime ?? 0)}
                    </Text>
                  </IconBadge>
                  {model.canGenerate && latestGenerationVersion && (
                    <GenerateButton modelVersionId={latestGenerationVersion.id}>
                      <IconBadge radius="sm" size="lg" icon={<IconBrush size={18} />}>
                        <Text className={classes.modelBadgeText}>
                          {abbreviateNumber(model.rank?.generationCountAllTime ?? 0)}
                        </Text>
                      </IconBadge>
                    </GenerateButton>
                  )}
                  {features.collections && (
                    <LoginRedirect reason="add-to-collection">
                      <IconBadge
                        radius="sm"
                        size="lg"
                        icon={<IconPlaylistAdd size={18} />}
                        sx={{ cursor: 'pointer' }}
                        onClick={handleCollect}
                      >
                        <Text className={classes.modelBadgeText}>
                          {abbreviateNumber(model.rank?.collectedCountAllTime ?? 0)}
                        </Text>
                      </IconBadge>
                    </LoginRedirect>
                  )}
                  <InteractiveTipBuzzButton
                    toUserId={model.user.id}
                    entityId={model.id}
                    entityType="Model"
                  >
                    <IconBadge
                      radius="sm"
                      size="lg"
                      icon={
                        <IconBolt
                          size={18}
                          color="yellow.7"
                          style={{ fill: theme.colors.yellow[7] }}
                        />
                      }
                    >
                      <Text className={classes.modelBadgeText}>
                        {abbreviateNumber(
                          (model.rank?.tippedAmountCountAllTime ?? 0) + tippedAmount
                        )}
                      </Text>
                    </IconBadge>
                  </InteractiveTipBuzzButton>

                  {!model.locked && (
                    <ResourceReviewSummary modelId={model.id}>
                      <ResourceReviewSummary.Simple
                        rating={model.rank?.ratingAllTime}
                        count={model.rank?.ratingCountAllTime}
                        onClick={() => {
                          gallerySectionRef.current?.scrollIntoView({ behavior: 'smooth' });
                        }}
                      />
                    </ResourceReviewSummary>
                  )}
                  {inEarlyAccess && (
                    <IconBadge radius="sm" color="green" size="lg" icon={<IconClock size={18} />}>
                      Early Access
                    </IconBadge>
                  )}
                </Group>

                <Menu position="bottom-end" transition="pop-top-right" withinPortal>
                  <Menu.Target>
                    <ActionIcon variant="outline">
                      <IconDotsVertical size={16} />
                    </ActionIcon>
                  </Menu.Target>
                  <Menu.Dropdown>
                    {currentUser && isCreator && published && (
                      <Menu.Item
                        icon={<IconBan size={14} stroke={1.5} />}
                        color="yellow"
                        onClick={() => unpublishModelMutation.mutate({ id })}
                        disabled={unpublishModelMutation.isLoading}
                      >
                        Unpublish
                      </Menu.Item>
                    )}
                    {currentUser && isModerator && modelDeleted && (
                      <Menu.Item
                        icon={<IconRecycle size={14} stroke={1.5} />}
                        color="green"
                        onClick={() => restoreModelMutation.mutate({ id })}
                        disabled={restoreModelMutation.isLoading}
                      >
                        Restore
                      </Menu.Item>
                    )}
                    {currentUser && isModerator && (
                      <>
                        {env.NEXT_PUBLIC_MODEL_LOOKUP_URL && (
                          <Menu.Item
                            component="a"
                            target="_blank"
                            icon={<IconInfoCircle size={14} stroke={1.5} />}
                            href={`${env.NEXT_PUBLIC_MODEL_LOOKUP_URL}${model.id}`}
                          >
                            Lookup Model
                          </Menu.Item>
                        )}
                        {published && (
                          <Menu.Item
                            color="yellow"
                            icon={<IconBan size={14} stroke={1.5} />}
                            onClick={() => openContext('unpublishModel', { modelId: model.id })}
                          >
                            Unpublish as Violation
                          </Menu.Item>
                        )}
                        <Menu.Item
                          color={theme.colors.red[6]}
                          icon={<IconTrash size={14} stroke={1.5} />}
                          onClick={() => handleDeleteModel({ permanently: true })}
                        >
                          Permanently Delete Model
                        </Menu.Item>
                      </>
                    )}
                    {currentUser && isOwner && !modelDeleted && (
                      <>
                        <Menu.Item
                          color={theme.colors.red[6]}
                          icon={<IconTrash size={14} stroke={1.5} />}
                          onClick={() => handleDeleteModel()}
                        >
                          Delete Model
                        </Menu.Item>
                        <Menu.Item
                          icon={<IconEdit size={14} stroke={1.5} />}
                          component={NextLink}
                          href={`/models/${model.id}/edit`}
                        >
                          Edit Model
                        </Menu.Item>
                        {!model.mode ? (
                          <>
                            <Menu.Item
                              icon={<IconArchive size={14} stroke={1.5} />}
                              onClick={() => handleChangeMode(ModelModifier.Archived)}
                            >
                              Archive
                            </Menu.Item>
                            {isModerator && (
                              <Menu.Item
                                icon={<IconCircleMinus size={14} stroke={1.5} />}
                                onClick={() => handleChangeMode(ModelModifier.TakenDown)}
                              >
                                Take Down
                              </Menu.Item>
                            )}
                          </>
                        ) : model.mode === ModelModifier.Archived ||
                          (isModerator && model.mode === ModelModifier.TakenDown) ? (
                          <Menu.Item
                            icon={<IconReload size={14} stroke={1.5} />}
                            onClick={() => handleChangeMode(null)}
                          >
                            Bring Back
                          </Menu.Item>
                        ) : null}
                      </>
                    )}
                    {features.collections && (
                      <AddToCollectionMenuItem
                        onClick={() =>
                          openContext('addToCollection', {
                            modelId: model.id,
                            type: CollectionType.Model,
                          })
                        }
                      />
                    )}
                    {isOwner && (
                      <AddToShowcaseMenuItem
                        key="add-to-showcase"
                        entityType="Model"
                        entityId={model.id}
                      />
                    )}
                    {(!currentUser || !isOwner || isModerator) && (
                      <LoginRedirect reason="report-model">
                        <Menu.Item
                          icon={<IconFlag size={14} stroke={1.5} />}
                          onClick={() =>
                            openContext('report', {
                              entityType: ReportEntity.Model,
                              entityId: model.id,
                            })
                          }
                        >
                          Report
                        </Menu.Item>
                      </LoginRedirect>
                    )}
                    {isModerator && (
                      <Menu.Item
                        icon={
                          rescanModelMutation.isLoading ? (
                            <Loader size={14} />
                          ) : (
                            <IconRadar2 size={14} stroke={1.5} />
                          )
                        }
                        onClick={() => handleRescanModel()}
                      >
                        Rescan Files
                      </Menu.Item>
                    )}
                    {currentUser && (
                      <>
                        <HideUserButton as="menu-item" userId={model.user.id} />
                        <HideModelButton as="menu-item" modelId={model.id} />
                        <Menu.Item
                          icon={<IconTagOff size={14} stroke={1.5} />}
                          onClick={() => openContext('blockModelTags', { modelId: model.id })}
                        >
                          Hide content with these tags
                        </Menu.Item>
                      </>
                    )}
                    {isOwner && (
                      <ToggleLockModel modelId={model.id} locked={model.locked}>
                        {({ onClick }) => (
                          <Menu.Item
                            icon={
                              model.locked ? (
                                <IconLockOff size={14} stroke={1.5} />
                              ) : (
                                <IconLock size={14} stroke={1.5} />
                              )
                            }
                            onClick={onClick}
                          >
                            {model.locked ? 'Unlock' : 'Lock'} model discussion
                          </Menu.Item>
                        )}
                      </ToggleLockModel>
                    )}
                  </Menu.Dropdown>
                </Menu>
              </Group>
              <Group spacing={4}>
                <Text size="xs" color="dimmed">
                  Updated: {formatDate(model.updatedAt)}
                </Text>
                {category && (
                  <>
                    <Divider orientation="vertical" />
                    <Link href={`/tag/${encodeURIComponent(category.name.toLowerCase())}`} passHref>
                      <Badge component="a" size="sm" color="blue" sx={{ cursor: 'pointer' }}>
                        {category.name}
                      </Badge>
                    </Link>
                  </>
                )}

                {tags.length > 0 && <Divider orientation="vertical" />}
                <Collection
                  items={tags}
                  renderItem={(tag) => (
                    <Link href={`/tag/${encodeURIComponent(tag.name.toLowerCase())}`} passHref>
                      <Badge
                        component="a"
                        size="sm"
                        color="gray"
                        variant={theme.colorScheme === 'dark' ? 'filled' : undefined}
                        sx={{ cursor: 'pointer' }}
                      >
                        {tag.name}
                      </Badge>
                    </Link>
                  )}
                />
              </Group>
            </Stack>
            {(model.status === ModelStatus.Unpublished || modelDeleted) && (
              <Alert color="red">
                <Group spacing="xs" noWrap align="flex-start">
                  <ThemeIcon color="red">
                    <IconExclamationMark />
                  </ThemeIcon>
                  <Text size="md">
                    This model has been {modelDeleted ? 'deleted' : 'unpublished'} and is not
                    visible to the community.
                  </Text>
                </Group>
              </Alert>
            )}
            {model.status === ModelStatus.UnpublishedViolation && !model.meta?.needsReview && (
              <Alert color="red">
                <Group spacing="xs" noWrap align="flex-start">
                  <ThemeIcon color="red">
                    <IconExclamationMark />
                  </ThemeIcon>
                  <Text size="sm" mt={-3}>
                    This model has been unpublished due to a violation of our{' '}
                    <Text component="a" variant="link" href="/content/tos" target="_blank">
                      guidelines
                    </Text>{' '}
                    and is not visible to the community.{' '}
                    {unpublishedReason && unpublishedMessage ? unpublishedMessage : null} If you
                    adjust your model to comply with our guidelines, you can request a review from
                    one of our moderators.
                  </Text>
                </Group>
              </Alert>
            )}
            {model.status === ModelStatus.UnpublishedViolation && model.meta?.needsReview && (
              <Alert color="yellow">
                <Group spacing="xs" noWrap>
                  <ThemeIcon color="yellow">
                    <IconExclamationMark />
                  </ThemeIcon>
                  <Text size="md">
                    This model is currently being reviewed by our moderators. It will be visible to
                    the community once it has been approved.
                  </Text>
                </Group>
              </Alert>
            )}
            {inaccurate && (
              <Alert color="yellow">
                <Group spacing="xs" noWrap align="flex-start">
                  <ThemeIcon color="yellow">
                    <IconExclamationMark />
                  </ThemeIcon>
                  <Text size="md">
                    The images on this {splitUppercase(model.type).toLowerCase()} are inaccurate.
                    Please submit reviews with images so that we can improve this page.
                  </Text>
                </Group>
              </Alert>
            )}
            {(model.mode === ModelModifier.TakenDown || model.mode === ModelModifier.Archived) && (
              <AlertWithIcon color="blue" icon={<IconExclamationMark />} size="md">
                {model.mode === ModelModifier.Archived
                  ? 'This model has been archived and is not available for download. You can still share your creations with the community.'
                  : 'The visual assets associated with this model have been taken down. You can still download the resource, but you will not be able to share your creations.'}
              </AlertWithIcon>
            )}
            {!hasAccess && requiresClub && (
              <AlertWithIcon color="blue" icon={<IconClubs />} size="md">
                <Text>
                  This model version requires a club membership to access. To get access to this
                  resource, join one of these creator clubs:
                </Text>
                <List size="xs" spacing={8}>
                  <List.Item>
                    <Anchor href="/clubs/{id}" span>
                      Sample club
                    </Anchor>
                  </List.Item>
                </List>
              </AlertWithIcon>
            )}
          </Stack>
          <Group spacing={4} noWrap>
            {isOwner ? (
              <>
                <ButtonTooltip label="Add Version">
                  <Link href={`/models/${model.id}/model-versions/create`}>
                    <ActionIcon variant="light" color="blue">
                      <IconPlus size={14} />
                    </ActionIcon>
                  </Link>
                </ButtonTooltip>

                {versionCount > 1 && (
                  <ButtonTooltip label="Rearrange Versions">
                    <ActionIcon onClick={toggle}>
                      <IconArrowsLeftRight size={14} />
                    </ActionIcon>
                  </ButtonTooltip>
                )}
              </>
            ) : null}
            <ModelVersionList
              versions={model.modelVersions}
              selected={selectedVersion?.id}
              onVersionClick={(version) => {
                if (version.id !== selectedVersion?.id) {
                  setSelectedVersion(version);
                  // router.replace(`/models/${model.id}?modelVersionId=${version.id}`, undefined, {
                  //   shallow: true,
                  // });
                }
              }}
              onDeleteClick={handleDeleteVersion}
              showExtraIcons={isOwner || isModerator}
            />
          </Group>
          {!!selectedVersion && (
            <ModelVersionDetails
              model={model}
              version={selectedVersion}
              user={currentUser}
              isFavorite={isFavorite}
              onFavoriteClick={handleToggleFavorite}
              onBrowseClick={() => {
                gallerySectionRef.current?.scrollIntoView({ behavior: 'smooth' });
              }}
              hasAccess={hasAccess}
            />
          )}
        </Stack>
        {versionCount > 1 ? (
          <ReorderVersionsModal modelId={model.id} opened={opened} onClose={toggle} />
        ) : null}
      </Container>
      {canLoadBelowTheFold && (isOwner || model.hasSuggestedResources) && (
        <AssociatedModels
          fromId={model.id}
          type="Suggested"
          label="Suggested Resources"
          ownerId={model.user.id}
        />
      )}
      {canLoadBelowTheFold &&
        (!model.locked ? (
          <Container size="xl" my="xl">
            <Stack spacing="md">
              <Group ref={discussionSectionRef} sx={{ justifyContent: 'space-between' }}>
                <Group spacing="xs">
                  <Title order={2}>Discussion</Title>
                  {canDiscuss ? (
                    <>
                      <LoginRedirect reason="create-comment">
                        <Button
                          leftIcon={<IconMessage size={16} />}
                          variant="outline"
                          onClick={() => triggerRoutedDialog({ name: 'commentEdit', state: {} })}
                          size="xs"
                        >
                          Add Comment
                        </Button>
                      </LoginRedirect>
                    </>
                  ) : (
                    !isMuted && (
                      <JoinPopover message="You must be a Supporter Tier member to join this discussion">
                        <Button
                          leftIcon={<IconClock size={16} />}
                          variant="outline"
                          size="xs"
                          color="green"
                        >
                          Early Access
                        </Button>
                      </JoinPopover>
                    )
                  )}
                </Group>
              </Group>
              <ModelDiscussionV2 modelId={model.id} />
            </Stack>
          </Container>
        ) : (
          <Paper p="lg" withBorder bg={`rgba(0, 0, 0, 0.1)`}>
            <Center>
              <Group spacing="xs">
                <ThemeIcon color="gray" size="xl" radius="xl">
                  <IconMessageCircleOff />
                </ThemeIcon>
                <Text size="lg" color="dimmed">
                  Discussion is turned off for this model.
                </Text>
              </Group>
            </Center>
          </Paper>
        ))}
      {canLoadBelowTheFold && !model.locked && model.mode !== ModelModifier.TakenDown && (
        <Box ref={gallerySectionRef} id="gallery" mt="md">
          <ImagesAsPostsInfinite
            modelId={model.id}
            selectedVersionId={selectedVersion?.id}
            modelVersions={model.modelVersions}
            generationOptions={{
              generationModelId: selectedVersion?.meta.picFinderModelId,
              includeEditingActions: isOwner,
            }}
          />
        </Box>
      )}
    </>
  );
}

const useStyles = createStyles((theme) => ({
  actions: {
    [containerQuery.smallerThan('sm')]: {
      width: '100%',
    },
  },

  titleWrapper: {
    gap: theme.spacing.xs,

    [containerQuery.smallerThan('md')]: {
      gap: theme.spacing.xs * 0.4,
    },
  },

  title: {
    wordBreak: 'break-word',
    [containerQuery.smallerThan('md')]: {
      fontSize: theme.fontSizes.xs * 2.4, // 24px
      width: '100%',
      paddingBottom: 0,
    },
  },

  engagementBar: {
    [containerQuery.smallerThan('sm')]: {
      display: 'none',
    },
  },

  mobileCarousel: {
    display: 'none',
    [containerQuery.smallerThan('md')]: {
      display: 'block',
    },
  },
  desktopCarousel: {
    display: 'block',
    [containerQuery.smallerThan('md')]: {
      display: 'none',
    },
  },

  modelBadgeText: {
    fontSize: theme.fontSizes.md,
    [containerQuery.smallerThan('md')]: {
      fontSize: theme.fontSizes.sm,
    },
  },

  discussionActionButton: {
    [containerQuery.smallerThan('sm')]: {
      width: '100%',
    },
  },

  // Increase carousel control arrow size
  control: {
    svg: {
      width: 24,
      height: 24,

      [containerQuery.smallerThan('sm')]: {
        minWidth: 16,
        minHeight: 16,
      },
    },
  },
}));<|MERGE_RESOLUTION|>--- conflicted
+++ resolved
@@ -49,11 +49,8 @@
   IconInfoCircle,
   IconBolt,
   IconRadar2,
-<<<<<<< HEAD
-  IconClubs,
-=======
-  IconBrush,
->>>>>>> 1e339682
+  IconClubs, 
+  IconBrush, 
 } from '@tabler/icons-react';
 import { truncate } from 'lodash-es';
 import { InferGetServerSidePropsType } from 'next';
@@ -116,12 +113,9 @@
 } from '~/components/Buzz/InteractiveTipBuzzButton';
 import { AddToShowcaseMenuItem } from '~/components/Profile/AddToShowcaseMenuItem';
 import { triggerRoutedDialog } from '~/components/Dialog/RoutedDialogProvider';
-<<<<<<< HEAD
 import { useEntityAccessRequirement } from '~/components/Club/club.utils';
-=======
 import { containerQuery } from '~/utils/mantine-css-helpers';
 import { GenerateButton } from '~/components/RunStrategy/GenerateButton';
->>>>>>> 1e339682
 
 export const getServerSideProps = createServerSideProps({
   useSSG: true,
@@ -225,14 +219,11 @@
     null;
   const [selectedVersion, setSelectedVersion] = useState<ModelVersionDetail | null>(latestVersion);
   const tippedAmount = useBuzzTippingStore({ entityType: 'Model', entityId: model?.id ?? -1 });
-<<<<<<< HEAD
   const { hasAccess, requiresClub, isLoadingAccess } = useEntityAccessRequirement({
     entityType: 'ModelVersion',
     entityId: modelVersionId,
   });
-=======
   const latestGenerationVersion = publishedVersions.find((version) => version.canGenerate);
->>>>>>> 1e339682
 
   const { images: versionImages, isLoading: loadingImages } = useQueryImages(
     {
