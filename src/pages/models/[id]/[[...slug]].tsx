--- conflicted
+++ resolved
@@ -217,16 +217,6 @@
     null;
   const [selectedVersion, setSelectedVersion] = useState<ModelVersionDetail | null>(latestVersion);
   const tippedAmount = useBuzzTippingStore({ entityType: 'Model', entityId: model?.id ?? -1 });
-<<<<<<< HEAD
-  const { entities } = useEntityAccessRequirement({
-    entityType: 'ModelVersion',
-    entityIds: [modelVersionId],
-  });
-
-  const [access] = entities;
-  const hasAccess = access?.hasAccess;
-=======
->>>>>>> 3f4f0b74
 
   const latestGenerationVersion = publishedVersions.find((version) => version.canGenerate);
 
@@ -670,77 +660,6 @@
                   )}
                 </Group>
 
-<<<<<<< HEAD
-                <Menu position="bottom-end" transition="pop-top-right" withinPortal>
-                  <Menu.Target>
-                    <ActionIcon variant="outline">
-                      <IconDotsVertical size={16} />
-                    </ActionIcon>
-                  </Menu.Target>
-                  <Menu.Dropdown>
-                    {currentUser && isCreator && published && (
-                      <Menu.Item
-                        icon={<IconBan size={14} stroke={1.5} />}
-                        color="yellow"
-                        onClick={() => unpublishModelMutation.mutate({ id })}
-                        disabled={unpublishModelMutation.isLoading}
-                      >
-                        Unpublish
-                      </Menu.Item>
-                    )}
-                    {currentUser && isCreator && model.status === ModelStatus.Unpublished && (
-                      <Menu.Item
-                        icon={<IconRepeat size={14} stroke={1.5} />}
-                        color="green"
-                        onClick={handlePublishModel}
-                        disabled={publishModelMutation.isLoading}
-                      >
-                        Republish
-                      </Menu.Item>
-                    )}
-                    {currentUser && isModerator && modelDeleted && (
-                      <Menu.Item
-                        icon={<IconRecycle size={14} stroke={1.5} />}
-                        color="green"
-                        onClick={() => restoreModelMutation.mutate({ id })}
-                        disabled={restoreModelMutation.isLoading}
-                      >
-                        Restore
-                      </Menu.Item>
-                    )}
-                    {currentUser && isModerator && (
-                      <>
-                        {env.NEXT_PUBLIC_MODEL_LOOKUP_URL && (
-                          <Menu.Item
-                            component="a"
-                            target="_blank"
-                            icon={<IconInfoCircle size={14} stroke={1.5} />}
-                            href={`${env.NEXT_PUBLIC_MODEL_LOOKUP_URL}${model.id}`}
-                          >
-                            Lookup Model
-                          </Menu.Item>
-                        )}
-                        {published && (
-                          <Menu.Item
-                            color="yellow"
-                            icon={<IconBan size={14} stroke={1.5} />}
-                            onClick={() => openContext('unpublishModel', { modelId: model.id })}
-                          >
-                            Unpublish as Violation
-                          </Menu.Item>
-                        )}
-                        <Menu.Item
-                          color={theme.colors.red[6]}
-                          icon={<IconTrash size={14} stroke={1.5} />}
-                          onClick={() => handleDeleteModel({ permanently: true })}
-                        >
-                          Permanently Delete Model
-                        </Menu.Item>
-                      </>
-                    )}
-                    {currentUser && isOwner && !modelDeleted && (
-                      <>
-=======
                 <Group spacing={8} noWrap>
                   <HowToButton
                     size={30}
@@ -756,7 +675,6 @@
                     </Menu.Target>
                     <Menu.Dropdown>
                       {currentUser && isCreator && published && (
->>>>>>> 3f4f0b74
                         <Menu.Item
                           icon={<IconBan size={14} stroke={1.5} />}
                           color="yellow"
@@ -765,7 +683,17 @@
                         >
                           Unpublish
                         </Menu.Item>
-                      )}
+                                                                 )}
+          {currentUser && isCreator && model.status === ModelStatus.Unpublished && (
+                                                                                    <Menu.Item
+                                                                                    icon={<IconRepeat size={14} stroke={1.5} />}
+                                                                                    color="green"
+                                                                                    onClick={handlePublishModel}
+                                                                                    disabled={publishModelMutation.isLoading}
+                                                                                    >
+                                                                                    Republish
+                                                                                    </Menu.Item>
+                                                                                    )}
                       {currentUser && isModerator && modelDeleted && (
                         <Menu.Item
                           icon={<IconRecycle size={14} stroke={1.5} />}
