import { Carousel } from '@mantine/carousel';
import {
  ActionIcon,
  Badge,
  Button,
  Center,
  Container,
  createStyles,
  Grid,
  Group,
  Menu,
  Stack,
  Text,
  Title,
  useMantineTheme,
  Alert,
  ThemeIcon,
  Tooltip,
  Rating,
  Anchor,
  AspectRatio,
} from '@mantine/core';
import { closeAllModals, openConfirmModal } from '@mantine/modals';
import { NextLink } from '@mantine/next';
import { ModelStatus } from '@prisma/client';
import {
  IconBan,
  IconDotsVertical,
  IconDownload,
  IconEdit,
  IconExclamationMark,
  IconFlag,
  IconHeart,
  IconLicense,
  IconMessage,
  IconMessageCircle2,
  IconRecycle,
  IconStar,
  IconTagOff,
  IconTrash,
} from '@tabler/icons';
import startCase from 'lodash/startCase';
import { GetServerSideProps, InferGetServerSidePropsType } from 'next';
import Link from 'next/link';
import { useRouter } from 'next/router';
import { useEffect, useRef, useState } from 'react';

import { NotFound } from '~/components/AppLayout/NotFound';
import { ContentClamp } from '~/components/ContentClamp/ContentClamp';
import {
  DescriptionTable,
  type Props as DescriptionTableProps,
} from '~/components/DescriptionTable/DescriptionTable';
import { getEdgeUrl } from '~/components/EdgeImage/EdgeImage';
import { IconBadge } from '~/components/IconBadge/IconBadge';
import { ImagePreview } from '~/components/ImagePreview/ImagePreview';
import { useInfiniteModelsFilters } from '~/components/InfiniteModels/InfiniteModelsFilters';
import { LoginRedirect } from '~/components/LoginRedirect/LoginRedirect';
import { Meta } from '~/components/Meta/Meta';
import { ModelForm } from '~/components/Model/ModelForm/ModelForm';
import { ModelDiscussion } from '~/components/Model/ModelDiscussion/ModelDiscussion';
import { ModelVersions } from '~/components/Model/ModelVersions/ModelVersions';
import { RenderHtml } from '~/components/RenderHtml/RenderHtml';
import { SensitiveShield } from '~/components/SensitiveShield/SensitiveShield';
import { UserAvatar } from '~/components/UserAvatar/UserAvatar';
import { useIsMobile } from '~/hooks/useIsMobile';
import { ReviewFilter, ReviewSort } from '~/server/common/enums';
import { getServerProxySSGHelpers } from '~/server/utils/getServerProxySSGHelpers';
import { formatDate } from '~/utils/date-helpers';
import { showErrorNotification, showSuccessNotification } from '~/utils/notifications';
import { abbreviateNumber, formatKBytes } from '~/utils/number-helpers';
import { QS } from '~/utils/qs';
import { splitUppercase, removeTags } from '~/utils/string-helpers';
import { trpc } from '~/utils/trpc';
import { isNumber } from '~/utils/type-guards';
import { VerifiedText } from '~/components/VerifiedText/VerifiedText';
import { scrollToTop } from '~/utils/scroll-utils';
import { RunButton } from '~/components/RunStrategy/RunButton';
import { useRoutedContext } from '~/routed-context/routed-context.provider';
import { MultiActionButton } from '~/components/MultiActionButton/MultiActionButton';
import { createModelFileDownloadUrl } from '~/server/common/model-helpers';
import { HideUserButton } from '~/components/HideUserButton/HideUserButton';
import { FollowUserButton } from '~/components/FollowUserButton/FollowUserButton';
import { ReportEntity } from '~/server/schema/report.schema';
import { useCurrentUser } from '~/hooks/useCurrentUser';
import { getPrimaryFile } from '~/server/utils/model-helpers';
import { PermissionIndicator } from '~/components/PermissionIndicator/PermissionIndicator';
import { ImageGuard } from '~/components/ImageGuard/ImageGuard';
import { RankBadge } from '~/components/Leaderboard/RankBadge';
import { AlertWithIcon } from '~/components/AlertWithIcon/AlertWithIcon';
import { MediaHash } from '~/components/ImageHash/ImageHash';
import { TrainedWords } from '~/components/TrainedWords/TrainedWords';
import { ModelFileAlert } from '~/components/Model/ModelFileAlert/ModelFileAlert';
import { HideModelButton } from '~/components/HideModelButton/HideModelButton';
<<<<<<< HEAD
import { PageLoader } from '~/components/PageLoader/PageLoader';
=======
import { AbsoluteCenter } from '~/components/AbsoluteCenter/AbsoluteCenter';
import { EarlyAccessAlert } from '~/components/Model/EarlyAccessAlert/EarlyAccessAlert';
>>>>>>> 55dfc93d

//TODO - Break model query into multiple queries
/*
  - model details
  - model rank
  - model reviews
  - model-version (only fetch latest model version)
  - model-version rank
  - model-version reviews (for users who only want to see reviews for specific versions)
*/

export const getServerSideProps: GetServerSideProps<{
  id: number;
  slug: string | string[] | null;
}> = async (context) => {
  const isClient = context.req.url?.startsWith('/_next/data');
  const params = (context.params ?? {}) as { id: string; slug: string[] };
  const id = Number(params.id);
  if (!isNumber(id))
    return {
      notFound: true,
    };

  const ssg = await getServerProxySSGHelpers(context);
  if (!isClient) {
    await ssg.model.getById.prefetch({ id });
  }

  return {
    props: {
      trpcState: ssg.dehydrate(),
      id,
      slug: params.slug?.[0] ?? '',
    },
  };
};

const useStyles = createStyles((theme) => ({
  actions: {
    [theme.fn.smallerThan('sm')]: {
      width: '100%',
    },
  },

  title: {
    [theme.fn.smallerThan('sm')]: {
      fontSize: theme.fontSizes.xs * 2.4, // 24px
    },
  },

  engagementBar: {
    [theme.fn.smallerThan('sm')]: {
      display: 'none',
    },
  },
}));

export default function ModelDetail(props: InferGetServerSidePropsType<typeof getServerSideProps>) {
  const theme = useMantineTheme();
  const router = useRouter();
  const currentUser = useCurrentUser();
  const { classes } = useStyles();
  const mobile = useIsMobile();
  const queryUtils = trpc.useContext();
  const filters = useInfiniteModelsFilters();
  const { openContext } = useRoutedContext();

  const { id, slug } = props;
  const { edit } = router.query;

  const discussionSectionRef = useRef<HTMLDivElement | null>(null);
  const [reviewFilters, setReviewFilters] = useState<{
    filterBy: ReviewFilter[];
    sort: ReviewSort;
  }>({
    filterBy: [],
    sort: ReviewSort.Newest,
  });

  const { data: model, isLoading: loadingModel } = trpc.model.getById.useQuery({ id });
  const { data: { Favorite: favoriteModels = [] } = { Favorite: [] } } =
    trpc.user.getEngagedModels.useQuery(undefined, {
      enabled: !!currentUser,
      cacheTime: Infinity,
      staleTime: Infinity,
    });

  const deleteMutation = trpc.model.delete.useMutation({
    async onSuccess(_, { permanently }) {
      if (!permanently) await queryUtils.model.getById.invalidate({ id });
      await queryUtils.model.getAll.invalidate();

      showSuccessNotification({
        title: 'Your model has been deleted',
        message: 'Successfully deleted the model',
      });
      closeAllModals();

      if (!isModerator || permanently) await router.replace('/');
    },
    onError(error) {
      showErrorNotification({
        error: new Error(error.message),
        title: 'Could not delete model',
        reason: 'An unexpected error occurred, please try again',
      });
    },
  });
  const unpublishModelMutation = trpc.model.unpublish.useMutation({
    async onSuccess() {
      await queryUtils.model.getById.invalidate({ id });
    },
    onError(error) {
      showErrorNotification({ error: new Error(error.message) });
    },
  });
  const restoreModelMutation = trpc.model.restore.useMutation({
    async onSuccess() {
      await queryUtils.model.getById.invalidate({ id });
      await queryUtils.model.getAll.invalidate();
    },
    onError(error) {
      showErrorNotification({ error: new Error(error.message) });
    },
  });
  const toggleFavoriteModelMutation = trpc.user.toggleFavoriteModel.useMutation({
    async onMutate({ modelId }) {
      await queryUtils.user.getEngagedModels.cancel();

      const previousEngaged = queryUtils.user.getEngagedModels.getData() ?? {
        Favorite: [],
        Hide: [],
      };
      const previousModel = queryUtils.model.getById.getData({ id: modelId });
      const shouldRemove = previousEngaged.Favorite?.find((id) => id === modelId);
      // Update the favorite count
      queryUtils.model.getById.setData({ id: modelId }, (model) => {
        if (model?.rank) model.rank.favoriteCountAllTime += shouldRemove ? -1 : 1;
        return model;
      });
      // Remove from favorites list
      queryUtils.user.getEngagedModels.setData(
        undefined,
        ({ Favorite = [], ...old } = { Favorite: [], Hide: [] }) => {
          if (shouldRemove) return { Favorite: Favorite.filter((id) => id !== modelId), ...old };
          return { Favorite: [...Favorite, modelId], ...old };
        }
      );

      return { previousEngaged, previousModel };
    },
    async onSuccess() {
      await queryUtils.model.getAll.invalidate({ favorites: true });
      queryUtils.model.getAll.setInfiniteData({ ...filters, favorites: true }, () => {
        return { pageParams: [], pages: [] };
      });
    },
    onError(_error, _variables, context) {
      queryUtils.user.getEngagedModels.setData(undefined, context?.previousEngaged);
      if (context?.previousModel?.id)
        queryUtils.model.getById.setData(
          { id: context?.previousModel?.id },
          context?.previousModel
        );
    },
  });

  // when a user navigates back in their browser, set the previous url with the query string model={id}
  useEffect(() => {
    router.beforePopState(({ as, url }) => {
      if (as === '/' || as.startsWith('/?') || as.startsWith('/user/') || as.startsWith('/tag/')) {
        const [route, queryString] = as.split('?');
        const [, otherQueryString] = url.split('?');
        const queryParams = QS.parse(queryString);
        const otherParams = QS.parse(otherQueryString);
        router.replace(
          { pathname: route, query: { ...queryParams, ...otherParams, model: id } },
          as,
          {
            shallow: true,
          }
        );

        return false;
      }

      return true;
    });

    return () => router.beforePopState(() => true);
  }, [router, id]); // Add any state variables to dependencies array if needed.

  if (loadingModel) return <PageLoader />;
  if (!model) return <NotFound />;

  const isModerator = currentUser?.isModerator ?? false;
  const isOwner = model.user.id === currentUser?.id || isModerator;
  const showNsfwRequested = router.query.showNsfw !== 'true';
  const userNotBlurringNsfw = currentUser?.blurNsfw !== false;
  const nsfw = userNotBlurringNsfw && showNsfwRequested && model.nsfw === true;
  const isFavorite = favoriteModels.find((modelId) => modelId === id);
  const deleted = !!model.deletedAt && model.status === 'Deleted';

  // Latest version is the first one based on sorting (createdAt - desc)
  const latestVersion = model.modelVersions[0];
  const primaryFile = getPrimaryFile(latestVersion?.files, {
    format: currentUser?.preferredModelFormat,
    type: currentUser?.preferredPrunedModel ? 'Pruned Model' : undefined,
  });
  const inaccurate = model.modelVersions.some((version) => version.inaccurate);
  const hasPendingClaimReport = model.reportStats && model.reportStats.ownershipProcessing > 0;

  const meta = (
    <Meta
      title={`${model.name} | Stable Diffusion ${model.type} | Civitai`}
      description={removeTags(model.description ?? '')}
      image={
        nsfw || latestVersion?.images[0]?.url == null
          ? undefined
          : getEdgeUrl(latestVersion.images[0].url, { width: 1200 })
      }
    />
  );

<<<<<<< HEAD
  if (!!edit && model && isOwner) return <ModelForm model={model} />;
  if (model.nsfw && !currentUser) return <SensitiveShield redirectTo={router.asPath} meta={meta} />;
=======
  if ((!!edit && isOwner && !deleted) || (!!edit && isModerator && deleted))
    return <ModelForm model={model} />;
  if (model.nsfw && !currentUser)
    return (
      <>
        {meta}
        <SensitiveShield redirectTo={router.asPath} />;
      </>
    );
>>>>>>> 55dfc93d

  const handleDeleteModel = () => {
    openConfirmModal({
      title: 'Delete Model',
      children: (
        <Stack>
          <Text size="sm">
            Are you sure you want to delete this model? This action is destructive and you will have
            to contact support to restore your data.
          </Text>
          {isModerator && (
            <Button
              variant="outline"
              color="red"
              onClick={() => deleteMutation.mutate({ id: model.id, permanently: true })}
              loading={deleteMutation.isLoading}
              fullWidth
            >
              Permanently delete this model
            </Button>
          )}
        </Stack>
      ),
      centered: true,
      labels: { confirm: 'Delete Model', cancel: "No, don't delete it" },
      confirmProps: { color: 'red', loading: deleteMutation.isLoading },
      groupProps: { grow: isModerator },
      closeOnConfirm: false,
      onConfirm: () => {
        if (model) {
          deleteMutation.mutate({ id: model.id });
        }
      },
    });
  };

  // const handleReviewFilterChange = (values: ReviewFilter[]) => {
  //   setReviewFilters((current) => ({
  //     ...current,
  //     filterBy: values,
  //   }));
  // };

  // const handleReviewSortChange = (value: ReviewSort) => {
  //   setReviewFilters((current) => ({
  //     ...current,
  //     sort: value,
  //   }));
  // };

  const handleUnpublishModel = () => {
    unpublishModelMutation.mutate({ id });
  };

  const handleRestoreModel = () => {
    restoreModelMutation.mutate({ id });
  };

  const handleToggleFavorite = () => {
    toggleFavoriteModelMutation.mutate({ modelId: id });
  };

  const modelDetails: DescriptionTableProps['items'] = [
    {
      label: 'Type',
      value: (
        <Group spacing="xs">
          <Badge radius="sm">{splitUppercase(model.type)}</Badge>
          {model?.status !== ModelStatus.Published && (
            <Badge color="yellow" radius="sm">
              {model.status}
            </Badge>
          )}
        </Group>
      ),
    },
    {
      label: 'Downloads',
      value: <Text>{(model.rank?.downloadCountAllTime ?? 0).toLocaleString()}</Text>,
    },
    {
      label: 'Last Update',
      value: <Text>{formatDate(model.updatedAt)}</Text>,
    },
    {
      label: 'Versions',
      value: <Text>{model.modelVersions.length}</Text>,
    },
    {
      label: 'Base Model',
      value: <Text>{latestVersion?.baseModel}</Text>,
    },
    {
      label: 'Tags',
      value: (
        <Group spacing={4}>
          {model.tagsOnModels.map(({ tag }) => (
            <Link key={tag.id} href={`/tag/${tag.name.toLowerCase()}`} passHref>
              <Badge
                key={tag.id}
                color={tag.color ?? 'blue'}
                component="a"
                size="sm"
                radius="sm"
                sx={{ cursor: 'pointer' }}
              >
                {tag.name}
              </Badge>
            </Link>
          ))}
        </Group>
      ),
    },
    {
      label: 'Trigger Words',
      visible: !!latestVersion?.trainedWords?.length,
      value: (
        <TrainedWords trainedWords={latestVersion?.trainedWords} files={latestVersion?.files} />
      ),
    },
    {
      label: 'Uploaded By',
      value: model.user && (
        <Group align="center" position="apart">
          <Link href={`/user/${model.user.username}`} passHref>
            <Anchor>
              <Group spacing={4} noWrap sx={{ flex: 1, overflow: 'hidden' }}>
                <UserAvatar user={model.user} avatarProps={{ size: 'sm' }} />
                <Text
                  size="sm"
                  variant="link"
                  sx={{
                    cursor: 'pointer',
                    whiteSpace: 'nowrap',
                    overflow: 'hidden',
                    textOverflow: 'ellipsis',
                  }}
                >
                  {model.user.username}
                </Text>
              </Group>
            </Anchor>
          </Link>
          <Group spacing={4} noWrap>
            <RankBadge size="md" textSize="xs" rank={model.user.rank?.leaderboardRank} />
            <FollowUserButton userId={model.user.id} size="xs" compact />
          </Group>
        </Group>
      ),
    },
  ];
  const published = model.status === ModelStatus.Published;

  return (
    <>
      {meta}
      <Container size="xl" pb="xl">
        <Stack spacing="xs" mb="xl">
          <Group align="center" sx={{ justifyContent: 'space-between' }} noWrap>
            <Group align="center" spacing={mobile ? 4 : 'xs'}>
              <Title
                className={classes.title}
                order={1}
                sx={{ paddingBottom: mobile ? 0 : 8, width: mobile ? '100%' : undefined }}
              >
                {model?.name}
              </Title>
              <LoginRedirect reason="favorite-model">
                <IconBadge
                  radius="sm"
                  color={isFavorite ? 'red' : 'gray'}
                  size="lg"
                  icon={
                    <IconHeart
                      size={18}
                      color={isFavorite ? theme.colors.red[6] : undefined}
                      style={{ fill: isFavorite ? theme.colors.red[6] : undefined }}
                    />
                  }
                  sx={{ cursor: 'pointer' }}
                  onClick={() => handleToggleFavorite()}
                >
                  <Text size={mobile ? 'sm' : 'md'}>
                    {abbreviateNumber(model.rank?.favoriteCountAllTime ?? 0)}
                  </Text>
                </IconBadge>
              </LoginRedirect>
              <IconBadge
                radius="sm"
                color="gray"
                size="lg"
                icon={<Rating value={model.rank?.ratingAllTime ?? 0} fractions={4} readOnly />}
                sx={{ cursor: 'pointer' }}
                onClick={() => {
                  if (!discussionSectionRef.current) return;
                  scrollToTop(discussionSectionRef.current);
                }}
              >
                <Text size={mobile ? 'sm' : 'md'}>
                  {abbreviateNumber(model.rank?.ratingCountAllTime ?? 0)}
                </Text>
              </IconBadge>
            </Group>
            <Menu position="bottom-end" transition="pop-top-right">
              <Menu.Target>
                <ActionIcon variant="outline">
                  <IconDotsVertical size={16} />
                </ActionIcon>
              </Menu.Target>

              <Menu.Dropdown>
                {currentUser && isOwner && published && (
                  <Menu.Item
                    icon={<IconBan size={14} stroke={1.5} />}
                    color="yellow"
                    onClick={handleUnpublishModel}
                    disabled={unpublishModelMutation.isLoading}
                  >
                    Unpublish
                  </Menu.Item>
                )}
                {currentUser && isModerator && deleted && (
                  <Menu.Item
                    icon={<IconRecycle size={14} stroke={1.5} />}
                    color="green"
                    onClick={handleRestoreModel}
                    disabled={restoreModelMutation.isLoading}
                  >
                    Restore
                  </Menu.Item>
                )}
                {currentUser && isOwner && !deleted && (
                  <>
                    <Menu.Item
                      color={theme.colors.red[6]}
                      icon={<IconTrash size={14} stroke={1.5} />}
                      onClick={handleDeleteModel}
                    >
                      Delete Model
                    </Menu.Item>
                    <Menu.Item
                      component={NextLink}
                      href={`/models/${id}/${slug}?edit=true`}
                      icon={<IconEdit size={14} stroke={1.5} />}
                      shallow
                    >
                      Edit Model
                    </Menu.Item>
                  </>
                )}
                {(!currentUser || !isOwner || isModerator) && (
                  <LoginRedirect reason="report-model">
                    <Menu.Item
                      icon={<IconFlag size={14} stroke={1.5} />}
                      onClick={() =>
                        openContext('report', { type: ReportEntity.Model, entityId: model.id })
                      }
                    >
                      Report
                    </Menu.Item>
                  </LoginRedirect>
                )}
                {currentUser && (
                  <>
                    <HideUserButton as="menu-item" userId={model.user.id} />
                    <HideModelButton as="menu-item" modelId={model.id} />
                    <Menu.Item
                      icon={<IconTagOff size={14} stroke={1.5} />}
                      onClick={() => openContext('blockTags', { modelId: model.id })}
                    >
                      Hide content with these tags
                    </Menu.Item>
                  </>
                )}
              </Menu.Dropdown>
            </Menu>
          </Group>
          {(model.status === ModelStatus.Unpublished || deleted) && (
            <Alert color="red">
              <Group spacing="xs" noWrap align="flex-start">
                <ThemeIcon color="red">
                  <IconExclamationMark />
                </ThemeIcon>
                <Text size="md">
                  This model has been {deleted ? 'deleted' : 'unpublished'} and is not visible to
                  the community.
                </Text>
              </Group>
            </Alert>
          )}
          {inaccurate && (
            <Alert color="yellow">
              <Group spacing="xs" noWrap align="flex-start">
                <ThemeIcon color="yellow">
                  <IconExclamationMark />
                </ThemeIcon>
                <Text size="md">
                  The images on this {splitUppercase(model.type).toLowerCase()} are inaccurate.
                  Please submit reviews with images so that we can improve this page.
                </Text>
              </Group>
            </Alert>
          )}
        </Stack>
        <Grid gutter="xl">
          <Grid.Col xs={12} sm={5} md={4} orderSm={2}>
            <Stack>
              <Group spacing="xs" style={{ alignItems: 'flex-start', flexWrap: 'nowrap' }}>
                <Stack sx={{ flex: 1 }} spacing={4}>
                  <MultiActionButton
                    component="a"
                    href={createModelFileDownloadUrl({
                      versionId: latestVersion.id,
                      primary: true,
                    })}
                    leftIcon={<IconDownload size={16} />}
                    disabled={!primaryFile}
                    menuItems={
                      latestVersion?.files.length > 1
                        ? latestVersion?.files.map((file, index) => (
                            <Menu.Item
                              key={index}
                              component="a"
                              py={4}
                              icon={<VerifiedText file={file} iconOnly />}
                              href={createModelFileDownloadUrl({
                                versionId: latestVersion.id,
                                type: file.type,
                                format: file.format,
                              })}
                              download
                            >
                              {`${startCase(file.type)}${
                                ['Model', 'Pruned Model'].includes(file.type)
                                  ? ' ' + file.format
                                  : ''
                              } (${formatKBytes(file.sizeKB)})`}
                            </Menu.Item>
                          ))
                        : []
                    }
                    menuTooltip="Other Downloads"
                    download
                  >
                    <Text align="center">
                      {`Download Latest (${formatKBytes(primaryFile?.sizeKB ?? 0)})`}
                    </Text>
                  </MultiActionButton>
                  {primaryFile && (
                    <Group position="apart" noWrap spacing={0}>
                      <VerifiedText file={primaryFile} />
                      <Text size="xs" color="dimmed">
                        {primaryFile.type === 'Pruned Model' ? 'Pruned ' : ''}
                        {primaryFile.format}
                      </Text>
                    </Group>
                  )}
                </Stack>

                <RunButton modelVersionId={latestVersion.id} />
                <Tooltip label={isFavorite ? 'Unlike' : 'Like'} position="top" withArrow>
                  <div>
                    <LoginRedirect reason="favorite-model">
                      <Button
                        onClick={() => handleToggleFavorite()}
                        color={isFavorite ? 'red' : 'gray'}
                        sx={{ cursor: 'pointer', paddingLeft: 0, paddingRight: 0, width: '36px' }}
                      >
                        <IconHeart color="#fff" />
                      </Button>
                    </LoginRedirect>
                  </div>
                </Tooltip>
              </Group>
              <EarlyAccessAlert
                versionId={latestVersion.id}
                deadline={latestVersion.earlyAccessDeadline}
              />
              <ModelFileAlert
                versionId={latestVersion.id}
                modelType={model.type}
                files={latestVersion.files}
              />
              <DescriptionTable items={modelDetails} labelWidth="30%" />
              {model?.type === 'Checkpoint' && (
                <Group position="apart" align="flex-start" style={{ flexWrap: 'nowrap' }}>
                  <Group
                    spacing={4}
                    noWrap
                    style={{ flex: 1, overflow: 'hidden' }}
                    align="flex-start"
                  >
                    <IconLicense size={16} />
                    <Text
                      size="xs"
                      color="dimmed"
                      sx={{
                        whiteSpace: 'nowrap',
                        overflow: 'hidden',
                        textOverflow: 'ellipsis',
                        lineHeight: 1.1,
                      }}
                    >
                      License{model?.licenses.length > 0 ? 's' : ''}:
                    </Text>
                    <Stack spacing={0}>
                      <Text
                        component="a"
                        href="https://huggingface.co/spaces/CompVis/stable-diffusion-license"
                        rel="nofollow"
                        td="underline"
                        target="_blank"
                        size="xs"
                        color="dimmed"
                        sx={{ lineHeight: 1.1 }}
                      >
                        creativeml-openrail-m
                      </Text>
                      {model?.licenses.map(({ url, name }) => (
                        <Text
                          key={name}
                          component="a"
                          rel="nofollow"
                          href={url}
                          td="underline"
                          size="xs"
                          color="dimmed"
                          target="_blank"
                          sx={{ lineHeight: 1.1 }}
                        >
                          {name}
                        </Text>
                      ))}
                    </Stack>
                  </Group>
                  <PermissionIndicator spacing={5} size={28} permissions={model} />
                </Group>
              )}
              {hasPendingClaimReport && (
                <AlertWithIcon icon={<IconMessageCircle2 />}>
                  {`A verified artist believes this model was fine-tuned on their art. We're discussing this with the model creator and artist`}
                </AlertWithIcon>
              )}
            </Stack>
          </Grid.Col>
          <Grid.Col
            xs={12}
            sm={7}
            md={8}
            orderSm={1}
            sx={(theme) => ({
              [theme.fn.largerThan('xs')]: {
                padding: `0 ${theme.spacing.sm}px`,
                margin: `${theme.spacing.sm}px 0`,
              },
            })}
          >
            <Stack>
              {latestVersion.images.length > 0 && (
                <Carousel
                  key={model.id}
                  slideSize="50%"
                  breakpoints={[{ maxWidth: 'sm', slideSize: '100%', slideGap: 2 }]}
                  slideGap="xl"
                  align={latestVersion && latestVersion.images.length > 2 ? 'start' : 'center'}
                  slidesToScroll={mobile ? 1 : 2}
                  withControls={latestVersion && latestVersion.images.length > 2 ? true : false}
                  loop
                >
                  <ImageGuard
                    images={latestVersion.images}
                    nsfw={model.nsfw}
                    connect={{ entityId: model.id, entityType: 'model' }}
                    render={(image, index) => (
                      <Carousel.Slide>
                        <Center style={{ height: '100%', width: '100%' }}>
                          <div style={{ width: '100%', position: 'relative' }}>
                            <ImageGuard.ToggleConnect />
                            <ImageGuard.Unsafe>
                              <AspectRatio
                                ratio={(image.width ?? 1) / (image.height ?? 1)}
                                sx={(theme) => ({
                                  width: '100%',
                                  borderRadius: theme.radius.md,
                                  overflow: 'hidden',
                                })}
                              >
                                <MediaHash {...image} />
                              </AspectRatio>
                            </ImageGuard.Unsafe>
                            <ImageGuard.Safe>
                              <ImagePreview
                                image={image}
                                edgeImageProps={{ width: 400 }}
                                radius="md"
                                onClick={() =>
                                  router.push({
                                    pathname: `/gallery/${image.id}`,
                                    query: {
                                      modelId: model.id,
                                      modelVersionId: latestVersion.id,
                                      returnUrl: router.asPath,
                                    },
                                  })
                                }
                                style={{ width: '100%' }}
                                withMeta
                              />
                            </ImageGuard.Safe>
                          </div>
                        </Center>
                      </Carousel.Slide>
                    )}
                  />
                </Carousel>
              )}
              {model.description ? (
                <ContentClamp maxHeight={300}>
                  <RenderHtml html={model.description} withMentions />
                </ContentClamp>
              ) : null}
            </Stack>
          </Grid.Col>
          <Grid.Col span={12} orderSm={3} my="xl">
            <Stack spacing="xl">
              <Title className={classes.title} order={2}>
                Versions
              </Title>
              <ModelVersions
                type={model.type}
                items={model.modelVersions}
                initialTab={latestVersion?.id.toString()}
                nsfw={model.nsfw}
              />
            </Stack>
          </Grid.Col>
          <Grid.Col span={12} orderSm={4} my="xl">
            <Stack spacing="xl">
              <Group ref={discussionSectionRef} sx={{ justifyContent: 'space-between' }}>
                <Group spacing="xs">
                  <Title order={3}>Discussion</Title>

                  <LoginRedirect reason="create-review">
                    <Button
                      leftIcon={<IconStar size={16} />}
                      variant="outline"
                      fullWidth={mobile}
                      size="xs"
                      onClick={() => openContext('reviewEdit', {})}
                    >
                      Add Review
                    </Button>
                  </LoginRedirect>
                  <LoginRedirect reason="create-comment">
                    <Button
                      leftIcon={<IconMessage size={16} />}
                      variant="outline"
                      fullWidth={mobile}
                      onClick={() => openContext('commentEdit', {})}
                      size="xs"
                    >
                      Add Comment
                    </Button>
                  </LoginRedirect>
                </Group>
                <Group spacing="xs" noWrap grow>
                  {/* <Select
                    defaultValue={ReviewSort.Newest}
                    icon={<IconArrowsSort size={14} />}
                    data={Object.values(ReviewSort)
                      // Only exclude MostDisliked until there's a clear way to sort by it
                      .filter((sort) => ![ReviewSort.MostDisliked].includes(sort))
                      .map((sort) => ({
                        label: startCase(sort),
                        value: sort,
                      }))}
                    onChange={handleReviewSortChange}
                    size="xs"
                  /> */}
                  {/* <MultiSelect
                    placeholder="Filters"
                    icon={<IconFilter size={14} />}
                    data={Object.values(ReviewFilter).map((sort) => ({
                      label: startCase(sort),
                      value: sort,
                    }))}
                    onChange={handleReviewFilterChange}
                    size="xs"
                    zIndex={500}
                    clearButtonLabel="Clear review filters"
                    clearable
                  /> */}
                </Group>
              </Group>
              <ModelDiscussion modelId={model.id} filters={reviewFilters} />
            </Stack>
          </Grid.Col>
        </Grid>
      </Container>
    </>
  );
}<|MERGE_RESOLUTION|>--- conflicted
+++ resolved
@@ -92,12 +92,9 @@
 import { TrainedWords } from '~/components/TrainedWords/TrainedWords';
 import { ModelFileAlert } from '~/components/Model/ModelFileAlert/ModelFileAlert';
 import { HideModelButton } from '~/components/HideModelButton/HideModelButton';
-<<<<<<< HEAD
 import { PageLoader } from '~/components/PageLoader/PageLoader';
-=======
 import { AbsoluteCenter } from '~/components/AbsoluteCenter/AbsoluteCenter';
 import { EarlyAccessAlert } from '~/components/Model/EarlyAccessAlert/EarlyAccessAlert';
->>>>>>> 55dfc93d
 
 //TODO - Break model query into multiple queries
 /*
@@ -322,20 +319,9 @@
     />
   );
 
-<<<<<<< HEAD
-  if (!!edit && model && isOwner) return <ModelForm model={model} />;
-  if (model.nsfw && !currentUser) return <SensitiveShield redirectTo={router.asPath} meta={meta} />;
-=======
   if ((!!edit && isOwner && !deleted) || (!!edit && isModerator && deleted))
     return <ModelForm model={model} />;
-  if (model.nsfw && !currentUser)
-    return (
-      <>
-        {meta}
-        <SensitiveShield redirectTo={router.asPath} />;
-      </>
-    );
->>>>>>> 55dfc93d
+  if (model.nsfw && !currentUser) return <SensitiveShield redirectTo={router.asPath} meta={meta} />;
 
   const handleDeleteModel = () => {
     openConfirmModal({
