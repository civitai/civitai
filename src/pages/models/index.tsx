import { Stack, Title } from '@mantine/core';
import { Announcements } from '~/components/Announcements/Announcements';
import { CategoryTags } from '~/components/CategoryTags/CategoryTags';
import { IsClient } from '~/components/IsClient/IsClient';
import { MasonryContainer } from '~/components/MasonryColumns/MasonryContainer';
import { MasonryProvider } from '~/components/MasonryColumns/MasonryProvider';
import { Meta } from '~/components/Meta/Meta';
import { ModelCategoriesInfinite } from '~/components/Model/Categories/ModelCategoriesInfinite';
import { ModelsInfinite } from '~/components/Model/Infinite/ModelsInfinite';
import { useModelQueryParams } from '~/components/Model/model.utils';
import { env } from '~/env/client.mjs';
import { useFiltersContext } from '~/providers/FiltersProvider';
import { constants } from '~/server/common/constants';
import { PeriodMode } from '~/server/schema/base.schema';
import { createServerSideProps } from '~/server/utils/server-side-helpers';
import { containerQuery } from '~/utils/mantine-css-helpers';
<<<<<<< HEAD
import { QS } from '~/utils/qs';
=======
import { setPageOptions } from '~/components/AppLayout/AppLayout';
import { FeedLayout } from '~/components/AppLayout/FeedLayout';
>>>>>>> ae729adb

export const getServerSideProps = createServerSideProps({
  useSession: true,
  resolver: async ({ ctx, features }) => {
    if (!features?.alternateHome) {
      const queryString = QS.stringify(ctx.query);

      return {
        redirect: {
          destination: `/${queryString ? '?' + queryString : ''}`,
          permanent: false,
        },
      };
    }
  },
});

export default function ModelsPage() {
  const storedView = useFiltersContext((state) => state.models.view);
  const { set, view: queryView, ...queryFilters } = useModelQueryParams();
  const { username, favorites, hidden, query, collectionId } = queryFilters;
  const periodMode = query || favorites ? ('stats' as PeriodMode) : undefined;
  if (periodMode) queryFilters.periodMode = periodMode;
  const canToggleView =
    env.NEXT_PUBLIC_UI_CATEGORY_VIEWS && !username && !favorites && !hidden && !collectionId;
  const view =
    env.NEXT_PUBLIC_UI_CATEGORY_VIEWS && canToggleView ? queryView ?? storedView : 'feed';

  return (
    <>
      <Meta
        title="Civitai Models | Discover Free Stable Diffusion Models"
        description="Browse from thousands of free Stable Diffusion models, spanning unique anime art styles, immersive 3D renders, stunning photorealism, and more"
        links={[{ href: `${env.NEXT_PUBLIC_BASE_URL}/models`, rel: 'canonical' }]}
      />
<<<<<<< HEAD
      <MasonryProvider
        columnWidth={constants.cardSizes.model}
        maxColumnCount={7}
        maxSingleColumnWidth={450}
      >
        <MasonryContainer fluid>
          <Stack spacing="xs">
            <Announcements
              sx={() => ({
                marginBottom: -35,
                [containerQuery.smallerThan('md')]: {
                  marginBottom: -5,
                },
              })}
            />
            {username && typeof username === 'string' && <Title>Models by {username}</Title>}
            {favorites && <Title>Your Liked Models</Title>}
            {hidden && <Title>Your Hidden Models</Title>}
            <IsClient>
              {view === 'categories' ? (
                <ModelCategoriesInfinite />
              ) : (
                <>
                  <CategoryTags />
                  <ModelsInfinite filters={queryFilters} showEof />
                </>
              )}
            </IsClient>
          </Stack>
        </MasonryContainer>
      </MasonryProvider>
=======

      {username && typeof username === 'string' && <Title>Models by {username}</Title>}
      {favorites && <Title>Your Liked Models</Title>}
      {hidden && <Title>Your Hidden Models</Title>}
      <Stack spacing="xs">
        <Announcements
          sx={() => ({
            marginBottom: -35,
            [containerQuery.smallerThan('md')]: {
              marginBottom: -5,
            },
          })}
        />
        <Group position="apart" spacing={8}>
          {features.alternateHome ? <FullHomeContentToggle /> : <HomeContentToggle />}
          <Group className={classes.filtersWrapper} spacing={4}>
            {periodMode && (
              <Popover>
                <Popover.Target>
                  <ActionIcon variant="filled" color="blue" radius="xl" size={36} mr={4}>
                    <IconExclamationMark size={20} strokeWidth={3} />
                  </ActionIcon>
                </Popover.Target>
                <Popover.Dropdown maw={300}>
                  {`To ensure that you see all possible results, we've disable the period filter.`}
                  <Button mt="xs" size="xs" fullWidth onClick={() => set({ query: undefined })}>
                    Clear Search
                  </Button>
                </Popover.Dropdown>
              </Popover>
            )}
            <SortFilter type="models" variant="button" />
            <ModelFiltersDropdown />
            {canToggleView && (
              <ViewToggle
                type="models"
                color="gray"
                radius="xl"
                size={36}
                variant={theme.colorScheme === 'dark' ? 'filled' : 'light'}
              />
            )}
          </Group>
        </Group>
        <IsClient>
          {view === 'categories' ? (
            <ModelCategoriesInfinite />
          ) : (
            <>
              <CategoryTags />
              <ModelsInfinite filters={queryFilters} showEof showAds />
            </>
          )}
        </IsClient>
      </Stack>
>>>>>>> ae729adb
    </>
  );
}

setPageOptions(ModelsPage, { innerLayout: FeedLayout });<|MERGE_RESOLUTION|>--- conflicted
+++ resolved
@@ -1,25 +1,19 @@
 import { Stack, Title } from '@mantine/core';
 import { Announcements } from '~/components/Announcements/Announcements';
+import { setPageOptions } from '~/components/AppLayout/AppLayout';
+import { FeedLayout } from '~/components/AppLayout/FeedLayout';
 import { CategoryTags } from '~/components/CategoryTags/CategoryTags';
 import { IsClient } from '~/components/IsClient/IsClient';
-import { MasonryContainer } from '~/components/MasonryColumns/MasonryContainer';
-import { MasonryProvider } from '~/components/MasonryColumns/MasonryProvider';
 import { Meta } from '~/components/Meta/Meta';
 import { ModelCategoriesInfinite } from '~/components/Model/Categories/ModelCategoriesInfinite';
 import { ModelsInfinite } from '~/components/Model/Infinite/ModelsInfinite';
 import { useModelQueryParams } from '~/components/Model/model.utils';
 import { env } from '~/env/client.mjs';
 import { useFiltersContext } from '~/providers/FiltersProvider';
-import { constants } from '~/server/common/constants';
 import { PeriodMode } from '~/server/schema/base.schema';
 import { createServerSideProps } from '~/server/utils/server-side-helpers';
 import { containerQuery } from '~/utils/mantine-css-helpers';
-<<<<<<< HEAD
 import { QS } from '~/utils/qs';
-=======
-import { setPageOptions } from '~/components/AppLayout/AppLayout';
-import { FeedLayout } from '~/components/AppLayout/FeedLayout';
->>>>>>> ae729adb
 
 export const getServerSideProps = createServerSideProps({
   useSession: true,
@@ -55,39 +49,6 @@
         description="Browse from thousands of free Stable Diffusion models, spanning unique anime art styles, immersive 3D renders, stunning photorealism, and more"
         links={[{ href: `${env.NEXT_PUBLIC_BASE_URL}/models`, rel: 'canonical' }]}
       />
-<<<<<<< HEAD
-      <MasonryProvider
-        columnWidth={constants.cardSizes.model}
-        maxColumnCount={7}
-        maxSingleColumnWidth={450}
-      >
-        <MasonryContainer fluid>
-          <Stack spacing="xs">
-            <Announcements
-              sx={() => ({
-                marginBottom: -35,
-                [containerQuery.smallerThan('md')]: {
-                  marginBottom: -5,
-                },
-              })}
-            />
-            {username && typeof username === 'string' && <Title>Models by {username}</Title>}
-            {favorites && <Title>Your Liked Models</Title>}
-            {hidden && <Title>Your Hidden Models</Title>}
-            <IsClient>
-              {view === 'categories' ? (
-                <ModelCategoriesInfinite />
-              ) : (
-                <>
-                  <CategoryTags />
-                  <ModelsInfinite filters={queryFilters} showEof />
-                </>
-              )}
-            </IsClient>
-          </Stack>
-        </MasonryContainer>
-      </MasonryProvider>
-=======
 
       {username && typeof username === 'string' && <Title>Models by {username}</Title>}
       {favorites && <Title>Your Liked Models</Title>}
@@ -101,37 +62,6 @@
             },
           })}
         />
-        <Group position="apart" spacing={8}>
-          {features.alternateHome ? <FullHomeContentToggle /> : <HomeContentToggle />}
-          <Group className={classes.filtersWrapper} spacing={4}>
-            {periodMode && (
-              <Popover>
-                <Popover.Target>
-                  <ActionIcon variant="filled" color="blue" radius="xl" size={36} mr={4}>
-                    <IconExclamationMark size={20} strokeWidth={3} />
-                  </ActionIcon>
-                </Popover.Target>
-                <Popover.Dropdown maw={300}>
-                  {`To ensure that you see all possible results, we've disable the period filter.`}
-                  <Button mt="xs" size="xs" fullWidth onClick={() => set({ query: undefined })}>
-                    Clear Search
-                  </Button>
-                </Popover.Dropdown>
-              </Popover>
-            )}
-            <SortFilter type="models" variant="button" />
-            <ModelFiltersDropdown />
-            {canToggleView && (
-              <ViewToggle
-                type="models"
-                color="gray"
-                radius="xl"
-                size={36}
-                variant={theme.colorScheme === 'dark' ? 'filled' : 'light'}
-              />
-            )}
-          </Group>
-        </Group>
         <IsClient>
           {view === 'categories' ? (
             <ModelCategoriesInfinite />
@@ -143,7 +73,6 @@
           )}
         </IsClient>
       </Stack>
->>>>>>> ae729adb
     </>
   );
 }
