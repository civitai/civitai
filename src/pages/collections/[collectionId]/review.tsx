--- conflicted
+++ resolved
@@ -319,8 +319,7 @@
   const image = reviewData.image;
 
   return (
-<<<<<<< HEAD
-    <Stack spacing={0}>
+     <Stack spacing={0}>
       <CollectionItemNSFWLevelSelector
         collectionId={collectionId}
         collectionItemId={collectionItem.id}
@@ -363,57 +362,7 @@
                     target="_blank"
                     onClick={(e) => {
                       e.stopPropagation();
-                    }}
-=======
-    <FeedCard>
-      <Box className={sharedClasses.root} onClick={() => toggleSelected(collectionItem.id)}>
-        <Stack
-          sx={{
-            position: 'absolute',
-            top: 5,
-            right: 5,
-            zIndex: 11,
-          }}
-        >
-          <Group>
-            {reviewData.url && (
-              <Link legacyBehavior href={reviewData.url} passHref>
-                <ActionIcon
-                  component="a"
-                  variant="transparent"
-                  size="lg"
-                  target="_blank"
-                  onClick={(e) => {
-                    e.stopPropagation();
-                  }}
-                >
-                  <IconExternalLink
-                    color="white"
-                    filter="drop-shadow(1px 1px 2px rgb(0 0 0 / 50%)) drop-shadow(0px 5px 15px rgb(0 0 0 / 60%))"
-                    opacity={0.8}
-                    strokeWidth={2.5}
-                    size={26}
-                  />
-                </ActionIcon>
-              </Link>
-            )}
-            <Checkbox checked={selected} readOnly size="lg" />
-          </Group>
-          {reviewData.baseModel && <Badge variant="filled">{reviewData.baseModel}</Badge>}
-        </Stack>
-        {image && (
-          <ImageGuard2 image={image} connectType="collectionItem" connectId={collectionItem.id}>
-            {(safe) => {
-              const originalAspectRatio =
-                image.width && image.height ? image.width / image.height : 1;
-              return (
-                <>
-                  <Group
-                    spacing={4}
-                    position="apart"
-                    className={cx(sharedClasses.contentOverlay, sharedClasses.top)}
-                    noWrap
->>>>>>> 351fd452
+                    }} 
                   >
                     <IconExternalLink
                       color="white"
@@ -455,7 +404,7 @@
                           <Badge variant="filled" color="gray" size="xs">
                             {secondsAsMinutes((image.metadata as VideoMetadata)?.duration ?? 0)}
                           </Badge>
-                        )}
+                        )} 
                       </Stack>
                     </Group>
                     {safe ? (
