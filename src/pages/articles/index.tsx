--- conflicted
+++ resolved
@@ -47,12 +47,8 @@
         maxColumnCount={7}
         maxSingleColumnWidth={450}
       >
-<<<<<<< HEAD
-        <MasonryContainer fluid>
-=======
         <MasonryContainer>
           {query.favorites && <Title>Your Bookmarked Articles</Title>}
->>>>>>> ae729adb
           <Stack spacing="xs">
             <Announcements
               sx={() => ({
