--- conflicted
+++ resolved
@@ -10,16 +10,8 @@
 import { env } from '~/env/client';
 import { QS } from '~/utils/qs';
 import type { JoinRedirectReason } from '~/utils/join-helpers';
-<<<<<<< HEAD
 import { useBuzzCurrencyConfig } from '~/components/Currency/useCurrencyConfig';
 import type { PurchasableBuzzType } from '~/server/schema/buzz.schema';
-=======
-import { joinRedirectReasons } from '~/utils/join-helpers';
-import { trpc } from '~/utils/trpc';
-import { useLiveFeatureFlags } from '~/hooks/useLiveFeatureFlags';
-import classes from './index.module.scss';
-import { PaymentProvider } from '~/shared/utils/prisma/enums';
->>>>>>> c3c89510
 
 export default function Pricing() {
   const router = useRouter();
@@ -32,41 +24,10 @@
   const paymentProvider = usePaymentProvider();
 
   const [interval, setInterval] = useState<'month' | 'year'>('month');
-<<<<<<< HEAD
   const [selectedBuzzType, setSelectedBuzzType] = useState<PurchasableBuzzType | undefined>(
     features.isGreen ? 'green' : queryBuzzType
   );
   const buzzConfig = useBuzzCurrencyConfig(selectedBuzzType);
-=======
-  const { subscription, subscriptionLoading, subscriptionPaymentProvider, isFreeTier } =
-    useActiveSubscription({
-      checkWhenInBadState: true,
-    });
-  const { data: products, isLoading: productsLoading } = trpc.subscriptions.getPlans.useQuery({
-    interval,
-  });
-
-  const isLoading = productsLoading;
-
-  const currentMembershipUnavailable =
-    (subscription && !subscription?.product?.active) ||
-    (!!subscription &&
-      !productsLoading &&
-      !isFreeTier &&
-      !(products ?? []).find((p) => p.id === subscription.product.id) &&
-      // Ensures we have products from the current provider.
-      !(products ?? []).some((p) => p.provider === subscription.product.provider));
-
-  const freePlanDetails = getPlanDetails(constants.freeMembershipDetails, features);
-  const metadata = (subscription?.product?.metadata ?? {
-    tier: 'free',
-  }) as SubscriptionProductMetadata;
-  const appliesForDiscount = features.membershipsV2 && appliesForFounderDiscount(metadata.tier);
-  const isCivitaiProvider = subscription && subscriptionPaymentProvider === PaymentProvider.Civitai;
-  const activeSubscriptionIsNotDefaultProvider =
-    subscription && subscriptionPaymentProvider !== paymentProvider;
->>>>>>> c3c89510
-
   const { subscription, subscriptionPaymentProvider, isFreeTier } = useActiveSubscription({
     checkWhenInBadState: true,
   });
@@ -92,166 +53,10 @@
     }
   }, [selectedBuzzType, features.isGreen, reason]);
 
-<<<<<<< HEAD
   // If no buzz type is selected and not on green environment, show selection screen
   if (!features.isGreen && !selectedBuzzType) {
     return <MembershipTypeSelector onSelect={setSelectedBuzzType} />;
   }
-=======
-                <Stack gap="xs">
-                  <Text size="md">
-                    To celebrate the holidays and our amazing community, new subscribers and current
-                    members alike will receive 20% additional Blue Buzz along with their standard
-                    Buzz disbursement!
-                  </Text>
-                  <Text size="md">
-                    This bonus applies when a new membership is purchased or an active membership
-                    renews.
-                  </Text>
-                  <Text size="md">Happy Holidays from Civitai!</Text>
-                </Stack>
-              </div>
-            </Alert>
-          )}
-          <Title className={clsx(classes.title, 'text-center')}>Memberships</Title>
-          <Text align="center" className={classes.introText} style={{ lineHeight: 1.25 }}>
-            As the leading generative AI community, we&rsquo;re adding new features every week. Help
-            us keep the community thriving by becoming a Supporter and get exclusive perks.
-          </Text>
-        </Stack>
-      </Container>
-      <Container size="xl">
-        <Stack>
-          {features.disablePayments && !features.prepaidMemberships && (
-            <Center>
-              <AlertWithIcon
-                color="red"
-                iconColor="red"
-                icon={<IconInfoTriangleFilled size={20} strokeWidth={2.5} />}
-                iconSize={28}
-                py={11}
-                maw="calc(50% - 8px)"
-              >
-                <Stack gap={0}>
-                  <Text size="xs" lh={1.2}>
-                    Purchasing or updating memberships is currently disabled. We are working hard to
-                    resolve this and will notify you when it is back up. You can still manage your
-                    active membership, and your benefits will be active until your
-                    membership&rsquo;s expiration date.{' '}
-                    <Anchor href="https://civitai.com/articles/14945" c="red.3">
-                      Learn more
-                    </Anchor>
-                  </Text>
-                </Stack>
-              </AlertWithIcon>
-            </Center>
-          )}
-          {features.disablePayments && features.prepaidMemberships && (
-            <Center>
-              <AlertWithIcon
-                color="blue"
-                iconColor="blue"
-                icon={<IconInfoCircle size={20} strokeWidth={2.5} />}
-                iconSize={28}
-                py={11}
-                maw="calc(50% - 8px)"
-              >
-                <Stack gap={0}>
-                  <Text size="xs" lh={1.2}>
-                    Regular membership purchases are temporarily disabled, but you can still
-                    purchase prepaid memberships! Prepaid memberships give you all the same benefits
-                    and will automatically activate when your current membership expires.{' '}
-                    <Anchor href="/purchase/prepaid-memberships" c="blue.3">
-                      Purchase prepaid membership
-                    </Anchor>
-                  </Text>
-                </Stack>
-              </AlertWithIcon>
-            </Center>
-          )}
-          {(features.nowpaymentPayments ||
-            features.coinbasePayments ||
-            liveFeatures.buzzGiftCards) &&
-            features.disablePayments &&
-            !features.prepaidMemberships && (
-              <Center>
-                <AlertWithIcon
-                  color="yellow"
-                  iconColor="yellow"
-                  icon={<IconInfoCircle size={20} strokeWidth={2.5} />}
-                  iconSize={28}
-                  py={11}
-                  maw="calc(50% - 8px)"
-                >
-                  <Stack gap={0}>
-                    <Text size="xs" lh={1.2}>
-                      You can still purchase Buzz:
-                    </Text>
-                    <Group>
-                      {(features.nowpaymentPayments || features.coinbasePayments) && (
-                        <Anchor size="xs" href="/purchase/buzz" c="yellow.7">
-                          Buy with Crypto
-                        </Anchor>
-                      )}
-                      {liveFeatures.buzzGiftCards && (
-                        <Anchor
-                          size="xs"
-                          href="https://buybuzz.io/"
-                          target="_blank"
-                          rel="noopener noreferrer"
-                          c="yellow.7"
-                        >
-                          Buy a Gift Card
-                        </Anchor>
-                      )}
-                    </Group>
-                  </Stack>
-                </AlertWithIcon>
-              </Center>
-            )}
-          {subscription?.isBadState && (
-            <AlertWithIcon
-              color="red"
-              iconColor="red"
-              icon={<IconInfoTriangleFilled size={20} strokeWidth={2.5} />}
-              iconSize={28}
-              py={11}
-            >
-              <Stack gap={0}>
-                <Text lh={1.2}>
-                  Uh oh! It looks like there was an issue with your membership. You can update your
-                  payment method or renew your membership now by clicking{' '}
-                  <SubscribeButton priceId={subscription.price.id}>
-                    <Anchor component="button" type="button" disabled={features.disablePayments}>
-                      here
-                    </Anchor>
-                  </SubscribeButton>
-                </Text>
-                <Text lh={1.2}>
-                  Alternatively, click <Anchor href="/user/membership">here</Anchor> to view all
-                  your benefits
-                </Text>
-              </Stack>
-            </AlertWithIcon>
-          )}
-          {activeSubscriptionIsNotDefaultProvider && !isCivitaiProvider && (
-            <AlertWithIcon
-              color="red"
-              iconColor="red"
-              icon={<IconInfoTriangleFilled size={20} strokeWidth={2.5} />}
-              iconSize={28}
-              py={11}
-            >
-              <Stack gap={0}>
-                <Text lh={1.2}>
-                  Uh oh! Your active subscription is not using our default payment provider. We are
-                  working on this issue and will notify you when it is resolved.
-                </Text>
-                <Text lh={1.2}>
-                  You are still able to view and manage your subscription. You may be prompted to
-                  enter additional information to ensure your subscription renews.
-                </Text>
->>>>>>> c3c89510
 
   // If green membership is selected but we're not in green environment, redirect to green
   if (!features.isGreen && selectedBuzzType === 'green') {
