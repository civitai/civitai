--- conflicted
+++ resolved
@@ -1,48 +1,8 @@
-<<<<<<< HEAD
-import {
-  ActionIcon,
-  Box,
-  Button,
-  Center,
-  Group,
-  Loader,
-  Popover,
-  Text,
-  Title,
-} from '@mantine/core';
-import { HomeContentToggle } from '~/components/HomeContentToggle/HomeContentToggle';
-=======
 import { FeedLayout } from '~/components/AppLayout/FeedLayout';
 import PersonalizedHomepage from '~/pages/home';
 import ModelsPage from '~/pages/models';
-import { useFeatureFlags } from '~/providers/FeatureFlagsProvider';
->>>>>>> ae729adb
 import { createServerSideProps } from '~/server/utils/server-side-helpers';
 import { trpc } from '~/utils/trpc';
-import { HomeBlockType, MetricTimeframe } from '@prisma/client';
-import { CollectionHomeBlock } from '~/components/HomeBlocks/CollectionHomeBlock';
-import { AnnouncementHomeBlock } from '~/components/HomeBlocks/AnnouncementHomeBlock';
-import { LeaderboardsHomeBlock } from '~/components/HomeBlocks/LeaderboardsHomeBlock';
-import { IconArrowRight, IconInfoCircle, IconSettings } from '@tabler/icons-react';
-import React, { useEffect, useState } from 'react';
-import { openContext } from '~/providers/CustomModalsProvider';
-import { useCurrentUser } from '~/hooks/useCurrentUser';
-import { useInView } from '~/hooks/useInView';
-import { ModelsInfinite } from '~/components/Model/Infinite/ModelsInfinite';
-import { IsClient } from '~/components/IsClient/IsClient';
-import { constants } from '~/server/common/constants';
-import { MasonryProvider } from '~/components/MasonryColumns/MasonryProvider';
-import { BrowsingMode, ImageSort, ModelSort } from '~/server/common/enums';
-import { HomeBlockWrapper } from '~/components/HomeBlocks/HomeBlockWrapper';
-import { MasonryContainer } from '~/components/MasonryColumns/MasonryContainer';
-import Link from 'next/link';
-import { useHiddenPreferencesData } from '~/hooks/hidden-preferences';
-import { SocialHomeBlock } from '~/components/HomeBlocks/SocialHomeBlock';
-import { Meta } from '~/components/Meta/Meta';
-import { env } from '~/env/client.mjs';
-import ImagesInfinite from '~/components/Image/Infinite/ImagesInfinite';
-import { containerQuery } from '~/utils/mantine-css-helpers';
-import { EventHomeBlock } from '~/components/HomeBlocks/EventHomeBlock';
 
 export const getServerSideProps = createServerSideProps({
   useSSG: true,
@@ -56,190 +16,6 @@
   const { data: homeExcludedTags = [], isLoading: isLoadingExcludedTags } =
     trpc.tag.getHomeExcluded.useQuery(undefined, { trpc: { context: { skipBatch: true } } });
 
-  const [displayModelsInfiniteFeed, setDisplayModelsInfiniteFeed] = useState(false);
-  const { ref, inView } = useInView();
-  const user = useCurrentUser();
-
-  const moderatedTagIds = useHiddenPreferencesData()
-    .tag.filter((x) => x.type === 'moderated' || x.type === 'always')
-    .map((x) => x.id);
-
-  useEffect(() => {
-    if (inView && !displayModelsInfiniteFeed) {
-      setDisplayModelsInfiniteFeed(true);
-    }
-  }, [inView, displayModelsInfiniteFeed, setDisplayModelsInfiniteFeed]);
-
-  return (
-    <>
-      <Meta
-        title="Civitai: The Home of Open-Source Generative AI"
-        description="Explore thousands of high-quality Stable Diffusion models, share your AI-generated art, and engage with a vibrant community of creators"
-        links={[{ href: `${env.NEXT_PUBLIC_BASE_URL}/`, rel: 'canonical' }]}
-      />
-      <MasonryProvider
-        columnWidth={constants.cardSizes.model}
-        maxColumnCount={7}
-        maxSingleColumnWidth={450}
-      >
-        {isLoading && (
-          <Center sx={{ height: 36 }} mt="md">
-            <Loader />
-          </Center>
-        )}
-
-        <Box
-          sx={(theme) => ({
-            '& > *:nth-of-type(even)': {
-              background:
-                theme.colorScheme === 'dark'
-                  ? theme.colors.dark[8]
-                  : theme.fn.darken(theme.colors.gray[0], 0.01),
-            },
-          })}
-        >
-          {homeBlocks.map((homeBlock) => {
-            switch (homeBlock.type) {
-              case HomeBlockType.Collection:
-                return (
-                  <CollectionHomeBlock
-                    key={homeBlock.id}
-                    homeBlockId={homeBlock.id}
-                    metadata={homeBlock.metadata}
-                  />
-                );
-              case HomeBlockType.Announcement:
-                return <AnnouncementHomeBlock key={homeBlock.id} homeBlockId={homeBlock.id} />;
-              case HomeBlockType.Leaderboard:
-                return (
-                  <LeaderboardsHomeBlock
-                    key={homeBlock.id}
-                    homeBlockId={homeBlock.id}
-                    metadata={homeBlock.metadata}
-                  />
-                );
-              case HomeBlockType.Social:
-                return <SocialHomeBlock key={homeBlock.id} metadata={homeBlock.metadata} />;
-              case HomeBlockType.Event:
-                return <EventHomeBlock key={homeBlock.id} metadata={homeBlock.metadata} />;
-            }
-          })}
-
-          {env.NEXT_PUBLIC_UI_HOMEPAGE_IMAGES ? (
-            <Box ref={ref}>
-              <HomeBlockWrapper py={32}>
-                {displayModelsInfiniteFeed && !isLoadingExcludedTags && (
-                  <IsClient>
-                    <Group mb="md" position="apart">
-                      <Group>
-                        <Title
-                          sx={() => ({
-                            fontSize: 32,
-
-                            [containerQuery.smallerThan('sm')]: {
-                              fontSize: 24,
-                            },
-                          })}
-                        >
-                          Images
-                        </Title>
-                        <Popover withArrow width={380}>
-                          <Popover.Target>
-                            <Box
-                              display="inline-block"
-                              sx={{ lineHeight: 0.3, cursor: 'pointer' }}
-                              color="white"
-                            >
-                              <IconInfoCircle size={20} />
-                            </Box>
-                          </Popover.Target>
-                          <Popover.Dropdown maw="100%">
-                            <Text size="sm" mb="xs">
-                              Pre-filtered list of the highest rated images post by the community
-                              over the last week
-                            </Text>
-                          </Popover.Dropdown>
-                        </Popover>
-                      </Group>
-
-                      <Link href="/images" passHref>
-                        <Button
-                          h={34}
-                          component="a"
-                          variant="subtle"
-                          rightIcon={<IconArrowRight size={16} />}
-                        >
-                          View all
-                        </Button>
-                      </Link>
-                    </Group>
-
-                    <ImagesInfinite
-                      filters={{
-                        // Required to override localStorage filters
-                        period: MetricTimeframe.Week,
-                        sort: ImageSort.MostReactions,
-                        browsingMode: BrowsingMode.SFW,
-                        types: undefined,
-                        followed: false,
-                        withMeta: true,
-                        hidden: false,
-                      }}
-                    />
-                  </IsClient>
-                )}
-              </HomeBlockWrapper>
-            </Box>
-          ) : (
-            <Box ref={ref}>
-              <HomeBlockWrapper py={32}>
-                {displayModelsInfiniteFeed && !isLoadingExcludedTags && (
-                  <IsClient>
-                    <Group mb="md" position="apart">
-                      <Group>
-                        <Title
-                          sx={() => ({
-                            fontSize: 32,
-
-                            [containerQuery.smallerThan('sm')]: {
-                              fontSize: 24,
-                            },
-                          })}
-                        >
-                          Models
-                        </Title>
-                        <Popover withArrow width={380}>
-                          <Popover.Target>
-                            <Box
-                              display="inline-block"
-                              sx={{ lineHeight: 0.3, cursor: 'pointer' }}
-                              color="white"
-                            >
-                              <IconInfoCircle size={20} />
-                            </Box>
-                          </Popover.Target>
-                          <Popover.Dropdown maw="100%">
-                            <Text size="sm" mb="xs">
-                              Pre-filtered list of models upload by the community that are the
-                              highest rated over the last week
-                            </Text>
-                          </Popover.Dropdown>
-                        </Popover>
-                      </Group>
-
-<<<<<<< HEAD
-                      <Link href="/models" passHref>
-                        <Button
-                          h={34}
-                          component="a"
-                          variant="subtle"
-                          rightIcon={<IconArrowRight size={16} />}
-                        >
-                          View all
-                        </Button>
-                      </Link>
-                    </Group>
-=======
   return features.alternateHome ? (
     <PersonalizedHomepage />
   ) : (
@@ -247,35 +23,4 @@
       <ModelsPage />
     </FeedLayout>
   );
-}
->>>>>>> ae729adb
-
-                    <ModelsInfinite
-                      filters={{
-                        excludedImageTagIds: [
-                          ...homeExcludedTags.map((tag) => tag.id),
-                          ...moderatedTagIds,
-                        ],
-                        excludedTagIds: homeExcludedTags.map((tag) => tag.id),
-                        // Required to override localStorage filters
-                        period: MetricTimeframe.Week,
-                        sort: ModelSort.HighestRated,
-                        browsingMode: BrowsingMode.SFW,
-                        types: undefined,
-                        collectionId: undefined,
-                        earlyAccess: false,
-                        status: undefined,
-                        checkpointType: undefined,
-                        baseModels: undefined,
-                      }}
-                    />
-                  </IsClient>
-                )}
-              </HomeBlockWrapper>
-            </Box>
-          )}
-        </Box>
-      </MasonryProvider>
-    </>
-  );
 }