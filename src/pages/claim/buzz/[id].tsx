--- conflicted
+++ resolved
@@ -9,7 +9,6 @@
   Text,
   ThemeIcon,
   Title,
-  useMantineTheme,
 } from '@mantine/core';
 import { IconCircleCheck } from '@tabler/icons-react';
 import * as z from 'zod/v4';
@@ -17,11 +16,6 @@
 import { Meta } from '~/components/Meta/Meta';
 import { PageLoader } from '~/components/PageLoader/PageLoader';
 import { useFeatureFlags } from '~/providers/FeatureFlagsProvider';
-<<<<<<< HEAD
-import { getCurrencyConfig } from '~/server/common/constants';
-=======
-import { CurrencyConfig } from '~/shared/constants/currency.constants';
->>>>>>> 8945e8ab
 import { createServerSideProps } from '~/server/utils/server-side-helpers';
 import { Currency } from '~/shared/utils/prisma/enums';
 import { getLoginLink } from '~/utils/login-helpers';
@@ -29,6 +23,7 @@
 import { numberWithCommas } from '~/utils/number-helpers';
 import { trpc } from '~/utils/trpc';
 import animationClasses from '~/libs/animations.module.scss';
+import { getCurrencyConfig } from '~/shared/constants/currency.constants';
 
 const querySchema = z.object({ id: z.string() });
 
