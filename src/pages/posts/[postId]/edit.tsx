import { z } from 'zod';
import { Page } from '~/components/AppLayout/Page';
import { Meta } from '~/components/Meta/Meta';
import { PostEdit } from '~/components/Post/EditV2/PostEdit';
import { PostEditLayout } from '~/components/Post/EditV2/PostEditLayout';
import { getDbWithoutLag } from '~/server/db/db-lag-helpers';
import { createServerSideProps } from '~/server/utils/server-side-helpers';
import { getLoginLink } from '~/utils/login-helpers';
<<<<<<< HEAD
import * as z from 'zod/v4';
import { getDbWithoutLag } from '~/server/db/db-helpers';
import { Meta } from '~/components/Meta/Meta';
import { Page } from '~/components/AppLayout/Page';
=======
>>>>>>> d075080c

const paramsSchema = z.object({
  postId: z.coerce.number(),
});

export const getServerSideProps = createServerSideProps({
  useSession: true,
  resolver: async ({ session, ctx }) => {
    const parsedParams = paramsSchema.safeParse(ctx.params);
    if (!parsedParams.success) return { notFound: true };

    if (!session) {
      return {
        redirect: {
          destination: getLoginLink({ returnUrl: ctx.resolvedUrl, reason: 'post-images' }),
          permanent: false,
        },
      };
    }

    const postId = parsedParams.data.postId;
    const db = await getDbWithoutLag('post', postId);
    const post = await db.post.findUnique({ where: { id: postId }, select: { userId: true } });
    const isOwner = post?.userId === session.user?.id;
    if (!isOwner && !session.user?.isModerator) return { notFound: true };

    return { props: { postId } };
  },
});

export default Page(
  function () {
    return (
      <>
        <Meta deIndex />
        <div className="container max-w-lg">
          <PostEdit />
        </div>
      </>
    );
  },
  { InnerLayout: PostEditLayout }
);<|MERGE_RESOLUTION|>--- conflicted
+++ resolved
@@ -6,13 +6,10 @@
 import { getDbWithoutLag } from '~/server/db/db-lag-helpers';
 import { createServerSideProps } from '~/server/utils/server-side-helpers';
 import { getLoginLink } from '~/utils/login-helpers';
-<<<<<<< HEAD
 import * as z from 'zod/v4';
 import { getDbWithoutLag } from '~/server/db/db-helpers';
 import { Meta } from '~/components/Meta/Meta';
 import { Page } from '~/components/AppLayout/Page';
-=======
->>>>>>> d075080c
 
 const paramsSchema = z.object({
   postId: z.coerce.number(),
