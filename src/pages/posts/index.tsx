--- conflicted
+++ resolved
@@ -1,13 +1,10 @@
 import { Stack } from '@mantine/core';
 import { Announcements } from '~/components/Announcements/Announcements';
-<<<<<<< HEAD
-=======
 import { setPageOptions } from '~/components/AppLayout/AppLayout';
 import { FeedLayout } from '~/components/AppLayout/FeedLayout';
 import { SortFilter, ViewToggle } from '~/components/Filters';
 import { FullHomeContentToggle } from '~/components/HomeContentToggle/FullHomeContentToggle';
 import { HomeContentToggle } from '~/components/HomeContentToggle/HomeContentToggle';
->>>>>>> ae729adb
 import { IsClient } from '~/components/IsClient/IsClient';
 import { MasonryContainer } from '~/components/MasonryColumns/MasonryContainer';
 import { MasonryProvider } from '~/components/MasonryColumns/MasonryProvider';
@@ -38,36 +35,6 @@
         description="Discover engaging posts from our growing community on Civitai, featuring unique and creative content generated with custom Stable Diffusion AI resources crafted by talented community members."
         links={[{ href: `${env.NEXT_PUBLIC_BASE_URL}/posts`, rel: 'canonical' }]}
       />
-<<<<<<< HEAD
-      <MasonryProvider
-        columnWidth={constants.cardSizes.image}
-        maxColumnCount={7}
-        maxSingleColumnWidth={450}
-      >
-        <MasonryContainer fluid>
-          <Stack spacing="xs">
-            <Announcements
-              sx={() => ({
-                marginBottom: -35,
-                [containerQuery.smallerThan('md')]: {
-                  marginBottom: -5,
-                },
-              })}
-            />
-            <IsClient>
-              {view === 'categories' ? (
-                <PostCategoriesInfinite filters={query} />
-              ) : (
-                <>
-                  <PostCategories />
-                  <PostsInfinite filters={query} showEof />
-                </>
-              )}
-            </IsClient>
-          </Stack>
-        </MasonryContainer>
-      </MasonryProvider>
-=======
       <Stack spacing="xs">
         <Announcements
           sx={(theme) => ({
@@ -77,21 +44,6 @@
             },
           })}
         />
-
-        <Group position="apart" spacing={8}>
-          {features.alternateHome ? <FullHomeContentToggle /> : <HomeContentToggle />}
-          <Group className={classes.filtersWrapper} spacing={8} noWrap>
-            <SortFilter type="posts" variant="button" />
-            <PostFiltersDropdown />
-            <ViewToggle
-              type="posts"
-              color="gray"
-              radius="xl"
-              size={36}
-              variant={theme.colorScheme === 'dark' ? 'filled' : 'light'}
-            />
-          </Group>
-        </Group>
         <IsClient>
           {view === 'categories' ? (
             <PostCategoriesInfinite filters={query} />
@@ -103,7 +55,6 @@
           )}
         </IsClient>
       </Stack>
->>>>>>> ae729adb
     </>
   );
 }
