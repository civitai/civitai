import {
  ActionIcon,
  AspectRatio,
  Badge,
  Box,
  Card,
  Center,
  Checkbox,
  Container,
  Group,
  Loader,
  Menu,
  Paper,
  Stack,
  Text,
  Title,
} from '@mantine/core';
import { useListState } from '@mantine/hooks';
import { showNotification } from '@mantine/notifications';
import {
  IconCheck,
  IconInfoCircle,
  IconReload,
  IconSquareCheck,
  IconSquareOff,
  IconTag,
  IconTagOff,
  IconTrash,
  IconX,
} from '@tabler/icons';
import { GetServerSideProps } from 'next';
import { useEffect, useMemo, useRef } from 'react';
import { useInView } from 'react-intersection-observer';

import { EdgeImage } from '~/components/EdgeImage/EdgeImage';
import { ImageGuard } from '~/components/ImageGuard/ImageGuard';
import { MediaHash } from '~/components/ImageHash/ImageHash';
import { ImageMetaPopover } from '~/components/ImageMeta/ImageMeta';
import { MasonryGrid } from '~/components/MasonryGrid/MasonryGrid';
import { NoContent } from '~/components/NoContent/NoContent';
import { PopConfirm } from '~/components/PopConfirm/PopConfirm';
import { ImageMetaProps } from '~/server/schema/image.schema';
import { getServerAuthSession } from '~/server/utils/get-server-auth-session';
import { ImageGetAllInfinite } from '~/types/router';
import { showSuccessNotification } from '~/utils/notifications';
import { trpc } from '~/utils/trpc';

export const getServerSideProps: GetServerSideProps = async (context) => {
  const session = await getServerAuthSession(context);
  if (!session?.user?.isModerator || session.user?.bannedAt) {
    return {
      redirect: {
        destination: '/',
        permanent: false,
      },
    };
  }
  return { props: {} };
};

const REMOVABLE_TAGS = ['child', 'teen'];
const ADDABLE_TAGS = ['anime', 'cartoon', 'comics', 'manga', 'explicit nudity', 'suggestive'];

export default function Images() {
  const { ref, inView } = useInView();
  const queryUtils = trpc.useContext();
  const [selected, selectedHandlers] = useListState([] as number[]);

  const { data, isLoading, fetchNextPage, hasNextPage, isFetchingNextPage, isRefetching, refetch } =
    trpc.image.getGalleryImagesInfinite.useInfiniteQuery(
      { needsReview: true },
      { getNextPageParam: (lastPage) => lastPage.nextCursor }
    );
  const images = useMemo(() => data?.pages.flatMap((x) => x.items) ?? [], [data?.pages]);

  const moderateImagesMutation = trpc.image.moderate.useMutation({
    async onMutate({ ids, needsReview, delete: deleted }) {
      await queryUtils.image.getGalleryImagesInfinite.cancel();
      queryUtils.image.getGalleryImagesInfinite.setInfiniteData({ needsReview: true }, (data) => {
        if (!data) {
          return {
            pages: [],
            pageParams: [],
          };
        }

        return {
          ...data,
          pages: data.pages.map((page) => ({
            ...page,
            items: page.items.map((item) =>
              ids.includes(item.id)
                ? { ...item, needsReview: deleted === true || needsReview === false ? false : true }
                : item
            ),
          })),
        };
      });
    },
    onSuccess(_, input) {
      const actions: string[] = [];
      if (input.delete) actions.push('deleted');
      else if (!input.needsReview) actions.push('approved');
      else if (input.nsfw) actions.push('marked as NSFW');

      showSuccessNotification({ message: `The images have been ${actions.join(', ')}` });
    },
  });

  const disableTagMutation = trpc.tag.disableTags.useMutation({
    async onMutate({ tags, entityIds }) {
      const isTagIds = typeof tags[0] === 'number';
      await queryUtils.image.getGalleryImagesInfinite.cancel();
      queryUtils.image.getGalleryImagesInfinite.setInfiniteData({ needsReview: true }, (data) => {
        if (!data) {
          return {
            pages: [],
            pageParams: [],
          };
        }

        // Remove tag from selected images
        return {
          ...data,
          pages: data.pages.map((page) => ({
            ...page,
            items: page.items.map((item) =>
              entityIds.includes(item.id)
                ? {
                    ...item,
                    tags: item.tags.filter(
                      (tag) => !tags.some((x) => (isTagIds ? x === tag.id : x === tag.name))
                    ),
                  }
                : item
            ),
          })),
        };
      });
    },
  });
<<<<<<< HEAD
  const updateImageMutation = trpc.image.moderate.useMutation({
    onMutate,
    onSuccess() {
      showSuccessNotification({ message: 'The image has been approved' });
=======

  const addTagMutation = trpc.tag.addTags.useMutation({
    async onMutate({ tags, entityIds }) {
      const isTagIds = typeof tags[0] === 'number';
      await queryUtils.image.getGalleryImagesInfinite.cancel();

      queryUtils.image.getGalleryImagesInfinite.setInfiniteData({ needsReview: true }, (data) => {
        if (!data) {
          return {
            pages: [],
            pageParams: [],
          };
        }

        // Add tag to selected images
        return {
          ...data,
          pages: data.pages.map((page) => ({
            ...page,
            items: page.items.map((item) =>
              entityIds.includes(item.id)
                ? {
                    ...item,
                    tags: [
                      ...item.tags,
                      ...tags.map((x) => ({
                        id: isTagIds ? (x as number) : 0,
                        name: !isTagIds ? (x as string) : '',
                        automated: false,
                        needsReview: false,
                        isCategory: false,
                      })),
                    ],
                  }
                : item
            ),
          })),
        };
      });
>>>>>>> 47417eba
    },
  });

  const handleSelect = (id: number, checked: boolean) => {
    const idIndex = selected.indexOf(id);
    if (checked && idIndex == -1) selectedHandlers.append(id);
    else if (!checked && idIndex != -1) selectedHandlers.remove(idIndex);
  };

  const handleDisableTagOnImage = (imageId: number, tag: number) =>
    disableTagMutation.mutate({
      tags: [tag],
      entityIds: [imageId],
      entityType: 'image',
    });

  const handleDeleteSelected = () => {
    moderateImagesMutation.mutate({
      ids: selected,
      delete: true,
    });
    selectedHandlers.setState([]);
  };

  const handleSelectAll = () => {
    if (selected.length === images.length) handleClearAll();
    else selectedHandlers.setState(images.map((x) => x.id));
  };

  const handleClearAll = () => {
    selectedHandlers.setState([]);
  };

  const handleApproveSelected = () =>
    moderateImagesMutation.mutate({
      ids: selected,
      needsReview: false,
    });

  const handleAddTag = (tag: string) =>
    addTagMutation.mutate({
      tags: [tag],
      entityIds: selected,
      entityType: 'image',
    });

  const handleDisableTag = (tag: string) =>
    disableTagMutation.mutate({
      tags: [tag],
      entityIds: selected,
      entityType: 'image',
    });

  const handleRefresh = () => {
    handleClearAll();
    refetch();
    showNotification({
      id: 'refreshing',
      title: 'Refreshing',
      message: 'Grabbing the latest data...',
      color: 'blue',
    });
  };

  useEffect(() => {
    if (inView) fetchNextPage();
  }, [fetchNextPage, inView]);

  return (
    <Container size="xl">
      <Stack>
        <Paper
          withBorder
          shadow="lg"
          p="xs"
          sx={{
            display: 'inline-flex',
            float: 'right',
            alignSelf: 'flex-end',
            marginRight: 6,
            position: 'sticky',
            top: 'calc(var(--mantine-header-height,0) + 16px)',
            marginBottom: -80,
            zIndex: 10,
          }}
        >
          <Group noWrap spacing="xs">
            <ActionIcon variant="outline" onClick={handleSelectAll}>
              <IconSquareCheck size="1.25rem" />
            </ActionIcon>
            <ActionIcon variant="outline" disabled={!selected.length} onClick={handleClearAll}>
              <IconSquareOff size="1.25rem" />
            </ActionIcon>
            <Menu>
              <Menu.Target>
                <ActionIcon variant="outline" disabled={!selected.length}>
                  <IconTag size="1.25rem" />
                </ActionIcon>
              </Menu.Target>
              <Menu.Dropdown>
                <Menu.Label>Add Tag</Menu.Label>
                {ADDABLE_TAGS.map((tag) => (
                  <Menu.Item key={tag} onClick={() => handleAddTag(tag)}>
                    {tag}
                  </Menu.Item>
                ))}
              </Menu.Dropdown>
            </Menu>
            <Menu>
              <Menu.Target>
                <ActionIcon variant="outline" disabled={!selected.length}>
                  <IconTagOff size="1.25rem" />
                </ActionIcon>
              </Menu.Target>
              <Menu.Dropdown>
                <Menu.Label>Remove Tag</Menu.Label>
                {REMOVABLE_TAGS.map((tag) => (
                  <Menu.Item key={tag} onClick={() => handleDisableTag(tag)}>
                    {tag}
                  </Menu.Item>
                ))}
              </Menu.Dropdown>
            </Menu>
            <PopConfirm
              message={`Are you sure you want to approve ${selected.length} image(s)?`}
              position="bottom-end"
              onConfirm={handleApproveSelected}
              withArrow
            >
              <ActionIcon variant="outline" disabled={!selected.length} color="green">
                <IconCheck size="1.25rem" />
              </ActionIcon>
            </PopConfirm>
            <PopConfirm
              message={`Are you sure you want to delete ${selected.length} image(s)?`}
              position="bottom-end"
              onConfirm={handleDeleteSelected}
              withArrow
            >
              <ActionIcon variant="outline" disabled={!selected.length} color="red">
                <IconTrash size="1.25rem" />
              </ActionIcon>
            </PopConfirm>
            <ActionIcon variant="outline" onClick={handleRefresh} color="blue">
              <IconReload size="1.25rem" />
            </ActionIcon>
          </Group>
        </Paper>

        <Stack spacing={0} mb="lg">
          <Title order={1}>Images Needing Review</Title>
          <Text color="dimmed">
            These are images that have been marked by our AI which needs further attention from the
            mods
          </Text>
        </Stack>

        {isLoading ? (
          <Center py="xl">
            <Loader size="xl" />
          </Center>
        ) : images.length ? (
          <MasonryGrid
            items={images}
            isRefetching={isRefetching}
            isFetchingNextPage={isFetchingNextPage}
            render={(props) => (
              <ImageGridItem
                {...props}
                selected={selected.includes(props.data.id)}
                onSelect={handleSelect}
                disableTag={handleDisableTagOnImage}
              />
            )}
          />
        ) : (
          <NoContent mt="lg" message="There are no images that need review" />
        )}
        {!isLoading && hasNextPage && (
          <Group position="center" ref={ref}>
            <Loader />
          </Group>
        )}
      </Stack>
    </Container>
  );
}

function ImageGridItem({
  data: image,
  width: itemWidth,
  selected,
  onSelect,
  disableTag,
}: ImageGridItemProps) {
  const height = useMemo(() => {
    if (!image.width || !image.height) return 300;
    const width = itemWidth > 0 ? itemWidth : 300;
    const aspectRatio = image.width / image.height;
    const imageHeight = Math.floor(width / aspectRatio);
    return Math.min(imageHeight, 600);
  }, [itemWidth, image.width, image.height]);

  return (
    <Card
      shadow="sm"
      p="xs"
      sx={{ opacity: image.needsReview === false ? 0.2 : undefined }}
      withBorder
    >
      <Card.Section sx={{ height: `${height}px` }}>
        <Checkbox
          checked={selected}
          onChange={(e) => onSelect(image.id, e.target.checked)}
          size="lg"
          sx={{
            position: 'absolute',
            top: 5,
            right: 5,
            zIndex: 9,
          }}
        />
        <ImageGuard
          images={[image]}
          render={(image) => (
            <Box sx={{ position: 'relative', height: '100%', overflow: 'hidden' }}>
              <ImageGuard.ToggleImage
                sx={(theme) => ({
                  backgroundColor: theme.fn.rgba(theme.colors.red[9], 0.4),
                  color: 'white',
                  backdropFilter: 'blur(7px)',
                  boxShadow: '1px 2px 3px -1px rgba(37,38,43,0.2)',
                  position: 'absolute',
                  top: theme.spacing.xs,
                  left: theme.spacing.xs,
                  zIndex: 10,
                })}
                position="static"
              />
              <ImageGuard.Unsafe>
                <AspectRatio ratio={(image.width ?? 1) / (image.height ?? 1)}>
                  <MediaHash {...image} />
                </AspectRatio>
              </ImageGuard.Unsafe>
              <ImageGuard.Safe>
                <EdgeImage
                  src={image.url}
                  name={image.name ?? image.id.toString()}
                  alt={image.name ?? undefined}
                  width={450}
                  placeholder="empty"
                />
                {image.meta && (
                  <ImageMetaPopover
                    meta={image.meta as ImageMetaProps}
                    generationProcess={image.generationProcess ?? 'txt2img'}
                  >
                    <ActionIcon
                      variant="transparent"
                      style={{ position: 'absolute', bottom: '5px', right: '5px' }}
                      size="lg"
                    >
                      <IconInfoCircle
                        color="white"
                        filter="drop-shadow(1px 1px 2px rgb(0 0 0 / 50%)) drop-shadow(0px 5px 15px rgb(0 0 0 / 60%))"
                        opacity={0.8}
                        strokeWidth={2.5}
                        size={26}
                      />
                    </ActionIcon>
                  </ImageMetaPopover>
                )}
              </ImageGuard.Safe>
            </Box>
          )}
        />
      </Card.Section>
      <Group pt="xs" spacing={4}>
        {image.tags.map((tag) => (
          <Badge key={tag.id} variant="filled" color="gray" pr={0}>
            <Group spacing={0}>
              {tag.name}
              <ActionIcon
                size="sm"
                variant="transparent"
                onClick={() => disableTag(image.id, tag.id)}
              >
                <IconX strokeWidth={3} size=".75rem" />
              </ActionIcon>
            </Group>
          </Badge>
        ))}
      </Group>
    </Card>
  );
}

type ImageGridItemProps = {
  data: ImageGetAllInfinite[number];
  index: number;
  width: number;
  selected: boolean;
  onSelect: (id: number, checked: boolean) => void;
  disableTag: (imageId: number, tagId: number) => void;
};<|MERGE_RESOLUTION|>--- conflicted
+++ resolved
@@ -139,12 +139,6 @@
       });
     },
   });
-<<<<<<< HEAD
-  const updateImageMutation = trpc.image.moderate.useMutation({
-    onMutate,
-    onSuccess() {
-      showSuccessNotification({ message: 'The image has been approved' });
-=======
 
   const addTagMutation = trpc.tag.addTags.useMutation({
     async onMutate({ tags, entityIds }) {
@@ -184,7 +178,6 @@
           })),
         };
       });
->>>>>>> 47417eba
     },
   });
 
