--- conflicted
+++ resolved
@@ -13,16 +13,9 @@
   Text,
   Textarea,
   Title,
-<<<<<<< HEAD
-} from '@mantine/core';
-import type { TooltipProps } from '@mantine/core';
-=======
-  useMantineTheme,
-  Indicator,
 } from '@mantine/core';
 import { Radio, RadioGroup } from '@headlessui/react';
-import type { TooltipProps } from '@mantine/core/lib/Tooltip/Tooltip';
->>>>>>> b06473de
+import type { TooltipProps } from '@mantine/core';
 import { useMergedRef } from '@mantine/hooks';
 import { showNotification } from '@mantine/notifications';
 import {
@@ -474,11 +467,6 @@
             </PromptHighlight>
           </Stack>
         )}
-<<<<<<< HEAD
-        {image.needsReview === 'poi' && !!image.names?.length && (
-          <Card.Section p="xs" style={{ cursor: 'auto', color: 'initial' }}>
-            <Group gap={4}>
-=======
         {image.reviewTags.length > 0 && (
           <Card.Section p="xs" sx={{ cursor: 'auto', color: 'initial' }}>
             <Group spacing={4}>
@@ -493,7 +481,6 @@
         {/* {image.needsReview === 'poi' && !!image.names?.length && (
           <Card.Section p="xs" sx={{ cursor: 'auto', color: 'initial' }}>
             <Group spacing={4}>
->>>>>>> b06473de
               {image.names.map((name) => (
                 <Badge key={name} size="sm">
                   {name}
