--- conflicted
+++ resolved
@@ -104,138 +104,43 @@
     setState((s) => ({ ...s, ...partialState, opened: !s.opened }));
 
   return (
-    <>
-      <Meta title="Moderatorion Models" deIndex />
-      <Container size="sm">
-        <Stack mb="xl">
-          <Title order={1}>Models Needing Review</Title>
-
-          <SegmentedControl
-            size="sm"
-            data={[
-              { label: 'Unpublished', value: 'unpublished' },
-              { label: 'AI Scanned', value: 'ai' },
-            ]}
-            onChange={(value) =>
-              setState((s) => ({
-                ...s,
-                section: value as State['section'],
-                page: 1,
-                opened: false,
-                selectedModel: null,
-              }))
-            }
-            value={state.section}
-          />
-          <Text size="sm" color="dimmed">
-            {viewingUnpublished
-              ? 'Unpublished models for violating ToS which their owners have requested a review'
-              : 'Models that have been flagged by the AI for review'}
-          </Text>
-        </Stack>
-        {viewingUnpublished ? (
-          <div>
-            {isLoading ? (
-              <Center p="xl">
-                <Loader size="lg" />
-              </Center>
-            ) : !!data?.items.length ? (
-              <Stack>
-                <List listStyleType="none" spacing="md">
-                  {data?.items.map((model) => {
-                    const hasVersion = !!model.modelVersion;
-                    const unpublishedAt =
-                      hasVersion &&
-                      model.modelVersion?.meta &&
-                      model.modelVersion?.meta?.unpublishedAt
-                        ? new Date(model.modelVersion.meta.unpublishedAt)
-                        : model.meta && model.meta.unpublishedAt
-                        ? new Date(model.meta.unpublishedAt)
-                        : null;
-                    const unpublishedReason =
-                      model.meta?.unpublishedReason ?? model.modelVersion?.meta?.unpublishedReason;
-                    const customMessage =
-                      model.meta?.customMessage ?? model.modelVersion?.meta?.customMessage;
-
-                    return (
-                      <List.Item
-                        key={model.id}
-                        sx={(theme) => ({
-                          padding: theme.spacing.sm,
-                          border: `1px solid ${
-                            theme.colorScheme === 'dark'
-                              ? theme.colors.dark[4]
-                              : theme.colors.gray[2]
-                          }`,
-                          '& > *': { width: '100%' },
-                        })}
-                      >
-                        <Group position="apart" align="flex-start" noWrap>
-                          <Stack spacing={0}>
-                            <Group spacing={8} noWrap>
-                              {hasVersion ? (
-                                <Badge color="violet" radius="xl">
-                                  Model Version
-                                </Badge>
-                              ) : (
-                                <Badge radius="xl">Model</Badge>
-                              )}
-                              <Link
-                                href={`/models/${model.id}/${slugit(model.name)}${
-                                  model.modelVersion
-                                    ? `?modelVersionId=${model.modelVersion.id}`
-                                    : ''
-                                }`}
-                                passHref
-                              >
-                                <Anchor size="md" target="_blank" lineClamp={2}>
-                                  {`${model.name}${
-                                    model.modelVersion ? ` - ${model.modelVersion.name}` : ''
-                                  }`}{' '}
-                                  <IconExternalLink size={16} stroke={1.5} />
-                                </Anchor>
-                              </Link>
-                            </Group>
-                            {unpublishedAt && (
-                              <Text size="xs" color="dimmed">
-                                Unpublished at: {formatDate(unpublishedAt)}
-                              </Text>
-                            )}
-                            {unpublishedReason && (
-                              <Text size="sm">
-                                <Text weight={500} size="sm" span>
-                                  Reason initially unpublished:
-                                </Text>{' '}
-                                {`${unpublishReasons[unpublishedReason].optionLabel}${
-                                  customMessage ? ` - ${customMessage}` : ''
-                                }`}
-                              </Text>
-                            )}
-                          </Stack>
-                          <Button
-                            variant="subtle"
-                            size="xs"
-                            color="red"
-                            onClick={() => toggleModal({ selectedModel: model })}
-                            compact
-                          >
-                            Decline Request
-                          </Button>
-                        </Group>
-                      </List.Item>
-                    );
+    <Container size="sm">
+      <Stack spacing={0} mb="xl">
+        <Title order={1}>Models Needing Review</Title>
+        <Text size="sm" color="dimmed">
+          Unpublished models for violating ToS which their owners have requested a review
+        </Text>
+      </Stack>
+      {isLoading ? (
+        <Center p="xl">
+          <Loader size="lg" />
+        </Center>
+      ) : !!data?.items.length ? (
+        <Stack>
+          <List listStyleType="none" spacing="md">
+            {data?.items.map((model) => {
+              const hasVersion = !!model.modelVersion;
+              const unpublishedAt =
+                hasVersion && model.modelVersion?.meta && model.modelVersion?.meta?.unpublishedAt
+                  ? new Date(model.modelVersion.meta.unpublishedAt)
+                  : model.meta && model.meta.unpublishedAt
+                  ? new Date(model.meta.unpublishedAt)
+                  : null;
+              const unpublishedReason =
+                model.meta?.unpublishedReason ?? model.modelVersion?.meta?.unpublishedReason;
+              const customMessage =
+                model.meta?.customMessage ?? model.modelVersion?.meta?.customMessage;
+
+              return (
+                <List.Item
+                  key={model.id}
+                  sx={(theme) => ({
+                    padding: theme.spacing.sm,
+                    border: `1px solid ${
+                      theme.colorScheme === 'dark' ? theme.colors.dark[4] : theme.colors.gray[2]
+                    }`,
+                    '& > *': { width: '100%' },
                   })}
-<<<<<<< HEAD
-                </List>
-                {pagination.totalPages > 1 && (
-                  <Group position="apart">
-                    <Text>Total {pagination.totalItems} items</Text>
-                    <Pagination
-                      page={state.page}
-                      onChange={(page) => setState((s) => ({ ...s, page }))}
-                      total={pagination.totalPages}
-                    />
-=======
                 >
                   <Group position="apart" align="flex-start" noWrap>
                     <Stack spacing={0}>
@@ -286,49 +191,51 @@
                     >
                       Decline Request
                     </Button>
->>>>>>> 74d464be
                   </Group>
-                )}
-                <Modal opened={state.opened} onClose={() => toggleModal()} title="Decline Request">
-                  <Stack>
-                    <Textarea
-                      name="declineReason"
-                      description="Reason for declining request"
-                      minRows={2}
-                      placeholder="i.e.: Insufficient changes"
-                      value={state.declineReason}
-                      onChange={(e) => setState((s) => ({ ...s, declineReason: e.target.value }))}
-                    />
-                    <Group position="right">
-                      <Button variant="default" onClick={() => toggleModal()}>
-                        Cancel
-                      </Button>
-                      <Button
-                        onClick={handleDeclineRequest}
-                        loading={declineReviewMutation.isLoading}
-                      >
-                        Send
-                      </Button>
-                    </Group>
-                  </Stack>
-                </Modal>
-              </Stack>
-            ) : (
-              <Paper p="xl" withBorder>
-                <Center>
-                  <Text size="md" color="dimmed">
-                    There are no models that need review
-                  </Text>
-                </Center>
-              </Paper>
-            )}
-          </div>
-        ) : (
-          <div className="lg:-mx-32">
-            <FlaggedModelsList />
-          </div>
-        )}
-      </Container>
-    </>
+                </List.Item>
+              );
+            })}
+          </List>
+          {pagination.totalPages > 1 && (
+            <Group position="apart">
+              <Text>Total {pagination.totalItems} items</Text>
+              <Pagination
+                page={state.page}
+                onChange={(page) => setState((s) => ({ ...s, page }))}
+                total={pagination.totalPages}
+              />
+            </Group>
+          )}
+          <Modal opened={state.opened} onClose={() => toggleModal()} title="Decline Request">
+            <Stack>
+              <Textarea
+                name="declineReason"
+                description="Reason for declining request"
+                minRows={2}
+                placeholder="i.e.: Insufficient changes"
+                value={state.declineReason}
+                onChange={(e) => setState((s) => ({ ...s, declineReason: e.target.value }))}
+              />
+              <Group position="right">
+                <Button variant="default" onClick={() => toggleModal()}>
+                  Cancel
+                </Button>
+                <Button onClick={handleDeclineRequest} loading={declineReviewMutation.isLoading}>
+                  Send
+                </Button>
+              </Group>
+            </Stack>
+          </Modal>
+        </Stack>
+      ) : (
+        <Paper p="xl" withBorder>
+          <Center>
+            <Text size="md" color="dimmed">
+              There are no models that need review
+            </Text>
+          </Center>
+        </Paper>
+      )}
+    </Container>
   );
 }