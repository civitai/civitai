--- conflicted
+++ resolved
@@ -187,7 +187,6 @@
                             </Button>
                           </Group>
                           <Link
-                            legacyBehavior
                             href={`/models/${model.id}/${slugit(model.name)}${
                               model.modelVersion ? `?modelVersionId=${model.modelVersion.id}` : ''
                             }`}
@@ -225,7 +224,6 @@
                       </List.Item>
                     );
                   })}
-<<<<<<< HEAD
                 </List>
                 {pagination.totalPages > 1 && (
                   <Group position="apart">
@@ -235,58 +233,6 @@
                       onChange={(page) => setState((s) => ({ ...s, page }))}
                       total={pagination.totalPages}
                     />
-=======
-                >
-                  <Group position="apart" align="flex-start" noWrap>
-                    <Stack spacing={0}>
-                      <Group spacing={8} noWrap>
-                        {hasVersion ? (
-                          <Badge color="violet" radius="xl">
-                            Model Version
-                          </Badge>
-                        ) : (
-                          <Badge radius="xl">Model</Badge>
-                        )}
-                        <Link
-                          href={`/models/${model.id}/${slugit(model.name)}${
-                            model.modelVersion ? `?modelVersionId=${model.modelVersion.id}` : ''
-                          }`}
-                          passHref
-                        >
-                          <Anchor size="md" target="_blank" lineClamp={2}>
-                            {`${model.name}${
-                              model.modelVersion ? ` - ${model.modelVersion.name}` : ''
-                            }`}{' '}
-                            <IconExternalLink size={16} stroke={1.5} />
-                          </Anchor>
-                        </Link>
-                      </Group>
-                      {unpublishedAt && (
-                        <Text size="xs" color="dimmed">
-                          Unpublished at: {formatDate(unpublishedAt)}
-                        </Text>
-                      )}
-                      {unpublishedReason && (
-                        <Text size="sm">
-                          <Text weight={500} size="sm" span>
-                            Reason initially unpublished:
-                          </Text>{' '}
-                          {`${unpublishReasons[unpublishedReason].optionLabel}${
-                            customMessage ? ` - ${customMessage}` : ''
-                          }`}
-                        </Text>
-                      )}
-                    </Stack>
-                    <Button
-                      variant="subtle"
-                      size="xs"
-                      color="red"
-                      onClick={() => toggleModal({ selectedModel: model })}
-                      compact
-                    >
-                      Decline Request
-                    </Button>
->>>>>>> 7dae93e7
                   </Group>
                 )}
                 <Modal opened={state.opened} onClose={() => toggleModal()} title="Decline Request">
