import { Box, Button, CloseButton, Table, Text, useMantineTheme } from '@mantine/core';
import { useLocalStorage, useSessionStorage } from '@mantine/hooks';
import { NextLink as Link } from '~/components/NextLink/NextLink';
import React, {
  FC,
  Key,
  createContext,
  useCallback,
  useContext,
  useEffect,
  useMemo,
  useRef,
  useState,
} from 'react';
import { TypeOf, ZodAny, ZodArray, ZodEffects, ZodObject, ZodString, ZodTypeAny, z } from 'zod';
import { StoreApi, create, createStore } from 'zustand';
import { persist } from 'zustand/middleware';
import { immer } from 'zustand/middleware/immer';
import { Announcement } from '~/components/Announcements/Announcement';
import { dialogStore } from '~/components/Dialog/dialogStore';
import { IntersectionObserverProvider } from '~/components/IntersectionObserver/IntersectionObserverProvider';
import { IsClient } from '~/components/IsClient/IsClient';
import OnboardingWizard from '~/components/Onboarding/OnboardingWizard';
import { useCurrentUser } from '~/hooks/useCurrentUser';
import { Form } from '~/libs/form';
import { Watch } from '~/libs/form/components/Watch';
import { usePersistForm } from '~/libs/form/hooks/usePersistForm';
import createSlots from '~/libs/slots/create-slots';
import { getRandomInt } from '~/utils/number-helpers';
import { trpc } from '~/utils/trpc';
import LoginModal from '~/components/Login/LoginModal';
import { GenerationSettingsPopover } from '~/components/Generation/GenerationSettings';

const array = new Array(100).fill(0).map(() => getRandomInt(100, 400));

const { Slots, Slot } = createSlots(['header', 'footer']);

function Header({
  children,
  withCloseButton = true,
}: {
  children: React.ReactNode;
  withCloseButton?: boolean;
}) {
  return (
    <Slot name="header">
      <div className="flex items-center justify-between bg-red-400 p-2 text-white">
        <div>{children}</div>
        {withCloseButton && <CloseButton />}
      </div>
    </Slot>
  );
}

function Footer({ children }: { children: React.ReactNode }) {
  return (
    <Slot name="footer">
      <div className="bg-green-400 p-2 text-white">{children}</div>
    </Slot>
  );
}

function ComponentWithSlots({ children }: { children: React.ReactNode }) {
  return (
    <Slots context={{ test: true }}>
      {(slots) => (
        <div className="container flex flex-col">
          {slots.header}
          <div className="bg-orange-400 text-white">{children}</div>
          {slots.footer}
        </div>
      )}
    </Slots>
  );
}

function Content() {
  return (
    <>
      <Header>This is my header</Header>
      This is my content
      <Footer>This is my Footer</Footer>
    </>
  );
}

const someObject = new Promise((resolve) =>
  resolve({
    test: true,
    array: [1, 2, 3, 4],
  })
);

const imagesAsPostsInfiniteProps = {
  model: {
    id: 404154,
    name: 'WAI-ANI-NSFW-PONYXL',
    description:
      '<p>If you want to use more my checkpoint online generation, please visit here.</p><p><a target="_blank" rel="ugc" href="https://tensor.art/u/762555264535746522">https://tensor.art/u/762555264535746522</a></p><p></p><p></p><p><span style="color:rgb(193, 194, 197)">You can run WAI-ANI-NSFW-PONYXL and use its API on SinkIn: </span></p><p><a target="_blank" rel="ugc" href="https://sinkin.ai/m/2zgReX9"><span style="color:#228be6">https://sinkin.ai/m/2zgReX9</span></a></p><p></p><hr /><p></p><h1 id="v13-released.-cmfacnep9"><span style="color:rgb(250, 82, 82)">V13 released.</span></h1><p></p><ul><li><p><strong><span style="color:rgb(250, 176, 5)">Increased body stability and accuracy.</span></strong></p></li><li><p><strong><span style="color:rgb(250, 176, 5)">overall balance adjustment.</span></strong></p></li></ul><p></p><p></p><h2 id="recommended-setting-r5u9n37oi"><span style="color:rgb(64, 192, 87)">Recommended Setting</span></h2><h3 id="steps:-30-bu7l5x30p"><span style="color:rgb(250, 82, 82)">Steps: 30</span></h3><h3 id="cfg-scale:-7-zem07zth6"><span style="color:rgb(250, 82, 82)">CFG scale: 7</span></h3><h3 id="sampler:-euler-adpm++-2m-karras-xrujbbyi4"><span style="color:rgb(250, 82, 82)">Sampler: Euler a/DPM++ 2M Karras</span></h3><h3 id="adetailer-face_yolov8ns.pt-use-can-fix-eyes-wn0ycim8m"><strong><span style="color:rgb(250, 82, 82)">ADetailer face_yolov8n/s.pt use can fix eyes</span></strong></h3><p></p><h3 id="for-the-example-images-69t3wtvze"><strong><span style="color:rgb(250, 176, 5)">For the example images</span></strong></h3><p><span style="color:rgb(250, 176, 5)">I used 1024x1360,</span></p><p><span style="color:rgb(250, 176, 5)">generated directly without AD or hires fix.</span></p><p></p><p>Positive Prompt</p><p></p><pre><code>score_9, score_8_up, score_7_up,source_anime,</code></pre><p></p><p>Negative Prompt</p><p></p><pre><code>worst quality,bad quality,jpeg artifacts, source_cartoon, \n3d, (censor),monochrome,blurry, lowres,watermark,</code></pre><p></p><p></p><hr /><h1 id="v12-released.-j4wdn66w0"><span style="color:rgb(250, 82, 82)">V12 released.</span></h1><p></p><ul><li><p><span style="color:rgb(250, 176, 5)">Style adjustment, background adjustment, and increased stability.</span></p></li><li><p><span style="color:rgb(250, 176, 5)">Added more compositions.</span></p></li></ul><p></p><p></p><h2 id="recommended-setting-9jp468rkv"><span style="color:rgb(64, 192, 87)">Recommended Setting</span></h2><h3 id="steps:-30-hyqhw5knr"><span style="color:rgb(250, 82, 82)">Steps: 30</span></h3><h3 id="cfg-scale:-7-2aghkdeys"><span style="color:rgb(250, 82, 82)">CFG scale: 7</span></h3><h3 id="sampler:-euler-adpm++-2m-karras-6b8c7bvli"><span style="color:rgb(250, 82, 82)">Sampler: Euler a/DPM++ 2M Karras</span></h3><h3 id="adetailer-face_yolov8ns.pt-use-can-fix-eyes-4mvryja1z"><strong><span style="color:rgb(250, 82, 82)">ADetailer face_yolov8n/s.pt use can fix eyes</span></strong></h3><p></p><p>Positive Prompt</p><p></p><pre><code>score_9, score_8_up, score_7_up,source_anime,</code></pre><p></p><p>Negative Prompt</p><p></p><pre><code>score_6, score_5, score_4, source_cartoon, \n3d, (censor),monochrome,blurry, lowres,watermark,</code></pre><p></p><p></p><hr /><h1 id="v11-7vuxd5pog">v11</h1><h3 id="-54uzv3f7h"></h3><h3 id="weight-adjustment-balancing-the-art-style-od13pwcmf"><strong><span style="color:rgb(190, 75, 219)">Weight adjustment, balancing the art style</span></strong></h3><p></p><p><strong><span style="color:rgb(250, 176, 5)">All example images(Except the cover) are generated at 1024x1360, without using AD and hires fix.</span></strong></p><p></p><h2 id="recommended-setting-v3lof4u6n"><span style="color:rgb(64, 192, 87)">Recommended Setting</span></h2><p><strong><span style="color:rgb(250, 82, 82)">Steps: 30</span></strong></p><p><strong><span style="color:rgb(250, 82, 82)">CFG scale: 7</span></strong></p><p><strong><span style="color:rgb(250, 82, 82)">Sampler: Euler a/DPM++ 2M Karras</span></strong></p><p><strong><span style="color:rgb(250, 82, 82)">ADetailer face_yolov8n/s.pt use can fix eyes</span></strong></p><p></p><p>Positive Prompt</p><p></p><pre><code>score_9, score_8_up, score_7_up,source_anime,</code></pre><p></p><p>Negative Prompt</p><p></p><pre><code>worst quality,bad quality,jpeg artifacts, source_cartoon, \n3d, (censor),monochrome,blurry, lowres,watermark, </code></pre><hr /><p></p><p></p><h1 id="v10-cfwojuaie"><span style="color:rgb(250, 82, 82)">V10</span></h1><ul><li><p><span style="color:rgb(250, 176, 5)">Better Background</span></p></li><li><p><span style="color:rgb(250, 176, 5)">Clothes details up</span></p></li><li><p><span style="color:rgb(250, 176, 5)">Better mature female</span></p><p></p></li></ul><p></p><h2 id="recommended-setting-wpjrqqpp6"><span style="color:rgb(64, 192, 87)">Recommended Setting</span></h2><p><strong><span style="color:rgb(250, 82, 82)">Steps: 30</span></strong></p><p><strong><span style="color:rgb(250, 82, 82)">CFG scale: 7</span></strong></p><p><strong><span style="color:rgb(250, 82, 82)">Sampler: Euler a/DPM++ 2M Karras</span></strong></p><p><strong><span style="color:rgb(250, 82, 82)">ADetailer face_yolov8n/s.pt use can fix eyes</span></strong></p><p></p><p>Positive Prompt</p><p></p><pre><code>score_9, score_8_up, score_7_up,source_anime,</code></pre><p></p><p>Negative Prompt</p><p></p><pre><code>worst quality,bad quality,jpeg artifacts, source_cartoon, \n3d, (censor),monochrome,blurry, lowres,watermark, </code></pre><p></p><p>++++++++++++++++++++++++++++++++++++++++++++++++++++++++++</p><h2 id="v9-hyper12step-c9pctz8xr"><span style="color:rgb(64, 192, 87)">V9 Hyper12step</span></h2><h3 id="please-refer-to-the-instructions-on-the-right-side-of-v9-hyper12step-for-usage.-h8nozk5wi"><span style="color:rgb(250, 176, 5)">Please refer to the instructions on the right side of V9 Hyper12step for usage.</span></h3><h1 id="v9-released.-mow6l4ma5"><span style="color:rgb(250, 82, 82)">V9 released.</span></h1><h3 id="v8-greaterv9-vlc9q9uxg"><span style="color:rgb(250, 176, 5)">v8-&gt;v9</span></h3><ul><li><p>adjusted the facial data to make it more versatile, allowing for easier generation of faces across various ages.</p></li><li><p>added more NSFW materials.</p></li><li><p>attempted to reduce the generation of some unnecessary details.</p></li></ul><p></p><h2 id="-f33n3l9ko"></h2><h2 id="recommended-setting-2qk0kxe8m"><span style="color:rgb(64, 192, 87)">Recommended Setting</span></h2><p><strong><span style="color:rgb(250, 82, 82)">Steps: 30</span></strong></p><p><strong><span style="color:rgb(250, 82, 82)">CFG scale: 7</span></strong></p><p><strong><span style="color:rgb(250, 82, 82)">Sampler: Euler a/DPM++ 2M Karras</span></strong></p><p><strong><span style="color:rgb(250, 82, 82)">ADetailer face_yolov8n/s.pt use can fix eyes</span></strong></p><p></p><p>Positive Prompt</p><p></p><pre><code>score_9, score_8_up, score_7_up,source_anime,</code></pre><p></p><p>Negative Prompt</p><p></p><pre><code>worst quality,bad quality,jpeg artifacts, source_cartoon, \n3d, (censor),monochrome,blurry, lowres,watermark, </code></pre><p></p><p></p><p>__________________________________________________________________________________________________</p><p></p><p></p><p></p><h3 id="hyper12step-released.-1y9c6x3wb"><span style="color:rgb(250, 176, 5)">hyper12step released.</span></h3><p><span style="color:rgb(250, 176, 5)">about size</span></p><p><span style="color:rgb(250, 176, 5)">Various combinations from 768x768 to 1360x1360 can produce good images.</span></p><p><span style="color:rgb(64, 192, 87)">Recommended Setting</span></p><p><span style="color:rgb(250, 82, 82)">Steps: </span><span style="color:rgb(250, 176, 5)">12</span></p><p><span style="color:rgb(250, 82, 82)">CFG scale: </span><span style="color:rgb(250, 176, 5)">3.5</span></p><p><span style="color:rgb(250, 82, 82)">Sampler: Euler a</span></p><p><span style="color:rgb(250, 82, 82)">Not very necessary to use ADetailer correction</span></p><p></p><p>Positive Prompt</p><p></p><pre><code>score_9, score_8_up, score_7_up,source_anime,</code></pre><p></p><p>Negative Prompt</p><p></p><pre><code>score_6, score_5, score_4, source_cartoon, \n3d, (censor),monochrome,blurry, lowres,watermark,</code></pre><p></p><h3 id="ps.the-example-images-use-a-size-of-896x1192.-no-ad-no-hires.-fix-9g3uf0f9b"><strong><span style="color:rgb(250, 82, 82)">PS.The example images use a size of 896x1192. no AD no Hires. fix</span></strong></h3><p>__________________________________________________________________________________________________</p><h3 id="version-8-released.-4kn6cmgsm"><span style="color:rgb(250, 176, 5)">Version 8 released.</span></h3><p><span style="color:rgb(250, 176, 5)">v7-&gt;v8</span></p><ul><li><p><span style="color:rgb(250, 176, 5)">Added some training related to camera angles and backgrounds.</span></p></li><li><p><span style="color:rgb(250, 176, 5)">Added more NSFW materials for additional training.</span></p></li><li><p><span style="color:rgb(250, 176, 5)">Added some training for special effects.</span></p></li><li><p><span style="color:rgb(250, 176, 5)">Optimization of overall composition logic.</span></p></li><li><p><span style="color:rgb(250, 176, 5)">Fixed some minor issues.</span></p></li><li><p><span style="color:rgb(250, 176, 5)">better eyes and hands.</span></p></li></ul><p></p><h3 id="recommended-setting-451od4oes"><span style="color:rgb(230, 73, 128)">Recommended Setting</span></h3><h1 id="same-as-v7-3g3nmr555"><span style="color:rgb(250, 176, 5)">Same as v7</span></h1><p></p><p></p><p>__________________________________________________________________________________________________</p><p></p><h3 id="version-7-7kajutodd"><span style="color:rgb(121, 80, 242)">Version 7</span></h3><p><span style="color:rgb(121, 80, 242)">v6-&gt;v7</span></p><ul><li><p><span style="color:rgb(121, 80, 242)">Fixed the issue where images appeared entirely covered with snowflakes.</span></p></li><li><p><span style="color:rgb(121, 80, 242)">Revised the composition logic to be more suitable for general scenarios.</span></p></li><li><p><span style="color:rgb(121, 80, 242)">Added new assets for backgrounds, mature women, and clothing.</span></p></li><li><p><span style="color:rgb(121, 80, 242)">Ensured consistency with the previous model and further fixed the issue of blurry eyes in medium and long shots.</span></p></li><li><p><span style="color:rgb(121, 80, 242)">Fixed some minor issues.</span></p></li></ul><p></p><h1 id="v7-recommended-setting-xs3astsbu"><span style="color:rgb(64, 192, 87)">V7 Recommended Setting</span></h1><h3 id="steps:-30-0xeeah0y4"><span style="color:rgb(250, 82, 82)">Steps: 30</span></h3><h3 id="cfg-scale:-7-4aip1oh76"><span style="color:rgb(250, 82, 82)">CFG scale: 7</span></h3><h3 id="sampler:-euler-adpm++-2m-karras-gkz7pes2d"><span style="color:rgb(250, 82, 82)">Sampler: Euler a/DPM++ 2M Karras</span></h3><h3 id="adetailer-face_yolov8ns.pt-use-can-fix-eyes-6a86c6wab"><strong><span style="color:rgb(250, 82, 82)">ADetailer face_yolov8n/s.pt use can fix eyes</span></strong></h3><p></p><p>Positive Prompt</p><p></p><pre><code>score_9, score_8_up, score_7_up,source_anime,</code></pre><p></p><p>Negative Prompt</p><p></p><pre><code>score_6, score_5, score_4, source_cartoon, \n3d, (censor),monochrome,blurry, lowres,watermark,</code></pre><p></p><p></p><p></p><p></p><p></p><p></p><p></p><p>________________________________________________________________________________________________</p><p><span style="color:rgb(250, 82, 82)">Regarding the 8step model, it is a lightweight model that can generate images in as few as 8 steps. However, the quality and text comprehension will be relatively lower. If speed is not a major concern for you, it is recommended to continue using version 6.0.</span></p><p></p><h3 id="8-step-setting-1549rn52c"><span style="color:rgb(230, 73, 128)">8 STEP Setting</span></h3><p>Steps: 8-12</p><p>CFG scale: 3</p><p>Sampler: Euler a</p><p><strong>ADetailer face_yolov8n/s.pt use can fix eyes</strong></p><p>Positive Prompt and Negative Prompt same 6.0</p><p>__________________________________________________________________________________________________</p><h3 id="6.0-9gi67fx11"><span style="color:rgb(34, 139, 230)">6.0</span></h3><h3 id="v5-greaterv6-change-point-g5vseeeev"><span style="color:rgb(34, 139, 230)">v5-&gt;v6 Change point</span></h3><ul><li><p><span style="color:rgb(34, 139, 230)">Better Background</span></p></li><li><p><span style="color:rgb(34, 139, 230)">better eyes</span></p></li><li><p><span style="color:rgb(34, 139, 230)">fix vae</span></p></li></ul><p></p><h1 id="recommended-setting-13ypuxz2f"><span style="color:rgb(64, 192, 87)">Recommended Setting</span></h1><h3 id="steps:-30-rwbxee67t">Steps: 30</h3><h3 id="cfg-scale:-7-0qxvc0tob">CFG scale: 7</h3><h3 id="sampler:-euler-adpm++-2m-karras(better-eyes)-234a5x0pe">Sampler: Euler a/<span style="color:rgb(250, 82, 82)">DPM++ 2M Karras(better eyes)</span></h3><h3 id="adetailer-face_yolov8ns.pt-use-can-fix-eyes-dy3xtuw14"><strong>ADetailer face_yolov8n/s.pt use can fix eyes</strong></h3><p></p><p>Positive Prompt</p><p></p><pre><code>score_9, score_8_up, score_7_up,source_anime,BREAK</code></pre><p></p><p>Negative Prompt</p><p></p><pre><code>score_6, score_5, score_4, source_cartoon, \n3d, (censor),monochrome,blurry, lowres,watermark,</code></pre><p></p><p></p><h3 id="you-can-view-the-supported-art-styles-from-https:civitai.comarticles5715-esf4998q3"><span style="color:rgb(250, 82, 82)">You can view the Supported art styles from </span><a target="_blank" rel="ugc" href="https://civitai.com/articles/5715"><span style="color:rgb(34, 139, 230)">https://civitai.com/articles/5715</span></a></h3><h3 id="thank-you-deepdark_fantasy514-for-providing-the-test.-g80ck3mhv"><span style="color:rgb(250, 82, 82)">Thank you, DeepDark_Fantasy514, for providing the test.</span></h3><h3 id="-huw6exhif"></h3><p></p><p><span style="color:rgb(250, 176, 5)">v4-&gt;v5 Change point</span></p><ul><li><p><span style="color:rgb(250, 176, 5)">Better Background</span></p></li><li><p><span style="color:rgb(250, 176, 5)">Clothes details up</span></p></li><li><p><span style="color:rgb(250, 176, 5)">Add some mature female</span></p></li><li><p><span style="color:rgb(250, 176, 5)">Little better hands and eyes</span></p><p></p><p></p></li></ul><p>Recommended Setting</p><ul><li><p>Steps: 30</p></li><li><p>CFG scale: 7</p></li><li><p>Sampler: Euler a</p></li><li><p><strong>ADetailer face_yolov8n/s.pt use can fix eyes</strong></p></li></ul><p></p><p>Positive Prompt</p><pre><code>score_9, score_8_up, score_7_up,</code></pre><p>Negative Prompt (<strong>THX for <span style="color:rgb(193, 194, 197)">snipsnapsnipsnap recommend </span></strong>)</p><ul><li><p>Base:score_6, score_5, score_4, source_cartoon</p></li><li><p>Optional: source_furry, source_pony <strong><span style="color:rgb(250, 82, 82)">can bleaches skin</span></strong></p></li><li><p>else: 3d, (censor),monochrome,blurry, lowres,watermark,</p></li></ul><p>I often use it now</p><p>[score_6, score_5, score_4, source_cartoon,</p><p>3d, (censor),monochrome,blurry, lowres,watermark, ]</p>',
    poi: false,
    minor: false,
    nsfwLevel: 31,
    nsfw: false,
    type: 'Checkpoint',
    uploadType: 'Created',
    updatedAt: '2025-01-28T00:49:17.757Z',
    deletedAt: null,
    deletedBy: null,
    status: 'Published',
    checkpointType: 'Merge',
    allowNoCredit: true,
    allowCommercialUse: ['RentCivit', 'Image'],
    allowDerivatives: true,
    allowDifferentLicense: true,
    licenses: [],
    publishedAt: '2024-04-16T18:08:14.688Z',
    locked: false,
    meta: {
      imageNsfw: 'None',
    },
    earlyAccessDeadline: null,
    mode: null,
    availability: 'Public',
    lockedProperties: [],
    reportStats: null,
    user: {
      id: 31176,
      image: 'https://cdn.discordapp.com/embed/avatars/2.png',
      username: 'WAI0731',
      deletedAt: null,
      rank: {
        leaderboardRank: 1,
      },
      profilePicture: {
        id: 12602654,
        name: '未标题-1.jpg',
        url: '89402b8c-e932-4076-b38a-c8ecff677bf6',
        nsfwLevel: 1,
        hash: 'UJBWe~WB00t7ofWBWBof00j[~qayj[ofofWB',
        userId: 31176,
        ingestion: 'Scanned',
        type: 'image',
        width: 1181,
        height: 1181,
        metadata: {
          hash: 'UJBWe~WB00t7ofWBWBof00j[~qayj[ofofWB',
          size: 156583,
          width: 1181,
          height: 1181,
          userId: 31176,
          profilePicture: true,
        },
      },
      cosmetics: [
        {
          data: null,
          cosmetic: {
            id: 184,
            data: {
              variant: 'gradient',
              gradient: {
                to: '#E8590C',
                deg: 180,
                from: '#FD7E14',
              },
            },
            type: 'NamePlate',
            source: 'Trophy',
            name: 'Legendary Nameplate',
          },
        },
        {
          data: null,
          cosmetic: {
            id: 357,
            data: {
              glow: true,
              cssFrame:
                'linear-gradient(45deg, #fa91c1 10%, #f4c38b 25%, #FFFFBA 40%, #BAFFC9 55%, #BAE1FF 70%, #F2BAFF 85%)',
            },
            type: 'ContentDecoration',
            source: 'Purchase',
            name: 'Unicorn Rainbow Frame',
          },
        },
        {
          data: null,
          cosmetic: {
            id: 358,
            data: {
              glow: true,
              cssFrame: 'radial-gradient(circle, #FFD700 15%, #FF8C00 50%, #FF6347 100%)',
            },
            type: 'ContentDecoration',
            source: 'Purchase',
            name: 'Topical Sunrise Frame',
          },
        },
        {
          data: null,
          cosmetic: {
            id: 358,
            data: {
              glow: true,
              cssFrame: 'radial-gradient(circle, #FFD700 15%, #FF8C00 50%, #FF6347 100%)',
            },
            type: 'ContentDecoration',
            source: 'Purchase',
            name: 'Topical Sunrise Frame',
          },
        },
        {
          data: null,
          cosmetic: {
            id: 359,
            data: {
              glow: true,
              cssFrame: 'linear-gradient(90deg, #1E90FF 0%, #fff6c7 50%, #00BFFF 100%)',
            },
            type: 'ContentDecoration',
            source: 'Purchase',
            name: 'Skyline Dawn Frame',
          },
        },
        {
          data: null,
          cosmetic: {
            id: 359,
            data: {
              glow: true,
              cssFrame: 'linear-gradient(90deg, #1E90FF 0%, #fff6c7 50%, #00BFFF 100%)',
            },
            type: 'ContentDecoration',
            source: 'Purchase',
            name: 'Skyline Dawn Frame',
          },
        },
        {
          data: null,
          cosmetic: {
            id: 359,
            data: {
              glow: true,
              cssFrame: 'linear-gradient(90deg, #1E90FF 0%, #fff6c7 50%, #00BFFF 100%)',
            },
            type: 'ContentDecoration',
            source: 'Purchase',
            name: 'Skyline Dawn Frame',
          },
        },
        {
          data: null,
          cosmetic: {
            id: 360,
            data: {
              glow: true,
              cssFrame: 'linear-gradient(90deg, #8A2BE2 0%, #F8DE7E 50%, #3CB371 100%)',
            },
            type: 'ContentDecoration',
            source: 'Purchase',
            name: 'Spring Blossom Frame',
          },
        },
        {
          data: null,
          cosmetic: {
            id: 362,
            data: {
              glow: true,
              cssFrame:
                'linear-gradient(45deg, #6AE8F7 10%, #3699db 25%, #3177c1 40%, #9556F3 57%, #831ab0 75%, #8b0597 86%)',
            },
            type: 'ContentDecoration',
            source: 'Purchase',
            name: 'Berry Fun Frame',
          },
        },
        {
          data: null,
          cosmetic: {
            id: 364,
            data: {
              glow: true,
              cssFrame:
                'linear-gradient(315deg, #00e0ff 0%, #007FFF 33%, #80039f 33%, #FF00FF 66%, #ffd600 66%, #ffa94d 85%)',
            },
            type: 'ContentDecoration',
            source: 'Purchase',
            name: 'Synthwave Frame',
          },
        },
        {
          data: null,
          cosmetic: {
            id: 365,
            data: {
              glow: true,
              cssFrame:
                'linear-gradient(45deg, #0D3B66 10%, #FF006E 25%, #8338EC 40%, #2BD9FE 55%, #FF48C4 70%, #FFBE0B 85%)',
            },
            type: 'ContentDecoration',
            source: 'Purchase',
            name: 'Cosmic Skies Frame',
          },
        },
        {
          data: null,
          cosmetic: {
            id: 365,
            data: {
              glow: true,
              cssFrame:
                'linear-gradient(45deg, #0D3B66 10%, #FF006E 25%, #8338EC 40%, #2BD9FE 55%, #FF48C4 70%, #FFBE0B 85%)',
            },
            type: 'ContentDecoration',
            source: 'Purchase',
            name: 'Cosmic Skies Frame',
          },
        },
        {
          data: null,
          cosmetic: {
            id: 365,
            data: {
              glow: true,
              cssFrame:
                'linear-gradient(45deg, #0D3B66 10%, #FF006E 25%, #8338EC 40%, #2BD9FE 55%, #FF48C4 70%, #FFBE0B 85%)',
            },
            type: 'ContentDecoration',
            source: 'Purchase',
            name: 'Cosmic Skies Frame',
          },
        },
        {
          data: null,
          cosmetic: {
            id: 460,
            data: {
              glow: true,
              cssFrame:
                'radial-gradient(ellipse, rgb(223, 0, 17) 5%, rgb(223, 0, 17) 10%, rgb(255, 77, 77) 11%, rgb(255, 77, 77) 15%, rgb(255, 255, 255) 16%, rgb(255, 255, 255) 34%, rgb(255, 77, 77) 35%, rgb(255, 77, 77) 39%, rgb(223, 0, 17) 40%, rgb(223, 0, 17) 45%, rgb(255, 255, 255) 46%, rgb(255, 255, 255) 65%, rgb(255, 77, 77) 66%, rgb(255, 77, 77) 70%, rgb(223, 0, 17) 71%, rgb(223, 0, 17) 75%, rgb(255, 255, 255) 76%, rgb(255, 255, 255) 95%)',
            },
            type: 'ContentDecoration',
            source: 'Purchase',
            name: 'Mushroom Spots',
          },
        },
        {
          data: null,
          cosmetic: {
            id: 461,
            data: {
              glow: true,
              cssFrame:
                'radial-gradient(circle, #006400 10%,#006400 20%, #228b22 30%, #90ee90 40%, #ffffff 45%, #006400 50%, #228b22 60%, #90ee90 70%,#ffffff 75%, #006400 80%, #228b22 90%, #90ee90 100%)',
            },
            type: 'ContentDecoration',
            source: 'Purchase',
            name: 'Dinosaur Egg',
          },
        },
        {
          data: null,
          cosmetic: {
            id: 500,
            data: {
              glow: true,
              cssFrame: 'linear-gradient(125deg, rgb(255, 0, 150) 5%, rgb(30, 0, 50) 95%)',
            },
            type: 'ContentDecoration',
            source: 'Purchase',
            name: 'Neon Noir',
          },
        },
        {
          data: null,
          cosmetic: {
            id: 501,
            data: {
              glow: true,
              cssFrame: 'linear-gradient(125deg, rgb(0, 255, 122) 5%, rgb(0, 50, 30) 95%)',
            },
            type: 'ContentDecoration',
            source: 'Purchase',
            name: 'Digital Forest',
          },
        },
        {
          data: null,
          cosmetic: {
            id: 502,
            data: {
              glow: true,
              cssFrame: 'linear-gradient(45deg, rgb(255, 255, 102) 5%, rgb(40, 20, 40) 95%)',
            },
            type: 'ContentDecoration',
            source: 'Purchase',
            name: 'Cyber Gold',
          },
        },
        {
          data: null,
          cosmetic: {
            id: 503,
            data: {
              glow: true,
              cssFrame: 'linear-gradient(45deg, #b658ff 0%, #5d3bff 44%, rgba(9, 2, 19, 0.95) 95%)',
            },
            type: 'ContentDecoration',
            source: 'Purchase',
            name: 'Ultra Violet',
          },
        },
        {
          data: null,
          cosmetic: {
            id: 583,
            data: {
              glow: true,
              cssFrame:
                'linear-gradient(225deg, #ff0000 0%, #000000 24%, #ff0000 51%, #000000 66%, #d4083f 93%, #db3b3b 100%);',
            },
            type: 'ContentDecoration',
            source: 'Purchase',
            name: 'Vampire Kitty Aura',
          },
        },
        {
          data: null,
          cosmetic: {
            id: 591,
            data: {
              glow: true,
              cssFrame:
                'linear-gradient(45deg, #f8f9fa 15%, #dae4eb 30%, #6b7b82 55%, #4a5e6a 70%, #f8f9fa 85%)',
            },
            type: 'ContentDecoration',
            source: 'Purchase',
            name: 'Ghost Aura ',
          },
        },
        {
          data: null,
          cosmetic: {
            id: 593,
            data: {
              glow: true,
              cssFrame:
                'linear-gradient(45deg, #386325 15%, #a3d76d 30%, #ffcc66 50%, #ff9966 70%, #bb2f08 85%)',
            },
            type: 'ContentDecoration',
            source: 'Purchase',
            name: 'Changing Leaves',
          },
        },
        {
          data: null,
          cosmetic: {
            id: 618,
            data: {
              glow: true,
              cssFrame: 'linear-gradient(45deg, #f76f00 5%, #d938b9 47%, #ffc800 95%);',
            },
            type: 'ContentDecoration',
            source: 'Purchase',
            name: 'Marigold Mist',
          },
        },
        {
          data: null,
          cosmetic: {
            id: 704,
            data: {
              url: 'f10de41f-af06-4f38-a4a1-06fb4f516187',
              offset: '25%',
            },
            type: 'ProfileDecoration',
            source: 'Purchase',
            name: 'Orange Confetti Avatar',
          },
        },
        {
          data: null,
          cosmetic: {
            id: 721,
            data: {
              glow: true,
              cssFrame:
                'linear-gradient(45deg, #1c0033 10%, #00aaff 40%, #6a00cc 60%, #00eaff 90%); ',
            },
            type: 'ContentDecoration',
            source: 'Purchase',
            name: 'Spinal Surge',
          },
        },
        {
          data: null,
          cosmetic: {
            id: 808,
            data: {
              url: '168a1f76-a2ca-4d84-b282-24927fb4d721',
              type: 'video',
            },
            type: 'ProfileBackground',
            source: 'Purchase',
            name: 'New Years 2025 Background',
          },
        },
        {
          data: null,
          cosmetic: {
            id: 809,
            data: {
              url: 'f3242d40-1c87-44b3-b422-a0a6f39c1911',
              animated: true,
            },
            type: 'Badge',
            source: 'Purchase',
            name: 'New Years 2025 Badge',
          },
        },
      ],
    },
    modelVersions: [
      {
        id: 1295881,
        modelId: 404154,
        name: 'v13.0',
        description: null,
        steps: null,
        epochs: null,
        clipSkip: null,
        createdAt: '2025-01-17T18:26:05.574Z',
        updatedAt: '2025-01-17T19:21:38.419Z',
        trainedWords: [],
        trainingStatus: null,
        trainingDetails: null,
        inaccurate: false,
        baseModel: 'Pony',
        baseModelType: 'Standard',
        earlyAccessEndsAt: null,
        earlyAccessConfig: null,
        status: 'Published',
        publishedAt: '2025-01-17T19:21:38.410Z',
        meta: {
          imageNsfw: 'None',
        },
        vaeId: null,
        settings: null,
        requireAuth: false,
        nsfwLevel: 31,
        uploadType: 'Created',
        usageControl: 'Download',
        files: [
          {
            id: 1200214,
            url: 'https://civitai-delivery-worker-prod.5ac0637cfd0766c97916cefa3764fbdf.r2.cloudflarestorage.com/model/31176/waiANIHENTAIPONYXL13.qfgJ.safetensors',
            sizeKB: 6775430.384765625,
            name: 'WAI-ANI-HENTAI-PONYXL-13.safetensors',
            type: 'Model',
            visibility: 'Public',
            metadata: {
              fp: 'fp16',
              size: 'pruned',
              format: 'SafeTensor',
            },
            pickleScanResult: 'Success',
            pickleScanMessage: 'No Pickle imports',
            virusScanResult: 'Success',
            virusScanMessage: null,
            scannedAt: '2025-01-17T18:54:16.133Z',
            modelVersionId: 1295881,
            hashes: [
              {
                type: 'AutoV1',
                hash: '088BED18',
              },
              {
                type: 'AutoV2',
                hash: 'BFA96353B7',
              },
              {
                type: 'SHA256',
                hash: 'BFA96353B76FCC1971DBA1FA98E4D9DBAD9965220104E3913A61B4EDA8143E3F',
              },
              {
                type: 'CRC32',
                hash: 'AFDE3508',
              },
              {
                type: 'BLAKE3',
                hash: 'C0FC0322048053E5514DD93F241B099780798EBE9F3088539CF72C163FB9E6FF',
              },
              {
                type: 'AutoV3',
                hash: 'CEA21DFF3DF9',
              },
            ],
          },
        ],
        generationCoverage: {
          covered: true,
        },
        recommendedResources: [],
        rank: {
          generationCountAllTime: 1205984,
          downloadCountAllTime: 17315,
          ratingCountAllTime: 0,
          ratingAllTime: 0,
          thumbsUpCountAllTime: 2006,
          thumbsDownCountAllTime: 5,
        },
        posts: [
          {
            id: 11741341,
          },
        ],
        hashes: ['bfa96353b76fcc1971dba1fa98e4d9dbad9965220104e3913a61b4eda8143e3f'],
        earlyAccessDeadline: null,
        canDownload: true,
        canGenerate: true,
      },
      {
        id: 1177000,
        modelId: 404154,
        name: 'v12',
        description: null,
        steps: null,
        epochs: null,
        clipSkip: 2,
        createdAt: '2024-12-18T10:23:59.036Z',
        updatedAt: '2025-01-17T18:26:05.574Z',
        trainedWords: [],
        trainingStatus: null,
        trainingDetails: null,
        inaccurate: false,
        baseModel: 'Pony',
        baseModelType: 'Standard',
        earlyAccessEndsAt: null,
        earlyAccessConfig: null,
        status: 'Published',
        publishedAt: '2024-12-18T11:28:49.051Z',
        meta: {
          imageNsfw: 'None',
        },
        vaeId: null,
        settings: null,
        requireAuth: true,
        nsfwLevel: 31,
        uploadType: 'Created',
        usageControl: 'Download',
        files: [
          {
            id: 1082392,
            url: 'https://civitai-delivery-worker-prod.5ac0637cfd0766c97916cefa3764fbdf.r2.cloudflarestorage.com/model/31176/waiANINSFWPONYXL12.rIem.safetensors',
            sizeKB: 6775430.353515625,
            name: 'WAI-ANI-NSFW-PONYXL-12.safetensors',
            type: 'Model',
            visibility: 'Public',
            metadata: {
              fp: 'fp16',
              size: 'pruned',
              format: 'SafeTensor',
            },
            pickleScanResult: 'Success',
            pickleScanMessage: 'No Pickle imports',
            virusScanResult: 'Success',
            virusScanMessage: null,
            scannedAt: '2024-12-18T11:08:10.427Z',
            modelVersionId: 1177000,
            hashes: [
              {
                type: 'AutoV1',
                hash: '84D3DC2B',
              },
              {
                type: 'AutoV2',
                hash: '019371B92F',
              },
              {
                type: 'SHA256',
                hash: '019371B92F95EDB5D4C834AB1AEBA52B2CC099E69D83B59DDBDF05BBC765C7EC',
              },
              {
                type: 'CRC32',
                hash: '24C21DE3',
              },
              {
                type: 'BLAKE3',
                hash: 'B50553BEE18C54E2A950CA2681365089DA4DF137B892FFF96A7DF0A53FFBE686',
              },
              {
                type: 'AutoV3',
                hash: 'F54EE1586A11',
              },
            ],
          },
        ],
        generationCoverage: null,
        recommendedResources: [],
        rank: {
          generationCountAllTime: 1172461,
          downloadCountAllTime: 17445,
          ratingCountAllTime: 0,
          ratingAllTime: 0,
          thumbsUpCountAllTime: 2200,
          thumbsDownCountAllTime: 3,
        },
        posts: [
          {
            id: 10453393,
          },
          {
            id: 10453952,
          },
          {
            id: 10454048,
          },
          {
            id: 10454323,
          },
          {
            id: 10454432,
          },
        ],
        hashes: ['019371b92f95edb5d4c834ab1aeba52b2cc099e69d83b59ddbdf05bbc765c7ec'],
        earlyAccessDeadline: null,
        canDownload: true,
        canGenerate: false,
      },
      {
        id: 1085338,
        modelId: 404154,
        name: 'v11',
        description: null,
        steps: null,
        epochs: null,
        clipSkip: 2,
        createdAt: '2024-11-21T16:27:21.469Z',
        updatedAt: '2025-01-17T18:26:05.574Z',
        trainedWords: [],
        trainingStatus: null,
        trainingDetails: null,
        inaccurate: false,
        baseModel: 'Pony',
        baseModelType: 'Standard',
        earlyAccessEndsAt: null,
        earlyAccessConfig: null,
        status: 'Published',
        publishedAt: '2024-11-21T17:35:57.019Z',
        meta: {
          imageNsfw: 'None',
        },
        vaeId: null,
        settings: null,
        requireAuth: false,
        nsfwLevel: 31,
        uploadType: 'Created',
        usageControl: 'Download',
        files: [
          {
            id: 990499,
            url: 'https://civitai-delivery-worker-prod.5ac0637cfd0766c97916cefa3764fbdf.r2.cloudflarestorage.com/model/31176/waiANINSFWPONYXL11.ulRL.safetensors',
            sizeKB: 6775430.384765625,
            name: 'WAI-ANI-NSFW-PONYXL-11.safetensors',
            type: 'Model',
            visibility: 'Public',
            metadata: {
              fp: 'fp16',
              size: 'pruned',
              format: 'SafeTensor',
            },
            pickleScanResult: 'Success',
            pickleScanMessage: 'No Pickle imports',
            virusScanResult: 'Success',
            virusScanMessage: null,
            scannedAt: '2024-11-21T16:53:18.637Z',
            modelVersionId: 1085338,
            hashes: [
              {
                type: 'AutoV1',
                hash: '20846C08',
              },
              {
                type: 'AutoV2',
                hash: '6599B20430',
              },
              {
                type: 'SHA256',
                hash: '6599B204307A73F065B67E620F704E0E322A49400B17F421F66059489887FB3E',
              },
              {
                type: 'CRC32',
                hash: '066E588F',
              },
              {
                type: 'BLAKE3',
                hash: '73E696CB1A204C8D766F87D032870EF7B6664EBFCC0CCA35694359240F4FB2C7',
              },
              {
                type: 'AutoV3',
                hash: 'F4BDEDC709E0',
              },
            ],
          },
        ],
        generationCoverage: null,
        recommendedResources: [],
        rank: {
          generationCountAllTime: 734462,
          downloadCountAllTime: 18419,
          ratingCountAllTime: 0,
          ratingAllTime: 0,
          thumbsUpCountAllTime: 1625,
          thumbsDownCountAllTime: 2,
        },
        posts: [
          {
            id: 9414718,
          },
          {
            id: 9415520,
          },
          {
            id: 9416768,
          },
          {
            id: 9417011,
          },
          {
            id: 9417244,
          },
          {
            id: 9417337,
          },
          {
            id: 9417647,
          },
          {
            id: 9417809,
          },
          {
            id: 9417950,
          },
          {
            id: 9418166,
          },
        ],
        hashes: ['6599b204307a73f065b67e620f704e0e322a49400b17f421f66059489887fb3e'],
        earlyAccessDeadline: null,
        canDownload: true,
        canGenerate: false,
      },
      {
        id: 1065370,
        modelId: 404154,
        name: 'v10',
        description: null,
        steps: null,
        epochs: null,
        clipSkip: 2,
        createdAt: '2024-11-15T20:25:10.015Z',
        updatedAt: '2025-01-17T18:26:05.574Z',
        trainedWords: [],
        trainingStatus: null,
        trainingDetails: null,
        inaccurate: false,
        baseModel: 'Pony',
        baseModelType: 'Standard',
        earlyAccessEndsAt: null,
        earlyAccessConfig: null,
        status: 'Published',
        publishedAt: '2024-11-15T22:18:27.494Z',
        meta: {
          imageNsfw: 'None',
        },
        vaeId: null,
        settings: null,
        requireAuth: false,
        nsfwLevel: 31,
        uploadType: 'Created',
        usageControl: 'Download',
        files: [
          {
            id: 970910,
            url: 'https://civitai-delivery-worker-prod.5ac0637cfd0766c97916cefa3764fbdf.r2.cloudflarestorage.com/model/31176/waiANINSFWPONYXL10.HXxV.safetensors',
            sizeKB: 6775430.353515625,
            name: 'WAI-ANI-NSFW-PONYXL-10.safetensors',
            type: 'Model',
            visibility: 'Public',
            metadata: {
              fp: 'fp16',
              size: 'pruned',
              format: 'SafeTensor',
            },
            pickleScanResult: 'Success',
            pickleScanMessage: 'No Pickle imports',
            virusScanResult: 'Success',
            virusScanMessage: null,
            scannedAt: '2024-11-15T20:53:00.538Z',
            modelVersionId: 1065370,
            hashes: [
              {
                type: 'AutoV1',
                hash: 'DE0B3D7F',
              },
              {
                type: 'AutoV2',
                hash: 'F231C98165',
              },
              {
                type: 'SHA256',
                hash: 'F231C9816584A009DC4482672FA557A0F0931F0C40FD5733B325E7CBCC7260AA',
              },
              {
                type: 'CRC32',
                hash: '6CDC4284',
              },
              {
                type: 'BLAKE3',
                hash: '3815146FCC5F2A70C19C3FC9E7A350BA8B41894466555670638FE548467A6B1E',
              },
              {
                type: 'AutoV3',
                hash: 'E98E61D7A1F1',
              },
            ],
          },
        ],
        generationCoverage: null,
        recommendedResources: [],
        rank: {
          generationCountAllTime: 106665,
          downloadCountAllTime: 6393,
          ratingCountAllTime: 0,
          ratingAllTime: 0,
          thumbsUpCountAllTime: 661,
          thumbsDownCountAllTime: 1,
        },
        posts: [
          {
            id: 9189314,
          },
        ],
        hashes: ['f231c9816584a009dc4482672fa557a0f0931f0c40fd5733b325e7cbcc7260aa'],
        earlyAccessDeadline: null,
        canDownload: true,
        canGenerate: false,
      },
      {
        id: 931577,
        modelId: 404154,
        name: 'v9.0',
        description: null,
        steps: null,
        epochs: null,
        clipSkip: 2,
        createdAt: '2024-10-07T13:50:24.720Z',
        updatedAt: '2025-01-17T18:26:05.574Z',
        trainedWords: [],
        trainingStatus: null,
        trainingDetails: null,
        inaccurate: false,
        baseModel: 'Pony',
        baseModelType: 'Standard',
        earlyAccessEndsAt: null,
        earlyAccessConfig: {
          timeframe: 0,
          donationGoal: 200000,
          downloadPrice: 100,
          donationGoalId: 2658,
          generationPrice: 50,
          chargeForDownload: true,
          originalTimeframe: '15',
          chargeForGeneration: true,
          donationGoalEnabled: true,
          originalPublishedAt: '2024-10-07T15:40:54.512',
          generationTrialLimit: 10,
        },
        status: 'Published',
        publishedAt: '2024-10-09T18:42:30.207Z',
        meta: {
          imageNsfw: 'None',
          hadEarlyAccessPurchase: true,
        },
        vaeId: null,
        settings: null,
        requireAuth: false,
        nsfwLevel: 31,
        uploadType: 'Created',
        usageControl: 'Download',
        files: [
          {
            id: 838980,
            url: 'https://civitai-delivery-worker-prod.5ac0637cfd0766c97916cefa3764fbdf.r2.cloudflarestorage.com/model/31176/waiANINSFWPONYXL09.jm31.safetensors',
            sizeKB: 6775430.353515625,
            name: 'WAI-ANI-NSFW-PONYXL-09.safetensors',
            type: 'Model',
            visibility: 'Public',
            metadata: {
              fp: 'fp16',
              size: 'pruned',
              format: 'SafeTensor',
            },
            pickleScanResult: 'Success',
            pickleScanMessage: 'No Pickle imports',
            virusScanResult: 'Success',
            virusScanMessage: null,
            scannedAt: '2024-10-07T14:18:54.473Z',
            modelVersionId: 931577,
            hashes: [
              {
                type: 'AutoV1',
                hash: '7EE0BBBB',
              },
              {
                type: 'AutoV2',
                hash: 'D4D392A02C',
              },
              {
                type: 'SHA256',
                hash: 'D4D392A02CFF5E8EA0788988CED0C24C425748B8BB447529293A9D066A21A4E9',
              },
              {
                type: 'CRC32',
                hash: '8446C3DA',
              },
              {
                type: 'BLAKE3',
                hash: '73A099B8190044C6B70B6852552BC9D48D9F61F528AF07C43677BB160C711514',
              },
              {
                type: 'AutoV3',
                hash: 'D66493DEBD19',
              },
            ],
          },
        ],
        generationCoverage: null,
        recommendedResources: [],
        rank: {
          generationCountAllTime: 1220874,
          downloadCountAllTime: 26671,
          ratingCountAllTime: 0,
          ratingAllTime: 0,
          thumbsUpCountAllTime: 2665,
          thumbsDownCountAllTime: 5,
        },
        posts: [
          {
            id: 7624783,
          },
          {
            id: 7625417,
          },
          {
            id: 7625720,
          },
          {
            id: 7625950,
          },
          {
            id: 7626044,
          },
          {
            id: 7626159,
          },
          {
            id: 7626248,
          },
          {
            id: 7626369,
          },
          {
            id: 7626536,
          },
          {
            id: 7626888,
          },
          {
            id: 7627019,
          },
          {
            id: 7627189,
          },
          {
            id: 7627427,
          },
          {
            id: 7628169,
          },
          {
            id: 7628864,
          },
          {
            id: 7628960,
          },
          {
            id: 7633093,
          },
          {
            id: 7633341,
          },
          {
            id: 7634584,
          },
          {
            id: 7635204,
          },
          {
            id: 7684862,
          },
          {
            id: 7704487,
          },
          {
            id: 7746970,
          },
          {
            id: 8028295,
          },
          {
            id: 8029070,
          },
          {
            id: 8141574,
          },
        ],
        hashes: ['d4d392a02cff5e8ea0788988ced0c24c425748b8bb447529293a9d066a21a4e9'],
        earlyAccessDeadline: null,
        canDownload: true,
        canGenerate: false,
      },
      {
        id: 827519,
        modelId: 404154,
        name: 'v8.0',
        description: null,
        steps: null,
        epochs: null,
        clipSkip: 2,
        createdAt: '2024-09-10T16:02:46.607Z',
        updatedAt: '2025-01-17T18:26:05.574Z',
        trainedWords: [],
        trainingStatus: null,
        trainingDetails: null,
        inaccurate: false,
        baseModel: 'Pony',
        baseModelType: 'Standard',
        earlyAccessEndsAt: null,
        earlyAccessConfig: {
          timeframe: 0,
          donationGoal: 200000,
          downloadPrice: 100,
          donationGoalId: 1630,
          generationPrice: 50,
          chargeForDownload: true,
          originalTimeframe: '7',
          chargeForGeneration: true,
          donationGoalEnabled: true,
          originalPublishedAt: '2024-09-10T17:52:00.57',
          generationTrialLimit: 10,
        },
        status: 'Published',
        publishedAt: '2024-09-14T15:46:18.364Z',
        meta: {
          imageNsfw: 'None',
          hadEarlyAccessPurchase: true,
        },
        vaeId: null,
        settings: null,
        requireAuth: false,
        nsfwLevel: 31,
        uploadType: 'Created',
        usageControl: 'Download',
        files: [
          {
            id: 741620,
            url: 'https://civitai-delivery-worker-prod.5ac0637cfd0766c97916cefa3764fbdf.r2.cloudflarestorage.com/model/31176/waiANINSFWPONYXL08.9JnL.safetensors',
            sizeKB: 6775430.384765625,
            name: 'WAI-ANI-NSFW-PONYXL-08.safetensors',
            type: 'Model',
            visibility: 'Public',
            metadata: {
              fp: 'fp16',
              size: 'pruned',
              format: 'SafeTensor',
            },
            pickleScanResult: 'Success',
            pickleScanMessage: 'No Pickle imports',
            virusScanResult: 'Success',
            virusScanMessage: null,
            scannedAt: '2024-09-10T16:57:46.761Z',
            modelVersionId: 827519,
            hashes: [
              {
                type: 'AutoV1',
                hash: 'ED8093EA',
              },
              {
                type: 'AutoV2',
                hash: 'C09F285811',
              },
              {
                type: 'SHA256',
                hash: 'C09F285811F11AECDB6D8BA73057C3670A30752B25B835C1C2F8EC919F8F40CD',
              },
              {
                type: 'CRC32',
                hash: '82D82E25',
              },
              {
                type: 'BLAKE3',
                hash: '53F5038589C8C2D956798F5C9599B46A65FECB52D62158AA077F352F79DB31C5',
              },
              {
                type: 'AutoV3',
                hash: '5B333DF0F846',
              },
            ],
          },
        ],
        generationCoverage: null,
        recommendedResources: [],
        rank: {
          generationCountAllTime: 551096,
          downloadCountAllTime: 17680,
          ratingCountAllTime: 0,
          ratingAllTime: 0,
          thumbsUpCountAllTime: 1829,
          thumbsDownCountAllTime: 2,
        },
        posts: [
          {
            id: 6430705,
          },
          {
            id: 6431461,
          },
          {
            id: 6431784,
          },
          {
            id: 6431970,
          },
          {
            id: 6443867,
          },
          {
            id: 6444033,
          },
          {
            id: 6444141,
          },
          {
            id: 6444204,
          },
          {
            id: 6444425,
          },
          {
            id: 6444527,
          },
          {
            id: 6444832,
          },
          {
            id: 6444880,
          },
          {
            id: 6458114,
          },
          {
            id: 6458694,
          },
          {
            id: 6458802,
          },
          {
            id: 6458914,
          },
          {
            id: 6458983,
          },
          {
            id: 6460148,
          },
          {
            id: 6460265,
          },
          {
            id: 6460604,
          },
          {
            id: 6461726,
          },
          {
            id: 6462422,
          },
          {
            id: 6463615,
          },
          {
            id: 6464176,
          },
          {
            id: 6464584,
          },
          {
            id: 6465055,
          },
          {
            id: 6466204,
          },
          {
            id: 6466499,
          },
          {
            id: 6887113,
          },
          {
            id: 7035159,
          },
          {
            id: 7035701,
          },
          {
            id: 7036113,
          },
        ],
        hashes: ['c09f285811f11aecdb6d8ba73057c3670a30752b25b835c1c2f8ec919f8f40cd'],
        earlyAccessDeadline: null,
        canDownload: true,
        canGenerate: false,
      },
      {
        id: 938880,
        modelId: 404154,
        name: 'V9_hyper_12step',
        description:
          '<p><strong>The example images use a size of 896x1192. no Hires. fix</strong></p><p><strong>Recommended Setting</strong></p><p><strong>Steps: 12</strong></p><p><strong>CFG scale:3.5-5</strong></p><p><strong>Sampler: Euler a/DPM++ 2M Karras</strong></p><p><strong>ADetailer face_yolov8n/</strong><a target="_blank" rel="ugc" href="http://s.pt"><strong>s.pt</strong></a><strong> use can fix eyes</strong></p><p>Positive Prompt</p><pre><code>score_9, score_8_up, score_7_up,source_anime,</code></pre><p>Negative Prompt</p><pre><code>worst quality,bad quality,jpeg artifacts, source_cartoon, \n3d, (censor),monochrome,blurry, lowres,watermark, </code></pre>',
        steps: null,
        epochs: null,
        clipSkip: 2,
        createdAt: '2024-10-09T20:12:05.117Z',
        updatedAt: '2025-01-17T18:26:05.574Z',
        trainedWords: [],
        trainingStatus: null,
        trainingDetails: null,
        inaccurate: false,
        baseModel: 'Pony',
        baseModelType: 'Standard',
        earlyAccessEndsAt: null,
        earlyAccessConfig: null,
        status: 'Published',
        publishedAt: '2024-10-09T20:37:43.908Z',
        meta: {
          imageNsfw: 'None',
        },
        vaeId: null,
        settings: null,
        requireAuth: false,
        nsfwLevel: 25,
        uploadType: 'Created',
        usageControl: 'Download',
        files: [
          {
            id: 846269,
            url: 'https://civitai-delivery-worker-prod.5ac0637cfd0766c97916cefa3764fbdf.r2.cloudflarestorage.com/model/31176/0912stepFp16.vCm3.safetensors',
            sizeKB: 6775430.376953125,
            name: '09_12step.fp16.safetensors',
            type: 'Model',
            visibility: 'Public',
            metadata: {
              fp: 'fp16',
              size: 'pruned',
              format: 'SafeTensor',
            },
            pickleScanResult: 'Success',
            pickleScanMessage: 'No Pickle imports',
            virusScanResult: 'Success',
            virusScanMessage: null,
            scannedAt: '2024-10-09T20:44:02.928Z',
            modelVersionId: 938880,
            hashes: [
              {
                type: 'AutoV1',
                hash: '088F35CF',
              },
              {
                type: 'AutoV2',
                hash: '0AFE0DE117',
              },
              {
                type: 'SHA256',
                hash: '0AFE0DE117C92566001E2074E5460202848B1C09FFB20E88B19D15445B6071CB',
              },
              {
                type: 'CRC32',
                hash: '26107FA5',
              },
              {
                type: 'BLAKE3',
                hash: 'A83F4AB5F34377C9CBB7AED2E432BE0A287D11B383798634745EE881A12C0304',
              },
              {
                type: 'AutoV3',
                hash: '66550A9F2BC2',
              },
            ],
          },
        ],
        generationCoverage: null,
        recommendedResources: [],
        rank: {
          generationCountAllTime: 0,
          downloadCountAllTime: 2020,
          ratingCountAllTime: 0,
          ratingAllTime: 0,
          thumbsUpCountAllTime: 149,
          thumbsDownCountAllTime: 0,
        },
        posts: [
          {
            id: 7710154,
          },
        ],
        hashes: ['0afe0de117c92566001e2074e5460202848b1c09ffb20e88b19d15445b6071cb'],
        earlyAccessDeadline: null,
        canDownload: true,
        canGenerate: false,
      },
      {
        id: 900070,
        modelId: 404154,
        name: 'V8_hyper_12step',
        description: null,
        steps: null,
        epochs: null,
        clipSkip: 2,
        createdAt: '2024-09-28T11:02:43.128Z',
        updatedAt: '2025-01-17T18:26:05.574Z',
        trainedWords: [],
        trainingStatus: null,
        trainingDetails: null,
        inaccurate: false,
        baseModel: 'Pony',
        baseModelType: 'Standard',
        earlyAccessEndsAt: null,
        earlyAccessConfig: null,
        status: 'Published',
        publishedAt: '2024-09-28T11:27:24.434Z',
        meta: {
          imageNsfw: 'None',
        },
        vaeId: null,
        settings: null,
        requireAuth: false,
        nsfwLevel: 23,
        uploadType: 'Created',
        usageControl: 'Download',
        files: [
          {
            id: 808568,
            url: 'https://civitai-delivery-worker-prod.5ac0637cfd0766c97916cefa3764fbdf.r2.cloudflarestorage.com/model/31176/12sFp16.XC9D.safetensors',
            sizeKB: 6775430.376953125,
            name: '12s.fp16.safetensors',
            type: 'Model',
            visibility: 'Public',
            metadata: {
              fp: 'fp16',
              size: 'pruned',
              format: 'SafeTensor',
            },
            pickleScanResult: 'Success',
            pickleScanMessage: 'No Pickle imports',
            virusScanResult: 'Success',
            virusScanMessage: null,
            scannedAt: '2024-09-28T11:28:39.936Z',
            modelVersionId: 900070,
            hashes: [
              {
                type: 'AutoV1',
                hash: 'A27F9C57',
              },
              {
                type: 'AutoV2',
                hash: 'F897355EB6',
              },
              {
                type: 'SHA256',
                hash: 'F897355EB6485A0E90FBF382F0331196E3127D964859EC05F6C16DE4C05689EA',
              },
              {
                type: 'CRC32',
                hash: 'FF940839',
              },
              {
                type: 'BLAKE3',
                hash: '86BC6A3437DD2283DC18899AEB1FE04CB99DA200DA5388FA35EA5033569B1FF1',
              },
              {
                type: 'AutoV3',
                hash: 'A8CBDA4B8D68',
              },
            ],
          },
        ],
        generationCoverage: null,
        recommendedResources: [],
        rank: {
          generationCountAllTime: 0,
          downloadCountAllTime: 1154,
          ratingCountAllTime: 0,
          ratingAllTime: 0,
          thumbsUpCountAllTime: 144,
          thumbsDownCountAllTime: 0,
        },
        posts: [
          {
            id: 7189933,
          },
          {
            id: 7190704,
          },
          {
            id: 7190776,
          },
          {
            id: 7190920,
          },
        ],
        hashes: ['f897355eb6485a0e90fbf382f0331196e3127d964859ec05f6c16de4c05689ea'],
        earlyAccessDeadline: null,
        canDownload: true,
        canGenerate: false,
      },
      {
        id: 700352,
        modelId: 404154,
        name: 'v7.0',
        description: null,
        steps: null,
        epochs: null,
        clipSkip: 2,
        createdAt: '2024-08-06T06:58:26.314Z',
        updatedAt: '2025-01-17T18:26:05.574Z',
        trainedWords: [],
        trainingStatus: null,
        trainingDetails: null,
        inaccurate: false,
        baseModel: 'Pony',
        baseModelType: 'Standard',
        earlyAccessEndsAt: null,
        earlyAccessConfig: null,
        status: 'Published',
        publishedAt: '2024-08-06T07:54:12.324Z',
        meta: {
          imageNsfw: 'None',
        },
        vaeId: null,
        settings: null,
        requireAuth: false,
        nsfwLevel: 23,
        uploadType: 'Created',
        usageControl: 'Download',
        files: [
          {
            id: 615058,
            url: 'https://civitai-delivery-worker-prod.5ac0637cfd0766c97916cefa3764fbdf.r2.cloudflarestorage.com/model/31176/waiANINSFWPONYXL07.oVfb.safetensors',
            sizeKB: 6775430.353515625,
            name: 'WAI-ANI-NSFW-PONYXL-07.safetensors',
            type: 'Model',
            visibility: 'Public',
            metadata: {
              fp: 'fp16',
              size: 'pruned',
              format: 'SafeTensor',
            },
            pickleScanResult: 'Success',
            pickleScanMessage: 'No Pickle imports',
            virusScanResult: 'Success',
            virusScanMessage: null,
            scannedAt: '2024-08-13T18:22:56.119Z',
            modelVersionId: 700352,
            hashes: [
              {
                type: 'AutoV1',
                hash: '0C1B4780',
              },
              {
                type: 'AutoV2',
                hash: 'C6A7945B02',
              },
              {
                type: 'SHA256',
                hash: 'C6A7945B021B1FF0B6AFEE79E9A18F6A1C92E171C83ED13EF68D587618C2C57C',
              },
              {
                type: 'CRC32',
                hash: '116CEC72',
              },
              {
                type: 'BLAKE3',
                hash: 'C699ABF1494A6B3E4230BF52FD3BD9FCF766CFE8FB0BF2B5B5CC248C9F9832B6',
              },
              {
                type: 'AutoV3',
                hash: 'D2E586C6C8EF',
              },
            ],
          },
        ],
        generationCoverage: null,
        recommendedResources: [],
        rank: {
          generationCountAllTime: 502422,
          downloadCountAllTime: 21487,
          ratingCountAllTime: 0,
          ratingAllTime: 0,
          thumbsUpCountAllTime: 2185,
          thumbsDownCountAllTime: 2,
        },
        posts: [
          {
            id: 5121910,
          },
          {
            id: 5122928,
          },
          {
            id: 5123102,
          },
          {
            id: 5123802,
          },
          {
            id: 5124391,
          },
          {
            id: 5124578,
          },
          {
            id: 5124641,
          },
          {
            id: 5124770,
          },
          {
            id: 5124882,
          },
          {
            id: 5124942,
          },
          {
            id: 5125019,
          },
          {
            id: 5125128,
          },
          {
            id: 5125275,
          },
          {
            id: 5125345,
          },
          {
            id: 5125714,
          },
          {
            id: 5125760,
          },
          {
            id: 5125809,
          },
          {
            id: 5125895,
          },
          {
            id: 5126128,
          },
          {
            id: 5126237,
          },
          {
            id: 5126667,
          },
          {
            id: 5126790,
          },
          {
            id: 5126896,
          },
          {
            id: 5126944,
          },
          {
            id: 5127032,
          },
          {
            id: 5127089,
          },
          {
            id: 5127154,
          },
          {
            id: 5127215,
          },
          {
            id: 5127302,
          },
          {
            id: 5247454,
          },
          {
            id: 5262715,
          },
          {
            id: 5265469,
          },
          {
            id: 5266873,
          },
          {
            id: 5267499,
          },
          {
            id: 5270548,
          },
          {
            id: 5271323,
          },
          {
            id: 5306891,
          },
          {
            id: 5307289,
          },
          {
            id: 5445994,
          },
          {
            id: 5609969,
          },
          {
            id: 6277249,
          },
          {
            id: 6277327,
          },
        ],
        hashes: ['c6a7945b021b1ff0b6afee79e9a18f6a1c92e171c83ed13ef68d587618c2c57c'],
        earlyAccessDeadline: null,
        canDownload: true,
        canGenerate: false,
      },
      {
        id: 627330,
        modelId: 404154,
        name: 'v6.0',
        description: null,
        steps: null,
        epochs: null,
        clipSkip: 2,
        createdAt: '2024-07-07T15:21:09.616Z',
        updatedAt: '2025-01-17T18:26:05.574Z',
        trainedWords: [],
        trainingStatus: null,
        trainingDetails: null,
        inaccurate: false,
        baseModel: 'Pony',
        baseModelType: 'Standard',
        earlyAccessEndsAt: null,
        earlyAccessConfig: {},
        status: 'Published',
        publishedAt: '2024-07-07T16:38:17.174Z',
        meta: {
          imageNsfw: 'Soft',
        },
        vaeId: null,
        settings: null,
        requireAuth: false,
        nsfwLevel: 31,
        uploadType: 'Created',
        usageControl: 'Download',
        files: [
          {
            id: 542214,
            url: 'https://civitai-delivery-worker-prod.5ac0637cfd0766c97916cefa3764fbdf.r2.cloudflarestorage.com/model/31176/waiANINSFWPONYXL06.YKJj.safetensors',
            sizeKB: 6775430.384765625,
            name: 'WAI-ANI-NSFW-PONYXL-06.safetensors',
            type: 'Model',
            visibility: 'Public',
            metadata: {
              fp: 'fp16',
              size: 'pruned',
              format: 'SafeTensor',
            },
            pickleScanResult: 'Success',
            pickleScanMessage: 'No Pickle imports',
            virusScanResult: 'Success',
            virusScanMessage: null,
            scannedAt: '2024-08-13T18:28:52.204Z',
            modelVersionId: 627330,
            hashes: [
              {
                type: 'AutoV1',
                hash: 'D37E2BE4',
              },
              {
                type: 'AutoV2',
                hash: '4A11DE18C7',
              },
              {
                type: 'SHA256',
                hash: '4A11DE18C79AD49036C54813B4C8EF0E3D9C92CB5BE1297B81509050AC5F486E',
              },
              {
                type: 'CRC32',
                hash: '7422CE29',
              },
              {
                type: 'BLAKE3',
                hash: '4071C89C09362832E0E0B9E772272D83D80444CA25568BD67DE5EDD453676854',
              },
              {
                type: 'AutoV3',
                hash: '55C61039DD5E',
              },
            ],
          },
        ],
        generationCoverage: null,
        recommendedResources: [],
        rank: {
          generationCountAllTime: 5471,
          downloadCountAllTime: 18267,
          ratingCountAllTime: 0,
          ratingAllTime: 0,
          thumbsUpCountAllTime: 1669,
          thumbsDownCountAllTime: 1,
        },
        posts: [
          {
            id: 4208873,
          },
          {
            id: 4209915,
          },
          {
            id: 4209942,
          },
          {
            id: 4210052,
          },
          {
            id: 4210065,
          },
          {
            id: 4210284,
          },
          {
            id: 4210620,
          },
          {
            id: 4210731,
          },
          {
            id: 4211290,
          },
          {
            id: 4211501,
          },
          {
            id: 4211888,
          },
          {
            id: 4211968,
          },
          {
            id: 4212246,
          },
          {
            id: 4212589,
          },
          {
            id: 4212865,
          },
          {
            id: 4229433,
          },
          {
            id: 4230356,
          },
          {
            id: 4230920,
          },
          {
            id: 4231205,
          },
          {
            id: 4248917,
          },
          {
            id: 4300416,
          },
          {
            id: 4300783,
          },
          {
            id: 4303845,
          },
          {
            id: 4331910,
          },
          {
            id: 4356504,
          },
          {
            id: 4358442,
          },
          {
            id: 4490283,
          },
          {
            id: 4592746,
          },
          {
            id: 4592857,
          },
          {
            id: 4754515,
          },
          {
            id: 4786908,
          },
          {
            id: 4943091,
          },
          {
            id: 4950875,
          },
        ],
        hashes: ['4a11de18c79ad49036c54813b4c8ef0e3d9c92cb5be1297b81509050ac5f486e'],
        earlyAccessDeadline: null,
        canDownload: true,
        canGenerate: false,
      },
      {
        id: 652905,
        modelId: 404154,
        name: '8step',
        description: null,
        steps: null,
        epochs: null,
        clipSkip: 2,
        createdAt: '2024-07-17T21:47:10.286Z',
        updatedAt: '2025-01-17T18:26:05.574Z',
        trainedWords: [],
        trainingStatus: null,
        trainingDetails: null,
        inaccurate: false,
        baseModel: 'Pony',
        baseModelType: 'Standard',
        earlyAccessEndsAt: null,
        earlyAccessConfig: {},
        status: 'Published',
        publishedAt: '2024-07-17T22:42:51.792Z',
        meta: {
          imageNsfw: 'None',
        },
        vaeId: null,
        settings: null,
        requireAuth: false,
        nsfwLevel: 29,
        uploadType: 'Created',
        usageControl: 'Download',
        files: [
          {
            id: 567951,
            url: 'https://civitai-delivery-worker-prod.5ac0637cfd0766c97916cefa3764fbdf.r2.cloudflarestorage.com/model/31176/waiANINSFWPONYXL.MaiR.safetensors',
            sizeKB: 6775430.376953125,
            name: 'WAI-ANI-NSFW-PONYXL-8step.safetensors',
            type: 'Model',
            visibility: 'Public',
            metadata: {
              fp: 'fp16',
              size: 'pruned',
              format: 'SafeTensor',
            },
            pickleScanResult: 'Success',
            pickleScanMessage: 'No Pickle imports',
            virusScanResult: 'Success',
            virusScanMessage: null,
            scannedAt: '2024-08-13T18:28:55.629Z',
            modelVersionId: 652905,
            hashes: [
              {
                type: 'AutoV1',
                hash: 'FF362F32',
              },
              {
                type: 'AutoV2',
                hash: 'FF300D1B77',
              },
              {
                type: 'SHA256',
                hash: 'FF300D1B77A658D1EEBA3DEBB17A2C0D57DFE859E9E398C05101492ABD84F866',
              },
              {
                type: 'CRC32',
                hash: '42B1E14E',
              },
              {
                type: 'BLAKE3',
                hash: '29908D937B02A2D7F4D4576DCCEAF9E9ED3607F0156028CEF6C517375B8D624E',
              },
              {
                type: 'AutoV3',
                hash: '33043B000EEA',
              },
            ],
          },
        ],
        generationCoverage: null,
        recommendedResources: [],
        rank: {
          generationCountAllTime: 540,
          downloadCountAllTime: 901,
          ratingCountAllTime: 0,
          ratingAllTime: 0,
          thumbsUpCountAllTime: 84,
          thumbsDownCountAllTime: 0,
        },
        posts: [
          {
            id: 4524596,
          },
          {
            id: 4528076,
          },
        ],
        hashes: ['ff300d1b77a658d1eeba3debb17a2c0d57dfe859e9e398c05101492abd84f866'],
        earlyAccessDeadline: null,
        canDownload: true,
        canGenerate: false,
      },
      {
        id: 519036,
        modelId: 404154,
        name: 'v5.0',
        description: null,
        steps: null,
        epochs: null,
        clipSkip: 2,
        createdAt: '2024-05-20T16:29:29.889Z',
        updatedAt: '2025-01-17T18:26:05.574Z',
        trainedWords: [],
        trainingStatus: null,
        trainingDetails: null,
        inaccurate: false,
        baseModel: 'Pony',
        baseModelType: 'Standard',
        earlyAccessEndsAt: null,
        earlyAccessConfig: {},
        status: 'Published',
        publishedAt: '2024-05-20T16:53:05.661Z',
        meta: {
          imageNsfw: 'None',
        },
        vaeId: null,
        settings: null,
        requireAuth: false,
        nsfwLevel: 31,
        uploadType: 'Created',
        usageControl: 'Download',
        files: [
          {
            id: 436241,
            url: 'https://civitai-delivery-worker-prod.5ac0637cfd0766c97916cefa3764fbdf.r2.cloudflarestorage.com/model/31176/waiANINSFWPONYXL05.Cnt9.safetensors',
            sizeKB: 6775430.353515625,
            name: 'WAI-ANI-NSFW-PONYXL-05.safetensors',
            type: 'Model',
            visibility: 'Public',
            metadata: {
              fp: 'fp16',
              size: 'pruned',
              format: 'SafeTensor',
            },
            pickleScanResult: 'Success',
            pickleScanMessage: 'No Pickle imports',
            virusScanResult: 'Success',
            virusScanMessage: null,
            scannedAt: '2024-08-13T18:22:49.090Z',
            modelVersionId: 519036,
            hashes: [
              {
                type: 'AutoV1',
                hash: '19385173',
              },
              {
                type: 'AutoV2',
                hash: 'D2E24883BE',
              },
              {
                type: 'SHA256',
                hash: 'D2E24883BEF51D13759128214CE497CE5A404EB70C9F181E717BE2204EECFC85',
              },
              {
                type: 'CRC32',
                hash: '65CA8412',
              },
              {
                type: 'BLAKE3',
                hash: '64296C5EEC34F8AFD358D0E4B174347FF9A32DC5326D13A0A4692B551606D6DB',
              },
              {
                type: 'AutoV3',
                hash: '3E1F2B680E0C',
              },
            ],
          },
        ],
        generationCoverage: null,
        recommendedResources: [],
        rank: {
          generationCountAllTime: 985,
          downloadCountAllTime: 10564,
          ratingCountAllTime: 0,
          ratingAllTime: 0,
          thumbsUpCountAllTime: 1217,
          thumbsDownCountAllTime: 0,
        },
        posts: [
          {
            id: 3540883,
          },
          {
            id: 3570510,
          },
          {
            id: 4079318,
          },
        ],
        hashes: ['d2e24883bef51d13759128214ce497ce5a404eb70c9f181e717be2204eecfc85'],
        earlyAccessDeadline: null,
        canDownload: true,
        canGenerate: false,
      },
      {
        id: 494190,
        modelId: 404154,
        name: 'v4.0',
        description: null,
        steps: null,
        epochs: null,
        clipSkip: 2,
        createdAt: '2024-05-08T18:03:04.256Z',
        updatedAt: '2025-01-17T18:26:05.574Z',
        trainedWords: [],
        trainingStatus: null,
        trainingDetails: null,
        inaccurate: false,
        baseModel: 'Pony',
        baseModelType: 'Standard',
        earlyAccessEndsAt: null,
        earlyAccessConfig: {},
        status: 'Published',
        publishedAt: '2024-05-08T19:10:43.291Z',
        meta: {
          imageNsfw: 'Soft',
        },
        vaeId: null,
        settings: null,
        requireAuth: false,
        nsfwLevel: 31,
        uploadType: 'Created',
        usageControl: 'Download',
        files: [
          {
            id: 412117,
            url: 'https://civitai-delivery-worker-prod.5ac0637cfd0766c97916cefa3764fbdf.r2.cloudflarestorage.com/model/31176/waiANINSFWPONYXL04.Cbm9.safetensors',
            sizeKB: 6775430.376953125,
            name: 'WAI-ANI-NSFW-PONYXL-04.safetensors',
            type: 'Model',
            visibility: 'Public',
            metadata: {
              fp: 'fp16',
              size: 'pruned',
              format: 'SafeTensor',
            },
            pickleScanResult: 'Success',
            pickleScanMessage: 'No Pickle imports',
            virusScanResult: 'Success',
            virusScanMessage: null,
            scannedAt: '2024-08-13T18:23:04.505Z',
            modelVersionId: 494190,
            hashes: [
              {
                type: 'AutoV1',
                hash: 'C7C95ADA',
              },
              {
                type: 'AutoV2',
                hash: '259DE9EC5E',
              },
              {
                type: 'SHA256',
                hash: '259DE9EC5E5B5D81AF3042A9B1490FE593A69E6226DBE6E029E0793B5942967B',
              },
              {
                type: 'CRC32',
                hash: '6C4254BE',
              },
              {
                type: 'BLAKE3',
                hash: '5EA5A07BAA042887ACA09900C92CBFD6A6783C6847986690970FE3551DB69821',
              },
              {
                type: 'AutoV3',
                hash: '34A008700A27',
              },
            ],
          },
        ],
        generationCoverage: null,
        recommendedResources: [],
        rank: {
          generationCountAllTime: 879,
          downloadCountAllTime: 3564,
          ratingCountAllTime: 0,
          ratingAllTime: 0,
          thumbsUpCountAllTime: 422,
          thumbsDownCountAllTime: 2,
        },
        posts: [
          {
            id: 2624879,
          },
          {
            id: 2641626,
          },
          {
            id: 2642146,
          },
          {
            id: 2643282,
          },
          {
            id: 2659932,
          },
          {
            id: 2668472,
          },
        ],
        hashes: ['259de9ec5e5b5d81af3042a9b1490fe593a69e6226dbe6e029e0793b5942967b'],
        earlyAccessDeadline: null,
        canDownload: true,
        canGenerate: false,
      },
      {
        id: 469973,
        modelId: 404154,
        name: 'v3.0',
        description: null,
        steps: null,
        epochs: null,
        clipSkip: null,
        createdAt: '2024-04-26T21:43:16.152Z',
        updatedAt: '2025-01-17T18:26:05.574Z',
        trainedWords: [],
        trainingStatus: null,
        trainingDetails: null,
        inaccurate: false,
        baseModel: 'Pony',
        baseModelType: 'Standard',
        earlyAccessEndsAt: null,
        earlyAccessConfig: {},
        status: 'Published',
        publishedAt: '2024-04-26T22:37:05.237Z',
        meta: {
          imageNsfw: 'None',
        },
        vaeId: null,
        settings: null,
        requireAuth: false,
        nsfwLevel: 25,
        uploadType: 'Created',
        usageControl: 'Download',
        files: [
          {
            id: 388672,
            url: 'https://civitai-delivery-worker-prod.5ac0637cfd0766c97916cefa3764fbdf.r2.cloudflarestorage.com/model/31176/waiANINSFWPONYXL03.Hhqn.safetensors',
            sizeKB: 6775430.376953125,
            name: 'WAI-ANI-NSFW-PONYXL-03.safetensors',
            type: 'Model',
            visibility: 'Public',
            metadata: {
              fp: 'fp16',
              size: 'pruned',
              format: 'SafeTensor',
            },
            pickleScanResult: 'Success',
            pickleScanMessage: 'No Pickle imports',
            virusScanResult: 'Success',
            virusScanMessage: null,
            scannedAt: '2024-08-13T18:22:48.384Z',
            modelVersionId: 469973,
            hashes: [
              {
                type: 'AutoV1',
                hash: '5F1AC6E5',
              },
              {
                type: 'AutoV2',
                hash: '00B8E6E752',
              },
              {
                type: 'SHA256',
                hash: '00B8E6E7527E51B17C7F4855A72B119E49FC96EA44CF4C31D2FEBFE78383C6D2',
              },
              {
                type: 'CRC32',
                hash: '02A2FCB6',
              },
              {
                type: 'BLAKE3',
                hash: 'F7AD89A8978F0465F1D7CC5410B79BFBECD376385C882F3ADAFBDC742B190C44',
              },
              {
                type: 'AutoV3',
                hash: 'AFF2CC1B352D',
              },
            ],
          },
        ],
        generationCoverage: null,
        recommendedResources: [],
        rank: {
          generationCountAllTime: 30,
          downloadCountAllTime: 2406,
          ratingCountAllTime: 0,
          ratingAllTime: 0,
          thumbsUpCountAllTime: 242,
          thumbsDownCountAllTime: 2,
        },
        posts: [
          {
            id: 2378138,
          },
          {
            id: 2388740,
          },
          {
            id: 2389154,
          },
          {
            id: 2389623,
          },
          {
            id: 2391012,
          },
        ],
        hashes: ['00b8e6e7527e51b17c7f4855a72b119e49fc96ea44cf4c31d2febfe78383c6d2'],
        earlyAccessDeadline: null,
        canDownload: true,
        canGenerate: false,
      },
      {
        id: 452526,
        modelId: 404154,
        name: 'v2.0',
        description:
          '<p><strong><em>Add VAE </em></strong></p><p><strong><em>quality improvement</em></strong></p><p>Recommended Setting</p><ul><li><p>Steps: 30</p></li><li><p>CFG scale: 7</p></li><li><p>Sampler: Euler a</p></li></ul><p>Positive Prompt</p><pre><code>score_9, score_8_up, score_7_up,</code></pre><p>Negative Prompt</p><pre><code>score_6,score_5,score_4, low quality, worst quality,blurry, lowres, bad anatomy, bad hands, missing fingers, 3d, monochrome, (censor), source_furry, source_pony, source_cartoon,</code></pre>',
        steps: null,
        epochs: null,
        clipSkip: null,
        createdAt: '2024-04-17T18:10:18.463Z',
        updatedAt: '2025-01-17T18:26:05.574Z',
        trainedWords: [],
        trainingStatus: null,
        trainingDetails: null,
        inaccurate: false,
        baseModel: 'Pony',
        baseModelType: 'Standard',
        earlyAccessEndsAt: null,
        earlyAccessConfig: {},
        status: 'Published',
        publishedAt: '2024-04-17T18:38:41.091Z',
        meta: {
          imageNsfw: 'None',
        },
        vaeId: null,
        settings: null,
        requireAuth: false,
        nsfwLevel: 25,
        uploadType: 'Created',
        usageControl: 'Download',
        files: [
          {
            id: 372126,
            url: 'https://civitai-delivery-worker-prod.5ac0637cfd0766c97916cefa3764fbdf.r2.cloudflarestorage.com/model/31176/waiANINSFWPONYXL02.nSo5.safetensors',
            sizeKB: 6775430.353515625,
            name: 'WAI-ANI-NSFW-PONYXL-02.safetensors',
            type: 'Model',
            visibility: 'Public',
            metadata: {
              fp: 'fp16',
              size: 'pruned',
              format: 'SafeTensor',
            },
            pickleScanResult: 'Success',
            pickleScanMessage: 'No Pickle imports',
            virusScanResult: 'Success',
            virusScanMessage: null,
            scannedAt: '2024-08-13T18:28:25.143Z',
            modelVersionId: 452526,
            hashes: [
              {
                type: 'AutoV1',
                hash: '3EA6E148',
              },
              {
                type: 'AutoV2',
                hash: 'BEF14AAC0A',
              },
              {
                type: 'SHA256',
                hash: 'BEF14AAC0AB4A3938B369D0950F95FC4158CBCCDDD4890CE168B507BD8415592',
              },
              {
                type: 'CRC32',
                hash: '512B2131',
              },
              {
                type: 'BLAKE3',
                hash: 'F2B07498BC78DF82C4A8FDBD9FC3537002BFC954F3F6F7FDC18C2716AA7CB3C1',
              },
              {
                type: 'AutoV3',
                hash: '428FB69A90A8',
              },
            ],
          },
        ],
        generationCoverage: null,
        recommendedResources: [],
        rank: {
          generationCountAllTime: 15,
          downloadCountAllTime: 1617,
          ratingCountAllTime: 0,
          ratingAllTime: 0,
          thumbsUpCountAllTime: 215,
          thumbsDownCountAllTime: 1,
        },
        posts: [
          {
            id: 2203680,
          },
          {
            id: 2203955,
          },
          {
            id: 2204640,
          },
          {
            id: 2218507,
          },
          {
            id: 2218841,
          },
          {
            id: 2219224,
          },
          {
            id: 2277649,
          },
        ],
        hashes: ['bef14aac0ab4a3938b369d0950f95fc4158cbccddd4890ce168b507bd8415592'],
        earlyAccessDeadline: null,
        canDownload: true,
        canGenerate: false,
      },
      {
        id: 450626,
        modelId: 404154,
        name: 'v1.0',
        description: null,
        steps: null,
        epochs: null,
        clipSkip: 2,
        createdAt: '2024-04-16T16:34:08.563Z',
        updatedAt: '2025-01-17T18:26:05.574Z',
        trainedWords: [],
        trainingStatus: null,
        trainingDetails: null,
        inaccurate: false,
        baseModel: 'Pony',
        baseModelType: 'Standard',
        earlyAccessEndsAt: null,
        earlyAccessConfig: {},
        status: 'Published',
        publishedAt: '2024-04-16T18:08:14.688Z',
        meta: {
          imageNsfw: 'None',
        },
        vaeId: null,
        settings: null,
        requireAuth: false,
        nsfwLevel: 21,
        uploadType: 'Created',
        usageControl: 'Download',
        files: [
          {
            id: 370429,
            url: 'https://civitai-delivery-worker-prod.5ac0637cfd0766c97916cefa3764fbdf.r2.cloudflarestorage.com/model/31176/waiANINSFWPONYXL.BOhA.safetensors',
            sizeKB: 6775430.384765625,
            name: 'WAI-ANI-NSFW-PONYXL.safetensors',
            type: 'Model',
            visibility: 'Public',
            metadata: {
              fp: 'fp16',
              size: 'pruned',
              format: 'SafeTensor',
            },
            pickleScanResult: 'Success',
            pickleScanMessage: 'No Pickle imports',
            virusScanResult: 'Success',
            virusScanMessage: null,
            scannedAt: '2024-08-13T18:28:59.987Z',
            modelVersionId: 450626,
            hashes: [
              {
                type: 'AutoV1',
                hash: '4EB6FD15',
              },
              {
                type: 'AutoV2',
                hash: '2C1212046F',
              },
              {
                type: 'SHA256',
                hash: '2C1212046FF5207C2B19EA4F68A1145BC7F81346D791C092F50F8FCD0A09E229',
              },
              {
                type: 'CRC32',
                hash: '46AA7A31',
              },
              {
                type: 'BLAKE3',
                hash: '83B06A7369DB56D32173236B250100D9CC9EA64EBA716DE90E1A229C3E3235C4',
              },
              {
                type: 'AutoV3',
                hash: 'B7CA9430A339',
              },
            ],
          },
        ],
        generationCoverage: null,
        recommendedResources: [],
        rank: {
          generationCountAllTime: 25,
          downloadCountAllTime: 750,
          ratingCountAllTime: 0,
          ratingAllTime: 0,
          thumbsUpCountAllTime: 90,
          thumbsDownCountAllTime: 0,
        },
        posts: [
          {
            id: 2184996,
          },
        ],
        hashes: ['2c1212046ff5207c2b19ea4f68a1145bc7f81346d791c092f50f8fcd0a09e229'],
        earlyAccessDeadline: null,
        canDownload: true,
        canGenerate: false,
      },
    ],
    tagsOnModels: [
      {
        tag: {
          id: 4,
          name: 'anime',
          isCategory: false,
        },
      },
      {
        tag: {
          id: 190,
          name: 'sexy',
          isCategory: false,
        },
      },
      {
        tag: {
          id: 3673,
          name: 'style',
          isCategory: true,
        },
      },
    ],
    rank: {
      downloadCountAllTime: 166653,
      favoriteCountAllTime: 0,
      thumbsUpCountAllTime: 11690,
      thumbsDownCountAllTime: 20,
      commentCountAllTime: 225,
      ratingCountAllTime: 0,
      ratingAllTime: 0,
      tippedAmountCountAllTime: 433640,
      imageCountAllTime: 0,
      collectedCountAllTime: 3784,
      generationCountAllTime: 5501909,
    },
    canGenerate: true,
    hasSuggestedResources: false,
  },
  modelVersions: [
    {
      id: 1295881,
      modelId: 404154,
      name: 'v13.0',
      description: null,
      steps: null,
      epochs: null,
      clipSkip: null,
      createdAt: '2025-01-17T18:26:05.574Z',
      updatedAt: '2025-01-17T19:21:38.419Z',
      trainedWords: [],
      trainingStatus: null,
      trainingDetails: null,
      inaccurate: false,
      baseModel: 'Pony',
      baseModelType: 'Standard',
      earlyAccessEndsAt: null,
      earlyAccessConfig: null,
      status: 'Published',
      publishedAt: '2025-01-17T19:21:38.410Z',
      meta: {
        imageNsfw: 'None',
      },
      vaeId: null,
      settings: null,
      requireAuth: false,
      nsfwLevel: 31,
      uploadType: 'Created',
      usageControl: 'Download',
      files: [
        {
          id: 1200214,
          url: 'https://civitai-delivery-worker-prod.5ac0637cfd0766c97916cefa3764fbdf.r2.cloudflarestorage.com/model/31176/waiANIHENTAIPONYXL13.qfgJ.safetensors',
          sizeKB: 6775430.384765625,
          name: 'WAI-ANI-HENTAI-PONYXL-13.safetensors',
          type: 'Model',
          visibility: 'Public',
          metadata: {
            fp: 'fp16',
            size: 'pruned',
            format: 'SafeTensor',
          },
          pickleScanResult: 'Success',
          pickleScanMessage: 'No Pickle imports',
          virusScanResult: 'Success',
          virusScanMessage: null,
          scannedAt: '2025-01-17T18:54:16.133Z',
          modelVersionId: 1295881,
          hashes: [
            {
              type: 'AutoV1',
              hash: '088BED18',
            },
            {
              type: 'AutoV2',
              hash: 'BFA96353B7',
            },
            {
              type: 'SHA256',
              hash: 'BFA96353B76FCC1971DBA1FA98E4D9DBAD9965220104E3913A61B4EDA8143E3F',
            },
            {
              type: 'CRC32',
              hash: 'AFDE3508',
            },
            {
              type: 'BLAKE3',
              hash: 'C0FC0322048053E5514DD93F241B099780798EBE9F3088539CF72C163FB9E6FF',
            },
            {
              type: 'AutoV3',
              hash: 'CEA21DFF3DF9',
            },
          ],
        },
      ],
      generationCoverage: {
        covered: true,
      },
      recommendedResources: [],
      rank: {
        generationCountAllTime: 1205984,
        downloadCountAllTime: 17315,
        ratingCountAllTime: 0,
        ratingAllTime: 0,
        thumbsUpCountAllTime: 2006,
        thumbsDownCountAllTime: 5,
      },
      posts: [
        {
          id: 11741341,
        },
      ],
      hashes: ['bfa96353b76fcc1971dba1fa98e4d9dbad9965220104e3913a61b4eda8143e3f'],
      earlyAccessDeadline: null,
      canDownload: true,
      canGenerate: true,
    },
    {
      id: 1177000,
      modelId: 404154,
      name: 'v12',
      description: null,
      steps: null,
      epochs: null,
      clipSkip: 2,
      createdAt: '2024-12-18T10:23:59.036Z',
      updatedAt: '2025-01-17T18:26:05.574Z',
      trainedWords: [],
      trainingStatus: null,
      trainingDetails: null,
      inaccurate: false,
      baseModel: 'Pony',
      baseModelType: 'Standard',
      earlyAccessEndsAt: null,
      earlyAccessConfig: null,
      status: 'Published',
      publishedAt: '2024-12-18T11:28:49.051Z',
      meta: {
        imageNsfw: 'None',
      },
      vaeId: null,
      settings: null,
      requireAuth: true,
      nsfwLevel: 31,
      uploadType: 'Created',
      usageControl: 'Download',
      files: [
        {
          id: 1082392,
          url: 'https://civitai-delivery-worker-prod.5ac0637cfd0766c97916cefa3764fbdf.r2.cloudflarestorage.com/model/31176/waiANINSFWPONYXL12.rIem.safetensors',
          sizeKB: 6775430.353515625,
          name: 'WAI-ANI-NSFW-PONYXL-12.safetensors',
          type: 'Model',
          visibility: 'Public',
          metadata: {
            fp: 'fp16',
            size: 'pruned',
            format: 'SafeTensor',
          },
          pickleScanResult: 'Success',
          pickleScanMessage: 'No Pickle imports',
          virusScanResult: 'Success',
          virusScanMessage: null,
          scannedAt: '2024-12-18T11:08:10.427Z',
          modelVersionId: 1177000,
          hashes: [
            {
              type: 'AutoV1',
              hash: '84D3DC2B',
            },
            {
              type: 'AutoV2',
              hash: '019371B92F',
            },
            {
              type: 'SHA256',
              hash: '019371B92F95EDB5D4C834AB1AEBA52B2CC099E69D83B59DDBDF05BBC765C7EC',
            },
            {
              type: 'CRC32',
              hash: '24C21DE3',
            },
            {
              type: 'BLAKE3',
              hash: 'B50553BEE18C54E2A950CA2681365089DA4DF137B892FFF96A7DF0A53FFBE686',
            },
            {
              type: 'AutoV3',
              hash: 'F54EE1586A11',
            },
          ],
        },
      ],
      generationCoverage: null,
      recommendedResources: [],
      rank: {
        generationCountAllTime: 1172461,
        downloadCountAllTime: 17445,
        ratingCountAllTime: 0,
        ratingAllTime: 0,
        thumbsUpCountAllTime: 2200,
        thumbsDownCountAllTime: 3,
      },
      posts: [
        {
          id: 10453393,
        },
        {
          id: 10453952,
        },
        {
          id: 10454048,
        },
        {
          id: 10454323,
        },
        {
          id: 10454432,
        },
      ],
      hashes: ['019371b92f95edb5d4c834ab1aeba52b2cc099e69d83b59ddbdf05bbc765c7ec'],
      earlyAccessDeadline: null,
      canDownload: true,
      canGenerate: false,
    },
    {
      id: 1085338,
      modelId: 404154,
      name: 'v11',
      description: null,
      steps: null,
      epochs: null,
      clipSkip: 2,
      createdAt: '2024-11-21T16:27:21.469Z',
      updatedAt: '2025-01-17T18:26:05.574Z',
      trainedWords: [],
      trainingStatus: null,
      trainingDetails: null,
      inaccurate: false,
      baseModel: 'Pony',
      baseModelType: 'Standard',
      earlyAccessEndsAt: null,
      earlyAccessConfig: null,
      status: 'Published',
      publishedAt: '2024-11-21T17:35:57.019Z',
      meta: {
        imageNsfw: 'None',
      },
      vaeId: null,
      settings: null,
      requireAuth: false,
      nsfwLevel: 31,
      uploadType: 'Created',
      usageControl: 'Download',
      files: [
        {
          id: 990499,
          url: 'https://civitai-delivery-worker-prod.5ac0637cfd0766c97916cefa3764fbdf.r2.cloudflarestorage.com/model/31176/waiANINSFWPONYXL11.ulRL.safetensors',
          sizeKB: 6775430.384765625,
          name: 'WAI-ANI-NSFW-PONYXL-11.safetensors',
          type: 'Model',
          visibility: 'Public',
          metadata: {
            fp: 'fp16',
            size: 'pruned',
            format: 'SafeTensor',
          },
          pickleScanResult: 'Success',
          pickleScanMessage: 'No Pickle imports',
          virusScanResult: 'Success',
          virusScanMessage: null,
          scannedAt: '2024-11-21T16:53:18.637Z',
          modelVersionId: 1085338,
          hashes: [
            {
              type: 'AutoV1',
              hash: '20846C08',
            },
            {
              type: 'AutoV2',
              hash: '6599B20430',
            },
            {
              type: 'SHA256',
              hash: '6599B204307A73F065B67E620F704E0E322A49400B17F421F66059489887FB3E',
            },
            {
              type: 'CRC32',
              hash: '066E588F',
            },
            {
              type: 'BLAKE3',
              hash: '73E696CB1A204C8D766F87D032870EF7B6664EBFCC0CCA35694359240F4FB2C7',
            },
            {
              type: 'AutoV3',
              hash: 'F4BDEDC709E0',
            },
          ],
        },
      ],
      generationCoverage: null,
      recommendedResources: [],
      rank: {
        generationCountAllTime: 734462,
        downloadCountAllTime: 18419,
        ratingCountAllTime: 0,
        ratingAllTime: 0,
        thumbsUpCountAllTime: 1625,
        thumbsDownCountAllTime: 2,
      },
      posts: [
        {
          id: 9414718,
        },
        {
          id: 9415520,
        },
        {
          id: 9416768,
        },
        {
          id: 9417011,
        },
        {
          id: 9417244,
        },
        {
          id: 9417337,
        },
        {
          id: 9417647,
        },
        {
          id: 9417809,
        },
        {
          id: 9417950,
        },
        {
          id: 9418166,
        },
      ],
      hashes: ['6599b204307a73f065b67e620f704e0e322a49400b17f421f66059489887fb3e'],
      earlyAccessDeadline: null,
      canDownload: true,
      canGenerate: false,
    },
    {
      id: 1065370,
      modelId: 404154,
      name: 'v10',
      description: null,
      steps: null,
      epochs: null,
      clipSkip: 2,
      createdAt: '2024-11-15T20:25:10.015Z',
      updatedAt: '2025-01-17T18:26:05.574Z',
      trainedWords: [],
      trainingStatus: null,
      trainingDetails: null,
      inaccurate: false,
      baseModel: 'Pony',
      baseModelType: 'Standard',
      earlyAccessEndsAt: null,
      earlyAccessConfig: null,
      status: 'Published',
      publishedAt: '2024-11-15T22:18:27.494Z',
      meta: {
        imageNsfw: 'None',
      },
      vaeId: null,
      settings: null,
      requireAuth: false,
      nsfwLevel: 31,
      uploadType: 'Created',
      usageControl: 'Download',
      files: [
        {
          id: 970910,
          url: 'https://civitai-delivery-worker-prod.5ac0637cfd0766c97916cefa3764fbdf.r2.cloudflarestorage.com/model/31176/waiANINSFWPONYXL10.HXxV.safetensors',
          sizeKB: 6775430.353515625,
          name: 'WAI-ANI-NSFW-PONYXL-10.safetensors',
          type: 'Model',
          visibility: 'Public',
          metadata: {
            fp: 'fp16',
            size: 'pruned',
            format: 'SafeTensor',
          },
          pickleScanResult: 'Success',
          pickleScanMessage: 'No Pickle imports',
          virusScanResult: 'Success',
          virusScanMessage: null,
          scannedAt: '2024-11-15T20:53:00.538Z',
          modelVersionId: 1065370,
          hashes: [
            {
              type: 'AutoV1',
              hash: 'DE0B3D7F',
            },
            {
              type: 'AutoV2',
              hash: 'F231C98165',
            },
            {
              type: 'SHA256',
              hash: 'F231C9816584A009DC4482672FA557A0F0931F0C40FD5733B325E7CBCC7260AA',
            },
            {
              type: 'CRC32',
              hash: '6CDC4284',
            },
            {
              type: 'BLAKE3',
              hash: '3815146FCC5F2A70C19C3FC9E7A350BA8B41894466555670638FE548467A6B1E',
            },
            {
              type: 'AutoV3',
              hash: 'E98E61D7A1F1',
            },
          ],
        },
      ],
      generationCoverage: null,
      recommendedResources: [],
      rank: {
        generationCountAllTime: 106665,
        downloadCountAllTime: 6393,
        ratingCountAllTime: 0,
        ratingAllTime: 0,
        thumbsUpCountAllTime: 661,
        thumbsDownCountAllTime: 1,
      },
      posts: [
        {
          id: 9189314,
        },
      ],
      hashes: ['f231c9816584a009dc4482672fa557a0f0931f0c40fd5733b325e7cbcc7260aa'],
      earlyAccessDeadline: null,
      canDownload: true,
      canGenerate: false,
    },
    {
      id: 931577,
      modelId: 404154,
      name: 'v9.0',
      description: null,
      steps: null,
      epochs: null,
      clipSkip: 2,
      createdAt: '2024-10-07T13:50:24.720Z',
      updatedAt: '2025-01-17T18:26:05.574Z',
      trainedWords: [],
      trainingStatus: null,
      trainingDetails: null,
      inaccurate: false,
      baseModel: 'Pony',
      baseModelType: 'Standard',
      earlyAccessEndsAt: null,
      earlyAccessConfig: {
        timeframe: 0,
        donationGoal: 200000,
        downloadPrice: 100,
        donationGoalId: 2658,
        generationPrice: 50,
        chargeForDownload: true,
        originalTimeframe: '15',
        chargeForGeneration: true,
        donationGoalEnabled: true,
        originalPublishedAt: '2024-10-07T15:40:54.512',
        generationTrialLimit: 10,
      },
      status: 'Published',
      publishedAt: '2024-10-09T18:42:30.207Z',
      meta: {
        imageNsfw: 'None',
        hadEarlyAccessPurchase: true,
      },
      vaeId: null,
      settings: null,
      requireAuth: false,
      nsfwLevel: 31,
      uploadType: 'Created',
      usageControl: 'Download',
      files: [
        {
          id: 838980,
          url: 'https://civitai-delivery-worker-prod.5ac0637cfd0766c97916cefa3764fbdf.r2.cloudflarestorage.com/model/31176/waiANINSFWPONYXL09.jm31.safetensors',
          sizeKB: 6775430.353515625,
          name: 'WAI-ANI-NSFW-PONYXL-09.safetensors',
          type: 'Model',
          visibility: 'Public',
          metadata: {
            fp: 'fp16',
            size: 'pruned',
            format: 'SafeTensor',
          },
          pickleScanResult: 'Success',
          pickleScanMessage: 'No Pickle imports',
          virusScanResult: 'Success',
          virusScanMessage: null,
          scannedAt: '2024-10-07T14:18:54.473Z',
          modelVersionId: 931577,
          hashes: [
            {
              type: 'AutoV1',
              hash: '7EE0BBBB',
            },
            {
              type: 'AutoV2',
              hash: 'D4D392A02C',
            },
            {
              type: 'SHA256',
              hash: 'D4D392A02CFF5E8EA0788988CED0C24C425748B8BB447529293A9D066A21A4E9',
            },
            {
              type: 'CRC32',
              hash: '8446C3DA',
            },
            {
              type: 'BLAKE3',
              hash: '73A099B8190044C6B70B6852552BC9D48D9F61F528AF07C43677BB160C711514',
            },
            {
              type: 'AutoV3',
              hash: 'D66493DEBD19',
            },
          ],
        },
      ],
      generationCoverage: null,
      recommendedResources: [],
      rank: {
        generationCountAllTime: 1220874,
        downloadCountAllTime: 26671,
        ratingCountAllTime: 0,
        ratingAllTime: 0,
        thumbsUpCountAllTime: 2665,
        thumbsDownCountAllTime: 5,
      },
      posts: [
        {
          id: 7624783,
        },
        {
          id: 7625417,
        },
        {
          id: 7625720,
        },
        {
          id: 7625950,
        },
        {
          id: 7626044,
        },
        {
          id: 7626159,
        },
        {
          id: 7626248,
        },
        {
          id: 7626369,
        },
        {
          id: 7626536,
        },
        {
          id: 7626888,
        },
        {
          id: 7627019,
        },
        {
          id: 7627189,
        },
        {
          id: 7627427,
        },
        {
          id: 7628169,
        },
        {
          id: 7628864,
        },
        {
          id: 7628960,
        },
        {
          id: 7633093,
        },
        {
          id: 7633341,
        },
        {
          id: 7634584,
        },
        {
          id: 7635204,
        },
        {
          id: 7684862,
        },
        {
          id: 7704487,
        },
        {
          id: 7746970,
        },
        {
          id: 8028295,
        },
        {
          id: 8029070,
        },
        {
          id: 8141574,
        },
      ],
      hashes: ['d4d392a02cff5e8ea0788988ced0c24c425748b8bb447529293a9d066a21a4e9'],
      earlyAccessDeadline: null,
      canDownload: true,
      canGenerate: false,
    },
    {
      id: 827519,
      modelId: 404154,
      name: 'v8.0',
      description: null,
      steps: null,
      epochs: null,
      clipSkip: 2,
      createdAt: '2024-09-10T16:02:46.607Z',
      updatedAt: '2025-01-17T18:26:05.574Z',
      trainedWords: [],
      trainingStatus: null,
      trainingDetails: null,
      inaccurate: false,
      baseModel: 'Pony',
      baseModelType: 'Standard',
      earlyAccessEndsAt: null,
      earlyAccessConfig: {
        timeframe: 0,
        donationGoal: 200000,
        downloadPrice: 100,
        donationGoalId: 1630,
        generationPrice: 50,
        chargeForDownload: true,
        originalTimeframe: '7',
        chargeForGeneration: true,
        donationGoalEnabled: true,
        originalPublishedAt: '2024-09-10T17:52:00.57',
        generationTrialLimit: 10,
      },
      status: 'Published',
      publishedAt: '2024-09-14T15:46:18.364Z',
      meta: {
        imageNsfw: 'None',
        hadEarlyAccessPurchase: true,
      },
      vaeId: null,
      settings: null,
      requireAuth: false,
      nsfwLevel: 31,
      uploadType: 'Created',
      usageControl: 'Download',
      files: [
        {
          id: 741620,
          url: 'https://civitai-delivery-worker-prod.5ac0637cfd0766c97916cefa3764fbdf.r2.cloudflarestorage.com/model/31176/waiANINSFWPONYXL08.9JnL.safetensors',
          sizeKB: 6775430.384765625,
          name: 'WAI-ANI-NSFW-PONYXL-08.safetensors',
          type: 'Model',
          visibility: 'Public',
          metadata: {
            fp: 'fp16',
            size: 'pruned',
            format: 'SafeTensor',
          },
          pickleScanResult: 'Success',
          pickleScanMessage: 'No Pickle imports',
          virusScanResult: 'Success',
          virusScanMessage: null,
          scannedAt: '2024-09-10T16:57:46.761Z',
          modelVersionId: 827519,
          hashes: [
            {
              type: 'AutoV1',
              hash: 'ED8093EA',
            },
            {
              type: 'AutoV2',
              hash: 'C09F285811',
            },
            {
              type: 'SHA256',
              hash: 'C09F285811F11AECDB6D8BA73057C3670A30752B25B835C1C2F8EC919F8F40CD',
            },
            {
              type: 'CRC32',
              hash: '82D82E25',
            },
            {
              type: 'BLAKE3',
              hash: '53F5038589C8C2D956798F5C9599B46A65FECB52D62158AA077F352F79DB31C5',
            },
            {
              type: 'AutoV3',
              hash: '5B333DF0F846',
            },
          ],
        },
      ],
      generationCoverage: null,
      recommendedResources: [],
      rank: {
        generationCountAllTime: 551096,
        downloadCountAllTime: 17680,
        ratingCountAllTime: 0,
        ratingAllTime: 0,
        thumbsUpCountAllTime: 1829,
        thumbsDownCountAllTime: 2,
      },
      posts: [
        {
          id: 6430705,
        },
        {
          id: 6431461,
        },
        {
          id: 6431784,
        },
        {
          id: 6431970,
        },
        {
          id: 6443867,
        },
        {
          id: 6444033,
        },
        {
          id: 6444141,
        },
        {
          id: 6444204,
        },
        {
          id: 6444425,
        },
        {
          id: 6444527,
        },
        {
          id: 6444832,
        },
        {
          id: 6444880,
        },
        {
          id: 6458114,
        },
        {
          id: 6458694,
        },
        {
          id: 6458802,
        },
        {
          id: 6458914,
        },
        {
          id: 6458983,
        },
        {
          id: 6460148,
        },
        {
          id: 6460265,
        },
        {
          id: 6460604,
        },
        {
          id: 6461726,
        },
        {
          id: 6462422,
        },
        {
          id: 6463615,
        },
        {
          id: 6464176,
        },
        {
          id: 6464584,
        },
        {
          id: 6465055,
        },
        {
          id: 6466204,
        },
        {
          id: 6466499,
        },
        {
          id: 6887113,
        },
        {
          id: 7035159,
        },
        {
          id: 7035701,
        },
        {
          id: 7036113,
        },
      ],
      hashes: ['c09f285811f11aecdb6d8ba73057c3670a30752b25b835c1c2f8ec919f8f40cd'],
      earlyAccessDeadline: null,
      canDownload: true,
      canGenerate: false,
    },
    {
      id: 938880,
      modelId: 404154,
      name: 'V9_hyper_12step',
      description:
        '<p><strong>The example images use a size of 896x1192. no Hires. fix</strong></p><p><strong>Recommended Setting</strong></p><p><strong>Steps: 12</strong></p><p><strong>CFG scale:3.5-5</strong></p><p><strong>Sampler: Euler a/DPM++ 2M Karras</strong></p><p><strong>ADetailer face_yolov8n/</strong><a target="_blank" rel="ugc" href="http://s.pt"><strong>s.pt</strong></a><strong> use can fix eyes</strong></p><p>Positive Prompt</p><pre><code>score_9, score_8_up, score_7_up,source_anime,</code></pre><p>Negative Prompt</p><pre><code>worst quality,bad quality,jpeg artifacts, source_cartoon, \n3d, (censor),monochrome,blurry, lowres,watermark, </code></pre>',
      steps: null,
      epochs: null,
      clipSkip: 2,
      createdAt: '2024-10-09T20:12:05.117Z',
      updatedAt: '2025-01-17T18:26:05.574Z',
      trainedWords: [],
      trainingStatus: null,
      trainingDetails: null,
      inaccurate: false,
      baseModel: 'Pony',
      baseModelType: 'Standard',
      earlyAccessEndsAt: null,
      earlyAccessConfig: null,
      status: 'Published',
      publishedAt: '2024-10-09T20:37:43.908Z',
      meta: {
        imageNsfw: 'None',
      },
      vaeId: null,
      settings: null,
      requireAuth: false,
      nsfwLevel: 25,
      uploadType: 'Created',
      usageControl: 'Download',
      files: [
        {
          id: 846269,
          url: 'https://civitai-delivery-worker-prod.5ac0637cfd0766c97916cefa3764fbdf.r2.cloudflarestorage.com/model/31176/0912stepFp16.vCm3.safetensors',
          sizeKB: 6775430.376953125,
          name: '09_12step.fp16.safetensors',
          type: 'Model',
          visibility: 'Public',
          metadata: {
            fp: 'fp16',
            size: 'pruned',
            format: 'SafeTensor',
          },
          pickleScanResult: 'Success',
          pickleScanMessage: 'No Pickle imports',
          virusScanResult: 'Success',
          virusScanMessage: null,
          scannedAt: '2024-10-09T20:44:02.928Z',
          modelVersionId: 938880,
          hashes: [
            {
              type: 'AutoV1',
              hash: '088F35CF',
            },
            {
              type: 'AutoV2',
              hash: '0AFE0DE117',
            },
            {
              type: 'SHA256',
              hash: '0AFE0DE117C92566001E2074E5460202848B1C09FFB20E88B19D15445B6071CB',
            },
            {
              type: 'CRC32',
              hash: '26107FA5',
            },
            {
              type: 'BLAKE3',
              hash: 'A83F4AB5F34377C9CBB7AED2E432BE0A287D11B383798634745EE881A12C0304',
            },
            {
              type: 'AutoV3',
              hash: '66550A9F2BC2',
            },
          ],
        },
      ],
      generationCoverage: null,
      recommendedResources: [],
      rank: {
        generationCountAllTime: 0,
        downloadCountAllTime: 2020,
        ratingCountAllTime: 0,
        ratingAllTime: 0,
        thumbsUpCountAllTime: 149,
        thumbsDownCountAllTime: 0,
      },
      posts: [
        {
          id: 7710154,
        },
      ],
      hashes: ['0afe0de117c92566001e2074e5460202848b1c09ffb20e88b19d15445b6071cb'],
      earlyAccessDeadline: null,
      canDownload: true,
      canGenerate: false,
    },
    {
      id: 900070,
      modelId: 404154,
      name: 'V8_hyper_12step',
      description: null,
      steps: null,
      epochs: null,
      clipSkip: 2,
      createdAt: '2024-09-28T11:02:43.128Z',
      updatedAt: '2025-01-17T18:26:05.574Z',
      trainedWords: [],
      trainingStatus: null,
      trainingDetails: null,
      inaccurate: false,
      baseModel: 'Pony',
      baseModelType: 'Standard',
      earlyAccessEndsAt: null,
      earlyAccessConfig: null,
      status: 'Published',
      publishedAt: '2024-09-28T11:27:24.434Z',
      meta: {
        imageNsfw: 'None',
      },
      vaeId: null,
      settings: null,
      requireAuth: false,
      nsfwLevel: 23,
      uploadType: 'Created',
      usageControl: 'Download',
      files: [
        {
          id: 808568,
          url: 'https://civitai-delivery-worker-prod.5ac0637cfd0766c97916cefa3764fbdf.r2.cloudflarestorage.com/model/31176/12sFp16.XC9D.safetensors',
          sizeKB: 6775430.376953125,
          name: '12s.fp16.safetensors',
          type: 'Model',
          visibility: 'Public',
          metadata: {
            fp: 'fp16',
            size: 'pruned',
            format: 'SafeTensor',
          },
          pickleScanResult: 'Success',
          pickleScanMessage: 'No Pickle imports',
          virusScanResult: 'Success',
          virusScanMessage: null,
          scannedAt: '2024-09-28T11:28:39.936Z',
          modelVersionId: 900070,
          hashes: [
            {
              type: 'AutoV1',
              hash: 'A27F9C57',
            },
            {
              type: 'AutoV2',
              hash: 'F897355EB6',
            },
            {
              type: 'SHA256',
              hash: 'F897355EB6485A0E90FBF382F0331196E3127D964859EC05F6C16DE4C05689EA',
            },
            {
              type: 'CRC32',
              hash: 'FF940839',
            },
            {
              type: 'BLAKE3',
              hash: '86BC6A3437DD2283DC18899AEB1FE04CB99DA200DA5388FA35EA5033569B1FF1',
            },
            {
              type: 'AutoV3',
              hash: 'A8CBDA4B8D68',
            },
          ],
        },
      ],
      generationCoverage: null,
      recommendedResources: [],
      rank: {
        generationCountAllTime: 0,
        downloadCountAllTime: 1154,
        ratingCountAllTime: 0,
        ratingAllTime: 0,
        thumbsUpCountAllTime: 144,
        thumbsDownCountAllTime: 0,
      },
      posts: [
        {
          id: 7189933,
        },
        {
          id: 7190704,
        },
        {
          id: 7190776,
        },
        {
          id: 7190920,
        },
      ],
      hashes: ['f897355eb6485a0e90fbf382f0331196e3127d964859ec05f6c16de4c05689ea'],
      earlyAccessDeadline: null,
      canDownload: true,
      canGenerate: false,
    },
    {
      id: 700352,
      modelId: 404154,
      name: 'v7.0',
      description: null,
      steps: null,
      epochs: null,
      clipSkip: 2,
      createdAt: '2024-08-06T06:58:26.314Z',
      updatedAt: '2025-01-17T18:26:05.574Z',
      trainedWords: [],
      trainingStatus: null,
      trainingDetails: null,
      inaccurate: false,
      baseModel: 'Pony',
      baseModelType: 'Standard',
      earlyAccessEndsAt: null,
      earlyAccessConfig: null,
      status: 'Published',
      publishedAt: '2024-08-06T07:54:12.324Z',
      meta: {
        imageNsfw: 'None',
      },
      vaeId: null,
      settings: null,
      requireAuth: false,
      nsfwLevel: 23,
      uploadType: 'Created',
      usageControl: 'Download',
      files: [
        {
          id: 615058,
          url: 'https://civitai-delivery-worker-prod.5ac0637cfd0766c97916cefa3764fbdf.r2.cloudflarestorage.com/model/31176/waiANINSFWPONYXL07.oVfb.safetensors',
          sizeKB: 6775430.353515625,
          name: 'WAI-ANI-NSFW-PONYXL-07.safetensors',
          type: 'Model',
          visibility: 'Public',
          metadata: {
            fp: 'fp16',
            size: 'pruned',
            format: 'SafeTensor',
          },
          pickleScanResult: 'Success',
          pickleScanMessage: 'No Pickle imports',
          virusScanResult: 'Success',
          virusScanMessage: null,
          scannedAt: '2024-08-13T18:22:56.119Z',
          modelVersionId: 700352,
          hashes: [
            {
              type: 'AutoV1',
              hash: '0C1B4780',
            },
            {
              type: 'AutoV2',
              hash: 'C6A7945B02',
            },
            {
              type: 'SHA256',
              hash: 'C6A7945B021B1FF0B6AFEE79E9A18F6A1C92E171C83ED13EF68D587618C2C57C',
            },
            {
              type: 'CRC32',
              hash: '116CEC72',
            },
            {
              type: 'BLAKE3',
              hash: 'C699ABF1494A6B3E4230BF52FD3BD9FCF766CFE8FB0BF2B5B5CC248C9F9832B6',
            },
            {
              type: 'AutoV3',
              hash: 'D2E586C6C8EF',
            },
          ],
        },
      ],
      generationCoverage: null,
      recommendedResources: [],
      rank: {
        generationCountAllTime: 502422,
        downloadCountAllTime: 21487,
        ratingCountAllTime: 0,
        ratingAllTime: 0,
        thumbsUpCountAllTime: 2185,
        thumbsDownCountAllTime: 2,
      },
      posts: [
        {
          id: 5121910,
        },
        {
          id: 5122928,
        },
        {
          id: 5123102,
        },
        {
          id: 5123802,
        },
        {
          id: 5124391,
        },
        {
          id: 5124578,
        },
        {
          id: 5124641,
        },
        {
          id: 5124770,
        },
        {
          id: 5124882,
        },
        {
          id: 5124942,
        },
        {
          id: 5125019,
        },
        {
          id: 5125128,
        },
        {
          id: 5125275,
        },
        {
          id: 5125345,
        },
        {
          id: 5125714,
        },
        {
          id: 5125760,
        },
        {
          id: 5125809,
        },
        {
          id: 5125895,
        },
        {
          id: 5126128,
        },
        {
          id: 5126237,
        },
        {
          id: 5126667,
        },
        {
          id: 5126790,
        },
        {
          id: 5126896,
        },
        {
          id: 5126944,
        },
        {
          id: 5127032,
        },
        {
          id: 5127089,
        },
        {
          id: 5127154,
        },
        {
          id: 5127215,
        },
        {
          id: 5127302,
        },
        {
          id: 5247454,
        },
        {
          id: 5262715,
        },
        {
          id: 5265469,
        },
        {
          id: 5266873,
        },
        {
          id: 5267499,
        },
        {
          id: 5270548,
        },
        {
          id: 5271323,
        },
        {
          id: 5306891,
        },
        {
          id: 5307289,
        },
        {
          id: 5445994,
        },
        {
          id: 5609969,
        },
        {
          id: 6277249,
        },
        {
          id: 6277327,
        },
      ],
      hashes: ['c6a7945b021b1ff0b6afee79e9a18f6a1c92e171c83ed13ef68d587618c2c57c'],
      earlyAccessDeadline: null,
      canDownload: true,
      canGenerate: false,
    },
    {
      id: 627330,
      modelId: 404154,
      name: 'v6.0',
      description: null,
      steps: null,
      epochs: null,
      clipSkip: 2,
      createdAt: '2024-07-07T15:21:09.616Z',
      updatedAt: '2025-01-17T18:26:05.574Z',
      trainedWords: [],
      trainingStatus: null,
      trainingDetails: null,
      inaccurate: false,
      baseModel: 'Pony',
      baseModelType: 'Standard',
      earlyAccessEndsAt: null,
      earlyAccessConfig: {},
      status: 'Published',
      publishedAt: '2024-07-07T16:38:17.174Z',
      meta: {
        imageNsfw: 'Soft',
      },
      vaeId: null,
      settings: null,
      requireAuth: false,
      nsfwLevel: 31,
      uploadType: 'Created',
      usageControl: 'Download',
      files: [
        {
          id: 542214,
          url: 'https://civitai-delivery-worker-prod.5ac0637cfd0766c97916cefa3764fbdf.r2.cloudflarestorage.com/model/31176/waiANINSFWPONYXL06.YKJj.safetensors',
          sizeKB: 6775430.384765625,
          name: 'WAI-ANI-NSFW-PONYXL-06.safetensors',
          type: 'Model',
          visibility: 'Public',
          metadata: {
            fp: 'fp16',
            size: 'pruned',
            format: 'SafeTensor',
          },
          pickleScanResult: 'Success',
          pickleScanMessage: 'No Pickle imports',
          virusScanResult: 'Success',
          virusScanMessage: null,
          scannedAt: '2024-08-13T18:28:52.204Z',
          modelVersionId: 627330,
          hashes: [
            {
              type: 'AutoV1',
              hash: 'D37E2BE4',
            },
            {
              type: 'AutoV2',
              hash: '4A11DE18C7',
            },
            {
              type: 'SHA256',
              hash: '4A11DE18C79AD49036C54813B4C8EF0E3D9C92CB5BE1297B81509050AC5F486E',
            },
            {
              type: 'CRC32',
              hash: '7422CE29',
            },
            {
              type: 'BLAKE3',
              hash: '4071C89C09362832E0E0B9E772272D83D80444CA25568BD67DE5EDD453676854',
            },
            {
              type: 'AutoV3',
              hash: '55C61039DD5E',
            },
          ],
        },
      ],
      generationCoverage: null,
      recommendedResources: [],
      rank: {
        generationCountAllTime: 5471,
        downloadCountAllTime: 18267,
        ratingCountAllTime: 0,
        ratingAllTime: 0,
        thumbsUpCountAllTime: 1669,
        thumbsDownCountAllTime: 1,
      },
      posts: [
        {
          id: 4208873,
        },
        {
          id: 4209915,
        },
        {
          id: 4209942,
        },
        {
          id: 4210052,
        },
        {
          id: 4210065,
        },
        {
          id: 4210284,
        },
        {
          id: 4210620,
        },
        {
          id: 4210731,
        },
        {
          id: 4211290,
        },
        {
          id: 4211501,
        },
        {
          id: 4211888,
        },
        {
          id: 4211968,
        },
        {
          id: 4212246,
        },
        {
          id: 4212589,
        },
        {
          id: 4212865,
        },
        {
          id: 4229433,
        },
        {
          id: 4230356,
        },
        {
          id: 4230920,
        },
        {
          id: 4231205,
        },
        {
          id: 4248917,
        },
        {
          id: 4300416,
        },
        {
          id: 4300783,
        },
        {
          id: 4303845,
        },
        {
          id: 4331910,
        },
        {
          id: 4356504,
        },
        {
          id: 4358442,
        },
        {
          id: 4490283,
        },
        {
          id: 4592746,
        },
        {
          id: 4592857,
        },
        {
          id: 4754515,
        },
        {
          id: 4786908,
        },
        {
          id: 4943091,
        },
        {
          id: 4950875,
        },
      ],
      hashes: ['4a11de18c79ad49036c54813b4c8ef0e3d9c92cb5be1297b81509050ac5f486e'],
      earlyAccessDeadline: null,
      canDownload: true,
      canGenerate: false,
    },
    {
      id: 652905,
      modelId: 404154,
      name: '8step',
      description: null,
      steps: null,
      epochs: null,
      clipSkip: 2,
      createdAt: '2024-07-17T21:47:10.286Z',
      updatedAt: '2025-01-17T18:26:05.574Z',
      trainedWords: [],
      trainingStatus: null,
      trainingDetails: null,
      inaccurate: false,
      baseModel: 'Pony',
      baseModelType: 'Standard',
      earlyAccessEndsAt: null,
      earlyAccessConfig: {},
      status: 'Published',
      publishedAt: '2024-07-17T22:42:51.792Z',
      meta: {
        imageNsfw: 'None',
      },
      vaeId: null,
      settings: null,
      requireAuth: false,
      nsfwLevel: 29,
      uploadType: 'Created',
      usageControl: 'Download',
      files: [
        {
          id: 567951,
          url: 'https://civitai-delivery-worker-prod.5ac0637cfd0766c97916cefa3764fbdf.r2.cloudflarestorage.com/model/31176/waiANINSFWPONYXL.MaiR.safetensors',
          sizeKB: 6775430.376953125,
          name: 'WAI-ANI-NSFW-PONYXL-8step.safetensors',
          type: 'Model',
          visibility: 'Public',
          metadata: {
            fp: 'fp16',
            size: 'pruned',
            format: 'SafeTensor',
          },
          pickleScanResult: 'Success',
          pickleScanMessage: 'No Pickle imports',
          virusScanResult: 'Success',
          virusScanMessage: null,
          scannedAt: '2024-08-13T18:28:55.629Z',
          modelVersionId: 652905,
          hashes: [
            {
              type: 'AutoV1',
              hash: 'FF362F32',
            },
            {
              type: 'AutoV2',
              hash: 'FF300D1B77',
            },
            {
              type: 'SHA256',
              hash: 'FF300D1B77A658D1EEBA3DEBB17A2C0D57DFE859E9E398C05101492ABD84F866',
            },
            {
              type: 'CRC32',
              hash: '42B1E14E',
            },
            {
              type: 'BLAKE3',
              hash: '29908D937B02A2D7F4D4576DCCEAF9E9ED3607F0156028CEF6C517375B8D624E',
            },
            {
              type: 'AutoV3',
              hash: '33043B000EEA',
            },
          ],
        },
      ],
      generationCoverage: null,
      recommendedResources: [],
      rank: {
        generationCountAllTime: 540,
        downloadCountAllTime: 901,
        ratingCountAllTime: 0,
        ratingAllTime: 0,
        thumbsUpCountAllTime: 84,
        thumbsDownCountAllTime: 0,
      },
      posts: [
        {
          id: 4524596,
        },
        {
          id: 4528076,
        },
      ],
      hashes: ['ff300d1b77a658d1eeba3debb17a2c0d57dfe859e9e398c05101492abd84f866'],
      earlyAccessDeadline: null,
      canDownload: true,
      canGenerate: false,
    },
    {
      id: 519036,
      modelId: 404154,
      name: 'v5.0',
      description: null,
      steps: null,
      epochs: null,
      clipSkip: 2,
      createdAt: '2024-05-20T16:29:29.889Z',
      updatedAt: '2025-01-17T18:26:05.574Z',
      trainedWords: [],
      trainingStatus: null,
      trainingDetails: null,
      inaccurate: false,
      baseModel: 'Pony',
      baseModelType: 'Standard',
      earlyAccessEndsAt: null,
      earlyAccessConfig: {},
      status: 'Published',
      publishedAt: '2024-05-20T16:53:05.661Z',
      meta: {
        imageNsfw: 'None',
      },
      vaeId: null,
      settings: null,
      requireAuth: false,
      nsfwLevel: 31,
      uploadType: 'Created',
      usageControl: 'Download',
      files: [
        {
          id: 436241,
          url: 'https://civitai-delivery-worker-prod.5ac0637cfd0766c97916cefa3764fbdf.r2.cloudflarestorage.com/model/31176/waiANINSFWPONYXL05.Cnt9.safetensors',
          sizeKB: 6775430.353515625,
          name: 'WAI-ANI-NSFW-PONYXL-05.safetensors',
          type: 'Model',
          visibility: 'Public',
          metadata: {
            fp: 'fp16',
            size: 'pruned',
            format: 'SafeTensor',
          },
          pickleScanResult: 'Success',
          pickleScanMessage: 'No Pickle imports',
          virusScanResult: 'Success',
          virusScanMessage: null,
          scannedAt: '2024-08-13T18:22:49.090Z',
          modelVersionId: 519036,
          hashes: [
            {
              type: 'AutoV1',
              hash: '19385173',
            },
            {
              type: 'AutoV2',
              hash: 'D2E24883BE',
            },
            {
              type: 'SHA256',
              hash: 'D2E24883BEF51D13759128214CE497CE5A404EB70C9F181E717BE2204EECFC85',
            },
            {
              type: 'CRC32',
              hash: '65CA8412',
            },
            {
              type: 'BLAKE3',
              hash: '64296C5EEC34F8AFD358D0E4B174347FF9A32DC5326D13A0A4692B551606D6DB',
            },
            {
              type: 'AutoV3',
              hash: '3E1F2B680E0C',
            },
          ],
        },
      ],
      generationCoverage: null,
      recommendedResources: [],
      rank: {
        generationCountAllTime: 985,
        downloadCountAllTime: 10564,
        ratingCountAllTime: 0,
        ratingAllTime: 0,
        thumbsUpCountAllTime: 1217,
        thumbsDownCountAllTime: 0,
      },
      posts: [
        {
          id: 3540883,
        },
        {
          id: 3570510,
        },
        {
          id: 4079318,
        },
      ],
      hashes: ['d2e24883bef51d13759128214ce497ce5a404eb70c9f181e717be2204eecfc85'],
      earlyAccessDeadline: null,
      canDownload: true,
      canGenerate: false,
    },
    {
      id: 494190,
      modelId: 404154,
      name: 'v4.0',
      description: null,
      steps: null,
      epochs: null,
      clipSkip: 2,
      createdAt: '2024-05-08T18:03:04.256Z',
      updatedAt: '2025-01-17T18:26:05.574Z',
      trainedWords: [],
      trainingStatus: null,
      trainingDetails: null,
      inaccurate: false,
      baseModel: 'Pony',
      baseModelType: 'Standard',
      earlyAccessEndsAt: null,
      earlyAccessConfig: {},
      status: 'Published',
      publishedAt: '2024-05-08T19:10:43.291Z',
      meta: {
        imageNsfw: 'Soft',
      },
      vaeId: null,
      settings: null,
      requireAuth: false,
      nsfwLevel: 31,
      uploadType: 'Created',
      usageControl: 'Download',
      files: [
        {
          id: 412117,
          url: 'https://civitai-delivery-worker-prod.5ac0637cfd0766c97916cefa3764fbdf.r2.cloudflarestorage.com/model/31176/waiANINSFWPONYXL04.Cbm9.safetensors',
          sizeKB: 6775430.376953125,
          name: 'WAI-ANI-NSFW-PONYXL-04.safetensors',
          type: 'Model',
          visibility: 'Public',
          metadata: {
            fp: 'fp16',
            size: 'pruned',
            format: 'SafeTensor',
          },
          pickleScanResult: 'Success',
          pickleScanMessage: 'No Pickle imports',
          virusScanResult: 'Success',
          virusScanMessage: null,
          scannedAt: '2024-08-13T18:23:04.505Z',
          modelVersionId: 494190,
          hashes: [
            {
              type: 'AutoV1',
              hash: 'C7C95ADA',
            },
            {
              type: 'AutoV2',
              hash: '259DE9EC5E',
            },
            {
              type: 'SHA256',
              hash: '259DE9EC5E5B5D81AF3042A9B1490FE593A69E6226DBE6E029E0793B5942967B',
            },
            {
              type: 'CRC32',
              hash: '6C4254BE',
            },
            {
              type: 'BLAKE3',
              hash: '5EA5A07BAA042887ACA09900C92CBFD6A6783C6847986690970FE3551DB69821',
            },
            {
              type: 'AutoV3',
              hash: '34A008700A27',
            },
          ],
        },
      ],
      generationCoverage: null,
      recommendedResources: [],
      rank: {
        generationCountAllTime: 879,
        downloadCountAllTime: 3564,
        ratingCountAllTime: 0,
        ratingAllTime: 0,
        thumbsUpCountAllTime: 422,
        thumbsDownCountAllTime: 2,
      },
      posts: [
        {
          id: 2624879,
        },
        {
          id: 2641626,
        },
        {
          id: 2642146,
        },
        {
          id: 2643282,
        },
        {
          id: 2659932,
        },
        {
          id: 2668472,
        },
      ],
      hashes: ['259de9ec5e5b5d81af3042a9b1490fe593a69e6226dbe6e029e0793b5942967b'],
      earlyAccessDeadline: null,
      canDownload: true,
      canGenerate: false,
    },
    {
      id: 469973,
      modelId: 404154,
      name: 'v3.0',
      description: null,
      steps: null,
      epochs: null,
      clipSkip: null,
      createdAt: '2024-04-26T21:43:16.152Z',
      updatedAt: '2025-01-17T18:26:05.574Z',
      trainedWords: [],
      trainingStatus: null,
      trainingDetails: null,
      inaccurate: false,
      baseModel: 'Pony',
      baseModelType: 'Standard',
      earlyAccessEndsAt: null,
      earlyAccessConfig: {},
      status: 'Published',
      publishedAt: '2024-04-26T22:37:05.237Z',
      meta: {
        imageNsfw: 'None',
      },
      vaeId: null,
      settings: null,
      requireAuth: false,
      nsfwLevel: 25,
      uploadType: 'Created',
      usageControl: 'Download',
      files: [
        {
          id: 388672,
          url: 'https://civitai-delivery-worker-prod.5ac0637cfd0766c97916cefa3764fbdf.r2.cloudflarestorage.com/model/31176/waiANINSFWPONYXL03.Hhqn.safetensors',
          sizeKB: 6775430.376953125,
          name: 'WAI-ANI-NSFW-PONYXL-03.safetensors',
          type: 'Model',
          visibility: 'Public',
          metadata: {
            fp: 'fp16',
            size: 'pruned',
            format: 'SafeTensor',
          },
          pickleScanResult: 'Success',
          pickleScanMessage: 'No Pickle imports',
          virusScanResult: 'Success',
          virusScanMessage: null,
          scannedAt: '2024-08-13T18:22:48.384Z',
          modelVersionId: 469973,
          hashes: [
            {
              type: 'AutoV1',
              hash: '5F1AC6E5',
            },
            {
              type: 'AutoV2',
              hash: '00B8E6E752',
            },
            {
              type: 'SHA256',
              hash: '00B8E6E7527E51B17C7F4855A72B119E49FC96EA44CF4C31D2FEBFE78383C6D2',
            },
            {
              type: 'CRC32',
              hash: '02A2FCB6',
            },
            {
              type: 'BLAKE3',
              hash: 'F7AD89A8978F0465F1D7CC5410B79BFBECD376385C882F3ADAFBDC742B190C44',
            },
            {
              type: 'AutoV3',
              hash: 'AFF2CC1B352D',
            },
          ],
        },
      ],
      generationCoverage: null,
      recommendedResources: [],
      rank: {
        generationCountAllTime: 30,
        downloadCountAllTime: 2406,
        ratingCountAllTime: 0,
        ratingAllTime: 0,
        thumbsUpCountAllTime: 242,
        thumbsDownCountAllTime: 2,
      },
      posts: [
        {
          id: 2378138,
        },
        {
          id: 2388740,
        },
        {
          id: 2389154,
        },
        {
          id: 2389623,
        },
        {
          id: 2391012,
        },
      ],
      hashes: ['00b8e6e7527e51b17c7f4855a72b119e49fc96ea44cf4c31d2febfe78383c6d2'],
      earlyAccessDeadline: null,
      canDownload: true,
      canGenerate: false,
    },
    {
      id: 452526,
      modelId: 404154,
      name: 'v2.0',
      description:
        '<p><strong><em>Add VAE </em></strong></p><p><strong><em>quality improvement</em></strong></p><p>Recommended Setting</p><ul><li><p>Steps: 30</p></li><li><p>CFG scale: 7</p></li><li><p>Sampler: Euler a</p></li></ul><p>Positive Prompt</p><pre><code>score_9, score_8_up, score_7_up,</code></pre><p>Negative Prompt</p><pre><code>score_6,score_5,score_4, low quality, worst quality,blurry, lowres, bad anatomy, bad hands, missing fingers, 3d, monochrome, (censor), source_furry, source_pony, source_cartoon,</code></pre>',
      steps: null,
      epochs: null,
      clipSkip: null,
      createdAt: '2024-04-17T18:10:18.463Z',
      updatedAt: '2025-01-17T18:26:05.574Z',
      trainedWords: [],
      trainingStatus: null,
      trainingDetails: null,
      inaccurate: false,
      baseModel: 'Pony',
      baseModelType: 'Standard',
      earlyAccessEndsAt: null,
      earlyAccessConfig: {},
      status: 'Published',
      publishedAt: '2024-04-17T18:38:41.091Z',
      meta: {
        imageNsfw: 'None',
      },
      vaeId: null,
      settings: null,
      requireAuth: false,
      nsfwLevel: 25,
      uploadType: 'Created',
      usageControl: 'Download',
      files: [
        {
          id: 372126,
          url: 'https://civitai-delivery-worker-prod.5ac0637cfd0766c97916cefa3764fbdf.r2.cloudflarestorage.com/model/31176/waiANINSFWPONYXL02.nSo5.safetensors',
          sizeKB: 6775430.353515625,
          name: 'WAI-ANI-NSFW-PONYXL-02.safetensors',
          type: 'Model',
          visibility: 'Public',
          metadata: {
            fp: 'fp16',
            size: 'pruned',
            format: 'SafeTensor',
          },
          pickleScanResult: 'Success',
          pickleScanMessage: 'No Pickle imports',
          virusScanResult: 'Success',
          virusScanMessage: null,
          scannedAt: '2024-08-13T18:28:25.143Z',
          modelVersionId: 452526,
          hashes: [
            {
              type: 'AutoV1',
              hash: '3EA6E148',
            },
            {
              type: 'AutoV2',
              hash: 'BEF14AAC0A',
            },
            {
              type: 'SHA256',
              hash: 'BEF14AAC0AB4A3938B369D0950F95FC4158CBCCDDD4890CE168B507BD8415592',
            },
            {
              type: 'CRC32',
              hash: '512B2131',
            },
            {
              type: 'BLAKE3',
              hash: 'F2B07498BC78DF82C4A8FDBD9FC3537002BFC954F3F6F7FDC18C2716AA7CB3C1',
            },
            {
              type: 'AutoV3',
              hash: '428FB69A90A8',
            },
          ],
        },
      ],
      generationCoverage: null,
      recommendedResources: [],
      rank: {
        generationCountAllTime: 15,
        downloadCountAllTime: 1617,
        ratingCountAllTime: 0,
        ratingAllTime: 0,
        thumbsUpCountAllTime: 215,
        thumbsDownCountAllTime: 1,
      },
      posts: [
        {
          id: 2203680,
        },
        {
          id: 2203955,
        },
        {
          id: 2204640,
        },
        {
          id: 2218507,
        },
        {
          id: 2218841,
        },
        {
          id: 2219224,
        },
        {
          id: 2277649,
        },
      ],
      hashes: ['bef14aac0ab4a3938b369d0950f95fc4158cbccddd4890ce168b507bd8415592'],
      earlyAccessDeadline: null,
      canDownload: true,
      canGenerate: false,
    },
    {
      id: 450626,
      modelId: 404154,
      name: 'v1.0',
      description: null,
      steps: null,
      epochs: null,
      clipSkip: 2,
      createdAt: '2024-04-16T16:34:08.563Z',
      updatedAt: '2025-01-17T18:26:05.574Z',
      trainedWords: [],
      trainingStatus: null,
      trainingDetails: null,
      inaccurate: false,
      baseModel: 'Pony',
      baseModelType: 'Standard',
      earlyAccessEndsAt: null,
      earlyAccessConfig: {},
      status: 'Published',
      publishedAt: '2024-04-16T18:08:14.688Z',
      meta: {
        imageNsfw: 'None',
      },
      vaeId: null,
      settings: null,
      requireAuth: false,
      nsfwLevel: 21,
      uploadType: 'Created',
      usageControl: 'Download',
      files: [
        {
          id: 370429,
          url: 'https://civitai-delivery-worker-prod.5ac0637cfd0766c97916cefa3764fbdf.r2.cloudflarestorage.com/model/31176/waiANINSFWPONYXL.BOhA.safetensors',
          sizeKB: 6775430.384765625,
          name: 'WAI-ANI-NSFW-PONYXL.safetensors',
          type: 'Model',
          visibility: 'Public',
          metadata: {
            fp: 'fp16',
            size: 'pruned',
            format: 'SafeTensor',
          },
          pickleScanResult: 'Success',
          pickleScanMessage: 'No Pickle imports',
          virusScanResult: 'Success',
          virusScanMessage: null,
          scannedAt: '2024-08-13T18:28:59.987Z',
          modelVersionId: 450626,
          hashes: [
            {
              type: 'AutoV1',
              hash: '4EB6FD15',
            },
            {
              type: 'AutoV2',
              hash: '2C1212046F',
            },
            {
              type: 'SHA256',
              hash: '2C1212046FF5207C2B19EA4F68A1145BC7F81346D791C092F50F8FCD0A09E229',
            },
            {
              type: 'CRC32',
              hash: '46AA7A31',
            },
            {
              type: 'BLAKE3',
              hash: '83B06A7369DB56D32173236B250100D9CC9EA64EBA716DE90E1A229C3E3235C4',
            },
            {
              type: 'AutoV3',
              hash: 'B7CA9430A339',
            },
          ],
        },
      ],
      generationCoverage: null,
      recommendedResources: [],
      rank: {
        generationCountAllTime: 25,
        downloadCountAllTime: 750,
        ratingCountAllTime: 0,
        ratingAllTime: 0,
        thumbsUpCountAllTime: 90,
        thumbsDownCountAllTime: 0,
      },
      posts: [
        {
          id: 2184996,
        },
      ],
      hashes: ['2c1212046ff5207c2b19ea4f68a1145bc7f81346d791c092f50f8fcd0a09e229'],
      earlyAccessDeadline: null,
      canDownload: true,
      canGenerate: false,
    },
  ],
  selectedVersionId: 1295881,
  generationOptions: {
    includeEditingActions: true,
  },
  showModerationOptions: true,
  showPOIWarning: false,
  canReview: true,
};

export default function Test() {
  const [count, setCount] = useState(0);

  // // useEffect(() => {
  // //   throw new Error('custom error for testing');
  // // }, []);

  const theme = useMantineTheme();

  // useEffect(() => {
  //   dialogStore.trigger({
  //     component: LoginModal,
  //   });
  // }, []);

  return (
    <IsClient>
      {/* <div className="container flex items-center gap-2 pb-2">
        <span>{count}</span>
        <Button
          onClick={() => {
            setCount((c) => c + 1);
          }}
        >
          Counter
        </Button>
      </div>
      <ComponentWithSlots>
        <Content />
      </ComponentWithSlots> */}
<<<<<<< HEAD
      {/* <div className="container flex max-w-sm flex-col gap-3">
        <Example />
        <ExampleSelect />
      </div> */}
      <ImagesAsPostsInfinite {...imagesAsPostsInfiniteProps} />
=======
      <div className="container flex max-w-sm flex-col gap-3">
        <GenerationSettingsPopover>
          <Button>Popover</Button>
        </GenerationSettingsPopover>
        <Button
          onClick={() =>
            dialogStore.trigger({
              component: LoginModal,
            })
          }
        >
          Log in
        </Button>
        <Button
          onClick={() =>
            dialogStore.trigger({
              component: LoginModal,
              props: {
                message: 'You must be logged in to perform this action',
              },
            })
          }
        >
          Log in with alert
        </Button>
        <Example />
        <ExampleSelect />

        <ExamplePopover />
      </div>
>>>>>>> ac57640a
    </IsClient>
  );
}

function ViewDuplicateHashLinks() {
  const [state, setState] = useState<Record<string, string[]> | null>();

  function handleLoad(files: FileList) {
    const reader = new FileReader();
    reader.onload = function (e) {
      if (!reader.result) return;
      const result = reader.result
        .toString()
        .split('\r\n')
        .reduce<Record<string, string[]>>((acc, value) => {
          const [hash, links] = value.replaceAll('"', '').split(',');

          if (!links?.startsWith('http')) return acc;

          if (!acc[hash]) acc[hash] = [];
          for (const link of links.split(';')) {
            acc[hash] = [...new Set([...acc[hash], link.trim()])];
          }

          return acc;
        }, {});
      setState(result);
    };
    reader.readAsText(files[0]);
  }

  return (
    <div className="container">
      <Link href="/moderator/test?test=true">Test link</Link>
      {!state ? (
        <input
          type="file"
          onChange={(e) => {
            if (e.target.files) handleLoad(e.target.files);
          }}
        ></input>
      ) : (
        <Table>
          <thead>
            <tr>
              <th>Hash</th>
              <th>Links</th>
            </tr>
          </thead>
          <tbody>
            {Object.entries(state).map(([hash, values]) => (
              <tr key={hash}>
                <td>{hash}</td>
                <td>
                  <div className="flex flex-col">
                    {values.map((link, i) => (
                      <ModelVersionLink key={i} url={link} />
                    ))}
                  </div>
                </td>
              </tr>
            ))}
          </tbody>
        </Table>
      )}
    </div>
  );
}

const useClickedStore = create<{
  clicked: Record<string, boolean>;
  setClicked: (value: string) => void;
}>()(
  persist(
    immer((set) => ({
      clicked: {},
      setClicked: (value) =>
        set((state) => {
          state.clicked[value] = true;
        }),
    })),
    { name: 'duplicate-hashes-clicked' }
  )
);

function ModelVersionLink({ url }: { url: string }) {
  const clicked = useClickedStore(useCallback((state) => state.clicked[url], [url]));
  const setClicked = useClickedStore((state) => state.setClicked);
  return (
    <Text
      component="a"
      variant="link"
      className="cursor-pointer"
      href={url}
      target="_blank"
      rel="noreferrer"
      color={clicked ? 'yellow' : undefined}
      onClick={() => setClicked(url)}
    >
      {url}
    </Text>
  );
}

import { Radio, RadioGroup } from '@headlessui/react';
import clsx from 'clsx';

const memoryOptions = [
  { name: '4 GB', inStock: true },
  { name: '8 GB', inStock: true },
  { name: '16 GB', inStock: true },
  { name: '32 GB', inStock: true },
  { name: '64 GB', inStock: true },
  { name: '128 GB', inStock: false },
];

function Example() {
  const [mem, setMem] = useState(memoryOptions[2]);

  return (
    <fieldset aria-label="Choose a memory option">
      <div className="flex items-center justify-between">
        <div className="text-sm/6 font-medium text-dark-9">RAM</div>
        {/* <a href="#" className="text-sm/6 font-medium text-blue-7 hover:text-blue-6">
          See performance specs
        </a> */}
      </div>

      <RadioGroup
        value={mem}
        onChange={setMem}
        className="mt-2 grid grid-cols-3 gap-3 sm:grid-cols-6"
      >
        {memoryOptions.map((option) => (
          <Radio
            key={option.name}
            value={option}
            disabled={!option.inStock}
            className={clsx(
              option.inStock
                ? 'cursor-pointer focus:outline-none'
                : 'cursor-not-allowed opacity-25',
              'flex items-center justify-center rounded-md  p-3 text-sm font-semibold uppercase ring-1  data-[checked]:text-white   data-[checked]:ring-0 data-[focus]:data-[checked]:ring-2 data-[focus]:ring-2 data-[focus]:ring-offset-2  sm:flex-1  [&:not([data-focus])]:[&:not([data-checked])]:ring-inset  ',
              'bg-white text-dark-9 ring-gray-4 hover:bg-gray-1 data-[checked]:bg-blue-5 data-[focus]:ring-blue-5 ',
              'dark:bg-dark-5 dark:text-white dark:ring-dark-4 dark:hover:bg-dark-4 dark:data-[checked]:bg-blue-8 dark:data-[focus]:ring-blue-8 '
            )}
          >
            {option.name}
          </Radio>
        ))}
      </RadioGroup>
    </fieldset>
  );
}

import { Label, Listbox, ListboxButton, ListboxOption, ListboxOptions } from '@headlessui/react';
import { IconCheck, IconSelector } from '@tabler/icons-react';
import ImagesAsPostsInfinite from '~/components/Image/AsPosts/ImagesAsPostsInfinite';

const people = [
  {
    id: 1,
    name: 'Wade Cooper',
    avatar:
      'https://images.unsplash.com/photo-1491528323818-fdd1faba62cc?ixlib=rb-1.2.1&ixid=eyJhcHBfaWQiOjEyMDd9&auto=format&fit=facearea&facepad=2&w=256&h=256&q=80',
  },
  {
    id: 2,
    name: 'Arlene Mccoy',
    avatar:
      'https://images.unsplash.com/photo-1550525811-e5869dd03032?ixlib=rb-1.2.1&auto=format&fit=facearea&facepad=2&w=256&h=256&q=80',
  },
  {
    id: 3,
    name: 'Devon Webb',
    avatar:
      'https://images.unsplash.com/photo-1500648767791-00dcc994a43e?ixlib=rb-1.2.1&ixid=eyJhcHBfaWQiOjEyMDd9&auto=format&fit=facearea&facepad=2.25&w=256&h=256&q=80',
  },
  {
    id: 4,
    name: 'Tom Cook',
    avatar:
      'https://images.unsplash.com/photo-1472099645785-5658abf4ff4e?ixlib=rb-1.2.1&ixid=eyJhcHBfaWQiOjEyMDd9&auto=format&fit=facearea&facepad=2&w=256&h=256&q=80',
  },
  {
    id: 5,
    name: 'Tanya Fox',
    avatar:
      'https://images.unsplash.com/photo-1494790108377-be9c29b29330?ixlib=rb-1.2.1&ixid=eyJhcHBfaWQiOjEyMDd9&auto=format&fit=facearea&facepad=2&w=256&h=256&q=80',
  },
  {
    id: 6,
    name: 'Hellen Schmidt',
    avatar:
      'https://images.unsplash.com/photo-1487412720507-e7ab37603c6f?ixlib=rb-1.2.1&ixid=eyJhcHBfaWQiOjEyMDd9&auto=format&fit=facearea&facepad=2&w=256&h=256&q=80',
  },
  {
    id: 7,
    name: 'Caroline Schultz',
    avatar:
      'https://images.unsplash.com/photo-1568409938619-12e139227838?ixlib=rb-1.2.1&ixid=eyJhcHBfaWQiOjEyMDd9&auto=format&fit=facearea&facepad=2&w=256&h=256&q=80',
  },
  {
    id: 8,
    name: 'Mason Heaney',
    avatar:
      'https://images.unsplash.com/photo-1531427186611-ecfd6d936c79?ixlib=rb-1.2.1&ixid=eyJhcHBfaWQiOjEyMDd9&auto=format&fit=facearea&facepad=2&w=256&h=256&q=80',
  },
  {
    id: 9,
    name: 'Claudie Smitham',
    avatar:
      'https://images.unsplash.com/photo-1584486520270-19eca1efcce5?ixlib=rb-1.2.1&ixid=eyJhcHBfaWQiOjEyMDd9&auto=format&fit=facearea&facepad=2&w=256&h=256&q=80',
  },
  {
    id: 10,
    name: 'Emil Schaefer',
    avatar:
      'https://images.unsplash.com/photo-1561505457-3bcad021f8ee?ixlib=rb-1.2.1&ixid=eyJhcHBfaWQiOjEyMDd9&auto=format&fit=facearea&facepad=2&w=256&h=256&q=80',
  },
];

function ExampleSelect() {
  const [selected, setSelected] = useState(people[3]);

  return (
    <Listbox value={selected} onChange={setSelected}>
      <div className="relative mt-2">
        <ListboxButton
          className={clsx(
            'grid w-full cursor-default grid-cols-1 rounded-md py-1.5 pl-3 pr-2 text-left outline outline-1 -outline-offset-1 focus:outline focus:outline-2 focus:-outline-offset-2  sm:text-sm/6',
            'bg-white text-dark-9 outline-gray-4 focus:outline-blue-5',
            'dark:bg-dark-6 dark:text-dark-0 dark:outline-dark-4 dark:focus:outline-blue-8'
          )}
        >
          <span className="col-start-1 row-start-1 flex items-center gap-3 pr-6">
            {/* <img alt="" src={selected.avatar} className="size-5 shrink-0 rounded-full" /> */}
            <span className="block truncate">{selected.name}</span>
          </span>
          <IconSelector
            aria-hidden="true"
            className={clsx(
              'col-start-1 row-start-1 size-5 self-center justify-self-end sm:size-4',
              'text-gray-6'
            )}
          />
        </ListboxButton>

        <ListboxOptions
          transition
          anchor="bottom start"
          portal
          className={clsx(
            'z-10 mt-1 max-h-56 w-[var(--button-width)]  overflow-auto rounded-md py-1 text-base shadow-lg ring-1 ring-black/5 focus:outline-none data-[closed]:data-[leave]:opacity-0 data-[leave]:transition data-[leave]:duration-100 data-[leave]:ease-in sm:text-sm',
            'bg-white',
            'dark:bg-dark-6'
          )}
        >
          {people.map((person) => (
            <ListboxOption
              key={person.id}
              value={person}
              className={clsx(
                'group relative cursor-default select-none py-2 pl-3 pr-9 data-[focus]:outline-none',
                'text-dark-9 data-[focus]:bg-blue-5 data-[focus]:text-white',
                'dark:text-dark-0 dark:data-[focus]:bg-blue-8 '
              )}
            >
              <div className="flex items-center">
                {/* <img alt="" src={person.avatar} className="size-5 shrink-0 rounded-full" /> */}
                <span className="ml-3 block truncate font-normal group-data-[selected]:font-semibold">
                  {person.name}
                </span>
              </div>

              <span
                className={clsx(
                  'absolute inset-y-0 right-0 flex items-center pr-4 group-[&:not([data-selected])]:hidden ',
                  'text-blue-5 group-data-[focus]:text-white',
                  'dark:text-blue-8'
                )}
              >
                <IconCheck aria-hidden="true" className="size-5" />
              </span>
            </ListboxOption>
          ))}
        </ListboxOptions>
      </div>
    </Listbox>
  );
}

import { Popover, PopoverButton, PopoverPanel } from '@headlessui/react';

function ExamplePopover() {
  return (
    <div className="flex w-full justify-center pt-20">
      <div className="flex gap-8">
        <div className="text-sm/6 font-semibold text-white/50">Products</div>
        <Popover>
          <PopoverButton className="block text-sm/6 font-semibold text-white/50 focus:outline-none data-[active]:text-white data-[hover]:text-white data-[focus]:outline-1 data-[focus]:outline-white">
            Solutions
          </PopoverButton>
          <PopoverPanel
            transition
            anchor="bottom"
            className="divide-y divide-white/5 rounded-xl bg-white/5 text-sm/6 transition duration-200 ease-in-out [--anchor-gap:var(--spacing-5)] data-[closed]:-translate-y-1 data-[closed]:opacity-0"
          >
            <div className="p-3">
              <a className="block rounded-lg px-3 py-2 transition hover:bg-white/5" href="#">
                <p className="font-semibold text-white">Insights</p>
                <p className="text-white/50">Measure actions your users take</p>
              </a>
              <a className="block rounded-lg px-3 py-2 transition hover:bg-white/5" href="#">
                <p className="font-semibold text-white">Automations</p>
                <p className="text-white/50">Create your own targeted content</p>
              </a>
              <a className="block rounded-lg px-3 py-2 transition hover:bg-white/5" href="#">
                <p className="font-semibold text-white">Reports</p>
                <p className="text-white/50">Keep track of your growth</p>
              </a>
            </div>
            <div className="p-3">
              <a className="block rounded-lg px-3 py-2 transition hover:bg-white/5" href="#">
                <p className="font-semibold text-white">Documentation</p>
                <p className="text-white/50">Start integrating products and tools</p>
              </a>
            </div>
          </PopoverPanel>
        </Popover>
        <div className="text-sm/6 font-semibold text-white/50">Pricing</div>
      </div>
    </div>
  );
}<|MERGE_RESOLUTION|>--- conflicted
+++ resolved
@@ -4713,14 +4713,7 @@
       <ComponentWithSlots>
         <Content />
       </ComponentWithSlots> */}
-<<<<<<< HEAD
       {/* <div className="container flex max-w-sm flex-col gap-3">
-        <Example />
-        <ExampleSelect />
-      </div> */}
-      <ImagesAsPostsInfinite {...imagesAsPostsInfiniteProps} />
-=======
-      <div className="container flex max-w-sm flex-col gap-3">
         <GenerationSettingsPopover>
           <Button>Popover</Button>
         </GenerationSettingsPopover>
@@ -4749,8 +4742,8 @@
         <ExampleSelect />
 
         <ExamplePopover />
-      </div>
->>>>>>> ac57640a
+      </div> */}
+      <ImagesAsPostsInfinite {...imagesAsPostsInfiniteProps} />
     </IsClient>
   );
 }
