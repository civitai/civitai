--- conflicted
+++ resolved
@@ -17,13 +17,8 @@
 } from '@mantine/core';
 import { useDebouncedValue } from '@mantine/hooks';
 import { openConfirmModal } from '@mantine/modals';
-<<<<<<< HEAD
 import { NextLink as Link } from '~/components/NextLink/NextLink';
-import { Currency } from '@prisma/client';
-=======
-import { NextLink } from '@mantine/next';
 import { Currency } from '~/shared/utils/prisma/enums';
->>>>>>> b40d96b6
 import { IconCloudOff, IconEdit, IconPlus, IconTrash } from '@tabler/icons-react';
 import { useState } from 'react';
 import { BackButton } from '~/components/BackButton/BackButton';
