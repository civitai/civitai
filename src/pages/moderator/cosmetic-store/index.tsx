import {
  Center,
  Container,
  Group,
  Loader,
  LoadingOverlay,
  Pagination,
  Table,
  Text,
  ThemeIcon,
  Stack,
  Title,
  Button,
  ActionIcon,
} from '@mantine/core';
<<<<<<< HEAD
import { NextLink as Link } from '~/components/NextLink/NextLink'
=======
import { NextLink } from '@mantine/next';
>>>>>>> 648a5fa8
import { IconEdit } from '@tabler/icons-react';
import { Meta } from '~/components/Meta/Meta';

export default function Rewards() {
  return (
    <>
      <Meta title="Cosmetic Shop - Settings" deIndex />
      <Container size="xs">
        <Stack spacing={0} mb="xl">
          <Title order={1}>Cosmetic Shop</Title>
          <Text size="sm" color="dimmed">
            Manage products and sections for the Cosmetic Shop.
          </Text>
        </Stack>
        <Group mb="md" grow>
          <Button component={NextLink} href="/moderator/cosmetic-store/products">
            <IconEdit />
            Manage Products
          </Button>
          <Button component={NextLink} href="/moderator/cosmetic-store/sections">
            <IconEdit />
            Manage Sections
          </Button>
        </Group>
      </Container>
    </>
  );
}<|MERGE_RESOLUTION|>--- conflicted
+++ resolved
@@ -13,11 +13,7 @@
   Button,
   ActionIcon,
 } from '@mantine/core';
-<<<<<<< HEAD
-import { NextLink as Link } from '~/components/NextLink/NextLink'
-=======
-import { NextLink } from '@mantine/next';
->>>>>>> 648a5fa8
+import { NextLink as Link } from '~/components/NextLink/NextLink';
 import { IconEdit } from '@tabler/icons-react';
 import { Meta } from '~/components/Meta/Meta';
 
@@ -33,11 +29,11 @@
           </Text>
         </Stack>
         <Group mb="md" grow>
-          <Button component={NextLink} href="/moderator/cosmetic-store/products">
+          <Button component={Link} href="/moderator/cosmetic-store/products">
             <IconEdit />
             Manage Products
           </Button>
-          <Button component={NextLink} href="/moderator/cosmetic-store/sections">
+          <Button component={Link} href="/moderator/cosmetic-store/sections">
             <IconEdit />
             Manage Sections
           </Button>
