--- conflicted
+++ resolved
@@ -1,11 +1,6 @@
 import { Button, Center, Loader, MantineColor, Progress, Select, Title } from '@mantine/core';
 import { usePrevious } from '@mantine/hooks';
-<<<<<<< HEAD
-import { ReportStatus } from '@prisma/client';
-=======
-import { NextLink } from '@mantine/next';
 import { ReportStatus } from '~/shared/utils/prisma/enums';
->>>>>>> b40d96b6
 import React, { useMemo, useState } from 'react';
 import { EdgeMedia } from '~/components/EdgeMedia/EdgeMedia';
 import { EndOfFeed } from '~/components/EndOfFeed/EndOfFeed';
@@ -16,10 +11,7 @@
 import { showErrorNotification } from '~/utils/notifications';
 import { trpc } from '~/utils/trpc';
 import clsx from 'clsx';
-<<<<<<< HEAD
-import { NextLink as Link } from '~/components/NextLink/NextLink';
-=======
->>>>>>> b40d96b6
+import { NextLink as Link } from '~/components/NextLink/NextLink';;
 
 export default function ImageRatingReview() {
   const [limit, setLimit] = useState<string>('50');
@@ -98,12 +90,8 @@
   };
 
   return (
-    <div className={clsx(`flex flex-col items-stretch card`, { [' opacity-50']: updated })}>
-<<<<<<< HEAD
+    <div className={clsx(`flex flex-col items-stretch card`, {  [' opacity-50']: updated  })}>
       <Link href={`/images/${item.id}`} target="_blank">
-=======
-      <NextLink href={`/images/${item.id}`} target="_blank">
->>>>>>> b40d96b6
         <EdgeMedia src={item.url} type={item.type} width={450} className="w-full" />
       </Link>
       <div className="flex flex-col gap-4 p-4">
