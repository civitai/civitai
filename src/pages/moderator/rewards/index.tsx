--- conflicted
+++ resolved
@@ -14,12 +14,7 @@
   ActionIcon,
 } from '@mantine/core';
 import { useDebouncedValue } from '@mantine/hooks';
-<<<<<<< HEAD
 import { NextLink as Link } from '~/components/NextLink/NextLink';
-import { BuzzWithdrawalRequestStatus } from '@prisma/client';
-=======
-import { NextLink } from '@mantine/next';
->>>>>>> b40d96b6
 import { IconCloudOff, IconEdit, IconPlus } from '@tabler/icons-react';
 import { useState } from 'react';
 import { Meta } from '~/components/Meta/Meta';
