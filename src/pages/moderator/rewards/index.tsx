--- conflicted
+++ resolved
@@ -14,11 +14,7 @@
   ActionIcon,
 } from '@mantine/core';
 import { useDebouncedValue } from '@mantine/hooks';
-<<<<<<< HEAD
-import { NextLink as Link } from '~/components/NextLink/NextLink'
-=======
-import { NextLink } from '@mantine/next';
->>>>>>> 648a5fa8
+import { NextLink as Link } from '~/components/NextLink/NextLink';
 import { BuzzWithdrawalRequestStatus } from '@prisma/client';
 import { IconCloudOff, IconEdit, IconPlus } from '@tabler/icons-react';
 import { useState } from 'react';
@@ -57,7 +53,7 @@
         <Group position="apart" mb="md">
           <Group>
             <Button
-              component={NextLink}
+              component={Link}
               href="/moderator/rewards/create"
               leftIcon={<IconPlus size={16} />}
               radius="xl"
@@ -126,7 +122,7 @@
                       </td>
                       <td>
                         <ActionIcon
-                          component={NextLink}
+                          component={Link}
                           href={`/moderator/rewards/update/${purchasableReward.id}`}
                         >
                           <IconEdit />
