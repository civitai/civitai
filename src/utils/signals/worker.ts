import { HttpTransportType, HubConnection, HubConnectionBuilder } from '@microsoft/signalr';
import type { WorkerIncomingMessage, WorkerOutgoingMessage } from './types';
import { Deferred, EventEmitter } from './utils';
import { env } from '~/env/client.mjs';

// --------------------------------
// Types
// --------------------------------
interface SharedWorkerGlobalScope {
  onconnect: (event: MessageEvent) => void;
}
const _self: SharedWorkerGlobalScope = self as any;

let connection: HubConnection | undefined;
const events: Record<string, (data: unknown) => void> = {};
const deferred = new Deferred<void>();

const emitter = new EventEmitter<{
  connectionReady: undefined;
  connectionClosed: { message?: string };
  connectionError: { message?: string };
  connectionReconnected: undefined;
  eventReceived: { target: string; payload: any };
}>();

const getConnection = async ({ token }: { token: string }) => {
  if (connection) return connection;

  connection = new HubConnectionBuilder()
    .withUrl(`${env.NEXT_PUBLIC_SIGNALS_ENDPOINT}/hub`, {
      accessTokenFactory: () => token,
      skipNegotiation: true,
      transport: HttpTransportType.WebSockets,
    })
    .withAutomaticReconnect()
    .build();

  try {
    await connection.start();
<<<<<<< HEAD
    connection.onreconnected(() => {
      emitter.emit('connectionReady', undefined);
      emitter.emit('connectionReconnected', undefined);
    });
    connection.onreconnecting(() =>
      emitter.emit('connectionClosed', { message: 'reconnecting...' })
=======
    connection.onreconnected(() => emitter.emit('connectionReady', undefined));
    connection.onreconnecting((error) =>
      emitter.emit('connectionError', { message: JSON.stringify(error) })
>>>>>>> 93221c43
    );
    connection.onclose((error) =>
      emitter.emit('connectionError', { message: JSON.stringify(error) })
    );

    setInterval(() => {
      if (!connection) return;
      connection.send('ping');
    }, 5 * 60 * 1000);
  } catch (e) {
    emitter.emit('connectionError', { message: JSON.stringify(e) });
  }

  return connection;
};

const registerEvents = async (targets: string[]) => {
  await deferred.promise;
  if (!connection) emitter.emit('connectionError', { message: 'unable to establish a connection' });
  else {
    for (const target of targets) {
      if (!events[target]) {
        events[target] = (payload) => emitter.emit('eventReceived', { target, payload });
        connection.on(target, events[target]);
      }
    }
  }
};

const start = async (port: MessagePort) => {
  if (!port.postMessage) return;
  port.start();

  const postMessage = (req: WorkerOutgoingMessage) => port.postMessage(req);
  postMessage({ type: 'worker:ready' });

  const emitterOffHandlers = [
    emitter.on('connectionReconnected', () => postMessage({ type: 'connection:reconnected' })),
    emitter.on('connectionReady', () => postMessage({ type: 'connection:ready' })),
    emitter.on('connectionClosed', ({ message }) =>
      postMessage({ type: 'connection:closed', message })
    ),
    emitter.on('connectionError', ({ message }) =>
      postMessage({ type: 'connection:error', message })
    ),
    emitter.on('eventReceived', ({ target, payload }) =>
      postMessage({ type: 'event:received', target, payload })
    ),
  ];

  // incoming messages
  port.onmessage = async ({ data }: { data: WorkerIncomingMessage }) => {
    if (data.type === 'connection:init')
      getConnection({ token: data.token }).then(() => {
        emitter.emit('connectionReady', undefined);
        deferred.resolve();
      });
    else if (data.type === 'event:register') registerEvents([data.target]);
    else if (data.type === 'beforeunload') {
      emitterOffHandlers.forEach((fn) => fn());
      port.close();
    }
  };
};

_self.onconnect = (e) => {
  const [port] = e.ports;
  start(port);
};

// This is the fallback for WebWorkers, in case the browser doesn't support SharedWorkers natively
if (!('SharedWorkerGlobalScope' in _self)) start(_self as any);<|MERGE_RESOLUTION|>--- conflicted
+++ resolved
@@ -37,18 +37,12 @@
 
   try {
     await connection.start();
-<<<<<<< HEAD
     connection.onreconnected(() => {
       emitter.emit('connectionReady', undefined);
       emitter.emit('connectionReconnected', undefined);
     });
-    connection.onreconnecting(() =>
-      emitter.emit('connectionClosed', { message: 'reconnecting...' })
-=======
-    connection.onreconnected(() => emitter.emit('connectionReady', undefined));
     connection.onreconnecting((error) =>
       emitter.emit('connectionError', { message: JSON.stringify(error) })
->>>>>>> 93221c43
     );
     connection.onclose((error) =>
       emitter.emit('connectionError', { message: JSON.stringify(error) })
