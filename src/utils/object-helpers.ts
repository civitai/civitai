import { isArray, isNil, omitBy, isNull, isObject } from 'lodash-es';

export function removeEmpty<T extends Record<string, unknown>>(obj: T): MakeUndefinedOptional<T> {
  return omitBy<T>(obj, (value) => isNil(value) || (isArray(value) && !value.length)) as T;
}

export function mergeWithPartial<T>(src: T, partial: Partial<T>) {
  return { ...src, ...removeEmpty(partial) } as T;
}

<<<<<<< HEAD
type BrowserNativeObject = Date | FileList | File;
type NonNullibleAllowUndefined<T> = T extends null ? NonNullable<T> | undefined : T;
type RemoveNulls<T> = T extends BrowserNativeObject | Blob
  ? T
  : T extends Array<infer U>
  ? Array<RemoveNulls<U>>
  : T extends object
  ? { [K in keyof T]: T[K] extends object ? RemoveNulls<T[K]> : NonNullibleAllowUndefined<T[K]> }
  : NonNullibleAllowUndefined<T>;

export function removeNulls<T extends object>(obj: T): RemoveNulls<T> {
  return (
    isObject(obj)
      ? isArray(obj)
        ? obj.map(removeNulls)
        : omitBy(obj, (value) => isNull(value))
      : obj
  ) as RemoveNulls<T>;
}

// TODO - clean this up
export function deepOmit<T>(value: T): T {
  if (isArray(value)) {
    return value
      .map((item) => (isObject(item) ? deepOmit(item) : item))
      .filter(
        (item) =>
          !isNil(item) &&
          !(isArray(item) && !item.length) &&
          !(isObject(item) && !Object.keys(item).length)
      ) as any;
  } else if (isObject(value)) {
    const result = omitBy(
      value,
      (v) => isNil(v) || (isArray(v) && !v.length) || (isObject(v) && !Object.keys(v).length)
    );
    // Recursively clean the object
    const cleanedResult = Object.entries(result).reduce((acc, [key, val]) => {
      const cleanedVal = deepOmit(val);
      if (!isNil(cleanedVal) && (!isObject(cleanedVal) || Object.keys(cleanedVal).length > 0)) {
        acc[key] = cleanedVal;
      }
      return acc;
    }, {} as Record<string, any>);
    return cleanedResult as any;
  }
  return value;
=======
// Patcher
export interface Difference {
  type: 'CREATE' | 'REMOVE' | 'CHANGE';
  path: (string | number)[];
  value?: any;
  oldValue?: any;
}
export function patch(obj: Record<string, any>, diffs: Difference[]): Record<string, any> | any[] {
  const arrayDelQueue = [];
  const removeSymbol = Symbol('micropatch-delete');

  for (const diff of diffs) {
    if (!diff.path || diff.path.length === 0) continue;

    let currObj = obj;
    const diffPathLength = diff.path.length;
    const lastPathElement = diff.path[diffPathLength - 1];
    const secondLastPathElement = diff.path[diffPathLength - 2];
    for (let i = 0; i < diffPathLength - 1; i++) {
      currObj = currObj[diff.path[i]];
    }

    switch (diff.type) {
      case 'CREATE':
      case 'CHANGE':
        currObj[lastPathElement] = diff.value;
        break;
      case 'REMOVE':
        if (Array.isArray(currObj)) {
          (currObj as any)[lastPathElement] = removeSymbol;
          arrayDelQueue.push(() => {
            if (secondLastPathElement !== undefined) {
              (currObj as any)[secondLastPathElement] = (currObj as any)[
                secondLastPathElement
              ].filter((e: any) => e !== removeSymbol);
            } else {
              obj = obj.filter((e: any) => e !== removeSymbol);
            }
          });
        } else {
          delete currObj[lastPathElement];
        }
        break;
    }
  }

  arrayDelQueue.forEach((arrayDeletion) => arrayDeletion());

  return obj;
>>>>>>> e1bb9f13
}<|MERGE_RESOLUTION|>--- conflicted
+++ resolved
@@ -8,7 +8,6 @@
   return { ...src, ...removeEmpty(partial) } as T;
 }
 
-<<<<<<< HEAD
 type BrowserNativeObject = Date | FileList | File;
 type NonNullibleAllowUndefined<T> = T extends null ? NonNullable<T> | undefined : T;
 type RemoveNulls<T> = T extends BrowserNativeObject | Blob
@@ -56,7 +55,8 @@
     return cleanedResult as any;
   }
   return value;
-=======
+}
+
 // Patcher
 export interface Difference {
   type: 'CREATE' | 'REMOVE' | 'CHANGE';
@@ -106,5 +106,4 @@
   arrayDelQueue.forEach((arrayDeletion) => arrayDeletion());
 
   return obj;
->>>>>>> e1bb9f13
 }