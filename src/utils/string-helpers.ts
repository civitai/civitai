import truncate from 'lodash/truncate';
import slugify from 'slugify';

import allowedUrls from '~/utils/allowed-third-party-urls.json';

function getUrlDomain(url: string) {
  // convert url string into a URL object and extract just the domain, avoiding subdomains
  // e.g. https://www.google.com/ -> google.com
  return new URL(url).hostname.split('.').slice(-2).join('.');
}

export function splitUppercase(value: string) {
  return value
    .trim()
    .split(/([A-Z][a-z]+|[0-9]+)/)
    .map((word) => word.trim())
    .join(' ');
}

const nameOverrides: Record<string, string> = {
  LoCon: 'LyCORIS',
  LORA: 'LoRA',
};
export function getDisplayName(value: string) {
  return nameOverrides[value] ?? splitUppercase(value);
}

export function getInitials(value: string) {
  return value
    .match(/(^\S\S?|\b\S)?/g)
    ?.join('')
    .match(/(^\S|\S$)?/g)
    ?.join('')
    .toUpperCase();
}

const tokenCharacters = 'ABCDEFGHIJKLMNOPQRSTUVWXYZabcdefghijklmnopqrstuvwxyz0123456789';
const tokenCharactersLength = tokenCharacters.length;
export function generateToken(length: number) {
  let result = '';
  for (let i = 0; i < length; i++)
    result += tokenCharacters.charAt(Math.floor(Math.random() * tokenCharactersLength));
  return result;
}

// camelcase but keep all caps words as is
export function camelCase(str: string) {
  return str
    .split(/[\s_-]+/)
    .map((word, index) => {
      if (index === 0) return word.toLowerCase();
      else if (word.toUpperCase() === word) return word;
      return word.charAt(0).toUpperCase() + word.slice(1).toLowerCase();
    })
    .join('');
}

export function filenamize(value: string, length = 20) {
  value = value.replace(/[']/gi, '').replace(/[^a-z0-9]/gi, '_');
  // adjust length to be length + number of _ in value
  const underscoreCount = (value.match(/_/g) || []).length;
  length = length + underscoreCount;
  return camelCase(truncate(value, { length, separator: '_', omission: '' }));
}

export function replaceInsensitive(value: string, search: string, replace: string) {
  const escaped = search.replace(/[-\/\\^$*+?.()|[\]{}]/g, '\\$&');
  return value.replace(new RegExp(escaped, 'gi'), replace);
}

/**
 * @see https://stackoverflow.com/a/12900504
 */
export function getFileExtension(value: string) {
  return value.slice(((value.lastIndexOf('.') - 1) >>> 0) + 2);
}

export function slugit(value: string) {
  return slugify(value, { lower: true, strict: true });
}

/**
 * @see https://www.geeksforgeeks.org/how-to-strip-out-html-tags-from-a-string-using-javascript/
 */
export function removeTags(str: string) {
  if (!str) return '';

  // Replace all HTML tags with a single space
  const stringWithoutTags = str.replace(/<[^>]*>/g, ' ');

  // Replace multiple spaces with a single space
  const stringWithoutExtraSpaces = stringWithoutTags.replace(/\s+/g, ' ');

  // Trim the resulting string to remove leading/trailing spaces
  return stringWithoutExtraSpaces.trim();
}

export function postgresSlugify(str: string) {
  return str
    .replace(' ', '_')
    .replace(/[^a-zA-Z0-9_]/g, '')
    .toLowerCase();
}

export function titleCase(val: string) {
  return val[0].toUpperCase() + val.slice(1).toLowerCase();
}

export function isUUID(value: string) {
  return /^[0-9a-f]{8}-[0-9a-f]{4}-[0-9a-f]{4}-[0-9a-f]{4}-[0-9a-f]{12}$/i.test(value);
}

export const validateThirdPartyUrl = (url: string) => {
  const toValidate = getUrlDomain(url);
  return allowedUrls.map(getUrlDomain).includes(toValidate);
};

<<<<<<< HEAD
/**
 * Copied from useDapp
 */
export function shortenString(str: string) {
  return str.substring(0, 6) + '...' + str.substring(str.length - 4);
=======
export function hashify(str: string) {
  let hash = 0;
  for (let i = 0, len = str.length; i < len; i++) {
    const chr = str.charCodeAt(i);
    hash = (hash << 5) - hash + chr;
    hash |= 0; // Convert to 32bit integer
  }
  return hash;
>>>>>>> 963b0524
}<|MERGE_RESOLUTION|>--- conflicted
+++ resolved
@@ -115,13 +115,6 @@
   return allowedUrls.map(getUrlDomain).includes(toValidate);
 };
 
-<<<<<<< HEAD
-/**
- * Copied from useDapp
- */
-export function shortenString(str: string) {
-  return str.substring(0, 6) + '...' + str.substring(str.length - 4);
-=======
 export function hashify(str: string) {
   let hash = 0;
   for (let i = 0, len = str.length; i < len; i++) {
@@ -130,5 +123,11 @@
     hash |= 0; // Convert to 32bit integer
   }
   return hash;
->>>>>>> 963b0524
+}
+
+/**
+ * Copied from useDapp
+ */
+export function shortenString(str: string) {
+  return str.substring(0, 6) + '...' + str.substring(str.length - 4);
 }