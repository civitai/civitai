import { ModelType } from '@prisma/client';
import { truncate } from 'lodash-es';
import slugify from 'slugify';
import { BaseModel, baseModelSets } from '~/server/common/constants';
import { Air } from '@civitai/client';

import allowedUrls from '~/utils/allowed-third-party-urls.json';
import { toJson } from '~/utils/json-helpers';

function getUrlDomain(url: string) {
  // convert url string into a URL object and extract just the domain, avoiding subdomains
  // e.g. https://www.google.com/ -> google.com
  return new URL(url).hostname.split('.').slice(-2).join('.');
}

export function splitUppercase(value: string, options?: { splitNumbers?: boolean }) {
  return value
    .trim()
    .split(options?.splitNumbers ? /([A-Z][a-z]+|[0-9]+)/ : /([A-Z][a-z]+)/)
    .map((word) => word.trim())
    .filter(Boolean)
    .join(' ');
}

const stripeCurrencyMap: Record<string, [string, number]> = {
  usd: ['$', 100],
  aud: ['$', 100],
  cad: ['$', 100],
  eur: ['€', 100],
  gbp: ['£', 100],
  jpy: ['¥', 1],
  krw: ['₩', 1],
};

export function getStripeCurrencyDisplay(unitAmount: number, currency: string) {
  const [symbol, divisor] = stripeCurrencyMap[currency.toLowerCase()] ?? ['$', 100];

  const hasDecimals = (unitAmount / divisor).toFixed(2).split('.')[1] !== '00';

  return (
    symbol +
    (unitAmount / divisor).toLocaleString(undefined, { minimumFractionDigits: hasDecimals ? 2 : 0 })
  );
}

const nameOverrides: Record<string, string> = {
  LoCon: 'LyCORIS',
  LORA: 'LoRA',
  DoRA: 'DoRA',
  scheduler: 'Sampler',
  TextualInversion: 'Embedding',
  MotionModule: 'Motion',
  BenefactorsOnly: 'Supporters Only',
  ModelVersion: 'Model Version',
  ClubMembership: 'Club Memebership',
  Redeemable: 'Redeemed Code',
};

export function getDisplayName(value: string, options?: { splitNumbers?: boolean }) {
  const { splitNumbers = true } = options ?? {};
  if (!value) return '';

  return nameOverrides[value] ?? splitUppercase(value, { splitNumbers });
}

export function getInitials(value: string) {
  return value
    .match(/(^\S\S?|\b\S)?/g)
    ?.join('')
    .match(/(^\S|\S$)?/g)
    ?.join('')
    .toUpperCase();
}

const tokenCharacters = 'ABCDEFGHIJKLMNOPQRSTUVWXYZabcdefghijklmnopqrstuvwxyz0123456789';
const tokenCharactersLength = tokenCharacters.length;

export function generateToken(length: number) {
  let result = '';
  for (let i = 0; i < length; i++)
    result += tokenCharacters.charAt(Math.floor(Math.random() * tokenCharactersLength));
  return result;
}

// camelcase but keep all caps words as is
export function camelCase(str: string) {
  return str
    .split(/[\s_-]+/)
    .map((word, index) => {
      if (index === 0) return word.toLowerCase();
      else if (word.toUpperCase() === word) return word;
      return word.charAt(0).toUpperCase() + word.slice(1).toLowerCase();
    })
    .join('');
}

export function filenamize(value: string, length = 20) {
  value = value.replace(/[']/gi, '').replace(/[^a-z0-9]/gi, '_');
  // adjust length to be length + number of _ in value
  const underscoreCount = (value.match(/_/g) || []).length;
  length = length + underscoreCount;
  return camelCase(truncate(value, { length, separator: '_', omission: '' }));
}

export function replaceInsensitive(value: string, search: string, replace: string) {
  const escaped = search.replace(/[-\/\\^$*+?.()|[\]{}]/g, '\\$&');
  return value.replace(new RegExp(escaped, 'gi'), replace);
}

/**
 * @see https://stackoverflow.com/a/12900504
 */
export function getFileExtension(value: string) {
  return value.slice(((value.lastIndexOf('.') - 1) >>> 0) + 2);
}

export function slugit(value: string) {
  return slugify(value, { lower: true, strict: true });
}

/**
 * @see https://www.geeksforgeeks.org/how-to-strip-out-html-tags-from-a-string-using-javascript/
 */
export function removeTags(str: string) {
  if (!str) return '';

  // Replace all HTML tags with a single space
  const stringWithoutTags = str.replace(/<[^>]*>/g, ' ');

  // Replace multiple spaces with a single space
  const stringWithoutExtraSpaces = stringWithoutTags.replace(/\s+/g, ' ');

  // Trim the resulting string to remove leading/trailing spaces
  return stringWithoutExtraSpaces.trim();
}

export function postgresSlugify(str?: string) {
  if (!str) return '';

  return str
    .replace(' ', '_')
    .replace(/[^a-zA-Z0-9_]/g, '')
    .toLowerCase();
}

export function titleCase(val: string) {
  return val[0].toUpperCase() + val.slice(1).toLowerCase();
}

export function isUUID(value: string) {
  return /^[0-9a-f]{8}-[0-9a-f]{4}-[0-9a-f]{4}-[0-9a-f]{4}-[0-9a-f]{12}$/i.test(value);
}

export const validateThirdPartyUrl = (url: string) => {
  const toValidate = getUrlDomain(url);
  return allowedUrls.map(getUrlDomain).includes(toValidate);
};

export function hashify(str: string) {
  let hash = 0;
  for (let i = 0, len = str.length; i < len; i++) {
    const chr = str.charCodeAt(i);
    hash = (hash << 5) - hash + chr;
    hash |= 0; // Convert to 32bit integer
  }
  return hash;
}

export function hashifyObject(obj: any) {
  if (!obj) return '';
  const str = toJson(obj);
  return hashify(str);
}

export function trimNonAlphanumeric(str: string | null | undefined) {
  return str?.replace(/^[^\w]+|[^\w]+$/g, '');
}

<<<<<<< HEAD
export function normalizeText(input?: string): string {
  if (!input) return '';
  return he
    .decode(input)
    .normalize('NFD')
    .replace(/[\u0300-\u036f]/g, '');
}
=======
const regex =
  /^(?:urn:)?(?:air:)?(?:(?<ecosystem>[a-zA-Z0-9_\-\/]+):)?(?:(?<type>[a-zA-Z0-9_\-\/]+):)?(?<source>[a-zA-Z0-9_\-\/]+):(?<id>[a-zA-Z0-9_\-\/]+)(?:@(?<version>[a-zA-Z0-9_\-]+))?(?:\.(?<format>[a-zA-Z0-9_\-]+))?$/i;
>>>>>>> d584ba79

export function parseAIR(identifier: string) {
  const { id, version, ...value } = Air.parse(identifier);
  return { ...value, model: Number(id), version: Number(version) };
}

const typeUrnMap: Partial<Record<ModelType, string>> = {
  [ModelType.AestheticGradient]: 'ag',
  [ModelType.Checkpoint]: 'checkpoint',
  [ModelType.Hypernetwork]: 'hypernet',
  [ModelType.TextualInversion]: 'embedding',
  [ModelType.MotionModule]: 'motion',
  [ModelType.Upscaler]: 'upscaler',
  [ModelType.VAE]: 'vae',
  [ModelType.LORA]: 'lora',
  [ModelType.DoRA]: 'dora',
  [ModelType.LoCon]: 'lycoris',
  [ModelType.Controlnet]: 'controlnet',
};

export function stringifyAIR({
  baseModel,
  type,
  modelId,
  id,
  source = 'civitai',
}: {
  baseModel: BaseModel | string;
  type: ModelType;
  modelId: number;
  id?: number;
  source?: string;
}) {
  const ecosystem = (
    Object.entries(baseModelSets).find(([, value]) =>
      value.includes(baseModel as BaseModel)
    )?.[0] ?? 'multi'
  ).toLowerCase();
  const urnType = typeUrnMap[type] ?? 'unknown';
  if (!urnType) return null;

  return Air.stringify({
    ecosystem,
    type: urnType,
    source,
    id: String(modelId),
    version: String(id),
  });
}

export function toBase64(str: string) {
  return Buffer.from(str).toString('base64');
}

export function safeDecodeURIComponent(str: string) {
  try {
    return decodeURIComponent(str);
  } catch {
    return str;
  }
}

export function getRandomId() {
  return Math.random().toString(36).substring(2, 11);
}<|MERGE_RESOLUTION|>--- conflicted
+++ resolved
@@ -176,7 +176,6 @@
   return str?.replace(/^[^\w]+|[^\w]+$/g, '');
 }
 
-<<<<<<< HEAD
 export function normalizeText(input?: string): string {
   if (!input) return '';
   return he
@@ -184,10 +183,6 @@
     .normalize('NFD')
     .replace(/[\u0300-\u036f]/g, '');
 }
-=======
-const regex =
-  /^(?:urn:)?(?:air:)?(?:(?<ecosystem>[a-zA-Z0-9_\-\/]+):)?(?:(?<type>[a-zA-Z0-9_\-\/]+):)?(?<source>[a-zA-Z0-9_\-\/]+):(?<id>[a-zA-Z0-9_\-\/]+)(?:@(?<version>[a-zA-Z0-9_\-]+))?(?:\.(?<format>[a-zA-Z0-9_\-]+))?$/i;
->>>>>>> d584ba79
 
 export function parseAIR(identifier: string) {
   const { id, version, ...value } = Air.parse(identifier);
