import { uniqBy } from 'lodash';

export const getRandom = <T>(array: T[]) => array[Math.floor(Math.random() * array.length)];

/**
 * @example Transform from ['Apple', 'Banana', 'Orange'] to "Apple, Banana and Orange"
 */
export function toStringList(array: string[]) {
  const formatter = new Intl.ListFormat('en', { style: 'long', type: 'conjunction' });
  return formatter.format(array);
}

export function removeDuplicates<T extends object>(array: T[], property: keyof T) {
  return uniqBy<T>(array, property);
<<<<<<< HEAD
=======
}

export function sortAlphabetically<T>(array: T[]) {
  return array.sort((a, b) => {
    if (a < b) return -1;
    if (a > b) return 1;
    return 0;
  });
}
export function sortAlphabeticallyBy<T>(array: T[], fn: (item: T) => string) {
  return array.sort((...args) => {
    const a = fn(args[0]);
    const b = fn(args[1]);
    if (a < b) return -1;
    if (a > b) return 1;
    return 0;
  });
>>>>>>> 47417eba
}<|MERGE_RESOLUTION|>--- conflicted
+++ resolved
@@ -12,8 +12,6 @@
 
 export function removeDuplicates<T extends object>(array: T[], property: keyof T) {
   return uniqBy<T>(array, property);
-<<<<<<< HEAD
-=======
 }
 
 export function sortAlphabetically<T>(array: T[]) {
@@ -31,5 +29,4 @@
     if (a > b) return 1;
     return 0;
   });
->>>>>>> 47417eba
 }