<<<<<<< HEAD
import { MantineSpacing } from '@mantine/core';
=======
import type { MantineNumberSize, MantineSize } from '@mantine/core';
>>>>>>> aa1a0880

export const mantineContainerSizes: Record<MantineSpacing, number> = {
  xs: 480,
  sm: 768,
  md: 1024,
  lg: 1184,
  xl: 1440,
};

export const containerQuery = {
  largerThan: (size: MantineSpacing | number, containerName?: string) => {
    const value = typeof size === 'string' ? mantineContainerSizes[size] : size;
    if (containerName) return `@container ${containerName} (width >= ${value}px)`;
    return `@container (width >=  ${value}px)`;
  },
  smallerThan: (size: MantineSpacing | number, containerName?: string) => {
    const value = typeof size === 'string' ? mantineContainerSizes[size] : size;
    if (containerName) return `@container ${containerName} (width < ${value}px)`;
    return `@container (width < ${value}px)`;
  },
};<|MERGE_RESOLUTION|>--- conflicted
+++ resolved
@@ -1,8 +1,4 @@
-<<<<<<< HEAD
-import { MantineSpacing } from '@mantine/core';
-=======
-import type { MantineNumberSize, MantineSize } from '@mantine/core';
->>>>>>> aa1a0880
+import type { MantineSpacing } from '@mantine/core';
 
 export const mantineContainerSizes: Record<MantineSpacing, number> = {
   xs: 480,
