import { Button, Group, Stack, Text, ThemeIcon } from '@mantine/core';
<<<<<<< HEAD
import { NotificationData, showNotification } from '@mantine/notifications';
=======
import type { NotificationProps } from '@mantine/notifications';
import { showNotification } from '@mantine/notifications';
>>>>>>> aa1a0880
import {
  IconAlertTriangle,
  IconBolt,
  IconCheck,
  IconExclamationMark,
  IconInfoCircle,
  IconX,
} from '@tabler/icons-react';

export function showErrorNotification({
  error,
  reason,
  title,
  autoClose = 3000,
}: {
  error: Error | { message: string } | { message: string }[];
  reason?: string;
  title?: string;
  autoClose?: number | false;
}) {
  const message = Array.isArray(error) ? (
    <ul>
      {error.map((e, index) => (
        <li key={index}>{e.message}</li>
      ))}
    </ul>
  ) : (
    reason ?? error.message
  );

  showNotification({
    icon: <IconX size={18} />,
    color: 'red',
    message,
    title,
    autoClose,
  });
}

export function showSuccessNotification({
  message,
  title,
  autoClose = 3000,
}: {
  message: string | React.ReactNode;
  title?: string;
  autoClose?: number | false;
}) {
  showNotification({
    icon: <IconCheck size={18} />,
    color: 'teal',
    message,
    title,
    autoClose,
  });
}

export function showWarningNotification({
  message,
  title,
  autoClose = 3000,
}: {
  message: string | React.ReactNode;
  title?: string;
  autoClose?: number | false;
}) {
  showNotification({
    icon: <IconExclamationMark size={18} />,
    color: 'orange',
    message,
    title,
    autoClose,
  });
}

export function showInfoNotification({
  message,
  title,
  autoClose = 3000,
}: {
  message: string | React.ReactNode;
  title?: string;
  autoClose?: number | false;
}) {
  showNotification({
    icon: <IconInfoCircle size={18} />,
    color: 'blue',
    message,
    title,
    autoClose,
  });
}

export function showBuzzNotification({
  message,
  title,
  ...notificationProps
}: NotificationData & {
  message: React.ReactNode;
}) {
  showNotification({
    color: 'yellow.4',
    message: (
      <Group gap={4} wrap="nowrap">
        {/* @ts-ignore: ignoring ts error cause `transparent` works on variant */}
        <ThemeIcon color={notificationProps.color ?? 'yellow.4'} variant="transparent">
          <IconBolt size={18} fill="currentColor" />
        </ThemeIcon>
        {message}
      </Group>
    ),
    // Hide title on mobile for smaller notifications
    title: (
      <Text className="hide-mobile" inherit>
        {title}
      </Text>
    ),
    ...notificationProps,
  });
}

export function showConfirmNotification({
  id,
  message,
  title = 'Please confirm your action',
  color,
  onConfirm,
  onCancel,
  autoClose = 8000,
}: {
  message: React.ReactNode;
  title?: string;
  color?: string;
  onConfirm?: () => void;
  onCancel?: () => void;
  autoClose?: number | false;
  id?: string;
}) {
  showNotification({
    id,
    color,
    message: (
      <Stack>
        {message}
        <Group justify="flex-end">
          {onCancel && (
            <Button onClick={onCancel} variant="outline" color="red">
              Cancel
            </Button>
          )}
          {onConfirm && (
            <Button color={color} variant="filled" onClick={onConfirm}>
              Confirm
            </Button>
          )}
        </Group>
      </Stack>
    ),
    title,
    autoClose,
    withCloseButton: false,
  });
}

export function showExpiredCaptchaTokenNotification({
  onRetryClick,
}: {
  onRetryClick: VoidFunction;
}) {
  showNotification({
    icon: <IconAlertTriangle size={18} />,
    color: 'yellow',
    title: 'Captcha token expired',
    message: (
      <div>
        <Text inherit>Your token expired, click the button below to reset your token</Text>
        <Button size="sm" variant="subtle" onClick={onRetryClick}>
          Reset
        </Button>
      </div>
    ),
  });
}<|MERGE_RESOLUTION|>--- conflicted
+++ resolved
@@ -1,10 +1,6 @@
 import { Button, Group, Stack, Text, ThemeIcon } from '@mantine/core';
-<<<<<<< HEAD
-import { NotificationData, showNotification } from '@mantine/notifications';
-=======
-import type { NotificationProps } from '@mantine/notifications';
+import type { NotificationData } from '@mantine/notifications';
 import { showNotification } from '@mantine/notifications';
->>>>>>> aa1a0880
 import {
   IconAlertTriangle,
   IconBolt,
