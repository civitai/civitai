import { WorkflowStatus } from '@civitai/client';
import { MantineColor } from '@mantine/core';
import {
  baseModelSets,
  BaseModelSetType,
  generation,
  generationConfig,
  getGenerationConfig,
  maxUpscaleSize,
  minDownscaleSize,
  Sampler,
} from '~/server/common/constants';
import { GenerationLimits } from '~/server/schema/generation.schema';
import { ImageMetaProps } from '~/server/schema/image.schema';
import { TextToImageParams } from '~/server/schema/orchestrator/textToImage.schema';
import { WorkflowDefinition } from '~/server/services/orchestrator/types';
import { MediaType, ModelType } from '~/shared/utils/prisma/enums';
import { getImageData } from '~/utils/media-preprocessors';
import { findClosest } from '~/utils/number-helpers';

export const WORKFLOW_TAGS = {
  GENERATION: 'gen',
  IMAGE: 'img',
  VIDEO: 'vid',
  FAVORITE: 'favorite',
  FOLDER: 'folder',
  FEEDBACK: {
    LIKED: 'feedback:liked',
    DISLIKED: 'feedback:disliked',
  },
};

export const generationServiceCookie = {
  name: 'generation-token',
  maxAge: 3600,
};

export function getRoundedWidthHeight({ width, height }: { width: number; height: number }) {
  const maxWidth = width < maxUpscaleSize ? width : maxUpscaleSize;
  const maxHeight = height < maxUpscaleSize ? height : maxUpscaleSize;
  const ratio = Math.min(maxWidth / width, maxHeight / height);
  return {
    width: Math.ceil((width * ratio) / 64) * 64,
    height: Math.ceil((height * ratio) / 64) * 64,
  };
}

export async function getSourceImageFromUrl({ url, upscale }: { url: string; upscale?: boolean }) {
  return getImageData(url).then(({ width, height }) => {
    let upscaleWidth: number | undefined;
    let upscaleHeight: number | undefined;
    if (upscale) {
      const upscaled = getRoundedWidthHeight({ width: width * 1.5, height: height * 1.5 });
      upscaleWidth = upscaled.width;
      upscaleHeight = upscaled.height;
    }
    return { url, upscaleWidth, upscaleHeight, ...getRoundedWidthHeight({ width, height }) };
  });
}

// #region [statuses]
export const generationStatusColors: Record<WorkflowStatus, MantineColor> = {
  unassigned: 'yellow',
  preparing: 'yellow',
  scheduled: 'yellow',
  processing: 'yellow',
  succeeded: 'green',
  failed: 'red',
  expired: 'gray',
  canceled: 'gray',
};

export const orchestratorRefundableStatuses: WorkflowStatus[] = ['failed', 'expired', 'canceled'];
export const orchestratorCompletedStatuses: WorkflowStatus[] = [
  ...orchestratorRefundableStatuses,
  'succeeded',
];
export const orchestratorPendingStatuses: WorkflowStatus[] = [
  'unassigned',
  'preparing',
  'scheduled',
];
// #endregion

// #region [injectable resources]
export type InjectableResource = {
  id: number;
  triggerWord?: string;
  triggerType?: 'negative' | 'positive';
  baseModelSetType?: BaseModelSetType;
  sanitize?: (params: TextToImageParams) => Partial<TextToImageParams>;
};

export const draftInjectableResources = [
  {
    id: 391999,
    baseModelSetType: 'SDXL',
    sanitize: () => ({
      steps: 8,
      cfgScale: 1,
      sampler: 'Euler',
    }),
  } as InjectableResource,
  {
    id: 424706,
    baseModelSetType: 'SD1',
    sanitize: () => ({
      steps: 6,
      cfgScale: 1,
      sampler: 'LCM',
    }),
  } as InjectableResource,
];
const baseInjectableResources = {
  civit_nsfw: {
    id: 106916,
    triggerWord: 'civit_nsfw',
    triggerType: 'negative',
  } as InjectableResource,
  safe_neg: { id: 250712, triggerWord: 'safe_neg', triggerType: 'negative' } as InjectableResource,
  safe_pos: { id: 250708, triggerWord: 'safe_pos', triggerType: 'positive' } as InjectableResource,
};
export const allInjectableResourceIds = [
  ...Object.values(baseInjectableResources),
  ...draftInjectableResources,
].map((x) => x.id);

export function getInjectablResources(baseModelSetType: BaseModelSetType) {
  const isSdxl = getIsSdxl(baseModelSetType);
  let value = baseModelSetType;
  if (isSdxl) value = 'SDXL';
  return {
    ...baseInjectableResources,
    draft: draftInjectableResources.find((x) => x.baseModelSetType === value),
  };
}
// #endregion

export const whatIfQueryOverrides = {
  prompt: '',
  negativePrompt: '',
  seed: null,
  // image: undefined,
  nsfw: false,
  cfgScale: generation.defaultValues.cfgScale,
  remixSimilarity: 1,
};

export const samplersToSchedulers: Record<Sampler | 'undefined', string> = {
  'Euler a': 'EulerA',
  Euler: 'Euler',
  LMS: 'LMS',
  Heun: 'Heun',
  DPM2: 'DPM2',
  'DPM2 a': 'DPM2A',
  'DPM++ 2S a': 'DPM2SA',
  'DPM++ 2M': 'DPM2M',
  'DPM++ 2M SDE': 'DPM2MSDE',
  'DPM++ SDE': 'DPMSDE',
  'DPM fast': 'DPMFast',
  'DPM adaptive': 'DPMAdaptive',
  'LMS Karras': 'LMSKarras',
  'DPM2 Karras': 'DPM2Karras',
  'DPM2 a Karras': 'DPM2AKarras',
  'DPM++ 2S a Karras': 'DPM2SAKarras',
  'DPM++ 2M Karras': 'DPM2MKarras',
  'DPM++ 2M SDE Karras': 'DPM2MSDEKarras',
  'DPM++ SDE Karras': 'DPMSDEKarras',
  'DPM++ 3M SDE': 'DPM3MSDE',
  'DPM++ 3M SDE Karras': 'DPM3MSDEKarras',
  'DPM++ 3M SDE Exponential': 'DPM3MSDEExponential',
  DDIM: 'DDIM',
  PLMS: 'PLMS',
  UniPC: 'UniPC',
  LCM: 'LCM',
  undefined: 'undefined',
};

// !important - undefined maps to the same values as 'DPM++ 2M Karras'
export const samplersToComfySamplers: Record<
  Sampler | 'undefined',
  { sampler: string; scheduler: 'normal' | 'karras' | 'exponential' }
> = {
  'Euler a': { sampler: 'euler_ancestral', scheduler: 'normal' },
  Euler: { sampler: 'euler', scheduler: 'normal' },
  LMS: { sampler: 'lms', scheduler: 'normal' },
  Heun: { sampler: 'heun', scheduler: 'normal' },
  DPM2: { sampler: 'dpmpp_2', scheduler: 'normal' },
  'DPM2 a': { sampler: 'dpmpp_2_ancestral', scheduler: 'normal' },
  'DPM++ 2S a': { sampler: 'dpmpp_2s_ancestral', scheduler: 'normal' },
  'DPM++ 2M': { sampler: 'dpmpp_2m', scheduler: 'normal' },
  'DPM++ 2M SDE': { sampler: 'dpmpp_2m_sde', scheduler: 'normal' },
  'DPM++ SDE': { sampler: 'dpmpp_sde', scheduler: 'normal' },
  'DPM fast': { sampler: 'dpm_fast', scheduler: 'normal' },
  'DPM adaptive': { sampler: 'dpm_adaptive', scheduler: 'normal' },
  'LMS Karras': { sampler: 'lms', scheduler: 'karras' },
  'DPM2 Karras': { sampler: 'dpm_2', scheduler: 'karras' },
  'DPM2 a Karras': { sampler: 'dpm_2_ancestral', scheduler: 'karras' },
  'DPM++ 2S a Karras': { sampler: 'dpmpp_2s_ancestral', scheduler: 'karras' },
  'DPM++ 2M Karras': { sampler: 'dpmpp_2m', scheduler: 'karras' },
  'DPM++ 2M SDE Karras': { sampler: 'dpmpp_2m_sde', scheduler: 'karras' },
  'DPM++ SDE Karras': { sampler: 'dpmpp_sde', scheduler: 'karras' },
  'DPM++ 3M SDE': { sampler: 'dpmpp_3m_sde', scheduler: 'normal' },
  'DPM++ 3M SDE Karras': { sampler: 'dpmpp_3m_sde', scheduler: 'karras' },
  'DPM++ 3M SDE Exponential': { sampler: 'dpmpp_3m_sde', scheduler: 'exponential' },
  DDIM: { sampler: 'ddim', scheduler: 'normal' },
  PLMS: { sampler: 'plms', scheduler: 'normal' },
  UniPC: { sampler: 'uni_pc', scheduler: 'normal' },
  LCM: { sampler: 'lcm', scheduler: 'normal' },
  undefined: { sampler: 'dpmpp_2m', scheduler: 'karras' },
};

// #region [utils]
// some base models, such as SD1.5 can work with different base model set types

export function getBaseModelSetType(baseModel?: string, defaultType?: BaseModelSetType) {
  defaultType ??= 'SD1';
  if (!baseModel) return defaultType;
  return (Object.entries(baseModelSets).find(
    ([key, baseModelSet]) =>
      key === baseModel || (baseModelSet.baseModels as string[]).includes(baseModel)
  )?.[0] ?? defaultType) as BaseModelSetType;
}

export function getBaseModelSet(baseModel?: string) {
  const baseModelSetType = getBaseModelSetType(baseModel);
  return baseModelSets[baseModelSetType] ?? [];
}

export function getIsSdxl(baseModel?: string) {
  const baseModelSetType = getBaseModelSetType(baseModel);
  return (
    baseModelSetType === 'SDXL' ||
    baseModelSetType === 'Pony' ||
    baseModelSetType === 'SDXLDistilled' ||
    baseModelSetType === 'Illustrious' ||
    baseModelSetType === 'NoobAI'
  );
}

export function getIsFlux(baseModel?: string) {
  const baseModelSetType = getBaseModelSetType(baseModel);
  return baseModelSetType === 'Flux1';
}

export function getIsSD3(baseModel?: string) {
  const baseModelSetType = getBaseModelSetType(baseModel);
  return baseModelSetType === 'SD3' || baseModelSetType === 'SD3_5M';
}

export function getBaseModelFromResources<T extends { modelType: ModelType; baseModel: string }>(
  resources: T[]
) {
  const checkpoint = resources.find((x) => x.modelType === 'Checkpoint');
  if (checkpoint) return getBaseModelSetType(checkpoint.baseModel);
  // image base models
  else if (resources.some((x) => getBaseModelSetType(x.baseModel) === 'Pony')) return 'Pony';
  else if (resources.some((x) => getBaseModelSetType(x.baseModel) === 'SDXL')) return 'SDXL';
  else if (resources.some((x) => getBaseModelSetType(x.baseModel) === 'Flux1')) return 'Flux1';
  else if (resources.some((x) => getBaseModelSetType(x.baseModel) === 'Illustrious'))
    return 'Illustrious';
  else if (resources.some((x) => getBaseModelSetType(x.baseModel) === 'NoobAI')) return 'NoobAI';
  else if (resources.some((x) => getBaseModelSetType(x.baseModel) === 'SD3')) return 'SD3';
  else if (resources.some((x) => getBaseModelSetType(x.baseModel) === 'SD3_5M')) return 'SD3_5M';
  else if (resources.some((x) => getBaseModelSetType(x.baseModel) === 'OpenAI')) return 'OpenAI';
  else if (resources.some((x) => getBaseModelSetType(x.baseModel) === 'SD1')) return 'SD1';
  // video base models
  for (const baseModelSet of videoBaseModelSetTypes) {
    if (resources.some((x) => getBaseModelSetType(x.baseModel) === baseModelSet))
      return baseModelSet;
  }
}

export function getBaseModelFromResourcesWithDefault<
  T extends { modelType: ModelType; baseModel: string }
>(resources: T[]) {
  return getBaseModelFromResources(resources) ?? 'SD1';
}

const videoBaseModelSetTypes: BaseModelSetType[] = [
  'HyV1',
  'WanVideo',
  'WanVideo14B_I2V_480p',
  'WanVideo14B_I2V_720p',
  'WanVideo14B_T2V',
  'WanVideo1_3B_T2V',
];
export function getResourceGenerationType(
  baseModel: ReturnType<typeof getBaseModelFromResourcesWithDefault>
) {
  return videoBaseModelSetTypes.includes(baseModel) ? 'video' : ('image' as MediaType);
}

export function sanitizeTextToImageParams<T extends Partial<TextToImageParams>>(
  params: T,
  limits?: GenerationLimits
) {
  if (params.sampler) {
    params.sampler = (generation.samplers as string[]).includes(params.sampler)
      ? params.sampler
      : generation.defaultValues.sampler;
  }

  const maxValueKeys = Object.keys(generation.maxValues);
  for (const item of maxValueKeys) {
    const key = item as keyof typeof generation.maxValues;
    if (params[key]) params[key] = Math.min(params[key] ?? 0, generation.maxValues[key]);
  }

  if (!params.aspectRatio && params.width && params.height) {
    params.aspectRatio = getClosestAspectRatio(params.width, params.height, params.baseModel);
    params.fluxUltraAspectRatio = getClosestFluxUltraAspectRatio(params.width, params.height);
  }

  // handle SDXL ClipSkip
  // I was made aware that SDXL only works with clipSkip 2
  // if that's not the case anymore, we can rollback to just setting
  // this for Pony resources -Manuel
  const isSDXL = getIsSdxl(params.baseModel);
  if (isSDXL) params.clipSkip = 2;

  if (limits) {
    if (params.steps) params.steps = Math.min(params.steps, limits.steps);
    if (params.quantity) params.quantity = Math.min(params.quantity, limits.quantity);
  }
  return params;
}

export function getSizeFromAspectRatio(aspectRatio: number | string, baseModel?: string) {
  const numberAspectRatio = typeof aspectRatio === 'string' ? Number(aspectRatio) : aspectRatio;
  const config = getGenerationConfig(baseModel);
  return config.aspectRatios[numberAspectRatio] ?? generationConfig.SD1.aspectRatios[0];
}

export const getClosestAspectRatio = (width?: number, height?: number, baseModel?: string) => {
  width = width ?? (baseModel === 'SDXL' ? 1024 : 512);
  height = height ?? (baseModel === 'SDXL' ? 1024 : 512);
  const aspectRatios = getGenerationConfig(baseModel).aspectRatios;
  const ratios = aspectRatios.map((x) => x.width / x.height);
  if (!ratios.length) return '0';
  const closest = findClosest(ratios, width / height);
  const index = ratios.indexOf(closest);
  return `${index ?? 0}`;
};

export function getWorkflowDefinitionFeatures(workflow?: {
  features?: WorkflowDefinition['features'];
}) {
  return {
    draft: workflow?.features?.includes('draft') ?? false,
    denoise: workflow?.features?.includes('denoise') ?? false,
    upscaleWidth: workflow?.features?.includes('upscale') ?? false,
    upscaleHeight: workflow?.features?.includes('upscale') ?? false,
    image: workflow?.features?.includes('image') ?? false,
  };
}

export function sanitizeParamsByWorkflowDefinition(
  params: TextToImageParams,
  workflow?: {
    features?: WorkflowDefinition['features'];
  }
) {
  const features = getWorkflowDefinitionFeatures(workflow);
  for (const key in features) {
    if (!features[key as keyof typeof features]) delete (params as any)[key];
  }
}

// #endregion

// #region [config]
const sdxlEcosystemPartialSupport = [
  'SDXL 0.9',
  'SDXL 1.0',
  'SDXL 1.0 LCM',
  ...baseModelSets.Pony.baseModels,
  ...baseModelSets.Illustrious.baseModels,
  ...baseModelSets.NoobAI.baseModels,
];
export type BaseModelResourceTypes = typeof baseModelResourceTypes;
export type SupportedBaseModel = keyof BaseModelResourceTypes;
export const baseModelResourceTypes = {
  SD1: [
    { type: ModelType.Checkpoint, baseModels: [...baseModelSets.SD1.baseModels] },
    { type: ModelType.TextualInversion, baseModels: [...baseModelSets.SD1.baseModels] },
    { type: ModelType.LORA, baseModels: [...baseModelSets.SD1.baseModels] },
    { type: ModelType.DoRA, baseModels: [...baseModelSets.SD1.baseModels] },
    { type: ModelType.LoCon, baseModels: [...baseModelSets.SD1.baseModels] },
    { type: ModelType.VAE, baseModels: [...baseModelSets.SD1.baseModels] },
  ],
  SDXL: [
    { type: ModelType.Checkpoint, baseModels: [...baseModelSets.SDXL.baseModels] },
    {
      type: ModelType.TextualInversion,
      baseModels: [...baseModelSets.SDXL.baseModels],
      partialSupport: [
        'SD 1.5',
        ...baseModelSets.Pony.baseModels,
        ...baseModelSets.Illustrious.baseModels,
      ],
    },
    {
      type: ModelType.LORA,
      baseModels: [...baseModelSets.SDXL.baseModels],
      partialSupport: [...baseModelSets.Pony.baseModels, ...baseModelSets.Illustrious.baseModels],
    },
    {
      type: ModelType.DoRA,
      baseModels: [...baseModelSets.SDXL.baseModels],
      partialSupport: [...baseModelSets.Pony.baseModels, ...baseModelSets.Illustrious.baseModels],
    },
    {
      type: ModelType.LoCon,
      baseModels: [...baseModelSets.SDXL.baseModels],
      partialSupport: [...baseModelSets.Pony.baseModels, ...baseModelSets.Illustrious.baseModels],
    },
    {
      type: ModelType.VAE,
      baseModels: [...baseModelSets.SDXL.baseModels],
      partialSupport: [...baseModelSets.Pony.baseModels, ...baseModelSets.Illustrious.baseModels],
    },
  ],
  Pony: [
    { type: ModelType.Checkpoint, baseModels: baseModelSets.Pony.baseModels },
    {
      type: ModelType.TextualInversion,
      baseModels: baseModelSets.Pony.baseModels,
      partialSupport: ['SD 1.5', ...sdxlEcosystemPartialSupport],
    },
    {
      type: ModelType.LORA,
      baseModels: baseModelSets.Pony.baseModels,
      partialSupport: sdxlEcosystemPartialSupport,
    },
    {
      type: ModelType.DoRA,
      baseModels: baseModelSets.Pony.baseModels,
      partialSupport: sdxlEcosystemPartialSupport,
    },
    {
      type: ModelType.LoCon,
      baseModels: baseModelSets.Pony.baseModels,
      partialSupport: sdxlEcosystemPartialSupport,
    },
    {
      type: ModelType.VAE,
      baseModels: [...baseModelSets.SDXL.baseModels],
    },
  ],
  Illustrious: [
    { type: ModelType.Checkpoint, baseModels: baseModelSets.Illustrious.baseModels },
    {
      type: ModelType.TextualInversion,
      baseModels: baseModelSets.Illustrious.baseModels,
      partialSupport: ['SD 1.5', ...sdxlEcosystemPartialSupport],
    },
    {
      type: ModelType.LORA,
      baseModels: baseModelSets.Illustrious.baseModels,
      partialSupport: sdxlEcosystemPartialSupport,
    },
    {
      type: ModelType.DoRA,
      baseModels: baseModelSets.Illustrious.baseModels,
      partialSupport: sdxlEcosystemPartialSupport,
    },
    {
      type: ModelType.LoCon,
      baseModels: baseModelSets.Illustrious.baseModels,
      partialSupport: sdxlEcosystemPartialSupport,
    },
    {
      type: ModelType.VAE,
      baseModels: [...baseModelSets.SDXL.baseModels],
    },
  ],
  NoobAI: [
    { type: ModelType.Checkpoint, baseModels: baseModelSets.NoobAI.baseModels },
    {
      type: ModelType.TextualInversion,
      baseModels: baseModelSets.NoobAI.baseModels,
      partialSupport: ['SD 1.5', ...sdxlEcosystemPartialSupport],
    },
    {
      type: ModelType.LORA,
      baseModels: baseModelSets.NoobAI.baseModels,
      partialSupport: sdxlEcosystemPartialSupport,
    },
    {
      type: ModelType.DoRA,
      baseModels: baseModelSets.NoobAI.baseModels,
      partialSupport: sdxlEcosystemPartialSupport,
    },
    {
      type: ModelType.LoCon,
      baseModels: baseModelSets.NoobAI.baseModels,
      partialSupport: sdxlEcosystemPartialSupport,
    },
    {
      type: ModelType.VAE,
      baseModels: [...baseModelSets.SDXL.baseModels],
    },
  ],
  Flux1: [
    { type: ModelType.Checkpoint, baseModels: baseModelSets.Flux1.baseModels },
    { type: ModelType.LORA, baseModels: baseModelSets.Flux1.baseModels },
  ],
  SD3: [
    { type: ModelType.Checkpoint, baseModels: baseModelSets.SD3.baseModels },
    { type: ModelType.LORA, baseModels: baseModelSets.SD3.baseModels },
  ],
  SD3_5M: [
    { type: ModelType.Checkpoint, baseModels: baseModelSets.SD3_5M.baseModels },
    { type: ModelType.LORA, baseModels: baseModelSets.SD3_5M.baseModels },
  ],
  HyV1: [{ type: ModelType.LORA, baseModels: baseModelSets.HyV1.baseModels }],
  OpenAI: [{ type: ModelType.Checkpoint, baseModels: baseModelSets.OpenAI.baseModels }],
  WanVideo: [{ type: ModelType.LORA, baseModels: baseModelSets.WanVideo.baseModels }],
  WanVideo1_3B_T2V: [
    { type: ModelType.LORA, baseModels: baseModelSets.WanVideo1_3B_T2V.baseModels },
  ],
  WanVideo14B_T2V: [{ type: ModelType.LORA, baseModels: baseModelSets.WanVideo14B_T2V.baseModels }],
  WanVideo14B_I2V_480p: [
    { type: ModelType.LORA, baseModels: baseModelSets.WanVideo14B_I2V_480p.baseModels },
  ],
  WanVideo14B_I2V_720p: [
    { type: ModelType.LORA, baseModels: baseModelSets.WanVideo14B_I2V_720p.baseModels },
  ],
};
export function getBaseModelResourceTypes(baseModel: string) {
  if (baseModel in baseModelResourceTypes)
    return baseModelResourceTypes[baseModel as SupportedBaseModel];
}

export const miscModelTypes: ModelType[] = [
  'AestheticGradient',
  'Hypernetwork',
  'Controlnet',
  'Upscaler',
  'MotionModule',
  'Poses',
  'Wildcards',
  'Workflows',
  'Detection',
  'Other',
] as const;

export const fluxStandardAir = 'urn:air:flux1:checkpoint:civitai:618692@691639';
export const fluxUltraAir = 'urn:air:flux1:checkpoint:civitai:618692@1088507';
export const fluxUltraAirId = 1088507;
export const fluxModeOptions = [
  { label: 'Draft', value: 'urn:air:flux1:checkpoint:civitai:618692@699279' },
  { label: 'Standard', value: fluxStandardAir },
  { label: 'Pro', value: 'urn:air:flux1:checkpoint:civitai:618692@699332' },
  { label: 'Pro 1.1', value: 'urn:air:flux1:checkpoint:civitai:618692@922358' },
  { label: 'Ultra', value: fluxUltraAir },
];

export function getBaseModelSetTypes({
  modelType,
  baseModel,
  defaultType = 'SD1',
}: {
  modelType: ModelType;
  baseModel?: string;
  defaultType?: SupportedBaseModel;
}) {
  if (!baseModel) return [defaultType];
  return Object.entries(baseModelResourceTypes)
    .filter(([key, config]) => {
      if (key === baseModel) return true;
      const match = config.find((x) => x.type === modelType);
      const baseModels = match?.baseModels ?? [];
      const partialSupport = (match as any)?.partialSupport ?? [];
      const combined = [...baseModels, ...partialSupport];
      return combined.includes(baseModel);
    })
    .map(([key]) => key) as SupportedBaseModel[];
}
// #endregion

// #region [workflows]

export const fluxUltraAspectRatios = [
  { label: 'Landscape - 21:9', width: 3136, height: 1344 },
  { label: 'Landscape - 16:9', width: 2752, height: 1536 },
  { label: 'Landscape - 4:3', width: 2368, height: 1792 },
  { label: 'Square - 1:1', width: 2048, height: 2048 },
  { label: 'Portrait - 3:4', width: 1792, height: 2368 },
  { label: 'Portrait - 9:16', width: 1536, height: 2752 },
  { label: 'Portrait - 9:21', width: 1344, height: 3136 },
];
const defaultFluxUltraAspectRatioIndex = generation.defaultValues.fluxUltraAspectRatio;

export const fluxModelId = 618692;
export function getIsFluxUltra({ modelId, fluxMode }: { modelId?: number; fluxMode?: string }) {
  return modelId === fluxModelId && fluxMode === fluxUltraAir;
}

export function getSizeFromFluxUltraAspectRatio(value: number) {
  return fluxUltraAspectRatios[value] ?? fluxUltraAspectRatios[defaultFluxUltraAspectRatioIndex];
}

export function getClosestFluxUltraAspectRatio(width: number, height: number) {
  const ratios = fluxUltraAspectRatios.map((x) => x.width / x.height);
  const closest = findClosest(ratios, width / height);
  const index = ratios.indexOf(closest);
  return `${index ?? defaultFluxUltraAspectRatioIndex}`;
}

type GetUpscaleFactorProps = {
  width: number;
  height: number;
};
export function getUpscaleFactor(original: GetUpscaleFactorProps, upscale: GetUpscaleFactorProps) {
  const s1 = original.width > original.height ? original.width : original.height;
  const s2 = upscale.width > upscale.height ? upscale.width : upscale.height;
  return Math.round((s2 / s1) * 10) / 10;
}

<<<<<<< HEAD
export const isMadeOnSite = (meta: ImageMetaProps | null) => {
  if (!meta) return false;
  return (
    'civitaiResources' in meta ||
    (!!meta.workflow &&
      generationFormWorkflowConfigurations
        .map((x) => x.key)
        .some((v) => v === (meta.workflow as string)))
  );
};
=======
export function getScaledWidthHeight(width: number, height: number, factor: number) {
  const originRatio = width / height;
  const wf = width * factor;
  const hf = height * factor;

  const wLimits = getUpperLowerLimits(wf);
  const hLimits = getUpperLowerLimits(hf);

  const options: { ratio: number; width: number; height: number }[] = [];

  for (const wl of wLimits) {
    for (const hl of hLimits) {
      options.push({ ratio: wl / hl, width: wl, height: hl });
    }
  }

  const closestRatio = findClosest(
    options.map(({ ratio }) => ratio),
    originRatio
  );
  const closest = options.find(({ ratio }) => ratio === closestRatio)!;
  return { width: closest.width, height: closest.height };
}

function getUpperLowerLimits(value: number) {
  // return [...new Set([Math.floor, Math.ceil].map((fn) => fn(value / 64) * 64))];
  return [
    ...new Set(
      [Math.floor, Math.ceil].flatMap((fn) => {
        const val = fn(value / 64) * 64;
        const arr = [val];
        const lower = val - 64;
        const upper = val + 64;
        if (lower >= minDownscaleSize) arr.push(lower);
        if (upper <= maxUpscaleSize) arr.push(upper);
        return arr;
      })
    ),
  ];
}
>>>>>>> a0fdd06e
<|MERGE_RESOLUTION|>--- conflicted
+++ resolved
@@ -619,7 +619,6 @@
   return Math.round((s2 / s1) * 10) / 10;
 }
 
-<<<<<<< HEAD
 export const isMadeOnSite = (meta: ImageMetaProps | null) => {
   if (!meta) return false;
   return (
@@ -630,7 +629,7 @@
         .some((v) => v === (meta.workflow as string)))
   );
 };
-=======
+
 export function getScaledWidthHeight(width: number, height: number, factor: number) {
   const originRatio = width / height;
   const wf = width * factor;
@@ -670,5 +669,4 @@
       })
     ),
   ];
-}
->>>>>>> a0fdd06e
+}