import { WorkflowStatus } from '@civitai/client';
import { MantineColor } from '@mantine/core';
import {
  baseModelSets,
  BaseModelSetType,
  generation,
  generationConfig,
  getGenerationConfig,
  Sampler,
  maxUpscaleSize,
} from '~/server/common/constants';
import { videoGenerationConfig } from '~/server/orchestrator/generation/generation.config';
import { GenerationLimits } from '~/server/schema/generation.schema';
import { TextToImageParams } from '~/server/schema/orchestrator/textToImage.schema';
import { WorkflowDefinition } from '~/server/services/orchestrator/types';
import { ModelType } from '~/shared/utils/prisma/enums';
import { getImageData } from '~/utils/media-preprocessors';
import { findClosest } from '~/utils/number-helpers';

export const WORKFLOW_TAGS = {
  GENERATION: 'gen',
  IMAGE: 'img',
  VIDEO: 'vid',
  FAVORITE: 'favorite',
  FOLDER: 'folder',
  FEEDBACK: {
    LIKED: 'feedback:liked',
    DISLIKED: 'feedback:disliked',
  },
};

export const generationServiceCookie = {
  name: 'generation-token',
  maxAge: 3600,
};

export function getRoundedWidthHeight({ width, height }: { width: number; height: number }) {
  const maxWidth = width < maxUpscaleSize ? width : maxUpscaleSize;
  const maxHeight = height < maxUpscaleSize ? height : maxUpscaleSize;
  const ratio = Math.min(maxWidth / width, maxHeight / height);
  return {
    width: Math.ceil((width * ratio) / 64) * 64,
    height: Math.ceil((height * ratio) / 64) * 64,
  };
}

export async function getSourceImageFromUrl({ url, upscale }: { url: string; upscale?: boolean }) {
  return getImageData(url).then(({ width, height }) => {
    let upscaleWidth: number | undefined;
    let upscaleHeight: number | undefined;
    if (upscale) {
      const upscaled = getRoundedWidthHeight({ width: width * 1.5, height: height * 1.5 });
      upscaleWidth = upscaled.width;
      upscaleHeight = upscaled.height;
    }
    return { url, upscaleWidth, upscaleHeight, ...getRoundedWidthHeight({ width, height }) };
  });
}

// #region [statuses]
export const generationStatusColors: Record<WorkflowStatus, MantineColor> = {
  unassigned: 'yellow',
  preparing: 'yellow',
  scheduled: 'yellow',
  processing: 'yellow',
  succeeded: 'green',
  failed: 'red',
  expired: 'gray',
  canceled: 'gray',
};

export const orchestratorRefundableStatuses: WorkflowStatus[] = ['failed', 'expired', 'canceled'];
export const orchestratorCompletedStatuses: WorkflowStatus[] = [
  ...orchestratorRefundableStatuses,
  'succeeded',
];
export const orchestratorPendingStatuses: WorkflowStatus[] = [
  'unassigned',
  'preparing',
  'scheduled',
];
// #endregion

// #region [injectable resources]
export type InjectableResource = {
  id: number;
  triggerWord?: string;
  triggerType?: 'negative' | 'positive';
  baseModelSetType?: BaseModelSetType;
  sanitize?: (params: TextToImageParams) => Partial<TextToImageParams>;
};

export const draftInjectableResources = [
  {
    id: 391999,
    baseModelSetType: 'SDXL',
    sanitize: () => ({
      steps: 8,
      cfgScale: 1,
      sampler: 'Euler',
    }),
  } as InjectableResource,
  {
    id: 424706,
    baseModelSetType: 'SD1',
    sanitize: () => ({
      steps: 6,
      cfgScale: 1,
      sampler: 'LCM',
    }),
  } as InjectableResource,
];
const baseInjectableResources = {
  civit_nsfw: {
    id: 106916,
    triggerWord: 'civit_nsfw',
    triggerType: 'negative',
  } as InjectableResource,
  safe_neg: { id: 250712, triggerWord: 'safe_neg', triggerType: 'negative' } as InjectableResource,
  safe_pos: { id: 250708, triggerWord: 'safe_pos', triggerType: 'positive' } as InjectableResource,
};
export const allInjectableResourceIds = [
  ...Object.values(baseInjectableResources),
  ...draftInjectableResources,
].map((x) => x.id);

export function getInjectablResources(baseModelSetType: BaseModelSetType) {
  const isSdxl = getIsSdxl(baseModelSetType);
  let value = baseModelSetType;
  if (isSdxl) value = 'SDXL';
  return {
    ...baseInjectableResources,
    draft: draftInjectableResources.find((x) => x.baseModelSetType === value),
  };
}
// #endregion

export const whatIfQueryOverrides = {
  prompt: '',
  negativePrompt: undefined,
  seed: undefined,
  // image: undefined,
  nsfw: false,
  cfgScale: generation.defaultValues.cfgScale,
  remixSimilarity: 1,
};

export const samplersToSchedulers: Record<Sampler | 'undefined', string> = {
  'Euler a': 'EulerA',
  Euler: 'Euler',
  LMS: 'LMS',
  Heun: 'Heun',
  DPM2: 'DPM2',
  'DPM2 a': 'DPM2A',
  'DPM++ 2S a': 'DPM2SA',
  'DPM++ 2M': 'DPM2M',
  'DPM++ 2M SDE': 'DPM2MSDE',
  'DPM++ SDE': 'DPMSDE',
  'DPM fast': 'DPMFast',
  'DPM adaptive': 'DPMAdaptive',
  'LMS Karras': 'LMSKarras',
  'DPM2 Karras': 'DPM2Karras',
  'DPM2 a Karras': 'DPM2AKarras',
  'DPM++ 2S a Karras': 'DPM2SAKarras',
  'DPM++ 2M Karras': 'DPM2MKarras',
  'DPM++ 2M SDE Karras': 'DPM2MSDEKarras',
  'DPM++ SDE Karras': 'DPMSDEKarras',
  'DPM++ 3M SDE': 'DPM3MSDE',
  'DPM++ 3M SDE Karras': 'DPM3MSDEKarras',
  'DPM++ 3M SDE Exponential': 'DPM3MSDEExponential',
  DDIM: 'DDIM',
  PLMS: 'PLMS',
  UniPC: 'UniPC',
  LCM: 'LCM',
  undefined: 'undefined',
};

// !important - undefined maps to the same values as 'DPM++ 2M Karras'
export const samplersToComfySamplers: Record<
  Sampler | 'undefined',
  { sampler: string; scheduler: 'normal' | 'karras' | 'exponential' }
> = {
  'Euler a': { sampler: 'euler_ancestral', scheduler: 'normal' },
  Euler: { sampler: 'euler', scheduler: 'normal' },
  LMS: { sampler: 'lms', scheduler: 'normal' },
  Heun: { sampler: 'heun', scheduler: 'normal' },
  DPM2: { sampler: 'dpmpp_2', scheduler: 'normal' },
  'DPM2 a': { sampler: 'dpmpp_2_ancestral', scheduler: 'normal' },
  'DPM++ 2S a': { sampler: 'dpmpp_2s_ancestral', scheduler: 'normal' },
  'DPM++ 2M': { sampler: 'dpmpp_2m', scheduler: 'normal' },
  'DPM++ 2M SDE': { sampler: 'dpmpp_2m_sde', scheduler: 'normal' },
  'DPM++ SDE': { sampler: 'dpmpp_sde', scheduler: 'normal' },
  'DPM fast': { sampler: 'dpm_fast', scheduler: 'normal' },
  'DPM adaptive': { sampler: 'dpm_adaptive', scheduler: 'normal' },
  'LMS Karras': { sampler: 'lms', scheduler: 'karras' },
  'DPM2 Karras': { sampler: 'dpm_2', scheduler: 'karras' },
  'DPM2 a Karras': { sampler: 'dpm_2_ancestral', scheduler: 'karras' },
  'DPM++ 2S a Karras': { sampler: 'dpmpp_2s_ancestral', scheduler: 'karras' },
  'DPM++ 2M Karras': { sampler: 'dpmpp_2m', scheduler: 'karras' },
  'DPM++ 2M SDE Karras': { sampler: 'dpmpp_2m_sde', scheduler: 'karras' },
  'DPM++ SDE Karras': { sampler: 'dpmpp_sde', scheduler: 'karras' },
  'DPM++ 3M SDE': { sampler: 'dpmpp_3m_sde', scheduler: 'normal' },
  'DPM++ 3M SDE Karras': { sampler: 'dpmpp_3m_sde', scheduler: 'karras' },
  'DPM++ 3M SDE Exponential': { sampler: 'dpmpp_3m_sde', scheduler: 'exponential' },
  DDIM: { sampler: 'ddim', scheduler: 'normal' },
  PLMS: { sampler: 'plms', scheduler: 'normal' },
  UniPC: { sampler: 'uni_pc', scheduler: 'normal' },
  LCM: { sampler: 'lcm', scheduler: 'normal' },
  undefined: { sampler: 'dpmpp_2m', scheduler: 'karras' },
};

// TODO - improve this
// export const defaultCheckpoints: Record<
//   string,
//   {
//     ecosystem: string;
//     type: string;
//     source: string;
//     model: number;
//     version: number;
//   }
// > = {
//   SD1: {
//     ecosystem: 'sd1',
//     type: 'model',
//     source: 'civitai',
//     model: 4384,
//     version: 128713,
//   },
//   SD3: {
//     ecosystem: 'sd3',
//     type: 'model',
//     source: 'civitai',
//     model: 878387,
//     version: 983309,
//   },
//   SD3_5M: {
//     ecosystem: 'sd3',
//     type: 'model',
//     source: 'civitai',
//     model: 896953,
//     version: 1003708,
//   },
//   SDXL: {
//     ecosystem: 'sdxl',
//     type: 'model',
//     source: 'civitai',
//     model: 101055,
//     version: 128078,
//   },
//   Pony: {
//     ecosystem: 'sdxl',
//     type: 'model',
//     source: 'civitai',
//     model: 257749,
//     version: 290640,
//   },
//   Illustrious: {
//     ecosystem: 'sdxl',
//     type: 'model',
//     source: 'civitai',
//     model: 795765,
//     version: 889818,
//   },
// };

// #region [utils]
// some base models, such as SD1.5 can work with different base model set types

export function getBaseModelSetType(baseModel?: string, defaultType?: BaseModelSetType) {
  defaultType ??= 'SD1';
  if (!baseModel) return defaultType;
  return (Object.entries(baseModelSets).find(
    ([key, baseModelSet]) =>
      key === baseModel || (baseModelSet.baseModels as string[]).includes(baseModel)
  )?.[0] ?? defaultType) as BaseModelSetType;
}

export function getBaseModelSet(baseModel?: string) {
  const baseModelSetType = getBaseModelSetType(baseModel);
  return baseModelSets[baseModelSetType] ?? [];
}

export function getIsSdxl(baseModel?: string) {
  const baseModelSetType = getBaseModelSetType(baseModel);
  return (
    baseModelSetType === 'SDXL' ||
    baseModelSetType === 'Pony' ||
    baseModelSetType === 'SDXLDistilled' ||
    baseModelSetType === 'Illustrious' ||
    baseModelSetType === 'NoobAI'
  );
}

export function getIsFlux(baseModel?: string) {
  const baseModelSetType = getBaseModelSetType(baseModel);
  return baseModelSetType === 'Flux1';
}

export function getIsSD3(baseModel?: string) {
  const baseModelSetType = getBaseModelSetType(baseModel);
  return baseModelSetType === 'SD3' || baseModelSetType === 'SD3_5M';
}

export function getBaseModelFromResources<T extends { modelType: ModelType; baseModel: string }>(
  resources: T[]
) {
  const checkpoint = resources.find((x) => x.modelType === 'Checkpoint');
  if (checkpoint) return getBaseModelSetType(checkpoint.baseModel);
  else if (resources.some((x) => getBaseModelSetType(x.baseModel) === 'Pony')) return 'Pony';
  else if (resources.some((x) => getBaseModelSetType(x.baseModel) === 'SDXL')) return 'SDXL';
  else if (resources.some((x) => getBaseModelSetType(x.baseModel) === 'Flux1')) return 'Flux1';
  else if (resources.some((x) => getBaseModelSetType(x.baseModel) === 'Illustrious'))
    return 'Illustrious';
  else if (resources.some((x) => getBaseModelSetType(x.baseModel) === 'NoobAI')) return 'NoobAI';
  else if (resources.some((x) => getBaseModelSetType(x.baseModel) === 'SD3')) return 'SD3';
  else if (resources.some((x) => getBaseModelSetType(x.baseModel) === 'SD3_5M')) return 'SD3_5M';
  else return 'SD1';
}

export function sanitizeTextToImageParams<T extends Partial<TextToImageParams>>(
  params: T,
  limits?: GenerationLimits
) {
  if (params.sampler) {
    params.sampler = (generation.samplers as string[]).includes(params.sampler)
      ? params.sampler
      : generation.defaultValues.sampler;
  }

  const maxValueKeys = Object.keys(generation.maxValues);
  for (const item of maxValueKeys) {
    const key = item as keyof typeof generation.maxValues;
    if (params[key]) params[key] = Math.min(params[key] ?? 0, generation.maxValues[key]);
  }

  if (!params.aspectRatio && params.width && params.height) {
    params.aspectRatio = getClosestAspectRatio(params.width, params.height, params.baseModel);
    params.fluxUltraAspectRatio = getClosestFluxUltraAspectRatio(params.width, params.height);
  }

  // handle SDXL ClipSkip
  // I was made aware that SDXL only works with clipSkip 2
  // if that's not the case anymore, we can rollback to just setting
  // this for Pony resources -Manuel
  const isSDXL = getIsSdxl(params.baseModel);
  if (isSDXL) params.clipSkip = 2;

  if (limits) {
    if (params.steps) params.steps = Math.min(params.steps, limits.steps);
    if (params.quantity) params.quantity = Math.min(params.quantity, limits.quantity);
  }
  return params;
}

export function getSizeFromAspectRatio(aspectRatio: number | string, baseModel?: string) {
  const numberAspectRatio = typeof aspectRatio === 'string' ? Number(aspectRatio) : aspectRatio;
  const config = getGenerationConfig(baseModel);
  return config.aspectRatios[numberAspectRatio] ?? generationConfig.SD1.aspectRatios[0];
}

export const getClosestAspectRatio = (width?: number, height?: number, baseModel?: string) => {
  width = width ?? (baseModel === 'SDXL' ? 1024 : 512);
  height = height ?? (baseModel === 'SDXL' ? 1024 : 512);
  const aspectRatios = getGenerationConfig(baseModel).aspectRatios;
  const ratios = aspectRatios.map((x) => x.width / x.height);
  if (!ratios.length) return '0';
  const closest = findClosest(ratios, width / height);
  const index = ratios.indexOf(closest);
  return `${index ?? 0}`;
};

export function getWorkflowDefinitionFeatures(workflow?: {
  features?: WorkflowDefinition['features'];
}) {
  return {
    draft: workflow?.features?.includes('draft') ?? false,
    denoise: workflow?.features?.includes('denoise') ?? false,
    upscaleWidth: workflow?.features?.includes('upscale') ?? false,
    upscaleHeight: workflow?.features?.includes('upscale') ?? false,
    image: workflow?.features?.includes('image') ?? false,
  };
}

export function sanitizeParamsByWorkflowDefinition(
  params: TextToImageParams,
  workflow?: {
    features?: WorkflowDefinition['features'];
  }
) {
  const features = getWorkflowDefinitionFeatures(workflow);
  for (const key in features) {
    if (!features[key as keyof typeof features]) delete (params as any)[key];
  }
}

// #endregion

// #region [config]
const sdxlEcosystemPartialSupport = [
  'SDXL 0.9',
  'SDXL 1.0',
  'SDXL 1.0 LCM',
  ...baseModelSets.Pony.baseModels,
  ...baseModelSets.Illustrious.baseModels,
  ...baseModelSets.NoobAI.baseModels,
];
export type BaseModelResourceTypes = typeof baseModelResourceTypes;
export type SupportedBaseModel = keyof BaseModelResourceTypes;
export const baseModelResourceTypes = {
  SD1: [
    { type: ModelType.Checkpoint, baseModels: [...baseModelSets.SD1.baseModels] },
    { type: ModelType.TextualInversion, baseModels: [...baseModelSets.SD1.baseModels] },
    { type: ModelType.LORA, baseModels: [...baseModelSets.SD1.baseModels] },
    { type: ModelType.DoRA, baseModels: [...baseModelSets.SD1.baseModels] },
    { type: ModelType.LoCon, baseModels: [...baseModelSets.SD1.baseModels] },
    { type: ModelType.VAE, baseModels: [...baseModelSets.SD1.baseModels] },
  ],
  SDXL: [
    { type: ModelType.Checkpoint, baseModels: [...baseModelSets.SDXL.baseModels] },
    {
      type: ModelType.TextualInversion,
      baseModels: [...baseModelSets.SDXL.baseModels],
      partialSupport: [
        'SD 1.5',
        ...baseModelSets.Pony.baseModels,
        ...baseModelSets.Illustrious.baseModels,
      ],
    },
    {
      type: ModelType.LORA,
      baseModels: [...baseModelSets.SDXL.baseModels],
      partialSupport: [...baseModelSets.Pony.baseModels, ...baseModelSets.Illustrious.baseModels],
    },
    {
      type: ModelType.DoRA,
      baseModels: [...baseModelSets.SDXL.baseModels],
      partialSupport: [...baseModelSets.Pony.baseModels, ...baseModelSets.Illustrious.baseModels],
    },
    {
      type: ModelType.LoCon,
      baseModels: [...baseModelSets.SDXL.baseModels],
      partialSupport: [...baseModelSets.Pony.baseModels, ...baseModelSets.Illustrious.baseModels],
    },
    {
      type: ModelType.VAE,
      baseModels: [...baseModelSets.SDXL.baseModels],
      partialSupport: [...baseModelSets.Pony.baseModels, ...baseModelSets.Illustrious.baseModels],
    },
  ],
  Pony: [
    { type: ModelType.Checkpoint, baseModels: baseModelSets.Pony.baseModels },
    {
      type: ModelType.TextualInversion,
      baseModels: baseModelSets.Pony.baseModels,
      partialSupport: ['SD 1.5', ...sdxlEcosystemPartialSupport],
    },
    {
      type: ModelType.LORA,
      baseModels: baseModelSets.Pony.baseModels,
      partialSupport: sdxlEcosystemPartialSupport,
    },
    {
      type: ModelType.DoRA,
      baseModels: baseModelSets.Pony.baseModels,
      partialSupport: sdxlEcosystemPartialSupport,
    },
    {
      type: ModelType.LoCon,
      baseModels: baseModelSets.Pony.baseModels,
      partialSupport: sdxlEcosystemPartialSupport,
    },
    {
      type: ModelType.VAE,
      baseModels: [...baseModelSets.SDXL.baseModels],
    },
  ],
  Illustrious: [
    { type: ModelType.Checkpoint, baseModels: baseModelSets.Illustrious.baseModels },
    {
      type: ModelType.TextualInversion,
      baseModels: baseModelSets.Illustrious.baseModels,
      partialSupport: ['SD 1.5', ...sdxlEcosystemPartialSupport],
    },
    {
      type: ModelType.LORA,
      baseModels: baseModelSets.Illustrious.baseModels,
      partialSupport: sdxlEcosystemPartialSupport,
    },
    {
      type: ModelType.DoRA,
      baseModels: baseModelSets.Illustrious.baseModels,
      partialSupport: sdxlEcosystemPartialSupport,
    },
    {
      type: ModelType.LoCon,
      baseModels: baseModelSets.Illustrious.baseModels,
      partialSupport: sdxlEcosystemPartialSupport,
    },
    {
      type: ModelType.VAE,
      baseModels: [...baseModelSets.SDXL.baseModels],
    },
  ],
  NoobAI: [
    { type: ModelType.Checkpoint, baseModels: baseModelSets.NoobAI.baseModels },
    {
      type: ModelType.TextualInversion,
      baseModels: baseModelSets.NoobAI.baseModels,
      partialSupport: ['SD 1.5', ...sdxlEcosystemPartialSupport],
    },
    {
      type: ModelType.LORA,
      baseModels: baseModelSets.NoobAI.baseModels,
      partialSupport: sdxlEcosystemPartialSupport,
    },
    {
      type: ModelType.DoRA,
      baseModels: baseModelSets.NoobAI.baseModels,
      partialSupport: sdxlEcosystemPartialSupport,
    },
    {
      type: ModelType.LoCon,
      baseModels: baseModelSets.NoobAI.baseModels,
      partialSupport: sdxlEcosystemPartialSupport,
    },
    {
      type: ModelType.VAE,
      baseModels: [...baseModelSets.SDXL.baseModels],
    },
  ],
  Flux1: [
    { type: ModelType.Checkpoint, baseModels: baseModelSets.Flux1.baseModels },
    { type: ModelType.LORA, baseModels: baseModelSets.Flux1.baseModels },
  ],
  SD3: [
    { type: ModelType.Checkpoint, baseModels: baseModelSets.SD3.baseModels },
    { type: ModelType.LORA, baseModels: baseModelSets.SD3.baseModels },
  ],
  SD3_5M: [
    { type: ModelType.Checkpoint, baseModels: baseModelSets.SD3_5M.baseModels },
    { type: ModelType.LORA, baseModels: baseModelSets.SD3_5M.baseModels },
  ],
};
export function getBaseModelResourceTypes(baseModel: string) {
  if (baseModel in baseModelResourceTypes)
    return baseModelResourceTypes[baseModel as SupportedBaseModel];
}

export const fluxStandardAir = 'urn:air:flux1:checkpoint:civitai:618692@691639';
export const fluxUltraAir = 'urn:air:flux1:checkpoint:civitai:618692@1088507';
export const fluxUltraAirId = 1088507;
export const fluxModeOptions = [
  { label: 'Draft', value: 'urn:air:flux1:checkpoint:civitai:618692@699279' },
  { label: 'Standard', value: fluxStandardAir },
  { label: 'Pro', value: 'urn:air:flux1:checkpoint:civitai:618692@699332' },
  { label: 'Pro 1.1', value: 'urn:air:flux1:checkpoint:civitai:618692@922358' },
  { label: 'Ultra', value: fluxUltraAir },
];

export function getBaseModelSetTypes({
  modelType,
  baseModel,
  defaultType = 'SD1',
}: {
  modelType: ModelType;
  baseModel?: string;
  defaultType?: SupportedBaseModel;
}) {
  if (!baseModel) return [defaultType];
  return Object.entries(baseModelResourceTypes)
    .filter(([key, config]) => {
      if (key === baseModel) return true;
      const match = config.find((x) => x.type === modelType);
      const baseModels = match?.baseModels ?? [];
      const partialSupport = (match as any)?.partialSupport ?? [];
      const combined = [...baseModels, ...partialSupport];
      return combined.includes(baseModel);
    })
    .map(([key]) => key) as SupportedBaseModel[];
}
// #endregion

// #region [workflows]
type EnginesDictionary = Record<
  string,
  {
    label: string;
    description: string | (() => React.ReactNode);
    whatIf?: string[];
    memberOnly?: boolean;
  }
>;

export const engineDefinitions: EnginesDictionary = {
  minimax: {
    label: 'Hailuo by MiniMax',
    description: '',
    whatIf: [],
  },
  kling: {
    label: 'Kling',
    description: ``,
    whatIf: ['mode', 'duration'],
  },
  lightricks: {
    label: 'Lightricks',
    description: '',
    whatIf: ['duration', 'cfgScale', 'steps'],
    // memberOnly: true,
  },
  haiper: {
    label: 'Haiper',
    description: `Generate hyper-realistic and stunning videos with Haiper's next-gen 2.0 model!`,
    whatIf: ['duration'],
  },
  mochi: {
    label: 'Mochi',
    description: `Mochi 1 preview, by creators [https://www.genmo.ai](https://www.genmo.ai) is an open state-of-the-art video generation model with high-fidelity motion and strong prompt adherence in preliminary evaluation`,
  },
<<<<<<< HEAD
  hunyuan: {
    label: 'Hunyuan',
    description: ``,
    whatIf: ['duration', 'steps', 'aspectRatio', 'cfgScale'],
=======
  vidu: {
    label: 'Vidu',
    description: '',
    whatIf: ['duration'],
>>>>>>> 8b5e9317
  },
};

export const generationFormWorkflowConfigurations = videoGenerationConfig;

export const fluxUltraAspectRatios = [
  { label: 'Landscape - 21:9', width: 3136, height: 1344 },
  { label: 'Landscape - 16:9', width: 2752, height: 1536 },
  { label: 'Landscape - 4:3', width: 2368, height: 1792 },
  { label: 'Square - 1:1', width: 2048, height: 2048 },
  { label: 'Portrait - 3:4', width: 1792, height: 2368 },
  { label: 'Portrait - 9:16', width: 1536, height: 2752 },
  { label: 'Portrait - 9:21', width: 1344, height: 3136 },
];
const defaultFluxUltraAspectRatioIndex = generation.defaultValues.fluxUltraAspectRatio;

export const fluxModelId = 618692;
export function getIsFluxUltra({ modelId, fluxMode }: { modelId?: number; fluxMode?: string }) {
  return modelId === fluxModelId && fluxMode === fluxUltraAir;
}

export function getSizeFromFluxUltraAspectRatio(value: number) {
  return fluxUltraAspectRatios[value] ?? fluxUltraAspectRatios[defaultFluxUltraAspectRatioIndex];
}

export function getClosestFluxUltraAspectRatio(width: number, height: number) {
  const ratios = fluxUltraAspectRatios.map((x) => x.width / x.height);
  const closest = findClosest(ratios, width / height);
  const index = ratios.indexOf(closest);
  return `${index ?? defaultFluxUltraAspectRatioIndex}`;
}

type GetUpscaleFactorProps = {
  width: number;
  height: number;
};
export function getUpscaleFactor(original: GetUpscaleFactorProps, upscale: GetUpscaleFactorProps) {
  const s1 = original.width > original.height ? original.width : original.height;
  const s2 = upscale.width > upscale.height ? upscale.width : upscale.height;
  return Math.round((s2 / s1) * 10) / 10;
}<|MERGE_RESOLUTION|>--- conflicted
+++ resolved
@@ -618,17 +618,15 @@
     label: 'Mochi',
     description: `Mochi 1 preview, by creators [https://www.genmo.ai](https://www.genmo.ai) is an open state-of-the-art video generation model with high-fidelity motion and strong prompt adherence in preliminary evaluation`,
   },
-<<<<<<< HEAD
   hunyuan: {
     label: 'Hunyuan',
     description: ``,
     whatIf: ['duration', 'steps', 'aspectRatio', 'cfgScale'],
-=======
+  },
   vidu: {
     label: 'Vidu',
     description: '',
     whatIf: ['duration'],
->>>>>>> 8b5e9317
   },
 };
 
