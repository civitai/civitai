import {
  MasonryAdjustHeightFn,
  MasonryImageDimensionsFn,
} from '~/components/MasonryColumns/masonry.types';
import { useMemo } from 'react';
import { AdFeedItem, useCreateAdFeed } from '~/components/Ads/ads.utils';
import { useAdsContext } from '~/components/Ads/AdsProvider';
import { useBrowsingLevelDebounced } from '~/components/BrowsingLevel/BrowsingLevelProvider';
import { getIsSafeBrowsingLevel } from '~/shared/constants/browsingLevel.constants';
import { AdUnitIncontent_1 } from '~/components/Ads/AdUnit';

export function useMasonryColumns<TData>(
  data: TData[],
  columnWidth: number,
  columnCount: number,
  imageDimensions: MasonryImageDimensionsFn<TData>,
  adjustDimensions?: MasonryAdjustHeightFn<TData>,
  maxItemHeight?: number,
  withAds?: boolean
) {
  const { adsEnabled } = useAdsContext();
  const browsingLevel = useBrowsingLevelDebounced();
  const adsReallyAreEnabled = adsEnabled && getIsSafeBrowsingLevel(browsingLevel) && withAds;
  const createAdFeed = useCreateAdFeed();

  return useMemo(() => {
    if (columnCount === 0) return [];

    const feed = createAdFeed({
      data,
      columnCount,
      options: adsReallyAreEnabled
        ? [
            {
              width: 300,
              height: 250,
              AdUnit: AdUnitIncontent_1,
            },
          ]
        : undefined,
    });

    const columnHeights: number[] = Array(columnCount).fill(0);
    const columnItems: ColumnItem<AdFeedItem<TData>>[][] = Array(columnCount).fill([]);

    for (const item of feed) {
      let height = 0;
      if (item.type === 'ad') {
<<<<<<< HEAD
        // height = item.data.height + 20;
=======
        height = item.data.height;
>>>>>>> 1fcded21
      } else {
        const { width: originalWidth, height: originalHeight } = imageDimensions(item.data);

        const ratioHeight = (originalHeight / originalWidth) * columnWidth;
        const adjustedHeight =
          adjustDimensions?.(
            {
              imageRatio: columnWidth / ratioHeight,
              width: columnWidth,
              height: ratioHeight,
            },
            item.data
          ) ?? ratioHeight;
        height = Math.floor(
          maxItemHeight ? Math.min(adjustedHeight, maxItemHeight) : adjustedHeight
        );
      }

      // look for the shortest column on each iteration
      let shortest = 0;
      for (let j = 1; j < columnCount; ++j) {
        if (columnHeights[j] < columnHeights[shortest]) {
          shortest = j;
        }
      }
      columnHeights[shortest] += height;
      columnItems[shortest] = [...columnItems[shortest], { height, data: item }];
    }

    return columnItems;
  }, [data, columnWidth, columnCount, maxItemHeight, adsReallyAreEnabled]);
}

type ColumnItem<TData> = {
  height: number;
  data: TData;
};

// const getMasonryColumns = <TData>(
//   data: TData[],
//   columnWidth: number,
//   columnCount: number,
//   imageDimensions: MasonryImageDimensionsFn<TData>,
//   adjustHeight?: MasonryAdjustHeightFn<TData>,
//   maxItemHeight?: number,
//   showAds?: boolean
// ): ColumnItem<AdFeedItem<TData>>[][] => {
//   // Track the height of each column.
//   // Layout algorithm below always inserts into the shortest column.
//   if (columnCount === 0) return [];

//   const feed = createAdFeed({
//     data,
//     columnCount,
//     keys: showAds ? ['300x250:Dynamic_Feeds', '300x600:Dynamic_Feeds'] : undefined,
//   });

//   const columnHeights: number[] = Array(columnCount).fill(0);
//   const columnItems: ColumnItem<AdFeedItem<TData>>[][] = Array(columnCount).fill([]);

//   for (const item of feed) {
//     let height = 0;
//     if (item.type === 'ad') {
//       height = item.data.height + 20;
//     } else {
//       const { width: originalWidth, height: originalHeight } = imageDimensions(item.data);

//       const ratioHeight = (originalHeight / originalWidth) * columnWidth;
//       const adjustedHeight =
//         adjustHeight?.(
//           {
//             imageRatio: columnWidth / ratioHeight,
//             width: columnWidth,
//             height: ratioHeight,
//           },
//           item.data
//         ) ?? ratioHeight;
//       height = maxItemHeight ? Math.min(adjustedHeight, maxItemHeight) : adjustedHeight;
//     }

//     // look for the shortest column on each iteration
//     let shortest = 0;
//     for (let j = 1; j < columnCount; ++j) {
//       if (columnHeights[j] < columnHeights[shortest]) {
//         shortest = j;
//       }
//     }
//     columnHeights[shortest] += height;
//     columnItems[shortest] = [...columnItems[shortest], { height, data: item }];
//   }

//   return columnItems;
// };<|MERGE_RESOLUTION|>--- conflicted
+++ resolved
@@ -46,11 +46,7 @@
     for (const item of feed) {
       let height = 0;
       if (item.type === 'ad') {
-<<<<<<< HEAD
-        // height = item.data.height + 20;
-=======
         height = item.data.height;
->>>>>>> 1fcded21
       } else {
         const { width: originalWidth, height: originalHeight } = imageDimensions(item.data);
 
