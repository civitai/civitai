import OneKeyMap from '@essentials/one-key-map';
import trieMemoize from 'trie-memoize';
import { Button, Stack, createStyles, useMantineTheme } from '@mantine/core';
import React, { useMemo } from 'react';
import { MasonryRenderItemProps } from '~/components/MasonryColumns/masonry.types';
import { createAdFeed } from '~/components/Ads/ads.utils';
import { useAdsContext } from '~/components/Ads/AdsProvider';
import { useMasonryContext } from '~/components/MasonryColumns/MasonryProvider';
<<<<<<< HEAD
import { Paper, Text } from '@mantine/core';
=======
import { Text } from '@mantine/core';

>>>>>>> f3edcb09
import { NextLink } from '@mantine/next';
import { IconCaretRightFilled } from '@tabler/icons-react';
import Image from 'next/image';
import { DynamicAd } from '~/components/Ads/AdUnit';
import { TwCard } from '~/components/TwCard/TwCard';

type Props<TData> = {
  data: TData[];
  render: React.ComponentType<MasonryRenderItemProps<TData>>;
  itemId?: (data: TData) => string | number;
  empty?: React.ReactNode;
  withAds?: boolean;
};

export function MasonryGrid<TData>({
  data,
  render: RenderComponent,
  itemId,
  empty = null,
  withAds,
}: Props<TData>) {
  const theme = useMantineTheme();
  const { columnCount, columnWidth, columnGap, rowGap, maxSingleColumnWidth } = useMasonryContext();

  const { classes } = useStyles({
    columnWidth,
    columnGap,
    rowGap,
  });

  const { adsEnabled } = useAdsContext();
  const items = useMemo(
    () => createAdFeed({ data, columnCount, showAds: adsEnabled && withAds }),
    [columnCount, data, adsEnabled, withAds]
  );

  return items.length ? (
    <div
      className={classes.grid}
      style={{
        gridTemplateColumns:
          columnCount === 1
            ? `minmax(${columnWidth}px, ${maxSingleColumnWidth}px)`
            : `repeat(${columnCount}, ${columnWidth}px)`,
      }}
    >
      {items.map((item, index) => {
        const key = item.type === 'data' ? itemId?.(item.data) ?? index : `ad_${index}`;
        return (
          <React.Fragment key={key}>
            {item.type === 'data' &&
              createRenderElement(RenderComponent, index, item.data, columnWidth)}
            {item.type === 'ad' && (
              <TwCard className="border p-2 shadow">
                <div className="mb-auto flex flex-col items-center gap-2">
                  <Image
                    src={`/images/logo_${theme.colorScheme}_mode.png`}
                    alt="Civitai logo"
                    height={30}
                    width={142}
                  />
                  <Text>Become a Member to turn off ads today.</Text>
                  <Button
                    component={NextLink}
                    href="/pricing"
                    compact
                    color="green"
                    variant="outline"
                    className="w-24"
                  >
                    <Text weight={500}>Do It</Text>
                    <IconCaretRightFilled size={16} />
                  </Button>
                </div>

                <DynamicAd />
              </TwCard>
            )}
          </React.Fragment>
        );
      })}
    </div>
  ) : (
    <div className={classes.empty}>{empty}</div>
  );
}

const useStyles = createStyles(
  (
    theme,
    {
      columnWidth,
      columnGap,
      rowGap,
    }: {
      columnWidth: number;
      columnGap: number;
      rowGap: number;
    }
  ) => ({
    empty: { height: columnWidth },
    grid: {
      display: 'grid',

      columnGap,
      rowGap,
      justifyContent: 'center',
    },
  })
);

const createRenderElement = trieMemoize(
  [OneKeyMap, {}, WeakMap, OneKeyMap, OneKeyMap],
  (RenderComponent, index, data, columnWidth) => (
    <RenderComponent index={index} data={data} width={columnWidth} height={columnWidth} />
  )
);<|MERGE_RESOLUTION|>--- conflicted
+++ resolved
@@ -6,12 +6,7 @@
 import { createAdFeed } from '~/components/Ads/ads.utils';
 import { useAdsContext } from '~/components/Ads/AdsProvider';
 import { useMasonryContext } from '~/components/MasonryColumns/MasonryProvider';
-<<<<<<< HEAD
 import { Paper, Text } from '@mantine/core';
-=======
-import { Text } from '@mantine/core';
-
->>>>>>> f3edcb09
 import { NextLink } from '@mantine/next';
 import { IconCaretRightFilled } from '@tabler/icons-react';
 import Image from 'next/image';
