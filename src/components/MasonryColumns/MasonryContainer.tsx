--- conflicted
+++ resolved
@@ -1,9 +1,5 @@
-<<<<<<< HEAD
-import { ContainerProps, Box, BoxProps } from '@mantine/core';
-=======
-import type { BoxProps } from '@mantine/core';
-import { createStyles, ContainerProps, Box } from '@mantine/core';
->>>>>>> aa1a0880
+import type { BoxProps, ContainerProps } from '@mantine/core';
+import { Box } from '@mantine/core';
 import React, { CSSProperties } from 'react';
 import type { MasonryContextState } from '~/components/MasonryColumns/MasonryProvider';
 import { MasonryProvider, useMasonryContext } from '~/components/MasonryColumns/MasonryProvider';
