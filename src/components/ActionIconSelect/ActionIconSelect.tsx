--- conflicted
+++ resolved
@@ -1,19 +1,5 @@
-<<<<<<< HEAD
-import {
-  ActionIconProps,
-  Popover,
-  Box,
-  Stack,
-  Group,
-  Text,
-  TextInput,
-  PopoverProps,
-  Divider,
-} from '@mantine/core';
-=======
 import type { ActionIconProps, PopoverProps } from '@mantine/core';
 import { ActionIcon, Popover, Box, Stack, Group, Text, TextInput, Divider } from '@mantine/core';
->>>>>>> aa1a0880
 import { getHotkeyHandler, useClickOutside } from '@mantine/hooks';
 import { useEffect, useMemo, useState } from 'react';
 import clsx from 'clsx';
