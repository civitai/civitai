import type { ButtonProps } from '@mantine/core';
import {
  Popover,
  Indicator,
  Button,
  Stack,
  Drawer,
  ScrollArea,
  Group,
<<<<<<< HEAD
  ButtonProps,
  useComputedColorScheme,
=======
  createStyles,
>>>>>>> aa1a0880
} from '@mantine/core';
import { IconFilter, IconChevronDown } from '@tabler/icons-react';
import { useState } from 'react';
import { useIsMobile } from '~/hooks/useIsMobile';
import { useIsClient } from '~/providers/IsClientProvider';
import classes from './AdaptiveFiltersDropdown.module.scss';
import clsx from 'clsx';

export function AdaptiveFiltersDropdown({
  children,
  count,
  className,
  dropdownProps,
  ...buttonProps
}: Props) {
  const mobile = useIsMobile();
  const isClient = useIsClient();
  const [opened, setOpened] = useState(false);
  const colorScheme = useComputedColorScheme('dark');

  const target = (
    <Indicator
      offset={4}
      label={isClient && count ? count : undefined}
      size={16}
      zIndex={10}
      disabled={!count}
      classNames={{ root: classes.indicatorRoot, indicator: classes.indicatorIndicator }}
      inline
    >
      <Button
        className={classes.actionButton}
        color="gray"
        radius="xl"
        variant={colorScheme === 'dark' ? 'filled' : 'light'}
        rightSection={<IconChevronDown className={clsx({ [classes.opened]: opened })} size={16} />}
        {...buttonProps}
        onClick={() => setOpened((o) => !o)}
        data-expanded={opened}
      >
        <Group gap={4} wrap="nowrap">
          <IconFilter size={16} />
          Filters
        </Group>
      </Button>
    </Indicator>
  );

  const dropdown = <Stack gap="lg">{children}</Stack>;

  if (mobile)
    return (
      <>
        {target}
        <Drawer
          opened={opened}
          onClose={() => setOpened(false)}
          size="90%"
          position="bottom"
          classNames={{ root: dropdownProps?.className }}
          styles={{
            content: {
              height: 'auto',
              maxHeight: 'calc(100dvh - var(--header-height))',
              overflowY: 'auto',
            },
            body: { padding: 16, paddingTop: 0, overflowY: 'auto' },
            header: { padding: '4px 8px' },
            close: { height: 32, width: 32, '& > svg': { width: 24, height: 24 } },
          }}
        >
          {dropdown}
        </Drawer>
      </>
    );

  return (
    <Popover
      zIndex={200}
      position="bottom-end"
      shadow="md"
      radius={12}
      onClose={() => setOpened(false)}
      middlewares={{ flip: true, shift: true }}
      classNames={{ dropdown: '!w-full' }}
      withinPortal
    >
      <Popover.Target>{target}</Popover.Target>
      <Popover.Dropdown maw={468}>
        <ScrollArea.Autosize
          classNames={{ root: dropdownProps?.className }}
          type="hover"
          mah={'calc(90vh - var(--header-height) - 56px)'}
        >
          {dropdown}
        </ScrollArea.Autosize>
      </Popover.Dropdown>
    </Popover>
  );
}

type Props = Omit<ButtonProps, 'onClick' | 'children' | 'rightIcon'> & {
  children: React.ReactElement;
  count?: number;
  dropdownProps?: { className?: string };
};<|MERGE_RESOLUTION|>--- conflicted
+++ resolved
@@ -7,12 +7,7 @@
   Drawer,
   ScrollArea,
   Group,
-<<<<<<< HEAD
-  ButtonProps,
   useComputedColorScheme,
-=======
-  createStyles,
->>>>>>> aa1a0880
 } from '@mantine/core';
 import { IconFilter, IconChevronDown } from '@tabler/icons-react';
 import { useState } from 'react';
