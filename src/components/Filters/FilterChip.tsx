--- conflicted
+++ resolved
@@ -1,10 +1,6 @@
-<<<<<<< HEAD
-import { ChipProps, Chip } from '@mantine/core';
+import type { ChipProps } from '@mantine/core';
+import { Chip } from '@mantine/core';
 import classes from './FilterChip.module.scss';
-=======
-import type { ChipProps } from '@mantine/core';
-import { Chip, createStyles } from '@mantine/core';
->>>>>>> aa1a0880
 
 export function FilterChip({ children, ...props }: ChipProps) {
   return (
