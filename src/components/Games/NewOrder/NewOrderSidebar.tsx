--- conflicted
+++ resolved
@@ -58,11 +58,7 @@
           showStats={playerData.rank.type !== NewOrderRankType.Acolyte}
           className={clsx(
             'w-full rounded-b-none p-4 @md:rounded-sm',
-<<<<<<< HEAD
-            opened ? 'bg-gray-1 dark:bg-dark-4' : 'dark:bg-dark-5'
-=======
-            state.opened ? 'bg-gray-1 dark:bg-dark-5' : 'dark:bg-dark-6'
->>>>>>> 1d29d633
+            state.opened ? 'bg-gray-1 dark:bg-dark-4' : 'dark:bg-dark-5'
           )}
           withBorder
         />
@@ -108,11 +104,7 @@
           </Group>
         </Link>
         <button
-<<<<<<< HEAD
           className="w-full rounded-md p-3 hover:bg-gray-0 dark:hover:bg-dark-5"
-=======
-          className="w-full rounded-[4px] p-3 hover:bg-gray-0 dark:hover:bg-dark-6"
->>>>>>> 1d29d633
           onClick={() => {
             dialogStore.trigger({
               component: ConfirmDialog,
@@ -158,13 +150,8 @@
           </Group>
         </Link>
         <button
-<<<<<<< HEAD
           className="w-full rounded-md p-3 hover:bg-gray-0 dark:hover:bg-dark-5"
-          onClick={() => setModalOpened(true)}
-=======
-          className="w-full rounded-md p-3 hover:bg-gray-0 dark:hover:bg-dark-6"
           onClick={() => setState((prev) => ({ ...prev, rulesOpened: true }))}
->>>>>>> 1d29d633
         >
           <div className="flex flex-nowrap items-center gap-4">
             <ThemeIcon size="xl" color="gray" variant="light">
@@ -201,11 +188,7 @@
               <button
                 className={clsx(
                   'z-10 w-full justify-items-center border border-t-0 p-1 dark:border-dark-4',
-<<<<<<< HEAD
-                  opened ? 'bg-gray-1 dark:bg-dark-4' : 'bg-white dark:bg-dark-5'
-=======
-                  state.opened ? 'bg-gray-1 dark:bg-dark-5' : 'bg-white dark:bg-dark-6'
->>>>>>> 1d29d633
+                  state.opened ? 'bg-gray-1 dark:bg-dark-4' : 'bg-white dark:bg-dark-5'
                 )}
               >
                 <IconChevronDown
