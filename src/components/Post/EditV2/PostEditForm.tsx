--- conflicted
+++ resolved
@@ -6,35 +6,23 @@
 import { useDebouncer } from '~/utils/debouncer';
 import { EditPostTags } from '~/components/Post/EditV2/EditPostTags';
 import { usePostEditParams, usePostEditStore } from '~/components/Post/EditV2/PostEditProvider';
-<<<<<<< HEAD
-import { Alert, Group, Badge } from '@mantine/core';
+
+import { Group } from '@mantine/core';
 import { CollectionSelectDropdown } from '~/components/Post/EditV2/Collections/CollectionSelectDropdown';
 import { isDefined } from '~/utils/type-guards';
-import { useBrowsingSettingsAddons } from '~/providers/BrowsingSettingsAddonsProvider';
-import { browsingLevelLabels } from '~/shared/constants/browsingLevel.constants';
-=======
-import { Group, Alert } from '@mantine/core';
-import { CollectionSelectDropdown } from '~/components/Post/EditV2/Collections/CollectionSelectDropdown';
-import { isDefined } from '~/utils/type-guards';
-import { useFeatureFlags } from '~/providers/FeatureFlagsProvider';
 import { ReadOnlyAlert } from '~/components/ReadOnlyAlert/ReadOnlyAlert';
-
->>>>>>> 8b69d93d
 
 const titleCharLimit = 255;
 const formSchema = z.object({ title: z.string().nullish(), detail: z.string().nullish() });
 
 export function PostEditForm() {
   const post = usePostEditStore((state) => state.post);
-  const images = usePostEditStore((state) => state.images);
-  const browsingSettingsAddons = useBrowsingSettingsAddons();
   const { postTitle, collectionId } = usePostEditParams();
   const form = useForm({
     schema: formSchema,
     defaultValues: { ...post, title: post?.title ?? postTitle },
   });
   const debounce = useDebouncer(1000);
-  const features = useFeatureFlags();
 
   const { mutate } = trpc.post.update.useMutation({
     onError(error) {
@@ -75,7 +63,11 @@
 
   return (
     <Form form={form} className="flex flex-col gap-3">
-      <ReadOnlyAlert message={"Civitai is currently in read-only mode and you won't be able to publish or see changes made to this post."} />
+      <ReadOnlyAlert
+        message={
+          "Civitai is currently in read-only mode and you won't be able to publish or see changes made to this post."
+        }
+      />
       <InputTextArea
         data-tour="post:title"
         name="title"
