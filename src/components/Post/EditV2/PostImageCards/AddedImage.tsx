--- conflicted
+++ resolved
@@ -16,11 +16,8 @@
   ThemeIcon,
   Tooltip,
 } from '@mantine/core';
-<<<<<<< HEAD
 import { openConfirmModal } from '@mantine/modals';
-=======
 import { MediaType, ImageIngestionStatus } from '~/shared/utils/prisma/enums';
->>>>>>> 0bcc77d7
 import {
   IconArrowBackUp,
   IconArrowMergeBoth,
@@ -71,9 +68,6 @@
 import { showErrorNotification } from '~/utils/notifications';
 import { getDisplayName } from '~/utils/string-helpers';
 import { trpc } from '~/utils/trpc';
-<<<<<<< HEAD
-import { CustomCard } from './CustomCard';
-=======
 import { Popover, PopoverButton, PopoverPanel } from '@headlessui/react';
 import {
   CurrentThumbnail,
@@ -81,7 +75,7 @@
 } from '~/components/Post/EditV2/Thumbnail/PostImageThumbnailSelect';
 import { VideoMetadata } from '~/server/schema/media.schema';
 import { DEFAULT_EDGE_IMAGE_WIDTH } from '~/server/common/constants';
->>>>>>> 0bcc77d7
+import { CustomCard } from './CustomCard';
 
 // #region [types]
 type SimpleMetaPropsKey = keyof typeof simpleMetaProps;
