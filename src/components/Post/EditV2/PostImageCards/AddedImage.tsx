--- conflicted
+++ resolved
@@ -36,33 +36,18 @@
   usePostEditStore,
   usePostPreviewContext,
 } from '~/components/Post/EditV2/PostEditProvider';
-<<<<<<< HEAD
 import { ImageToolsPopover } from '~/components/Post/EditV2/Tools/PostImageToolsPopover';
 import { PostImageTool } from '~/components/Post/EditV2/Tools/PostImageTool';
 import { sortAlphabeticallyBy } from '~/utils/array-helpers';
 import { useImageStore } from '~/store/image.store';
-import { ImageIngestionStatus } from '@prisma/client';
-import { UnblockImage } from '~/components/Image/UnblockImage/UnblockImage';
 import { useCurrentUserRequired } from '~/hooks/useCurrentUser';
-import { BrowsingLevelBadge } from '~/components/ImageGuard/ImageGuard2';
-import { openSetBrowsingLevelModal } from '~/components/Dialog/dialog-registry';
-import { InfoPopover } from '~/components/InfoPopover/InfoPopover';
 import { CustomCard } from './CustomCard';
 import { createSelectStore } from '~/store/select.store';
 import { ImageTechniquesPopover } from '~/components/Post/EditV2/Techniques/PostImageTechniquesPopover';
 import { PostImageTechnique } from '~/components/Post/EditV2/Techniques/PostImageTechnique';
-=======
-import { PostImageTool } from '~/components/Post/EditV2/PostImageTool';
-import { ImageToolsPopover } from '~/components/Post/EditV2/PostImageToolsPopover';
 import { VotableTags } from '~/components/VotableTags/VotableTags';
-import { useCurrentUserRequired } from '~/hooks/useCurrentUser';
-import { useImageStore } from '~/store/image.store';
-import { createSelectStore } from '~/store/select.store';
-import { sortAlphabeticallyBy } from '~/utils/array-helpers';
 import { showErrorNotification } from '~/utils/notifications';
 import { trpc } from '~/utils/trpc';
-import { CustomCard } from './CustomCard';
->>>>>>> c04f0b0e
 
 // #region [types]
 type SimpleMetaPropsKey = keyof typeof simpleMetaProps;
@@ -495,7 +480,6 @@
             </CustomCard>
             {/* #endregion */}
 
-<<<<<<< HEAD
             {/*
           // #region [techniques]
           */}
@@ -539,7 +523,7 @@
               )}
             </CustomCard>
             {/* #endregion */}
-=======
+
             {meta?.external && Object.keys(meta?.external).length > 0 && (
               <CustomCard className="flex flex-col gap-2">
                 <h3 className=" text-lg font-semibold leading-none text-dark-7 dark:text-gray-0 ">
@@ -548,7 +532,6 @@
                 <Text>Found external data - will apply after post is published.</Text>
               </CustomCard>
             )}
->>>>>>> c04f0b0e
           </div>
         </div>
         {/*
