import {
  Accordion,
  ActionIcon,
  Alert,
  Badge,
  Button,
  Card,
  Divider,
  Group,
  Loader,
  LoadingOverlay,
  Menu,
  Paper,
  Stack,
  Text,
  TextInput,
} from '@mantine/core';
import { ImageIngestionStatus } from '@prisma/client';
import {
  IconArrowBackUp,
  IconChevronDown,
  IconChevronUp,
  IconDotsVertical,
  IconEye,
  IconEyeOff,
  IconPencil,
  IconPlus,
  IconTrash,
} from '@tabler/icons-react';
import React, { createContext, useContext, useState } from 'react';
import { ConfirmDialog } from '~/components/Dialog/Common/ConfirmDialog';
import { openSetBrowsingLevelModal } from '~/components/Dialog/dialog-registry';
import { dialogStore } from '~/components/Dialog/dialogStore';
import { EdgeMedia } from '~/components/EdgeMedia/EdgeMedia';
import { UnblockImage } from '~/components/Image/UnblockImage/UnblockImage';
import { BrowsingLevelBadge } from '~/components/ImageGuard/ImageGuard2';
import { InfoPopover } from '~/components/InfoPopover/InfoPopover';
import { AudioMetaModal, ImageMetaModal } from '~/components/Post/EditV2/ImageMetaModal';
import {
  PostEditImageDetail,
  usePostEditStore,
  usePostPreviewContext,
} from '~/components/Post/EditV2/PostEditProvider';
import { ImageToolsPopover } from '~/components/Post/EditV2/Tools/PostImageToolsPopover';
import { PostImageTool } from '~/components/Post/EditV2/Tools/PostImageTool';
import { sortAlphabeticallyBy } from '~/utils/array-helpers';
import { useImageStore } from '~/store/image.store';
import { useCurrentUserRequired } from '~/hooks/useCurrentUser';
import { CustomCard } from './CustomCard';
import { createSelectStore } from '~/store/select.store';
import { ImageTechniquesPopover } from '~/components/Post/EditV2/Techniques/PostImageTechniquesPopover';
import { PostImageTechnique } from '~/components/Post/EditV2/Techniques/PostImageTechnique';
import { VotableTags } from '~/components/VotableTags/VotableTags';
import { showErrorNotification } from '~/utils/notifications';
import { trpc } from '~/utils/trpc';
import { Popover, PopoverButton, PopoverPanel } from '@headlessui/react';
import { AudioMetadata, ImageMetadata } from '~/server/schema/media.schema';
import { formatBytes, formatDuration } from '~/utils/number-helpers';
import { useDebouncer } from '~/utils/debouncer';
import { EXTENSION_BY_MIME_TYPE } from '~/server/common/mime-types';

// #region [types]
type SimpleMetaPropsKey = keyof typeof simpleMetaProps;
const simpleMetaProps = {
  cfgScale: 'Guidance',
  steps: 'Steps',
  sampler: 'Sampler',
  seed: 'Seed',
  clipSkip: 'Clip skip',
} as const;
// #endregion

// #region [AddedImage context]
type State = {
  media: PostEditImageDetail;
  isBlocked: boolean;
  isScanned: boolean;
  isPending: boolean;
  onDelete: () => void;
  isDeleting: boolean;
  onEditMetaClick: () => void;
  isUpdating: boolean;
  toggleHidePrompt: () => void;
  updateTitle: (title: string) => void;
};
const AddedImageContext = createContext<State | null>(null);
const useAddedImageContext = () => {
  const context = useContext(AddedImageContext);
  if (!context) throw new Error('missing AddedImageContext ');
  return context;
};
// #endregion

// #region [AddedImage Provider]
export function AddedImage({ media }: { media: PostEditImageDetail }) {
  // #region [state]
  const { showPreview } = usePostPreviewContext();
  const storedImage = useImageStore(media);
  const [updateImage, setImages] = usePostEditStore((state) => [
    state.updateImage,
    state.setImages,
  ]);
  const debouncer = useDebouncer(1000);

  const { id, meta, blockedFor, ingestion, nsfwLevel, hideMeta, type } = storedImage;

  const isPending = ingestion === ImageIngestionStatus.Pending;
  // const isBlocked = ingestion === ImageIngestionStatus.Blocked;
  const isScanned = ingestion === ImageIngestionStatus.Scanned;
  const isBlocked = false;
  // #endregion

  // #region [delete image]
  const deleteImageMutation = trpc.image.delete.useMutation({
    onSuccess: (_, { id }) =>
      setImages((state) => state.filter((x) => x.type !== 'added' || x.data.id !== id)),
    onError: (error) => showErrorNotification({ error: new Error(error.message) }),
  });

  const handleDelete = () => {
    if (!isBlocked)
      dialogStore.trigger({
        component: ConfirmDialog,
        props: {
          title: 'Delete image',
          message: 'Are you sure you want to delete this image?',
          labels: { cancel: `Cancel`, confirm: `Yes, I am sure` },
          confirmProps: { color: 'red', loading: deleteImageMutation.isLoading },
          onConfirm: async () => await deleteImageMutation.mutateAsync({ id: media.id }),
        },
      });
    else deleteImageMutation.mutate({ id: media.id });
  };
  // #endregion

  // #region [image meta]
  const handleEditMetaClick = () => {
    dialogStore.trigger({
      component: type === 'audio' ? AudioMetaModal : ImageMetaModal,
      props: {
        id,
        meta: meta ?? undefined,
        nsfwLevel,
        blockedFor: blockedFor ?? undefined,
        updateImage,
      },
    });
  };

  const updateImageMutation = trpc.post.updateImage.useMutation({
    onSuccess: (_, { id, hideMeta, name }) => {
      updateImage(id, (image) => {
        image.hideMeta = hideMeta ?? false;
        image.name = name ?? image.name;
      });
    },
  });
  const toggleHidePrompt = () => {
    updateImageMutation.mutate({ id, hideMeta: !hideMeta });
  };
  // #endregion

  // #region [audio title]
  const handleUpdateTitle = (title: string) => {
    debouncer(() => {
      updateImageMutation.mutate({ id, name: title });
    });
  };
  // #endregion

  return (
    <AddedImageContext.Provider
      value={{
        media: media,
        isBlocked,
        isPending,
        isScanned,
        onDelete: handleDelete,
        isDeleting: deleteImageMutation.isLoading,
        onEditMetaClick: handleEditMetaClick,
        isUpdating: updateImageMutation.isLoading,
        toggleHidePrompt,
        updateTitle: handleUpdateTitle,
      }}
    >
      <div className="overflow-hidden rounded-lg border border-gray-1 bg-gray-0 dark:border-dark-6 dark:bg-dark-8">
        {showPreview ? <Preview /> : <EditDetail />}
      </div>
    </AddedImageContext.Provider>
  );
}
// #endregion

const store = createSelectStore();
function Preview() {
  const { media } = useAddedImageContext();
  const { isBlocked } = useAddedImageContext();
  const opened = store.useIsSelected(media.id);
  const value = opened ? 'edit-detail' : null;

  return (
    <div className="flex flex-col">
      {media.type === 'audio' ? <PostAudio /> : <PostImage />}
      {isBlocked && <TosViolationBanner />}
      <Accordion
        value={value}
        onChange={(value) => store.toggle(media.id, !!value)}
        variant="separated"
        classNames={{ content: 'p-0' }}
      >
        <Accordion.Item value="edit-detail" className="border-none">
          <Accordion.Control>Edit details</Accordion.Control>
          <Accordion.Panel>
            <EditDetail />
          </Accordion.Panel>
        </Accordion.Item>
      </Accordion>
    </div>
  );
}

function EditDetail() {
  const [showMoreResources, setShowMoreResources] = useState(false);
  const { showPreview } = usePostPreviewContext();
  const {
    media,
    isBlocked,
    isPending,
    isScanned,
    isDeleting,
    onEditMetaClick,
    isUpdating,
    toggleHidePrompt,
    updateTitle,
  } = useAddedImageContext();

  const { meta, hideMeta, resourceHelper: resources } = media;
  const isAudio = media.type === 'audio';
  const simpleMeta = Object.entries(simpleMetaProps).filter(([key]) => meta?.[key]);
  const hasSimpleMeta = !!simpleMeta.length;

  return (
    <div className="relative @container">
      <div className={`flex flex-col gap-3 p-3  ${!showPreview ? '@sm:gap-4 @sm:p-6' : ''}`}>
        <LoadingOverlay visible={isDeleting} />
        <div
          className={`flex flex-row-reverse flex-wrap gap-3 ${
            !showPreview ? '@sm:flex-nowrap @sm:gap-6' : ''
          }`}
        >
          {/* #region [image] */}
          {(!showPreview || hasSimpleMeta) && (
            <div className={`flex w-full flex-col gap-3 ${!showPreview ? '@sm:w-4/12' : ''}`}>
              {!showPreview && (isAudio ? <PostAudio /> : <PostImage />)}
              {hasSimpleMeta && (
                <>
                  <div className="flex flex-col *:border-gray-4 not-last:*:border-b dark:*:border-dark-4">
                    {simpleMeta.map(([key, label]) => (
                      <div key={key} className="flex justify-between py-0.5">
                        <Text size="sm" weight={500}>
                          {label}
                        </Text>
                        <Text size="sm" weight={700}>
                          {meta?.[key as SimpleMetaPropsKey]}
                        </Text>
                      </div>
                    ))}
                  </div>
                  {!isBlocked && (
                    <div>
                      <Button
                        variant="light"
                        color="blue"
                        compact
                        classNames={{ label: 'flex gap-1' }}
                        size="sm"
                        onClick={onEditMetaClick}
                        className="text-sm"
                      >
                        <IconPencil size={16} />
                        <span>EDIT</span>
                      </Button>
                    </div>
                  )}
                </>
              )}
            </div>
          )}
          {/* #endregion */}

          <div className={`flex w-full flex-1 flex-col gap-3 ${!showPreview ? '@sm:gap-4' : ''}`}>
            {/* #region [TOS Violation] */}
            {isBlocked && !showPreview && <TosViolationBanner />}
            {/* #endregion */}

            {/* #region [title] */}
            {isAudio && (
              <TextInput
                label="Title"
                placeholder="Wind in the willows"
                size="md"
                radius="md"
                defaultValue={media.name ?? undefined}
                onChange={(e) => updateTitle(e.currentTarget.value)}
                withAsterisk
                required
              />
            )}
            {/* #endregion */}

            {/* #region [prompt] */}
            <CustomCard className="flex flex-col gap-3">
              <div className="flex items-center justify-between">
                <h3 className=" text-lg font-semibold leading-none text-dark-7 dark:text-gray-0">
                  Prompt
                </h3>
                {!isBlocked && (
                  <div className="flex gap-1">
                    <Button
                      variant="light"
                      color="blue"
                      compact
                      size="sm"
                      onClick={onEditMetaClick}
                      className="text-sm"
                    >
                      EDIT
                    </Button>
                    {meta?.prompt && (
                      <Button
                        variant={hideMeta ? 'filled' : 'light'}
                        color="blue"
                        compact
                        size="sm"
                        classNames={{ label: 'flex gap-1 text-sm' }}
                        onClick={toggleHidePrompt}
                        loading={isUpdating}
                      >
                        {hideMeta ? <IconEye size={16} /> : <IconEyeOff size={16} />}
                        <span>{hideMeta ? 'SHOW' : 'HIDE'} PROMPT</span>
                      </Button>
                    )}
                  </div>
                )}
              </div>
              {meta?.prompt && (
                <Text className={`line-clamp-3 leading-5 ${hideMeta ? 'opacity-20' : ''}`}>
                  {meta.prompt}
                </Text>
              )}
              {meta?.negativePrompt && (
                <>
                  <Divider />
                  <h3
                    className={`leading-none text-dark-7 dark:text-gray-0 ${
                      hideMeta ? 'opacity-20' : ''
                    }`}
                  >
                    Negative Prompt
                  </h3>
                  <Text className={`line-clamp-3 leading-5 ${hideMeta ? 'opacity-20' : ''}`}>
                    {meta.negativePrompt}
                  </Text>
                </>
              )}
            </CustomCard>
            {/* #endregion */}

            {/* #region [resources] */}
            {!isAudio && !!resources?.length && (
              <CustomCard className="flex flex-col gap-2">
                <div className="flex items-center gap-2">
                  <h3 className=" text-lg font-semibold leading-none text-dark-7 dark:text-gray-0 ">
                    Resources
                  </h3>
                  <InfoPopover
                    type="hover"
                    variant="transparent"
                    size="sm"
                    position="right"
                    iconProps={{ size: 20 }}
                  >
                    Models, LoRAs, embeddings or other Stable Diffusion specific resources used to
                    create this image.
                  </InfoPopover>
                </div>
                {resources
                  .filter((x) => !!x.modelName)
                  .slice(0, !showMoreResources ? 3 : resources.length)
                  .map((resource, i) => (
                    <div key={i} className="flex items-center justify-between gap-3">
                      <Text>
                        {resource.modelName} - {resource.modelType}
                      </Text>
                      <Badge color="gray" size="md" variant="filled">
                        {resource.modelVersionName}
                      </Badge>
                    </div>
                  ))}
                {resources.length > 3 && (
                  <div>
                    <Button
                      variant="light"
                      color="blue"
                      compact
                      size="sm"
                      classNames={{ label: 'flex gap-1' }}
                      onClick={() => setShowMoreResources((o) => !o)}
                    >
                      {!showMoreResources ? (
                        <>
                          <IconChevronDown size={16} />
                          <span>Show All ({resources.length})</span>
                        </>
                      ) : (
                        <>
                          <IconChevronUp size={16} />
                          <span>Show Less</span>
                        </>
                      )}
                    </Button>
                  </div>
                )}
              </CustomCard>
            )}
            {/* #endregion */}

            {/* #region [missing resources] */}
            {!isAudio && !resources?.length && (
              <Alert className="rounded-lg" color="yellow">
                <div className="flex flex-col gap-3">
                  <div className="flex items-center gap-2">
                    <h3 className=" text-lg font-semibold leading-none text-dark-7 dark:text-gray-0 ">
                      Resources
                    </h3>
                    <InfoPopover
                      type="hover"
                      variant="transparent"
                      size="sm"
                      position="right"
                      iconProps={{ size: 20 }}
                    >
                      Models, LoRAs, embeddings or other Stable Diffusion specific resources used to
                      create this image.
                    </InfoPopover>
                  </div>
                  <Text>
                    Install the{' '}
                    <Text
                      component="a"
                      href="https://github.com/civitai/sd_civitai_extension"
                      target="_blank"
                      variant="link"
                      rel="nofollow"
                    >
                      Civitai Extension for Automatic 1111 Stable Diffusion Web UI
                    </Text>{' '}
                    to automatically detect all the resources used in your images.
                  </Text>
                </div>
              </Alert>
            )}
            {/* #endregion */}

<<<<<<< HEAD
            {/* #region [tools] */}
=======
            {/*
          // #region [tools]
          */}

            {/* TODO: Add tooltip for contests. */}
>>>>>>> 15e2c977
            <CustomCard className="flex flex-col gap-2">
              <div className="flex items-center justify-between">
                <div className="flex items-center gap-2">
                  <h3 className=" text-lg font-semibold leading-none text-dark-7 dark:text-gray-0 ">
                    Tools
                  </h3>
                  <InfoPopover
                    type="hover"
                    variant="transparent"
                    size="sm"
                    position="right"
                    iconProps={{ size: 20 }}
                  >
                    Traditional or generative AI programs, platforms or websites used to create this
                    image.
                  </InfoPopover>
                </div>
                <Popover>
                  <PopoverButton
                    as={Button}
                    // @ts-ignore eslint-disable-next-line
                    variant="light"
                    color="blue"
                    compact
                    size="sm"
                    classNames={{ label: 'flex gap-1' }}
                    onClick={() => undefined}
                    className="text-sm"
                  >
                    <IconPlus size={16} />
                    <span>TOOL</span>
                  </PopoverButton>
                  <PopoverPanel className="[--anchor-gap:4px]" anchor="top start" focus>
                    {({ close }) => (
                      <Card p={0} withBorder>
                        <ImageToolsPopover image={media} onSuccess={close} />
                      </Card>
                    )}
                  </PopoverPanel>
                </Popover>
              </div>
              {!!media.tools?.length && (
                <ul className="flex flex-col">
                  {sortAlphabeticallyBy([...media.tools], (x) => x.name).map((tool, index) => (
                    <li key={tool.id} className="list-none">
                      {index !== 0 && <Divider />}
                      <PostImageTool image={media} tool={tool} />
                    </li>
                  ))}
                </ul>
              )}
            </CustomCard>
            {/* #endregion */}

            {/* #region [techniques] */}
            <CustomCard className="flex flex-col gap-2">
              <div className="flex items-center justify-between">
                <div className="flex items-center gap-2">
                  <h3 className=" text-lg font-semibold leading-none text-dark-7 dark:text-gray-0 ">
                    Techniques
                  </h3>
                  {/* <ActionIcon variant="transparent" size="sm">
                    <IconInfoCircle />
                  </ActionIcon> */}
                </div>
                <Popover>
                  <PopoverButton
                    as={Button}
                    // @ts-ignore eslint-disable-next-line
                    variant="light"
                    color="blue"
                    compact
                    size="sm"
                    classNames={{ label: 'flex gap-1' }}
                    onClick={() => undefined}
                    className="text-sm"
                  >
                    <IconPlus size={16} />
                    <span>TOOL</span>
                  </PopoverButton>
                  <PopoverPanel className="[--anchor-gap:4px]" anchor="top start" focus>
                    {({ close }) => (
                      <Card p={0} withBorder>
                        <ImageTechniquesPopover image={media} onSuccess={close} />
                      </Card>
                    )}
                  </PopoverPanel>
                </Popover>
              </div>
              {!!media.techniques.length && (
                <ul className="flex flex-col">
                  {sortAlphabeticallyBy([...media.techniques], (x) => x.name).map(
                    (technique, index) => (
                      <li key={technique.id} className="list-none">
                        {index !== 0 && <Divider />}
                        <PostImageTechnique image={media} technique={technique} />
                      </li>
                    )
                  )}
                </ul>
              )}
            </CustomCard>
            {/* #endregion */}

            {meta?.external && Object.keys(meta?.external).length > 0 && (
              <CustomCard className="flex flex-col gap-2">
                <h3 className=" text-lg font-semibold leading-none text-dark-7 dark:text-gray-0 ">
                  External Data
                </h3>
                <Text>Found external data - will apply after post is published.</Text>
              </CustomCard>
            )}
          </div>
        </div>

        {/* #region [tags] */}
        {(!!media.tags?.length || isScanned) && (
          <>
            <Divider />
            <VotableTags
              entityId={media.id}
              entityType="image"
              tags={!!media.tags.length ? media.tags : undefined}
              nsfwLevel={media.nsfwLevel}
              collapsible
              canAdd
            />
          </>
        )}
        {isPending && (
          <Alert
            color="yellow"
            w="100%"
            radius={0}
            className="rounded-lg p-2"
            classNames={{ message: 'flex items-center justify-center gap-2' }}
          >
            <Loader size="xs" />
            <Text align="center">Analyzing image</Text>
          </Alert>
        )}
        {/* #endregion */}
      </div>
    </div>
  );
}

function PostImage() {
  const { showPreview } = usePostPreviewContext();
  const { media, isBlocked, onDelete, isDeleting, onEditMetaClick } = useAddedImageContext();
  const { url, type, id, nsfwLevel } = media;
  const metadata = media.metadata as ImageMetadata | null | undefined;

  return (
    <div className="relative">
      <div
        className="mx-auto flex flex-1"
        style={{
          // TODO - db/code cleanup - ideally we only use metadata to get dimensions in future
          aspectRatio: `${metadata?.width ?? 1}/${metadata?.height ?? 1}`,
          maxWidth: metadata?.width,
        }}
      >
        <EdgeMedia
          src={url}
          width={metadata?.width ?? 450}
          type={type}
          original={type === 'video' ? true : undefined}
          className={showPreview ? 'rounded-none' : 'rounded-lg'}
        />
      </div>
      <div className="absolute inset-x-0 top-0 z-10 h-12 bg-gradient-to-b from-black opacity-25" />
      {!!nsfwLevel && (
        <BrowsingLevelBadge
          browsingLevel={nsfwLevel}
          size="lg"
          onClick={
            !isBlocked ? () => openSetBrowsingLevelModal({ imageId: id, nsfwLevel }) : undefined
          }
          className={`absolute left-2 top-2 z-20 ${!isBlocked ? 'cursor-pointer' : ''}`}
        />
      )}
      <div className="absolute right-2 top-2 z-20 flex gap-1">
        <Menu withArrow position="bottom-end">
          <Menu.Target>
            <ActionIcon>
              <IconDotsVertical
                color="#fff"
                filter="drop-shadow(1px 1px 2px rgb(0 0 0 / 50%)) drop-shadow(0px 5px 15px rgb(0 0 0 / 60%))"
              />
            </ActionIcon>
          </Menu.Target>
          <Menu.Dropdown>
            {!isBlocked && (
              <Menu.Item icon={<IconPencil size={16} />} onClick={onEditMetaClick}>
                Edit image
              </Menu.Item>
            )}
            <Menu.Item
              color="red"
              icon={<IconTrash size={16} />}
              onClick={onDelete}
              disabled={isDeleting}
            >
              Delete image
            </Menu.Item>
          </Menu.Dropdown>
        </Menu>
      </div>
    </div>
  );
}

function PostAudio() {
  const { showPreview } = usePostPreviewContext();
  const { media, onDelete, isDeleting } = useAddedImageContext();
  const metadata = media.metadata as AudioMetadata | null | undefined;

  return (
    <Stack spacing="sm" p={showPreview ? 'md' : undefined}>
      <Paper
        p={8}
        radius="md"
        sx={(theme) => ({
          position: 'relative',
          backgroundColor: theme.fn.rgba(theme.colors.blue[7], 0.2),
          borderColor: theme.colors.blue[7],
        })}
        withBorder
      >
        <Stack spacing={8}>
          <Group position="right">
            <Menu withArrow position="bottom-end">
              <Menu.Target>
                <ActionIcon>
                  <IconDotsVertical
                    color="#fff"
                    filter="drop-shadow(1px 1px 2px rgb(0 0 0 / 50%)) drop-shadow(0px 5px 15px rgb(0 0 0 / 60%))"
                  />
                </ActionIcon>
              </Menu.Target>
              <Menu.Dropdown>
                <Menu.Item
                  color="red"
                  icon={<IconTrash size={16} />}
                  onClick={onDelete}
                  disabled={isDeleting}
                >
                  Delete audio
                </Menu.Item>
              </Menu.Dropdown>
            </Menu>
          </Group>
          {/* <SimpleImageUpload w="100%" h="100%" /> */}
          <EdgeMedia
            src={media.url}
            type="audio"
            duration={metadata?.duration}
            peaks={metadata?.peaks}
            name={media.name}
          />
        </Stack>
      </Paper>
      <Stack spacing={4}>
        {metadata && (
          <>
            <Group position="apart" noWrap>
              <Text weight={500} color="dimmed" size="sm">
                Duration
              </Text>
              <Text weight={700} size="sm">
                {formatDuration(metadata.duration)}
              </Text>
            </Group>
            <Divider />
            <Group position="apart" noWrap>
              <Text weight={500} color="dimmed" size="sm">
                Size
              </Text>
              <Text weight={700} size="sm">
                {formatBytes(metadata.size ?? 0)}
              </Text>
            </Group>
          </>
        )}
        {media.mimeType && (
          <>
            <Divider />
            <Group position="apart" noWrap>
              <Text weight={500} color="dimmed" size="sm">
                Format
              </Text>
              <Text weight={700} size="sm" tt="uppercase">
                {EXTENSION_BY_MIME_TYPE[media.mimeType]}
              </Text>
            </Group>
          </>
        )}
      </Stack>
    </Stack>
  );
}

function TosViolationBanner() {
  const currentUser = useCurrentUserRequired();
  const { media, onDelete, isDeleting } = useAddedImageContext();
  const { blockedFor, id } = media;
  const { showPreview } = usePostPreviewContext();
  return (
    <Alert
      color="red"
      className={`p-3 @container ${showPreview ? 'rounded-none' : 'rounded-lg'}`}
      classNames={{ message: 'flex flex-col items-center justify-center' }}
    >
      <Text color="red" className="font-bold">
        TOS Violation
      </Text>
      <Text>This image has been flagged as a TOS violation.</Text>
      {blockedFor && (
        <Text className="flex flex-wrap items-center gap-1">
          <span>Blocked for:</span>
          <Text color="red" inline className="font-semibold">
            {blockedFor}
          </Text>
        </Text>
      )}
      <div className="flex justify-center gap-3">
        {currentUser.isModerator && (
          <UnblockImage imageId={id} skipConfirm>
            {({ onClick, isLoading }) => (
              <Button
                onClick={onClick}
                loading={isLoading}
                color="gray.6"
                mt="xs"
                leftIcon={<IconArrowBackUp size={20} />}
              >
                Unblock
              </Button>
            )}
          </UnblockImage>
        )}
        <Button
          onClick={onDelete}
          loading={isDeleting}
          color="red.7"
          mt="xs"
          leftIcon={<IconTrash size={20} />}
        >
          Delete
        </Button>
      </div>
    </Alert>
  );
}<|MERGE_RESOLUTION|>--- conflicted
+++ resolved
@@ -462,15 +462,8 @@
             )}
             {/* #endregion */}
 
-<<<<<<< HEAD
             {/* #region [tools] */}
-=======
-            {/*
-          // #region [tools]
-          */}
-
             {/* TODO: Add tooltip for contests. */}
->>>>>>> 15e2c977
             <CustomCard className="flex flex-col gap-2">
               <div className="flex items-center justify-between">
                 <div className="flex items-center gap-2">
