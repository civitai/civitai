<<<<<<< HEAD
import { Box, Stack, StepperStepProps, Stepper, Text, Title } from '@mantine/core';
=======
import type { StepProps } from '@mantine/core';
import { Box, Stack, Stepper, Text, Title, createStyles } from '@mantine/core';
>>>>>>> aa1a0880
import { useRef, useState } from 'react';
import { OnboardingContentExperience } from '~/components/Onboarding/OnboardingContentExperience';
import { OnboardingBuzz } from '~/components/Onboarding/OnboardingBuzz';
import { OnboardingProfile } from '~/components/Onboarding/OnboardingProfile';
import { OnboardingTos } from '~/components/Onboarding/OnboardingTos';
import { OnboardingRedTos } from '~/components/Onboarding/OnboardingRedTos';
import { useGetRequiredOnboardingSteps } from '~/components/Onboarding/onboarding.utils';
import { OnboardingSteps } from '~/server/common/enums';
import { containerQuery } from '~/utils/mantine-css-helpers';
import { LogoBadge } from '~/components/Logo/LogoBadge';
import { OnboardingProvider } from '~/components/Onboarding/OnboardingProvider';
import { ColorDomain } from '~/server/common/constants';
import { useDomainColor } from '~/hooks/useDomainColor';
import classes from './OnboardingWizard.module.scss';

type StepPropsCustom = Omit<StepperStepProps, 'step'> & {
  step: number;
  Component: React.FC;
};

const steps: StepPropsCustom[] = [
  {
    step: OnboardingSteps.TOS,
    label: 'Terms',
    description: 'Review our terms',
    Component: OnboardingTos,
  },
  {
    step: OnboardingSteps.RedTOS,
    label: 'Terms',
    description: 'Review our terms',
    Component: OnboardingRedTos,
  },
  {
    step: OnboardingSteps.Profile,
    label: 'Account Details',
    description: 'Please verify your account details',
    Component: OnboardingProfile,
  },
  {
    step: OnboardingSteps.BrowsingLevels,
    label: 'Experience',
    description: 'Personalize your experience',
    Component: OnboardingContentExperience,
  },
  {
    step: OnboardingSteps.Buzz,
    label: 'Buzz',
    description: 'Power-up your experience',
    Component: OnboardingBuzz,
  },
];

export default function OnboardingWizard({ onComplete }: { onComplete: () => void }) {
  const onboardingSteps = useGetRequiredOnboardingSteps();
  const onboardingStepsRef = useRef(onboardingSteps);
  const [active, setActive] = useState(0);
  const domain = useDomainColor();

  const next = () => {
    if (active < onboardingStepsRef.current.length - 1) setActive((x) => x + 1);
    else onComplete();
  };

  const availableSteps = steps.filter((item) => onboardingStepsRef.current.includes(item.step));
  const Component = availableSteps[active]?.Component;

  const isReturningUser =
    availableSteps.length === 1 && availableSteps[0].step === OnboardingSteps.BrowsingLevels;

  return (
    <div className="size-full overflow-y-auto">
      <div className="container my-3 flex max-w-md flex-col">
        {!isReturningUser && (
          <div className="mx-auto flex items-center gap-1">
            <Box w={86}>
              <LogoBadge />
            </Box>
            <Stack gap={0} mt={-5}>
              <Title style={{ lineHeight: 1 }}>Welcome!</Title>
              <Text>{`Let's setup your account`}</Text>
            </Stack>
          </div>
        )}
        <OnboardingProvider next={next} isReturningUser={isReturningUser}>
          {availableSteps.length > 1 ? (
            <Stepper
              active={active}
              color="green"
              allowNextStepsSelect={false}
              classNames={classes}
            >
              {availableSteps.map(({ Component, ...item }, index) => (
                <Stepper.Step key={index} {...item} step={index}>
                  <Component />
                </Stepper.Step>
              ))}
            </Stepper>
          ) : (
            Component && <Component />
          )}
        </OnboardingProvider>
      </div>
    </div>
  );
}<|MERGE_RESOLUTION|>--- conflicted
+++ resolved
@@ -1,9 +1,5 @@
-<<<<<<< HEAD
-import { Box, Stack, StepperStepProps, Stepper, Text, Title } from '@mantine/core';
-=======
 import type { StepProps } from '@mantine/core';
-import { Box, Stack, Stepper, Text, Title, createStyles } from '@mantine/core';
->>>>>>> aa1a0880
+import { Box, Stack, Stepper, Text, Title } from '@mantine/core';
 import { useRef, useState } from 'react';
 import { OnboardingContentExperience } from '~/components/Onboarding/OnboardingContentExperience';
 import { OnboardingBuzz } from '~/components/Onboarding/OnboardingBuzz';
