--- conflicted
+++ resolved
@@ -1,36 +1,26 @@
 import {
   Center,
   Container,
-  createStyles,
   Group,
   Modal,
   Stack,
+  StepProps,
   Stepper,
-  StepProps,
   Text,
   Title,
+  createStyles,
 } from '@mantine/core';
-<<<<<<< HEAD
-import { createContext, useContext, useRef, useState } from 'react';
-import { useDialogContext } from '~/components/Dialog/DialogProvider';
-import { LogoBadge } from '~/components/Logo/LogoBadge';
-import { useGetRequiredOnboardingSteps } from '~/components/Onboarding/onboarding.utils';
-=======
 import { useRef, useState } from 'react';
 import { OnboardingContentExperience } from '~/components/Onboarding/OnboardingContentExperience';
->>>>>>> 783f46ef
 import { OnboardingBuzz } from '~/components/Onboarding/OnboardingBuzz';
-import { OnboardingContentExperience } from '~/components/Onboarding/OnboardingContentExperience';
 import { OnboardingProfile } from '~/components/Onboarding/OnboardingProfile';
 import { OnboardingTos } from '~/components/Onboarding/OnboardingTos';
+import { useGetRequiredOnboardingSteps } from '~/components/Onboarding/onboarding.utils';
 import { OnboardingSteps } from '~/server/common/enums';
 import { containerQuery } from '~/utils/mantine-css-helpers';
-<<<<<<< HEAD
-=======
 import { useDialogContext } from '~/components/Dialog/DialogProvider';
 import { LogoBadge } from '~/components/Logo/LogoBadge';
 import { OnboardingProvider } from '~/components/Onboarding/OnboardingProvider';
->>>>>>> 783f46ef
 
 type StepPropsCustom = Omit<StepProps, 'step'> & {
   step: number;
