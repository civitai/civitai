import {
  Button,
  Card,
  Container,
  Group,
  Stack,
  createStyles,
  Text,
  Switch,
  Title,
} from '@mantine/core';
import { IconEyeExclamation } from '@tabler/icons-react';
import { ContentControls } from '~/components/Account/ContentControls';
import { MatureContentSettings } from '~/components/Account/MatureContentSettings';
import { NewsletterToggle } from '~/components/Account/NewsletterToggle';
import { OnboardingAbortButton } from '~/components/Onboarding/OnboardingAbortButton';
import { useOnboardingWizardContext } from '~/components/Onboarding/OnboardingWizard';
import { useOnboardingStepCompleteMutation } from '~/components/Onboarding/onboarding.utils';
import { useReferralsContext } from '~/components/Referrals/ReferralsProvider';
import { StepperTitle } from '~/components/Stepper/StepperTitle';
import { OnboardingSteps } from '~/server/common/enums';
import { useReferralsContext } from '~/components/Referrals/ReferralsProvider';

export function OnboardingContentExperience() {
  const { classes } = useStyles();
  const { source } = useReferralsContext();
  const { next, isReturningUser } = useOnboardingWizardContext();
  const { mutate, isLoading } = useOnboardingStepCompleteMutation();
<<<<<<< HEAD
  const { code, source } = useReferralsContext();

  console.log(source);
=======
  const isProjectOdyssey = source === 'project_odyssey';
>>>>>>> 31c3fcd7

  const handleStepComplete = () => {
    mutate({ step: OnboardingSteps.BrowsingLevels }, { onSuccess: () => next() });
  };

  return (
    <Container size="xs" px={0}>
      <Stack spacing="xl">
        {!isReturningUser ? (
          <>
            <StepperTitle
              title="Content Experience"
              description="Personalize your AI content exploration! Fine-tune preferences for a delightful and safe browsing experience."
            />
            <Card withBorder className={classes.newsletterCard}>
              <Card.Section withBorder inheritPadding py="xs">
                <Group position="apart">
                  <Text weight={500}>Send me the Civitai Newsletter!</Text>
                  <NewsletterToggle>
                    {({ subscribed, setSubscribed, isLoading: subscriptionLoading }) => (
                      <Switch
                        disabled={subscriptionLoading}
                        checked={subscribed}
                        onChange={({ target }) => setSubscribed(target.checked)}
                      />
                    )}
                  </NewsletterToggle>
                </Group>
              </Card.Section>

              <Text lh={1.3} mt="xs">
                Biweekly updates on industry news, new Civitai features, trending resources,
                community contests, and more!
              </Text>
              <img
                src="/images/newsletter-banner.png"
                alt="Robot holding a newspaper"
                className={classes.newsletterBot}
              />
            </Card>
          </>
        ) : (
          <StepperTitle
            title="Updated Content Experience"
            description={
              <Text>
                We have updated our rating system to simplify filtering content on the site. Going
                forward content on Civitai will be rated on a standard scale consistent with other
                media. This is a one-time process to set your basic filtering, but you can adjust it
                any time using the <IconEyeExclamation style={{ display: 'inline-block' }} /> icon
                in the top right.
              </Text>
            }
          />
        )}

        {!isProjectOdyssey ? (
          <Stack>
            <ContentControls />

            <Stack spacing="xs" mt="sm">
              <Title order={3}>Content Moderation</Title>
              <MatureContentSettings />
            </Stack>
          </Stack>
        ) ? (
          <Stack>
            <Text>Since you're registering as part of Project Odyssey, we've simplified your Content Experience onboarding step. If you'd like to modify your Civitai Content Experience, you can do so from your account settings after completing onboarding.</Text>
          </Stack>
        )}

        <Group position="apart">
          <OnboardingAbortButton size="lg">Sign Out</OnboardingAbortButton>
          <Button size="lg" onClick={handleStepComplete} loading={isLoading}>
            Save
          </Button>
        </Group>
      </Stack>
    </Container>
  );
}

const useStyles = createStyles((theme) => ({
  newsletterCard: {
    position: 'relative',
    overflow: 'visible',
    borderColor: theme.colors.blue[5],
    marginTop: 60,
    [theme.fn.largerThan('sm')]: {
      marginTop: 70,
    },

    '&::before': {
      content: '""',
      position: 'absolute',
      left: '-3px',
      top: '-3px',
      background: theme.fn.linearGradient(
        10,
        theme.colors.blue[9],
        theme.colors.blue[7],
        theme.colors.blue[5],
        theme.colors.cyan[9],
        theme.colors.cyan[7],
        theme.colors.cyan[5]
      ),
      backgroundSize: '200%',
      borderRadius: theme.radius.sm,
      width: 'calc(100% + 6px)',
      height: 'calc(100% + 6px)',
      filter: 'blur(4px)',
      zIndex: -1,
      animation: 'glowing 20s linear infinite',
      transition: 'opacity .3s ease-in-out',
    },
  },
  newsletterBot: {
    objectPosition: 'top',
    objectFit: 'cover',
    position: 'absolute',
    top: -100,
    right: 0,
    width: 200,
    zIndex: -1,
  },
}));<|MERGE_RESOLUTION|>--- conflicted
+++ resolved
@@ -26,13 +26,7 @@
   const { source } = useReferralsContext();
   const { next, isReturningUser } = useOnboardingWizardContext();
   const { mutate, isLoading } = useOnboardingStepCompleteMutation();
-<<<<<<< HEAD
-  const { code, source } = useReferralsContext();
-
-  console.log(source);
-=======
   const isProjectOdyssey = source === 'project_odyssey';
->>>>>>> 31c3fcd7
 
   const handleStepComplete = () => {
     mutate({ step: OnboardingSteps.BrowsingLevels }, { onSuccess: () => next() });
