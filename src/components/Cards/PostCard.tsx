import { Text } from '@mantine/core';
import React from 'react';
<<<<<<< HEAD
import cardClasses from '~/components/Cards/Cards.module.css';
import { PostsInfiniteModel } from '~/server/services/post.service';
=======
import { useCardStyles } from '~/components/Cards/Cards.styles';
import type { PostsInfiniteModel } from '~/server/services/post.service';
>>>>>>> aa1a0880
import { IconPhoto } from '@tabler/icons-react';
import { abbreviateNumber } from '~/utils/number-helpers';
import { IconBadge } from '~/components/IconBadge/IconBadge';
import { ImageContextMenu } from '~/components/Image/ContextMenu/ImageContextMenu';
import { useCurrentUser } from '~/hooks/useCurrentUser';
import { AddArtFrameMenuItem } from '~/components/Decorations/AddArtFrameMenuItem';
import { CosmeticEntity } from '~/shared/utils/prisma/enums';
import { AspectRatioImageCard } from '~/components/CardTemplates/AspectRatioImageCard';
import { UserAvatarSimple } from '~/components/UserAvatar/UserAvatarSimple';

export function PostCard({ data }: Props) {
  const currentUser = useCurrentUser();

  const image = data.images[0];
  const isOwner = currentUser?.id === data.user.id;

  return (
    <AspectRatioImageCard
      href={`/posts/${data.id}`}
      aspectRatio="square"
      cosmetic={data.cosmetic?.data}
      image={image}
      contentType="post"
      contentId={data.id}
      header={
        <>
          <ImageContextMenu
            className="ml-auto"
            image={image}
            context="post"
            additionalMenuItems={
              isOwner ? (
                <AddArtFrameMenuItem
                  entityType={CosmeticEntity.Post}
                  entityId={data.id}
                  image={image}
                  currentCosmetic={data.cosmetic}
                />
              ) : null
            }
          />
        </>
      }
      footer={
        <div className="flex w-full flex-wrap items-end justify-between gap-1">
          <div className="flex flex-col gap-2">
            <UserAvatarSimple {...data.user} />
            {data.title && (
              <Text className={cardClasses.dropShadow} size="xl" fw={700} lineClamp={2} lh={1.2}>
                {data.title}
              </Text>
            )}
          </div>
          <IconBadge className={cardClasses.iconBadge} icon={<IconPhoto size={14} />}>
            <Text size="xs">{abbreviateNumber(data.imageCount)}</Text>
          </IconBadge>
        </div>
      }
    />
  );
}

type Props = { data: PostsInfiniteModel };<|MERGE_RESOLUTION|>--- conflicted
+++ resolved
@@ -1,12 +1,7 @@
 import { Text } from '@mantine/core';
 import React from 'react';
-<<<<<<< HEAD
 import cardClasses from '~/components/Cards/Cards.module.css';
-import { PostsInfiniteModel } from '~/server/services/post.service';
-=======
-import { useCardStyles } from '~/components/Cards/Cards.styles';
 import type { PostsInfiniteModel } from '~/server/services/post.service';
->>>>>>> aa1a0880
 import { IconPhoto } from '@tabler/icons-react';
 import { abbreviateNumber } from '~/utils/number-helpers';
 import { IconBadge } from '~/components/IconBadge/IconBadge';
