<<<<<<< HEAD
import { ActionIconProps } from '@mantine/core';
=======
import type { ActionIconProps } from '@mantine/core';
import { ActionIcon } from '@mantine/core';
>>>>>>> aa1a0880
import { IconDotsVertical } from '@tabler/icons-react';
import { forwardRef } from 'react';
import { LegacyActionIcon } from '~/components/LegacyActionIcon/LegacyActionIcon';

export const ActionIconDotsVertical = forwardRef<
  HTMLButtonElement,
  Omit<ActionIconProps, 'children'> & { onClick?: React.MouseEventHandler }
>((props, ref) => {
  return (
    <LegacyActionIcon ref={ref} color="gray" variant="transparent" {...props}>
      <IconDotsVertical
        size={26}
        color="#fff"
        filter="drop-shadow(1px 1px 2px rgb(0 0 0 / 50%)) drop-shadow(0px 5px 15px rgb(0 0 0 / 60%))"
      />
    </LegacyActionIcon>
  );
});

ActionIconDotsVertical.displayName = 'ActionIconDotsVertical';<|MERGE_RESOLUTION|>--- conflicted
+++ resolved
@@ -1,9 +1,4 @@
-<<<<<<< HEAD
-import { ActionIconProps } from '@mantine/core';
-=======
 import type { ActionIconProps } from '@mantine/core';
-import { ActionIcon } from '@mantine/core';
->>>>>>> aa1a0880
 import { IconDotsVertical } from '@tabler/icons-react';
 import { forwardRef } from 'react';
 import { LegacyActionIcon } from '~/components/LegacyActionIcon/LegacyActionIcon';
