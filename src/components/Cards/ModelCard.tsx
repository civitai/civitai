--- conflicted
+++ resolved
@@ -184,13 +184,10 @@
     data.publishedAt &&
     data.lastVersionAt > aDayAgo &&
     data.lastVersionAt.getTime() - data.publishedAt.getTime() > constants.timeCutOffs.updatedModel;
-<<<<<<< HEAD
   const isSDXL = getIsSdxl(data.version?.baseModel);
 
   const isPony = data.version?.baseModel === 'Pony';
   const isOdor = data.version?.baseModel === 'ODOR';
-=======
->>>>>>> 61c33f4f
   const isArchived = data.mode === ModelModifier.Archived;
   const onSite = !!data.version.trainingStatus;
   const baseModelIndicator = BaseModelIndicator[data.version.baseModel as BaseModel];
