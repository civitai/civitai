import { ActionIcon, Badge, Group, Stack, Text } from '@mantine/core';
import { IconDotsVertical, IconLayoutGrid, IconUser } from '@tabler/icons-react';
import { useCardStyles } from '~/components/Cards/Cards.styles';
import { FeedCard } from '~/components/Cards/FeedCard';
<<<<<<< HEAD
import { EdgeMedia } from '~/components/EdgeMedia/EdgeMedia';
=======
import { CollectionContextMenu } from '~/components/Collections/components/CollectionContextMenu';
import { EdgeImage } from '~/components/EdgeImage/EdgeImage';
>>>>>>> d345cca7
import { IconBadge } from '~/components/IconBadge/IconBadge';
import { ImageGuard } from '~/components/ImageGuard/ImageGuard';
import { MediaHash } from '~/components/ImageHash/ImageHash';
import { DEFAULT_EDGE_IMAGE_WIDTH } from '~/server/common/constants';
import { CollectionGetInfinite } from '~/types/router';
import { abbreviateNumber } from '~/utils/number-helpers';
import { isDefined } from '~/utils/type-guards';
import { NsfwLevel } from '@prisma/client';
import { SimpleUser } from '~/server/selectors/user.selector';
import React from 'react';

type ImageProps = {
  id: number;
  nsfw: NsfwLevel;
  imageNsfw?: boolean;
  postId?: number | null;
  width?: number | null;
  height?: number | null;
  needsReview?: string | null;
  userId?: number;
  user?: SimpleUser;
  url: string;
  name?: string | null;
};

export function CollectionCard({ data }: Props) {
  const { classes, cx } = useCardStyles({ aspectRatio: 1 });

  const getCoverImages = () => {
    if (data.image) return [data.image];

    return data.items
      .map((item) => {
        switch (item.type) {
          case 'model':
          case 'post':
            return item.data.image;
          case 'image':
            return item.data;
          case 'article':
          default:
            return null;
        }
      })
      .filter(isDefined)
      .slice(0, 4);
  };

  const getCoverSrcs = () => {
    if (data.image) return [];

    return data.items
      .map((item) => {
        switch (item.type) {
          case 'article':
            return item.data.cover;
          case 'model':
          case 'post':
          case 'image':
          default:
            return null;
        }
      })
      .filter(isDefined)
      .slice(0, 4);
  };

  const coverImages: ImageProps[] = getCoverImages();
  const coverSrcs: string[] = getCoverSrcs();
  const isMultiImage = coverImages.length !== 0 ? coverImages.length > 1 : coverSrcs.length > 1;
  const coverImagesCount = coverImages.length || coverSrcs.length;

  return (
    <FeedCard
      className={coverImages.length === 0 ? classes.noImage : undefined}
      href={`/collections/${data.id}`}
      aspectRatio="square"
      // Necessary when inside a UniformGrid
      sx={{ position: 'absolute', top: 0, right: 0, bottom: 0, left: 0 }}
    >
<<<<<<< HEAD
      <div className={classes.root}>
        {data.image ? (
          <ImageGuard
            images={[data.image]}
            render={(image) => (
              <ImageGuard.Content>
                {({ safe }) => {
                  if (!image) return <Text color="dimmed">This collection has no images</Text>;

                  return safe ? (
                    <EdgeMedia
                      src={image.url}
                      className={classes.image}
                      name={image.name ?? image.id.toString()}
                      alt={image.name ?? undefined}
                      placeholder="empty"
                      loading="lazy"
                      width={DEFAULT_EDGE_IMAGE_WIDTH}
                    />
                  ) : (
                    <MediaHash {...image} />
                  );
                }}
              </ImageGuard.Content>
            )}
          />
        ) : (
          <Text color="dimmed">This collection has no images</Text>
        )}
        <Group
          spacing={4}
          position="apart"
          className={cx(classes.contentOverlay, classes.top)}
          noWrap
=======
      <div
        className={cx({
          [classes.root]: true,
          [classes.noHover]: isMultiImage,
        })}
      >
        <div
          className={
            isMultiImage
              ? cx({
                  [classes.imageGroupContainer]: true,
                  [classes.imageGroupContainer4x4]: coverImagesCount > 2,
                })
              : undefined
          }
>>>>>>> d345cca7
        >
          {coverImages.length > 0 && <ImageCover data={data} coverImages={coverImages} />}
          {coverSrcs.length > 0 && coverImages.length === 0 && (
            <ImageSrcCover data={data} coverSrcs={coverSrcs} />
          )}
        </div>

        <Stack
          className={cx(classes.contentOverlay, classes.bottom, classes.gradientOverlay)}
          spacing="sm"
        >
          <Group position="apart" align="flex-end" noWrap>
            <Text size="xl" weight={700} lineClamp={2} lh={1.2}>
              {data.name}
            </Text>
            <Group spacing={4} noWrap>
              <IconBadge className={classes.iconBadge} icon={<IconLayoutGrid size={14} />}>
                <Text size="xs">{abbreviateNumber(data._count.items)}</Text>
              </IconBadge>
              <IconBadge className={classes.iconBadge} icon={<IconUser size={14} />}>
                <Text size="xs">{abbreviateNumber(data._count.contributors)}</Text>
              </IconBadge>
            </Group>
          </Group>
        </Stack>
      </div>
    </FeedCard>
  );
}

function CollectionCardHeader({
  data,
  withinImageGuard = true,
}: Props & { withinImageGuard?: boolean }) {
  const { classes, cx } = useCardStyles({ aspectRatio: 1 });

  return (
    <Group spacing={4} position="apart" className={cx(classes.contentOverlay, classes.top)} noWrap>
      <Group spacing="xs">
        {withinImageGuard && (
          <ImageGuard.GroupToggleConnect
            className={classes.chip}
            sx={(theme) => ({ position: 'inherit', borderRadius: theme.radius.xl })}
          />
        )}
        <Badge className={cx(classes.infoChip, classes.chip)} variant="light" radius="xl">
          <Text color="white" size="xs" transform="capitalize">
            {data.type ? data.type + 's' : 'Mixed'}
          </Text>
        </Badge>
      </Group>
      <CollectionContextMenu collectionId={data.id} ownerId={data.userId} position="left-start">
        <ActionIcon
          variant="transparent"
          p={0}
          onClick={(e) => {
            e.preventDefault();
            e.stopPropagation();
          }}
        >
          <IconDotsVertical />
        </ActionIcon>
      </CollectionContextMenu>
    </Group>
  );
}

function ImageCover({ data, coverImages }: Props & { coverImages: ImageProps[] }) {
  const { classes } = useCardStyles({ aspectRatio: 1 });
  const isMultiImage = coverImages.length > 1;
  const coverImagesCount = coverImages.length;

  return (
    <ImageGuard
      nsfw
      images={coverImages}
      connect={{ entityId: data.id, entityType: 'collection' }}
      render={(image) => (
        <ImageGuard.Content>
          {({ safe }) => {
            return safe ? (
              <EdgeImage
                src={image.url}
                className={classes.image}
                name={image.name ?? image.id.toString()}
                alt={image.name ?? undefined}
                placeholder="empty"
                loading="lazy"
                width={DEFAULT_EDGE_IMAGE_WIDTH}
              />
            ) : (
              <MediaHash
                {...image}
                style={
                  isMultiImage
                    ? {
                        position: 'relative',
                        width: '50%',
                        height: coverImagesCount > 2 ? '50%' : 'auto',
                      }
                    : {}
                }
              />
            );
          }}
        </ImageGuard.Content>
      )}
    >
      <CollectionCardHeader data={data} withinImageGuard />

      {coverImages.length === 0 && (
        <Text color="dimmed" sx={{ width: '100%', height: '100%' }}>
          This collection has no images
        </Text>
      )}
    </ImageGuard>
  );
}

function ImageSrcCover({ data, coverSrcs }: Props & { coverSrcs: string[] }) {
  const { classes } = useCardStyles({ aspectRatio: 1 });

  return (
    <>
      {coverSrcs.map((src) => (
        <EdgeImage
          src={src}
          width={450}
          placeholder="empty"
          className={classes.image}
          loading="lazy"
          key={src}
        />
      ))}
      <CollectionCardHeader data={data} withinImageGuard={false} />
    </>
  );
}

type Props = { data: CollectionGetInfinite[number] };<|MERGE_RESOLUTION|>--- conflicted
+++ resolved
@@ -2,12 +2,8 @@
 import { IconDotsVertical, IconLayoutGrid, IconUser } from '@tabler/icons-react';
 import { useCardStyles } from '~/components/Cards/Cards.styles';
 import { FeedCard } from '~/components/Cards/FeedCard';
-<<<<<<< HEAD
+import { CollectionContextMenu } from '~/components/Collections/components/CollectionContextMenu';
 import { EdgeMedia } from '~/components/EdgeMedia/EdgeMedia';
-=======
-import { CollectionContextMenu } from '~/components/Collections/components/CollectionContextMenu';
-import { EdgeImage } from '~/components/EdgeImage/EdgeImage';
->>>>>>> d345cca7
 import { IconBadge } from '~/components/IconBadge/IconBadge';
 import { ImageGuard } from '~/components/ImageGuard/ImageGuard';
 import { MediaHash } from '~/components/ImageHash/ImageHash';
@@ -88,42 +84,6 @@
       // Necessary when inside a UniformGrid
       sx={{ position: 'absolute', top: 0, right: 0, bottom: 0, left: 0 }}
     >
-<<<<<<< HEAD
-      <div className={classes.root}>
-        {data.image ? (
-          <ImageGuard
-            images={[data.image]}
-            render={(image) => (
-              <ImageGuard.Content>
-                {({ safe }) => {
-                  if (!image) return <Text color="dimmed">This collection has no images</Text>;
-
-                  return safe ? (
-                    <EdgeMedia
-                      src={image.url}
-                      className={classes.image}
-                      name={image.name ?? image.id.toString()}
-                      alt={image.name ?? undefined}
-                      placeholder="empty"
-                      loading="lazy"
-                      width={DEFAULT_EDGE_IMAGE_WIDTH}
-                    />
-                  ) : (
-                    <MediaHash {...image} />
-                  );
-                }}
-              </ImageGuard.Content>
-            )}
-          />
-        ) : (
-          <Text color="dimmed">This collection has no images</Text>
-        )}
-        <Group
-          spacing={4}
-          position="apart"
-          className={cx(classes.contentOverlay, classes.top)}
-          noWrap
-=======
       <div
         className={cx({
           [classes.root]: true,
@@ -139,7 +99,6 @@
                 })
               : undefined
           }
->>>>>>> d345cca7
         >
           {coverImages.length > 0 && <ImageCover data={data} coverImages={coverImages} />}
           {coverSrcs.length > 0 && coverImages.length === 0 && (
