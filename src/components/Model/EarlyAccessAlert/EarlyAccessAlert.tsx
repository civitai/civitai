import { Anchor, Text, Alert, Stack } from '@mantine/core';
<<<<<<< HEAD
import { NextLink as Link } from '~/components/NextLink/NextLink';
import { Currency, ModelType } from '@prisma/client';
import { IconAlertCircle } from '@tabler/icons-react';
=======
import { ModelType } from '~/shared/utils/prisma/enums';
>>>>>>> b40d96b6
import React from 'react';

import { Countdown } from '~/components/Countdown/Countdown';
import { LoginRedirect } from '~/components/LoginRedirect/LoginRedirect';
import { useCurrentUser } from '~/hooks/useCurrentUser';
import { useFeatureFlags } from '~/providers/FeatureFlagsProvider';
import { isFutureDate } from '~/utils/date-helpers';
import { showSuccessNotification, showErrorNotification } from '~/utils/notifications';
import { getDisplayName } from '~/utils/string-helpers';
import { trpc } from '~/utils/trpc';
import { useQueryModelVersionDonationGoals } from '../ModelVersions/model-version.utils';
import { constants } from '~/server/common/constants';

export function EarlyAccessAlert({ modelId, versionId, modelType, deadline }: Props) {
  const features = useFeatureFlags();
  const currentUser = useCurrentUser();
  const queryUtils = trpc.useUtils();
  const { donationGoals } = useQueryModelVersionDonationGoals({
    modelVersionId: versionId,
  });

  const inEarlyAccess = features.earlyAccessModel && !!deadline && isFutureDate(deadline);

  const { data: { Notify: notifying = [] } = { Notify: [] } } =
    trpc.user.getEngagedModelVersions.useQuery(
      { id: modelId },
      {
        enabled: !!currentUser && inEarlyAccess,
        cacheTime: Infinity,
        staleTime: Infinity,
      }
    );
  const alreadyNotifying = notifying.includes(versionId);

  const toggleNotifyMutation = trpc.modelVersion.toggleNotifyEarlyAccess.useMutation({
    async onMutate() {
      await queryUtils.user.getEngagedModels.cancel();

      const prevEngaged = queryUtils.user.getEngagedModelVersions.getData();

      // Toggle the model in the Notify list
      queryUtils.user.getEngagedModelVersions.setData(
        { id: modelId },
        ({ Notify = [], ...old } = { Notify: [], Downloaded: [] }) => {
          if (alreadyNotifying) return { Notify: Notify.filter((id) => id !== versionId), ...old };
          return { Notify: [...Notify, versionId], ...old };
        }
      );

      return { prevEngaged };
    },
    onSuccess() {
      showSuccessNotification({
        message: !alreadyNotifying
          ? 'You have been removed from the notification list'
          : 'You will be notified when this is available for download',
      });
    },
    onError(error, _variables, context) {
      showErrorNotification({ error: new Error(error.message) });
      queryUtils.user.getEngagedModelVersions.setData({ id: modelId }, context?.prevEngaged);
    },
  });

  const handleNotifyMeClick = () => {
    toggleNotifyMutation.mutate({ id: versionId });
  };

  if (!inEarlyAccess) return null;

  const earlyAccessDonationGoal = (donationGoals ?? []).find((dg) => dg.isEarlyAccess);

  return (
    <Alert color="yellow">
      <Stack>
        <Text size="xs">
          The creator of this {getDisplayName(modelType)} has set this version to{' '}
          <Text weight="bold" component="span">
            Early Access
          </Text>{' '}
          and as such it is only available for people who purchase it. This{' '}
          {getDisplayName(modelType)} will be available for free in{' '}
          <Text weight="bold" component="span">
            <Countdown endTime={deadline} />
          </Text>{' '}
          {earlyAccessDonationGoal ? ' or once the donation goal is met' : ''}. If you want to know
          more, check out our article{' '}
          <Anchor
            color="yellow"
            td="underline"
            target="_blank"
            href={`/articles/${constants.earlyAccess.article}`}
          >
            here
          </Anchor>
          .
        </Text>
        <LoginRedirect reason="notify-version">
          <Text
            variant="link"
            onClick={!toggleNotifyMutation.isLoading ? handleNotifyMeClick : undefined}
            sx={{
              cursor: toggleNotifyMutation.isLoading ? 'not-allowed' : 'pointer',
              lineHeight: 1,
            }}
            span
            color="yellow"
          >
            {alreadyNotifying
              ? 'Remove me from this notification.'
              : `Notify me when it's available.`}
          </Text>
        </LoginRedirect>
      </Stack>
    </Alert>
  );
}

type Props = { modelId: number; versionId: number; modelType: ModelType; deadline?: Date };<|MERGE_RESOLUTION|>--- conflicted
+++ resolved
@@ -1,11 +1,7 @@
 import { Anchor, Text, Alert, Stack } from '@mantine/core';
-<<<<<<< HEAD
 import { NextLink as Link } from '~/components/NextLink/NextLink';
-import { Currency, ModelType } from '@prisma/client';
+import { ModelType } from '~/shared/utils/prisma/enums';
 import { IconAlertCircle } from '@tabler/icons-react';
-=======
-import { ModelType } from '~/shared/utils/prisma/enums';
->>>>>>> b40d96b6
 import React from 'react';
 
 import { Countdown } from '~/components/Countdown/Countdown';
