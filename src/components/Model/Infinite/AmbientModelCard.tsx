--- conflicted
+++ resolved
@@ -13,12 +13,7 @@
   Text,
   ThemeIcon,
 } from '@mantine/core';
-<<<<<<< HEAD
-import { CollectionType, ModelStatus, CosmeticType } from '@prisma/client';
-=======
-import { NextLink } from '@mantine/next';
 import { CollectionType, ModelStatus, CosmeticType } from '~/shared/utils/prisma/enums';
->>>>>>> b40d96b6
 import {
   IconBrush,
   IconDownload,
