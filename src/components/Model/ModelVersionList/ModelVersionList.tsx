import {
  ActionIcon,
  Box,
  Button,
  Group,
  ScrollArea,
  ThemeIcon,
  useComputedColorScheme,
  useMantineTheme,
} from '@mantine/core';
import {
  IconAlertTriangle,
  IconBolt,
  IconBrush,
  IconChevronLeft,
  IconChevronRight,
  IconClock,
} from '@tabler/icons-react';
import { useRouter } from 'next/router';
import { useEffect, useRef, useState } from 'react';
import { useCurrentUser } from '~/hooks/useCurrentUser';
import { useFeatureFlags } from '~/providers/FeatureFlagsProvider';
import type { ModelById } from '~/types/router';
import { ModelVersionMenu } from '../ModelVersions/ModelVersionMenu';
import classes from './ModelVersionList.module.scss';
import clsx from 'clsx';
import { LegacyActionIcon } from '~/components/LegacyActionIcon/LegacyActionIcon';

type State = {
  scrollPosition: { x: number; y: number };
  atStart: boolean;
  atEnd: boolean;
  largerThanViewport: boolean;
};

export function ModelVersionList({
  versions,
  selected,
  showExtraIcons,
  onVersionClick,
  showToggleCoverage = false,
}: Props) {
  const router = useRouter();
  const currentUser = useCurrentUser();
  const features = useFeatureFlags();
  const theme = useMantineTheme();
  const colorScheme = useComputedColorScheme('dark');

  const viewportRef = useRef<HTMLDivElement>(null);
  const [state, setState] = useState<State>({
    scrollPosition: { x: 0, y: 0 },
    atStart: true,
    atEnd: false,
    largerThanViewport: false,
  });

  const scrollLeft = () => viewportRef.current?.scrollBy({ left: -200, behavior: 'smooth' });
  const scrollRight = () => viewportRef.current?.scrollBy({ left: 200, behavior: 'smooth' });

  useEffect(() => {
    if (viewportRef.current) {
      const newValue = viewportRef.current.scrollWidth > viewportRef.current.offsetWidth;

      if (newValue !== state.largerThanViewport)
        setState((state) => ({ ...state, largerThanViewport: newValue }));
    }
  }, [state.largerThanViewport]);

  return (
    <ScrollArea
      className={classes.scrollContainer}
      classNames={classes}
      viewportRef={viewportRef}
      onScrollPositionChange={(scrollPosition) =>
        setState((state) => ({
          ...state,
          scrollPosition,
          largerThanViewport:
            !!viewportRef.current &&
            viewportRef.current.scrollWidth > viewportRef.current.offsetWidth,
          atStart: scrollPosition.x === 0,
          atEnd:
            !!viewportRef.current &&
            scrollPosition.x >=
              viewportRef.current.scrollWidth - viewportRef.current.offsetWidth - 1,
        }))
      }
      type="never"
    >
      <Box className={clsx(classes.leftArrow, state.atStart && classes.hidden)}>
        <LegacyActionIcon
          className={classes.arrowButton}
          variant="transparent"
          radius="xl"
          onClick={scrollLeft}
        >
          <IconChevronLeft />
        </LegacyActionIcon>
      </Box>
      <Group gap={4} wrap="nowrap">
        {versions.map((version) => {
          const active = selected === version.id;
          const isTraining = !!version.trainingStatus;
          const missingFiles = !version.files.length;
          const missingPosts = !version.posts.length;
          const published = version.status === 'Published';
          const scheduled = version.status === 'Scheduled';
          const isEarlyAccess =
            version.earlyAccessEndsAt && new Date(version.earlyAccessEndsAt) > new Date();
          const hasProblem = missingFiles || missingPosts || (!published && !scheduled);
          const earlyAccessButton = (
            <ThemeIcon
              key={`early-access-${version.id}`}
              radius="sm"
              size="sm"
              color="yellow.7"
              style={{
                width: 20,
                height: 26,
                borderTopLeftRadius: 0,
                borderBottomLeftRadius: 0,
                ...(showExtraIcons
                  ? {
                      borderTopRightRadius: 0,
                      borderBottomRightRadius: 0,
                    }
                  : {}),
              }}
            >
              <IconBolt style={{ fill: theme.colors.dark[9] }} color="dark.9" size={16} />
            </ThemeIcon>
          );

          const versionButton = (
            <Button
              key={version.id}
              miw={40}
              ta="center"
              className="relative"
              variant={active ? 'filled' : colorScheme === 'dark' ? 'filled' : 'light'}
              color={active ? 'blue' : 'gray'}
              onClick={() => {
                if (showExtraIcons && !currentUser?.isModerator) {
                  if (!published && isTraining) {
                    return router.push(
                      `/models/${version.modelId}/model-versions/${version.id}/wizard?step=1`
                    );
                  }

                  if (missingFiles)
                    return router.push(
                      `/models/${version.modelId}/model-versions/${version.id}/wizard?step=2`
                    );
                  if (missingPosts)
                    return router.push(
                      `/models/${version.modelId}/model-versions/${version.id}/wizard?step=3`
                    );
                }

                return onVersionClick(version);
              }}
              leftSection={
                showExtraIcons && (hasProblem || scheduled) ? (
                  <ThemeIcon
                    color="yellow"
                    variant="light"
                    radius="xl"
                    size="sm"
                    style={{ backgroundColor: 'transparent' }}
                  >
                    {hasProblem ? <IconAlertTriangle size={14} /> : <IconClock size={14} />}
                  </ThemeIcon>
                ) : undefined
              }
              size="compact-md"
              style={
                isEarlyAccess
                  ? {
                      borderTopRightRadius: 0,
                      borderBottomRightRadius: 0,
                    }
                  : undefined
              }
            >
              <Group gap={8} wrap="nowrap">
                {features.imageGeneration && version.canGenerate && (
                  <ThemeIcon
                    title="This version is available for image generation"
                    color="cyan"
                    variant="light"
                    radius="xl"
                    size="sm"
                    style={{ backgroundColor: 'transparent' }}
                  >
                    <IconBrush size={16} stroke={2.5} />
                  </ThemeIcon>
                )}
                {version.name}
              </Group>
            </Button>
          );

          if (!showExtraIcons)
            return (
              <Group key={version.id} gap={0} wrap="nowrap">
                {versionButton} {isEarlyAccess && earlyAccessButton}
              </Group>
            );

          return (
            <Button.Group key={version.id}>
              {versionButton}
              {isEarlyAccess && earlyAccessButton}
              <ModelVersionMenu
                modelVersionId={version.id}
                modelId={version.modelId}
                postId={version.posts?.[0]?.id}
                canDelete={versions.length > 1}
                active={active}
                published={published}
                canGenerate={version.canGenerate}
                showToggleCoverage={showToggleCoverage}
              />
<<<<<<< HEAD
              {/* <Menu withinPortal>
                <Menu.Target>
                  <Button
                    variant={active ? 'filled' : colorScheme === 'dark' ? 'filled' : 'light'}
                    px={4}
                    color={active ? 'blue' : 'gray'}
                    onClick={(e) => {
                      e.stopPropagation();
                      e.preventDefault();
                    }}
                    compact
                  >
                    <IconDotsVertical size={14} />
                  </Button>
                </Menu.Target>
                <Menu.Dropdown>
                  {versions.length > 1 && (
                    <Menu.Item
                      color="red"
                      icon={<IconTrash size={14} stroke={1.5} />}
                      onClick={(e) => {
                        e.stopPropagation();
                        e.preventDefault();
                        onDeleteClick(version.id);
                      }}
                    >
                      Delete version
                    </Menu.Item>
                  )}
                  {currentUser?.isModerator && published && (
                    <Menu.Item
                      color="yellow"
                      icon={<IconBan size={14} stroke={1.5} />}
                      onClick={() =>
                        openContext('unpublishModel', {
                          modelId: version.modelId,
                          versionId: version.id,
                        })
                      }
                    >
                      Unpublish as Violation
                    </Menu.Item>
                  )}

                  <Menu.Item
                    component={Link}
                    href={`/models/${version.modelId}/model-versions/${version.id}/edit`}
                    icon={<IconEdit size={14} stroke={1.5} />}
                  >
                    Edit details
                  </Menu.Item>
                  <Menu.Item
                    icon={<IconFileSettings size={14} stroke={1.5} />}
                    onClick={(e) => {
                      e.stopPropagation();
                      triggerRoutedDialog({
                        name: 'filesEdit',
                        state: {
                          modelVersionId: version.id,
                        },
                      });
                    }}
                  >
                    Manage files
                  </Menu.Item>
                  {version.posts.length > 0 ? (
                    <Menu.Item
                      component={Link}
                      icon={<IconPhotoEdit size={14} stroke={1.5} />}
                      onClick={(e) => e.stopPropagation()}
                      href={`/posts/${version.posts[0].id}/edit`}
                    >
                      Manage images
                    </Menu.Item>
                  ) : (
                    <Menu.Item
                      component={Link}
                      icon={<IconPhotoPlus size={14} stroke={1.5} />}
                      onClick={(e) => e.stopPropagation()}
                      href={`/models/${version.modelId}/model-versions/${version.id}/wizard?step=3`}
                    >
                      Add images
                    </Menu.Item>
                  )}
                  {currentUser?.isModerator && showToggleCoverage && (
                    <>
                      <Menu.Divider />
                      <Menu.Label>Moderation zone</Menu.Label>
                      <Menu.Item
                        disabled={isLoading}
                        icon={isLoading ? <Loader size="xs" /> : undefined}
                        onClick={() =>
                          handleToggleCoverage({
                            modelId: version.modelId,
                            versionId: version.id,
                          })
                        }
                        closeMenuOnClick={false}
                      >
                        {version.canGenerate ? 'Remove from generation' : 'Add to generation'}
                      </Menu.Item>
                    </>
                  )}
                </Menu.Dropdown>
              </Menu> */}
=======
>>>>>>> c58e8670
            </Button.Group>
          );
        })}
      </Group>
      <Box
        className={clsx(
          classes.rightArrow,
          (state.atEnd || !state.largerThanViewport) && classes.hidden
        )}
      >
        <LegacyActionIcon
          className={classes.arrowButton}
          variant="transparent"
          radius="xl"
          onClick={scrollRight}
        >
          <IconChevronRight />
        </LegacyActionIcon>
      </Box>
    </ScrollArea>
  );
}

type Props = {
  versions: ModelById['modelVersions'];
  onVersionClick: (version: ModelById['modelVersions'][number]) => void;
  selected?: number;
  showExtraIcons?: boolean;
  showToggleCoverage?: boolean;
};<|MERGE_RESOLUTION|>--- conflicted
+++ resolved
@@ -221,114 +221,6 @@
                 canGenerate={version.canGenerate}
                 showToggleCoverage={showToggleCoverage}
               />
-<<<<<<< HEAD
-              {/* <Menu withinPortal>
-                <Menu.Target>
-                  <Button
-                    variant={active ? 'filled' : colorScheme === 'dark' ? 'filled' : 'light'}
-                    px={4}
-                    color={active ? 'blue' : 'gray'}
-                    onClick={(e) => {
-                      e.stopPropagation();
-                      e.preventDefault();
-                    }}
-                    compact
-                  >
-                    <IconDotsVertical size={14} />
-                  </Button>
-                </Menu.Target>
-                <Menu.Dropdown>
-                  {versions.length > 1 && (
-                    <Menu.Item
-                      color="red"
-                      icon={<IconTrash size={14} stroke={1.5} />}
-                      onClick={(e) => {
-                        e.stopPropagation();
-                        e.preventDefault();
-                        onDeleteClick(version.id);
-                      }}
-                    >
-                      Delete version
-                    </Menu.Item>
-                  )}
-                  {currentUser?.isModerator && published && (
-                    <Menu.Item
-                      color="yellow"
-                      icon={<IconBan size={14} stroke={1.5} />}
-                      onClick={() =>
-                        openContext('unpublishModel', {
-                          modelId: version.modelId,
-                          versionId: version.id,
-                        })
-                      }
-                    >
-                      Unpublish as Violation
-                    </Menu.Item>
-                  )}
-
-                  <Menu.Item
-                    component={Link}
-                    href={`/models/${version.modelId}/model-versions/${version.id}/edit`}
-                    icon={<IconEdit size={14} stroke={1.5} />}
-                  >
-                    Edit details
-                  </Menu.Item>
-                  <Menu.Item
-                    icon={<IconFileSettings size={14} stroke={1.5} />}
-                    onClick={(e) => {
-                      e.stopPropagation();
-                      triggerRoutedDialog({
-                        name: 'filesEdit',
-                        state: {
-                          modelVersionId: version.id,
-                        },
-                      });
-                    }}
-                  >
-                    Manage files
-                  </Menu.Item>
-                  {version.posts.length > 0 ? (
-                    <Menu.Item
-                      component={Link}
-                      icon={<IconPhotoEdit size={14} stroke={1.5} />}
-                      onClick={(e) => e.stopPropagation()}
-                      href={`/posts/${version.posts[0].id}/edit`}
-                    >
-                      Manage images
-                    </Menu.Item>
-                  ) : (
-                    <Menu.Item
-                      component={Link}
-                      icon={<IconPhotoPlus size={14} stroke={1.5} />}
-                      onClick={(e) => e.stopPropagation()}
-                      href={`/models/${version.modelId}/model-versions/${version.id}/wizard?step=3`}
-                    >
-                      Add images
-                    </Menu.Item>
-                  )}
-                  {currentUser?.isModerator && showToggleCoverage && (
-                    <>
-                      <Menu.Divider />
-                      <Menu.Label>Moderation zone</Menu.Label>
-                      <Menu.Item
-                        disabled={isLoading}
-                        icon={isLoading ? <Loader size="xs" /> : undefined}
-                        onClick={() =>
-                          handleToggleCoverage({
-                            modelId: version.modelId,
-                            versionId: version.id,
-                          })
-                        }
-                        closeMenuOnClick={false}
-                      >
-                        {version.canGenerate ? 'Remove from generation' : 'Add to generation'}
-                      </Menu.Item>
-                    </>
-                  )}
-                </Menu.Dropdown>
-              </Menu> */}
-=======
->>>>>>> c58e8670
             </Button.Group>
           );
         })}
