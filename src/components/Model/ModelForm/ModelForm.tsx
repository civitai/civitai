import {
  ActionIcon,
  Button,
  Container,
  Text,
  Grid,
  Group,
  Paper,
  Stack,
  Title,
  Alert,
  ThemeIcon,
  Divider,
} from '@mantine/core';
import { CommercialUse, Model, ModelStatus, ModelType, TagTarget } from '@prisma/client';
import { openConfirmModal } from '@mantine/modals';
import {
  IconAlertTriangle,
  IconArrowDown,
  IconArrowLeft,
  IconArrowUp,
  IconCurrencyDollarOff,
  IconExclamationMark,
  IconInfoCircle,
  IconBrush,
  IconPhoto,
  IconPlus,
  IconShoppingCart,
  IconTrash,
} from '@tabler/icons';
import { TRPCClientErrorBase } from '@trpc/client';
import { DefaultErrorShape } from '@trpc/server';
import { useRouter } from 'next/router';
import React, { useEffect, useMemo, useState } from 'react';
import { useFieldArray } from 'react-hook-form';
import { z } from 'zod';

import { AlertWithIcon } from '~/components/AlertWithIcon/AlertWithIcon';
import { FileList } from '~/components/Model/ModelForm/FileList';
import {
  Form,
  InputCheckbox,
  InputImageUpload,
  InputMultiSelect,
  InputNumber,
  InputRTE,
  InputSegmentedControl,
  InputSelect,
  InputSwitch,
  InputText,
  useForm,
} from '~/libs/form';
import { BaseModel, constants, ModelFileType } from '~/server/common/constants';
import { modelSchema } from '~/server/schema/model.schema';
import { ModelFileInput, modelFileSchema } from '~/server/schema/model-file.schema';
import { modelVersionUpsertSchema } from '~/server/schema/model-version.schema';
import { ImageMetaProps } from '~/server/schema/image.schema';
import { ModelById } from '~/types/router';
import { showErrorNotification, showSuccessNotification } from '~/utils/notifications';
import { slugit, splitUppercase } from '~/utils/string-helpers';
import { trpc } from '~/utils/trpc';
import { isDefined } from '~/utils/type-guards';
<<<<<<< HEAD
import { BaseModel, constants, ModelFileType } from '~/server/common/constants';
import { AlertWithIcon } from '~/components/AlertWithIcon/AlertWithIcon';
import { v4 as uuidv4 } from 'uuid';

/**NOTES**
  - If a model depicts an actual person, it cannot have nsfw content
  - If all of a models images are nsfw, then the model will be marked as nsfw
*/
=======
import { useCatchNavigation } from '~/hooks/useCatchNavigation';
>>>>>>> d89160fb

const schema = modelSchema.extend({
  tagsOnModels: z.string().array(),
  modelVersions: z
    .array(
      modelVersionUpsertSchema
        .extend({
          uuid: z.string(),
          files: z.preprocess((val) => {
            const list = val as ModelFileInput[];
            return list.filter((file) => file.url);
          }, z.array(modelFileSchema)),
          skipTrainedWords: z.boolean().default(false),
        })
        .refine((data) => (!data.skipTrainedWords ? data.trainedWords.length > 0 : true), {
          message: 'You need to specify at least one trained word',
          path: ['trainedWords'],
        })
    )
    .min(1, 'At least one model version is required.'),
});
type FormSchema = z.infer<typeof schema>;

type CreateModelProps = z.infer<typeof modelSchema>;
type UpdateModelProps = Omit<CreateModelProps, 'id'> & { id: number };

type Props = { model?: ModelById };

export function ModelForm({ model }: Props) {
  const router = useRouter();
  const queryUtils = trpc.useContext();
  const editing = !!model;

  const { data: { items: tags } = { items: [] } } = trpc.tag.getAll.useQuery(
    { limit: 0, entityType: TagTarget.Model },
    { cacheTime: Infinity, staleTime: Infinity }
  );
  const addMutation = trpc.model.add.useMutation();
  const updateMutation = trpc.model.update.useMutation();
  const [uploading, setUploading] = useState<Record<string, boolean>>({});
  const [complete, setComplete] = useState<Record<string, boolean>>({});
  const [blocked, setBlocked] = useState<Record<string, boolean>>({});
  const isBlocked = Object.values(blocked).some((bool) => bool);
  const isComplete = Object.values(complete).every((bool) => bool);
  const isUploading = Object.values(uploading).some((bool) => bool);

  const defaultModelFile = {
    name: '',
    url: '',
    sizeKB: 0,
    type: constants.modelFileTypes[0] as ModelFileType,
  };

  const defaultModelVersion: FormSchema['modelVersions'][number] = {
    name: '',
    uuid: uuidv4(),
    description: null,
    epochs: null,
    steps: null,
    trainedWords: [],
    skipTrainedWords: false,
    baseModel: 'SD 1.5',
    images: [],
    files: [defaultModelFile],
  };

  const defaultValues: FormSchema = {
    ...model,
    name: model?.name ?? '',
    allowCommercialUse: model?.allowCommercialUse ?? CommercialUse.Sell,
    allowDerivatives: model?.allowDerivatives ?? true,
    allowNoCredit: model?.allowNoCredit ?? true,
    allowDifferentLicense: model?.allowDifferentLicense ?? true,
    type: model?.type ?? ModelType.Checkpoint,
    status: model?.status ?? ModelStatus.Published,
    tagsOnModels: model?.tagsOnModels.map(({ tag }) => tag.name) ?? [],
    modelVersions: model?.modelVersions.map(
      ({ trainedWords, images, files, baseModel, ...version }) => ({
        ...version,
        uuid: uuidv4(),
        baseModel: (baseModel as BaseModel) ?? defaultModelVersion.baseModel,
        trainedWords: trainedWords,
        skipTrainedWords: !trainedWords.length,
        // HOTFIX: Casting image.meta type issue with generated prisma schema
        images: images.map((image) => ({ ...image, meta: image.meta as ImageMetaProps })) ?? [],
        // HOTFIX: Casting files to defaultModelFile[] to avoid type confusion and accept room for error
        files: files.length > 0 ? (files as typeof defaultModelFile[]) : [defaultModelFile],
      })
    ) ?? [defaultModelVersion],
  };

  const form = useForm({
    schema,
    shouldUnregister: false,
    mode: 'onChange',
    defaultValues,
  });
  const { fields, prepend, remove, swap } = useFieldArray({
    control: form.control,
    name: 'modelVersions',
    rules: { minLength: 1, required: true },
  });

  const { isDirty, isSubmitted } = form.formState;
  useCatchNavigation({ unsavedChanges: isDirty && !isSubmitted });

  const tagsOnModels = form.watch('tagsOnModels');

  // #region [poiNsfw]
  function getIsNsfwPoi({
    poi,
    nsfw,
    images,
  }: {
    poi?: boolean;
    nsfw?: boolean;
    images?: { nsfw?: boolean }[];
  }) {
    const hasNsfwImages = images?.some((image) => image?.nsfw);
    return poi && (nsfw || hasNsfwImages);
  }

  const [nsfwPoi, setNsfwPoi] = useState(
    getIsNsfwPoi({ ...defaultValues, images: defaultValues.modelVersions.flatMap((v) => v.images) })
  );
  useEffect(() => {
    const subscription = form.watch((value, { name, type }) => {
      const match = name?.match(/modelVersions\.[0-9]\.images/);
      if (name === 'poi' || name === 'nsfw' || match || name === undefined) {
        const { poi, nsfw, modelVersions } = value;
        const images = modelVersions?.flatMap((x) => x?.images).filter(isDefined);
        setNsfwPoi(
          getIsNsfwPoi({
            poi,
            nsfw,
            images,
          })
        );
      }
    });
    return () => subscription.unsubscribe();
  }, [form]);
  // #endregion

  const tagsData = useMemo(() => {
    return [...tags.map((x) => x.name), ...(tagsOnModels ?? [])?.filter(isDefined)];
  }, [tagsOnModels, tags]);

  const mutating = addMutation.isLoading || updateMutation.isLoading;
<<<<<<< HEAD
  const [type, allowDerivatives, allowNoCredit] = form.watch([
=======
  const [poi, nsfw, type, allowDerivatives] = form.watch([
    'poi',
    'nsfw',
>>>>>>> d89160fb
    'type',
    'allowDerivatives',
  ]);

  const acceptsTrainedWords = ['Checkpoint', 'TextualInversion', 'LORA'].includes(type);
  const isTextualInversion = type === 'TextualInversion';

  const handleSubmit = (values: FormSchema) => {
    function runMutation(options = { asDraft: false }) {
      const { asDraft } = options;

      const commonOptions = {
        async onSuccess(results: Model | undefined, input: { id?: number }) {
          const modelLink = `/models/${results?.id}/${slugit(results?.name ?? '')}`;

          showSuccessNotification({
            title: 'Your model was saved',
            message: `Successfully ${editing ? 'updated' : 'created'} the model.`,
          });
          await queryUtils.model.invalidate();
          await queryUtils.tag.invalidate();
          router.push({ pathname: modelLink, query: { showNsfw: true } }, modelLink, {
            shallow: !!input.id,
          });
        },
        onError(error: TRPCClientErrorBase<DefaultErrorShape>) {
          showErrorNotification({
            title: 'Could not save model',
            error: new Error(`An error occurred while saving the model: ${error.message}`),
          });
        },
      };

      const data: CreateModelProps | UpdateModelProps = {
        ...values,
        status: asDraft ? ModelStatus.Draft : values.status,
        allowDifferentLicense: values.allowDerivatives ? values.allowDifferentLicense : false,
        tagsOnModels: values.tagsOnModels?.map((name) => {
          const match = tags.find((x) => x.name === name);
          return match ?? { name };
        }),
        modelVersions: isTextualInversion
          ? values.modelVersions.map((version) => {
              const files = version.files ?? [];
              const hasNegativeFile = files.findIndex((file) => file.type === 'Negative') > -1;
              if (!hasNegativeFile) return version;

              const trainedWords = version.trainedWords ?? [];
              const [firstWord] = trainedWords;

              return {
                ...version,
                trainedWords: firstWord ? [firstWord, `${firstWord}-neg`] : [],
              };
            })
          : values.modelVersions,
      };

      if (editing) updateMutation.mutate(data as UpdateModelProps, commonOptions);
      else addMutation.mutate(data as CreateModelProps, commonOptions);
    }

    const versionWithoutFile = values.modelVersions.find((version) => version.files.length === 0);
    if (versionWithoutFile) {
      return openConfirmModal({
        title: (
          <Group spacing="xs">
            <IconAlertTriangle color="gold" />
            Missing model file
          </Group>
        ),
        centered: true,
        children: editing ? (
          `It appears that you've added a model without any files attached to it. Please upload the file or remove that version`
        ) : (
          <Text>
            This model will be saved as{' '}
            <Text span weight="bold">
              draft
            </Text>{' '}
            because your version{' '}
            <Text span weight="bold">
              {`"${versionWithoutFile.name}"`}
            </Text>{' '}
            is missing a model file. Do you wish to continue?
          </Text>
        ),
        labels: editing ? { confirm: 'Ok', cancel: 'Cancel' } : undefined,
        onConfirm() {
          if (editing) return;
          runMutation({ asDraft: true });
        },
      });
    }

    runMutation();
  };

  const handleModelTypeChange = (value: ModelType) => {
    switch (value) {
      case 'TextualInversion':
        fields.forEach((_, index) => {
          const modelVersion = form.getValues(`modelVersions.${index}`);
          const trainedWords = modelVersion.trainedWords ?? [];
          const [firstWord] = trainedWords;

          if (firstWord)
            form.setValue(`modelVersions.${index}.trainedWords`, [firstWord, `${firstWord}-neg`]);
        });
        break;
      case 'Hypernetwork':
      case 'AestheticGradient':
        fields.forEach((_, index) => {
          form.setValue(`modelVersions.${index}.trainedWords`, []);
          form.setValue(`modelVersions.${index}.skipTrainedWords`, true);
        });
        break;
      default:
        break;
    }
  };

  return (
    <Container>
      <Group spacing="lg" mb="lg">
        <ActionIcon variant="outline" size="lg" onClick={() => router.back()}>
          <IconArrowLeft size={20} stroke={1.5} />
        </ActionIcon>
        <Title order={3}>{model ? 'Editing model' : 'Upload model'}</Title>
      </Group>
      <Form
        form={form}
        onSubmit={handleSubmit}
        onError={() =>
          showErrorNotification({
            error: new Error('Please check the fields marked with red to fix the issues.'),
            title: 'Form Validation Failed',
          })
        }
      >
        <Grid gutter="xl">
          <Grid.Col lg={8}>
            <Stack>
              <Paper radius="md" p="xl" withBorder>
                <Stack>
                  <InputText name="name" label="Name" placeholder="Name" withAsterisk />
                  <InputRTE
                    name="description"
                    label="About your model"
                    description="Tell us what your model does"
                    includeControls={['heading', 'formatting', 'list', 'link', 'media']}
                    editorSize="md"
                  />
                </Stack>
              </Paper>
              <Group sx={{ justifyContent: 'space-between' }}>
                <Title order={4}>Model Versions</Title>
                <Button
                  size="xs"
                  leftIcon={<IconPlus size={16} />}
                  variant="outline"
                  onClick={() => prepend({ ...defaultModelVersion, uuid: uuidv4() })}
                  compact
                >
                  Add Version
                </Button>
              </Group>
              {/* Model Versions */}
              {fields.map((version, index) => {
                const trainedWords = form.watch(`modelVersions.${index}.trainedWords`) ?? [];
                const skipTrainedWords =
                  form.watch(`modelVersions.${index}.skipTrainedWords`) ?? false;
                const name = form.watch(`modelVersions.${index}.name`) ?? '';

                return (
                  <Paper
                    data-version-index={index}
                    key={version.id ?? index}
                    radius="md"
                    p="xl"
                    withBorder
                  >
                    <Stack style={{ position: 'relative' }}>
                      <Grid gutter="md">
                        <Grid.Col span={12}>
                          <Stack>
                            <Group noWrap align="flex-end" spacing="xs">
                              <InputText
                                name={`modelVersions.${index}.name`}
                                label="Name"
                                placeholder="Version Name"
                                withAsterisk
                                style={{ flex: 1 }}
                              />
                              {fields.length > 1 && (
                                <>
                                  {index < fields.length - 1 && (
                                    <ActionIcon
                                      variant="default"
                                      onClick={() => swap(index, index + 1)}
                                      size="lg"
                                    >
                                      <IconArrowDown size={16} />
                                    </ActionIcon>
                                  )}
                                  {index > 0 && (
                                    <ActionIcon
                                      variant="default"
                                      onClick={() => swap(index, index - 1)}
                                      size="lg"
                                    >
                                      <IconArrowUp size={16} />
                                    </ActionIcon>
                                  )}
                                  <ActionIcon
                                    color="red"
                                    onClick={() => remove(index)}
                                    variant="outline"
                                    size="lg"
                                  >
                                    <IconTrash size={16} stroke={1.5} />
                                  </ActionIcon>
                                </>
                              )}
                            </Group>
                            {name && name.toLowerCase().includes('safetensor') && (
                              <AlertWithIcon icon={<IconInfoCircle />}>
                                You can attach the SafeTensor file to an existing version, just add
                                a model file 😉
                              </AlertWithIcon>
                            )}
                            {name &&
                              (name.toLowerCase().includes('ckpt') ||
                                name.toLowerCase().includes('pickle')) && (
                                <AlertWithIcon icon={<IconInfoCircle />}>
                                  You can attach the ckpt file to an existing version, just add a
                                  model file 😉
                                </AlertWithIcon>
                              )}
                          </Stack>
                        </Grid.Col>
                        <Grid.Col span={12}>
                          <Group noWrap align="flex-end" spacing="xs">
                            <InputSelect
                              name={`modelVersions.${index}.baseModel`}
                              label="Base Model"
                              placeholder="Base Model"
                              withAsterisk
                              style={{ flex: 1 }}
                              data={constants.baseModels.map((x) => ({ value: x, label: x }))}
                            />
                          </Group>
                        </Grid.Col>
                        <Grid.Col span={12}>
                          <InputRTE
                            name={`modelVersions.${index}.description`}
                            label="Version changes or notes"
                            description="Tell us about this version"
                            includeControls={['formatting', 'list', 'link']}
                            editorSize="md"
                          />
                        </Grid.Col>
                        {acceptsTrainedWords && (
                          <Grid.Col span={12}>
                            <Stack spacing="xs">
                              {!skipTrainedWords && (
                                <InputMultiSelect
                                  name={`modelVersions.${index}.trainedWords`}
                                  label="Trigger Words"
                                  placeholder="e.g.: Master Chief"
                                  description={`Please input the words you have trained your model with${
                                    isTextualInversion ? ' (max 1 word)' : ''
                                  }`}
                                  data={trainedWords}
                                  getCreateLabel={(query) => `+ Create ${query}`}
                                  maxSelectedValues={type === 'TextualInversion' ? 1 : undefined}
                                  creatable
                                  clearable
                                  searchable
                                  required
                                />
                              )}
                              <InputSwitch
                                name={`modelVersions.${index}.skipTrainedWords`}
                                label="This version doesn't require any trigger words"
                                onChange={(e) =>
                                  e.target.checked
                                    ? form.setValue(`modelVersions.${index}.trainedWords`, [])
                                    : undefined
                                }
                              />
                            </Stack>
                          </Grid.Col>
                        )}
                        <Grid.Col span={6}>
                          <InputNumber
                            name={`modelVersions.${index}.epochs`}
                            label="Training Epochs"
                            placeholder="Training Epochs"
                            min={0}
                            max={1000}
                          />
                        </Grid.Col>
                        <Grid.Col span={6}>
                          <InputNumber
                            name={`modelVersions.${index}.steps`}
                            label="Training Steps"
                            placeholder="Training Steps"
                            min={0}
                            step={500}
                          />
                        </Grid.Col>
                        <Grid.Col span={12}>
                          <FileList parentIndex={index} form={form} />
                        </Grid.Col>
                        <Grid.Col span={12}>
                          <InputImageUpload
                            name={`modelVersions.${index}.images`}
                            label="Example Images"
                            max={20}
                            hasPrimaryImage
                            withAsterisk
                            onChange={(values) => {
                              const isBlocked = values.some((x) => x.status === 'blocked');
                              const isComplete = values
                                .filter((x) => x.status)
                                .every((x) => x.status === 'complete');
                              const isUploading = values.some((x) => x.status === 'uploading');
                              setUploading((state) => ({ ...state, [version.uuid]: isUploading }));
                              setBlocked((state) => ({ ...state, [version.uuid]: isBlocked }));
                              setComplete((state) => ({ ...state, [version.uuid]: isComplete }));
                            }}
                          />
                        </Grid.Col>
                      </Grid>
                    </Stack>
                  </Paper>
                );
              })}
            </Stack>
          </Grid.Col>
          <Grid.Col lg={4}>
            <Stack>
              <Paper radius="md" p="xl" withBorder>
                <Stack>
                  <Title order={4}>Model Properties</Title>
                  <InputSelect
                    name="status"
                    label="Status"
                    placeholder="Status"
                    data={[ModelStatus.Published, ModelStatus.Draft]}
                    withAsterisk
                  />
                  <InputSelect
                    name="type"
                    label="Type"
                    placeholder="Type"
                    data={Object.values(ModelType).map((type) => ({
                      label: splitUppercase(type),
                      value: type,
                    }))}
                    onChange={handleModelTypeChange}
                    withAsterisk
                  />

                  <InputMultiSelect
                    name="tagsOnModels"
                    label="Tags"
                    placeholder="e.g.: portrait, sharp focus, etc."
                    description="Please add your tags"
                    data={tagsData}
                    creatable
                    getCreateLabel={(query) => `+ Create ${query}`}
                    clearable
                    searchable
                  />
                </Stack>
              </Paper>
              <Paper radius="md" p="xl" withBorder>
                <Stack spacing="xs">
                  <Text size="sm" weight={500} sx={{ lineHeight: 1.2 }} mb="xs">
                    {`When using this model, I give permission for users to:`}
                  </Text>
                  <InputCheckbox name="allowNoCredit" label="Use without crediting me" />
                  <InputCheckbox name="allowDerivatives" label="Share merges of this model" />
                  {allowDerivatives && (
                    <InputCheckbox
                      name="allowDifferentLicense"
                      label="Use different permissions on merges"
                    />
                  )}

                  <Divider label="Commercial Use" labelProps={{ weight: 'bold' }} />
                  <InputSegmentedControl
                    name="allowCommercialUse"
                    orientation="vertical"
                    fullWidth
                    color="blue"
                    styles={(theme) => ({
                      root: {
                        border: `1px solid ${
                          theme.colorScheme === 'dark' ? theme.colors.dark[4] : theme.colors.gray[4]
                        }`,
                        background: 'none',
                      },
                    })}
                    data={[
                      {
                        value: CommercialUse.None,
                        label: (
                          <Group>
                            <IconCurrencyDollarOff size={16} /> None
                          </Group>
                        ),
                      },
                      {
                        value: CommercialUse.Image,
                        label: (
                          <Group>
                            <IconPhoto size={16} /> Sell generated images
                          </Group>
                        ),
                      },
                      {
                        value: CommercialUse.Rent,
                        label: (
                          <Group>
                            <IconBrush size={16} /> Use on generation services
                          </Group>
                        ),
                      },
                      {
                        value: CommercialUse.Sell,
                        label: (
                          <Group>
                            <IconShoppingCart size={16} /> Sell this model or merges
                          </Group>
                        ),
                      },
                    ]}
                  />
                </Stack>
              </Paper>
              <Paper radius="md" p="xl" withBorder>
                <Stack>
                  <Text size="sm" weight={500}>
                    {`This model or it's images:`}
                  </Text>
                  <InputCheckbox
                    name="poi"
                    label="Depict an actual person"
                    description="For Example: Tom Cruise or Tom Cruise as Maverick"
                  />
                  <InputCheckbox name="nsfw" label="Are NSFW" />
                </Stack>
              </Paper>
              {nsfwPoi && (
                <>
                  <Alert color="red" pl={10}>
                    <Group noWrap spacing={10}>
                      <ThemeIcon color="red">
                        <IconExclamationMark />
                      </ThemeIcon>
                      <Text size="xs" sx={{ lineHeight: 1.2 }}>
                        NSFW content depicting actual people is not permitted.
                      </Text>
                    </Group>
                  </Alert>
                  <Text size="xs" color="dimmed" sx={{ lineHeight: 1.2 }}>
                    Please revise the content of this listing to ensure no actual person is depicted
                    in an NSFW context out of respect for the individual.
                  </Text>
                </>
              )}
              {isBlocked && (
                <>
                  <Alert color="red" pl={10}>
                    <Group noWrap spacing={10}>
                      <ThemeIcon color="red">
                        <IconExclamationMark />
                      </ThemeIcon>
                      <Text size="xs" sx={{ lineHeight: 1.2 }}>
                        TOS Violation
                      </Text>
                    </Group>
                  </Alert>
                  <Text size="xs" color="dimmed" sx={{ lineHeight: 1.2 }}>
                    Please revise the content of this listing to ensure no images contain content
                    that could constitute a TOS violation.
                  </Text>
                </>
              )}
              <Group position="right">
                <Button
                  variant="outline"
                  onClick={() => form.reset()}
                  disabled={!isDirty || mutating}
                >
                  Discard changes
                </Button>
                <Button type="submit" loading={mutating} disabled={nsfwPoi || !isComplete}>
                  {isUploading ? 'Uploading...' : mutating ? 'Saving...' : 'Save'}
                </Button>
              </Group>
            </Stack>
          </Grid.Col>
        </Grid>
      </Form>
    </Container>
  );
}<|MERGE_RESOLUTION|>--- conflicted
+++ resolved
@@ -35,7 +35,6 @@
 import { useFieldArray } from 'react-hook-form';
 import { z } from 'zod';
 
-import { AlertWithIcon } from '~/components/AlertWithIcon/AlertWithIcon';
 import { FileList } from '~/components/Model/ModelForm/FileList';
 import {
   Form,
@@ -50,7 +49,6 @@
   InputText,
   useForm,
 } from '~/libs/form';
-import { BaseModel, constants, ModelFileType } from '~/server/common/constants';
 import { modelSchema } from '~/server/schema/model.schema';
 import { ModelFileInput, modelFileSchema } from '~/server/schema/model-file.schema';
 import { modelVersionUpsertSchema } from '~/server/schema/model-version.schema';
@@ -60,18 +58,15 @@
 import { slugit, splitUppercase } from '~/utils/string-helpers';
 import { trpc } from '~/utils/trpc';
 import { isDefined } from '~/utils/type-guards';
-<<<<<<< HEAD
 import { BaseModel, constants, ModelFileType } from '~/server/common/constants';
 import { AlertWithIcon } from '~/components/AlertWithIcon/AlertWithIcon';
 import { v4 as uuidv4 } from 'uuid';
+import { useCatchNavigation } from '~/hooks/useCatchNavigation';
 
 /**NOTES**
   - If a model depicts an actual person, it cannot have nsfw content
   - If all of a models images are nsfw, then the model will be marked as nsfw
 */
-=======
-import { useCatchNavigation } from '~/hooks/useCatchNavigation';
->>>>>>> d89160fb
 
 const schema = modelSchema.extend({
   tagsOnModels: z.string().array(),
@@ -221,16 +216,7 @@
   }, [tagsOnModels, tags]);
 
   const mutating = addMutation.isLoading || updateMutation.isLoading;
-<<<<<<< HEAD
-  const [type, allowDerivatives, allowNoCredit] = form.watch([
-=======
-  const [poi, nsfw, type, allowDerivatives] = form.watch([
-    'poi',
-    'nsfw',
->>>>>>> d89160fb
-    'type',
-    'allowDerivatives',
-  ]);
+  const [type, allowDerivatives] = form.watch(['type', 'allowDerivatives']);
 
   const acceptsTrainedWords = ['Checkpoint', 'TextualInversion', 'LORA'].includes(type);
   const isTextualInversion = type === 'TextualInversion';
