import type { MantineColor } from '@mantine/core';
import { ActionIcon, Badge, CopyButton, Group, Tooltip } from '@mantine/core';
import { useLocalStorage } from '@mantine/hooks';
import { IconChevronRight } from '@tabler/icons-react';
import { useEffect, useState } from 'react';
<<<<<<< HEAD
import { LegacyActionIcon } from '~/components/LegacyActionIcon/LegacyActionIcon';
import { ModelHashType } from '~/shared/utils/prisma/enums';
=======
import type { ModelHashType } from '~/shared/utils/prisma/enums';
>>>>>>> aa1a0880

export const ModelHash = ({
  hashes,
  initialType = 'AutoV2',
  color = 'gray',
  width = 120,
}: Props) => {
  const [preferredType, setPreferredType] = useLocalStorage({
    key: 'preferredModelHashType',
    defaultValue: initialType,
  });
  const [selected, setSelected] = useState(
    hashes.find((hash) => hash.type === preferredType) ?? hashes[0]
  );
  const { hash, type } = selected;
  const hasMore = hashes.length > 1;

  useEffect(() => {
    setSelected(hashes.find((hash) => hash.type === preferredType) ?? hashes[0]);
  }, [preferredType, hashes]);

  const handleNext = () => {
    const next = hashes[(hashes.indexOf(selected) + 1) % hashes.length];
    setPreferredType(next.type);
  };

  return (
    <Group gap={0} wrap="nowrap" style={{ userSelect: 'none' }}>
      <Badge
        variant="outline"
        color={color}
        px={6}
        style={{
          // width: 60,
          borderTopRightRadius: 0,
          borderBottomRightRadius: 0,
          borderRight: 0,
          whiteSpace: 'nowrap',
        }}
      >
        {type}
      </Badge>
      <CopyButton value={hash}>
        {({ copied, copy }) => (
          <Tooltip label="Copy" withArrow withinPortal>
            <Badge
              px={6}
              variant="outline"
              color={copied ? 'teal' : color}
              style={{
                cursor: 'pointer',
                overflow: 'hidden',
                width,
                borderTopLeftRadius: 0,
                borderBottomLeftRadius: 0,
                borderTopRightRadius: hasMore ? 0 : undefined,
                borderBottomRightRadius: hasMore ? 0 : undefined,
              }}
              onClick={(e: React.MouseEvent) => {
                e.stopPropagation();
                copy();
              }}
            >
              {copied ? 'Copied' : hash}
            </Badge>
          </Tooltip>
        )}
      </CopyButton>
      {hasMore && (
        <LegacyActionIcon
          px={2}
          size={20}
          variant="outline"
          color={color}
          style={{
            borderTopLeftRadius: 0,
            borderBottomLeftRadius: 0,
            borderLeft: 0,
            cursor: 'pointer',
          }}
          onClick={(e: React.MouseEvent) => {
            e.stopPropagation();
            handleNext();
          }}
        >
          <IconChevronRight />
        </LegacyActionIcon>
      )}
    </Group>
  );
};

type Props = {
  color?: MantineColor;
  initialType?: ModelHashType;
  hashes: {
    type: ModelHashType;
    hash: string;
  }[];
  width?: number;
};<|MERGE_RESOLUTION|>--- conflicted
+++ resolved
@@ -3,12 +3,8 @@
 import { useLocalStorage } from '@mantine/hooks';
 import { IconChevronRight } from '@tabler/icons-react';
 import { useEffect, useState } from 'react';
-<<<<<<< HEAD
 import { LegacyActionIcon } from '~/components/LegacyActionIcon/LegacyActionIcon';
-import { ModelHashType } from '~/shared/utils/prisma/enums';
-=======
 import type { ModelHashType } from '~/shared/utils/prisma/enums';
->>>>>>> aa1a0880
 
 export const ModelHash = ({
   hashes,
