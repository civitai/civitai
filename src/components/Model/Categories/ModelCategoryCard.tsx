--- conflicted
+++ resolved
@@ -13,12 +13,7 @@
   ThemeIcon,
   createStyles,
 } from '@mantine/core';
-<<<<<<< HEAD
-import { CollectionType, ModelStatus } from '@prisma/client';
-=======
-import { NextLink } from '@mantine/next';
 import { CollectionType, ModelStatus } from '~/shared/utils/prisma/enums';
->>>>>>> b40d96b6
 import {
   IconBrush,
   IconDotsVertical,
