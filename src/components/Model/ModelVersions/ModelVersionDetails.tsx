import {
  Accordion,
  Anchor,
  Badge,
  Box,
  Button,
  Card,
  Center,
  createStyles,
  Group,
  Loader,
  MantineTheme,
  Menu,
  Modal,
  Stack,
  Text,
  ThemeIcon,
  Tooltip,
} from '@mantine/core';
import { useLocalStorage } from '@mantine/hooks';
<<<<<<< HEAD
import { CollectionType, ModelFileVisibility, ModelModifier, ModelStatus } from '@prisma/client';
=======
import { NextLink } from '@mantine/next';
import {
  CollectionType,
  ModelFileVisibility,
  ModelModifier,
  ModelStatus,
} from '~/shared/utils/prisma/enums';
>>>>>>> b40d96b6
import {
  IconBrush,
  IconClock,
  IconCloudCheck,
  IconCloudLock,
  IconDownload,
  IconExclamationMark,
  IconHeart,
  IconLicense,
  IconLock,
  IconMessageCircle2,
  IconPhotoPlus,
  IconShare3,
} from '@tabler/icons-react';
import { TRPCClientErrorBase } from '@trpc/client';
import { DefaultErrorShape } from '@trpc/server';
import dayjs from 'dayjs';
import { startCase } from 'lodash-es';
import { NextLink as Link } from '~/components/NextLink/NextLink';
import { useRouter } from 'next/router';
import { useCallback, useRef, useState } from 'react';
import { AdUnit } from '~/components/Ads/AdUnit';
import { AlertWithIcon } from '~/components/AlertWithIcon/AlertWithIcon';
import { CivitaiLinkManageButton } from '~/components/CivitaiLink/CivitaiLinkManageButton';
import { useCivitaiLink } from '~/components/CivitaiLink/CivitaiLinkProvider';
import { ContainerGrid } from '~/components/ContainerGrid/ContainerGrid';
import { ContentClamp } from '~/components/ContentClamp/ContentClamp';
import { SmartCreatorCard } from '~/components/CreatorCard/CreatorCard';
import {
  DescriptionTable,
  type Props as DescriptionTableProps,
} from '~/components/DescriptionTable/DescriptionTable';
import { useDialogContext } from '~/components/Dialog/DialogProvider';
import { dialogStore } from '~/components/Dialog/dialogStore';
import { RoutedDialogLink } from '~/components/Dialog/RoutedDialogProvider';
import { FileInfo } from '~/components/FileInfo/FileInfo';
import { IconBadge } from '~/components/IconBadge/IconBadge';
import { LoginRedirect } from '~/components/LoginRedirect/LoginRedirect';
import { EarlyAccessAlert } from '~/components/Model/EarlyAccessAlert/EarlyAccessAlert';
import { HowToButton, HowToUseModel } from '~/components/Model/HowToUseModel/HowToUseModel';
import { ModelCarousel } from '~/components/Model/ModelCarousel/ModelCarousel';
import { ModelFileAlert } from '~/components/Model/ModelFileAlert/ModelFileAlert';
import { ModelHash } from '~/components/Model/ModelHash/ModelHash';
import { ModelURN, URNExplanation } from '~/components/Model/ModelURN/ModelURN';
import { DownloadButton } from '~/components/Model/ModelVersions/DownloadButton';
import {
  useQueryModelVersionsEngagement,
  useModelVersionPermission,
} from '~/components/Model/ModelVersions/model-version.utils';
import { ModelVersionReview } from '~/components/Model/ModelVersions/ModelVersionReview';
import { ScheduleModal } from '~/components/Model/ScheduleModal/ScheduleModal';
import { PermissionIndicator } from '~/components/PermissionIndicator/PermissionIndicator';
import { PoiAlert } from '~/components/PoiAlert/PoiAlert';
import { RenderHtml } from '~/components/RenderHtml/RenderHtml';
import {
  EditUserResourceReviewLight,
  UserResourceReviewComposite,
} from '~/components/ResourceReview/EditUserResourceReview';
import { useQueryUserResourceReview } from '~/components/ResourceReview/resourceReview.utils';
import { ResourceReviewThumbActions } from '~/components/ResourceReview/ResourceReviewThumbActions';
import { GenerateButton } from '~/components/RunStrategy/GenerateButton';
import { RunButton } from '~/components/RunStrategy/RunButton';
import { ShareButton } from '~/components/ShareButton/ShareButton';
import { IconCivitai } from '~/components/SVG/IconCivitai';
import { ThumbsDownIcon, ThumbsUpIcon } from '~/components/ThumbsIcon/ThumbsIcon';
import { TrackView } from '~/components/TrackView/TrackView';
import { TrainedWords } from '~/components/TrainedWords/TrainedWords';
import { ToggleVaultButton } from '~/components/Vault/ToggleVaultButton';
import { VerifiedText } from '~/components/VerifiedText/VerifiedText';
import { useFeatureFlags } from '~/providers/FeatureFlagsProvider';
import {
  baseModelLicenses,
  CAROUSEL_LIMIT,
  constants,
  ModelFileType,
} from '~/server/common/constants';
import { createModelFileDownloadUrl } from '~/server/common/model-helpers';
import { unpublishReasons } from '~/server/common/moderation-helpers';
import { getFileDisplayName, getPrimaryFile } from '~/server/utils/model-helpers';
import { ModelById } from '~/types/router';
import { formatDate, formatDateMin } from '~/utils/date-helpers';
import { containerQuery } from '~/utils/mantine-css-helpers';
import { showErrorNotification, showSuccessNotification } from '~/utils/notifications';
import { formatKBytes } from '~/utils/number-helpers';
import { getDisplayName, removeTags } from '~/utils/string-helpers';
import { trpc } from '~/utils/trpc';
import { ModelVersionEarlyAccessPurchase } from '~/components/Model/ModelVersions/ModelVersionEarlyAccessPurchase';
import ModelVersionDonationGoals from '~/components/Model/ModelVersions/ModelVersionDonationGoals';
import { useCurrentUser } from '~/hooks/useCurrentUser';
import { TwCard } from '~/components/TwCard/TwCard';
import { CollectionShowcase } from '~/components/Model/CollectionShowcase/CollectionShowcase';
import { useModelShowcaseCollection } from '~/components/Model/model.utils';
import {
  openCollectionSelectModal,
  openResourceReviewEditModal,
} from '~/components/Dialog/dialog-registry';

const useStyles = createStyles(() => ({
  ctaContainer: {
    width: '100%',
    flexWrap: 'wrap',
    ['> *']: { flexGrow: 1 },

    [containerQuery.largerThan('sm')]: {
      ['> *']: { flexGrow: 0 },
    },
  },
}));

export function ModelVersionDetails({ model, version, onBrowseClick, onFavoriteClick }: Props) {
  const user = useCurrentUser();
  const { classes, cx } = useStyles();
  const { connected: civitaiLinked } = useCivitaiLink();
  const router = useRouter();
  const queryUtils = trpc.useUtils();
  const features = useFeatureFlags();
  // TODO.manuel: use control ref to display the show more button
  const controlRef = useRef<HTMLButtonElement | null>(null);
  const [scheduleModalOpened, setScheduleModalOpened] = useState(false);
  const [detailAccordions, setDetailAccordions] = useLocalStorage({
    key: 'model-version-details-accordions',
    defaultValue: ['version-details'],
  });
  const adContainerRef = useRef<HTMLDialogElement | null>(null);

  const {
    isLoadingAccess,
    canDownload: hasDownloadPermissions,
    canGenerate: hasGeneratePermissions,
  } = useModelVersionPermission({
    modelVersionId: version.id,
  });

  const { collection, setShowcaseCollection, settingShowcase } = useModelShowcaseCollection({
    modelId: model.id,
  });

  const canDownload = version.canDownload || hasDownloadPermissions;

  const isOwner = model.user?.id === user?.id;
  const isOwnerOrMod = isOwner || user?.isModerator;

  const primaryFile = getPrimaryFile(version.files, {
    metadata: user?.filePreferences,
  });
  const hashes = primaryFile?.hashes ?? [];

  const filesCount = version.files?.length;
  const hasFiles = filesCount > 0;
  const filesVisible = version.files?.filter(
    (f) => f.visibility === ModelFileVisibility.Public || isOwnerOrMod
  );
  const filesVisibleCount = filesVisible.length;
  const hasVisibleFiles = filesVisibleCount > 0;

  const displayCivitaiLink =
    civitaiLinked && !!version.hashes && version.hashes?.length > 0 && hasDownloadPermissions;
  const hasPendingClaimReport = model.reportStats && model.reportStats.ownershipProcessing > 0;

  const isEarlyAccess = !!version?.earlyAccessEndsAt && version.earlyAccessEndsAt > new Date();
  const earlyAccessConfig = version?.earlyAccessConfig;
  const canGenerate =
    features.imageGeneration &&
    version.canGenerate &&
    (!isEarlyAccess || !!earlyAccessConfig?.chargeForGeneration || hasGeneratePermissions);
  const publishVersionMutation = trpc.modelVersion.publish.useMutation();
  const publishModelMutation = trpc.model.publish.useMutation();
  const requestReviewMutation = trpc.model.requestReview.useMutation();
  const requestVersionReviewMutation = trpc.modelVersion.requestReview.useMutation();
  const onPurchase = (reason?: 'generation' | 'download') => {
    if (!features.earlyAccessModel) {
      showErrorNotification({
        error: new Error('Unauthorized'),
        title: 'Unauthorized',
        reason:
          'This model will be available for download once early access is enabled to the public. Please check back later.',
      });
      return;
    }

    dialogStore.trigger({
      component: ModelVersionEarlyAccessPurchase,
      props: { modelVersionId: version.id, reason },
    });
  };
  const getDownloadProps = useCallback(
    (file: { type?: string; metadata?: BasicFileMetadata } | null) => {
      if (isLoadingAccess) {
        return {};
      }

      if (hasDownloadPermissions) {
        if (!file) {
          return;
        }

        const url = createModelFileDownloadUrl({
          versionId: version.id,
          type: file.type,
          meta: file.metadata,
        });

        return {
          // This will allow users to right-click save
          href: url,
        };
      } else {
        return {
          onClick: () => {
            onPurchase('download');
          },
        };
      }
    },
    [isLoadingAccess, hasDownloadPermissions, version.id, router]
  );

  const { currentUserReview } = useQueryUserResourceReview({
    modelId: model.id,
    modelVersionId: version.id,
  });
  const isFavorite = currentUserReview?.recommended;

  const { alreadyDownloaded } = useQueryModelVersionsEngagement({
    modelId: model.id,
    versionId: version.id,
  });

  const handlePublishClick = async (publishDate?: Date) => {
    try {
      if (model.status !== ModelStatus.Published) {
        // Publish model, version and all of its posts
        const versionIds =
          model.status === ModelStatus.UnpublishedViolation && user?.isModerator
            ? model.modelVersions.map(({ id }) => id)
            : [version.id];
        await publishModelMutation.mutateAsync({
          id: model.id,
          publishedAt: publishDate,
          versionIds,
        });
      } else {
        // Just publish the version and its posts
        await publishVersionMutation.mutateAsync({ id: version.id, publishedAt: publishDate });
      }
    } catch (e) {
      const error = e as TRPCClientErrorBase<DefaultErrorShape>;
      const reason = error?.message?.includes('Insufficient funds')
        ? 'You do not have enough funds to publish this model. You can remove early access or purchase more buzz in order to publish.'
        : 'Something went wrong while publishing your model. Please try again later.';

      showErrorNotification({
        error: new Error(error.message),
        title: 'Error publishing model',
        reason,
      });
    }

    await queryUtils.model.getById.invalidate({ id: model.id });
    await queryUtils.modelVersion.getById.invalidate({ id: version.id });
    await queryUtils.image.getInfinite.invalidate();
  };

  const handleRequestReviewClick = async () => {
    try {
      if (model.status === ModelStatus.UnpublishedViolation) {
        await requestReviewMutation.mutateAsync({ id: model.id });
      } else {
        await requestVersionReviewMutation.mutateAsync({ id: version.id });
      }

      showSuccessNotification({
        title: 'Request sent',
        message:
          'Your request has been sent to the moderators. We will review it as soon as possible.',
      });

      await queryUtils.model.getById.invalidate({ id: model.id });
      await queryUtils.modelVersion.getById.invalidate({ id: version.id });
    } catch (e) {
      const error = e as TRPCClientErrorBase<DefaultErrorShape>;
      showErrorNotification({
        error: new Error(error.message),
        title: 'Error requesting review',
        reason: 'Something went wrong while requesting a review. Please try again later.',
      });
    }
  };

  const archived = model.mode === ModelModifier.Archived;

  const modelDetails: DescriptionTableProps['items'] = [
    {
      label: 'Type',
      value: (
        <Group spacing={0} noWrap position="apart">
          <Badge radius="sm" px={5}>
            {getDisplayName(model.type)} {model.checkpointType}
          </Badge>
          {version.status !== ModelStatus.Published ? (
            <Badge color="yellow" radius="sm">
              {version.status}
            </Badge>
          ) : (
            <HowToUseModel type={model.type} />
          )}
        </Group>
      ),
    },
    {
      label: 'Stats',
      value: (
        <Group spacing={4}>
          <IconBadge radius="xs" icon={<IconDownload size={14} />}>
            <Text>{(version.rank?.downloadCountAllTime ?? 0).toLocaleString()}</Text>
          </IconBadge>
          {version.canGenerate && (
            <GenerateButton
              modelVersionId={version.id}
              data-activity="create:version-stat"
              disabled={isLoadingAccess}
              generationPrice={
                !hasGeneratePermissions &&
                !isLoadingAccess &&
                earlyAccessConfig?.chargeForGeneration
                  ? earlyAccessConfig?.generationPrice
                  : undefined
              }
              onPurchase={() => onPurchase('generation')}
            >
              <IconBadge radius="xs" icon={<IconBrush size={14} />}>
                <Text>{(version.rank?.generationCountAllTime ?? 0).toLocaleString()}</Text>
              </IconBadge>
            </GenerateButton>
          )}
        </Group>
      ),
    },
    {
      label: 'Reviews',
      value: (
        <ModelVersionReview
          modelId={model.id}
          versionId={version.id}
          thumbsUpCount={version.rank?.thumbsUpCountAllTime ?? 0}
          thumbsDownCount={version.rank?.thumbsDownCountAllTime ?? 0}
        />
      ),
    },
    version.status === 'Published' && version.publishedAt
      ? { label: 'Published', value: formatDate(version.publishedAt) }
      : { label: 'Uploaded', value: formatDate(version.createdAt) },
    {
      label: 'Base Model',
      value:
        version.baseModel === 'ODOR' ? (
          <Group spacing={8} position="apart" noWrap>
            <Text component={Link} href="/product/odor" target="_blank">
              {version.baseModel}{' '}
            </Text>
            <HowToButton href="https://youtu.be/7j_sakwGK8M" tooltip="What is this?" />
          </Group>
        ) : (
          <Group spacing={8} position="apart" noWrap>
            <Text>
              {version.baseModel}{' '}
              {version.baseModelType && version.baseModelType === 'Standard'
                ? ''
                : version.baseModelType}
            </Text>
            <HowToButton
              href="https://youtu.be/IIy3YwsXtTE?si=YiJDxMODCOTkUUM4&t=417"
              tooltip="What is this?"
            />
          </Group>
        ),
    },
    {
      label: 'Training',
      value: (
        <Group spacing={4}>
          {version.steps && (
            <Badge size="sm" radius="sm" color="teal">
              Steps: {version.steps.toLocaleString()}
            </Badge>
          )}
          {version.epochs && (
            <Badge size="sm" radius="sm" color="teal">
              Epochs: {version.epochs.toLocaleString()}
            </Badge>
          )}
        </Group>
      ),
      visible: !!version.steps || !!version.epochs,
    },
    {
      label: 'Usage Tips',
      value: (
        <Group spacing={4}>
          {version.clipSkip && (
            <Badge size="sm" radius="sm" color="cyan">
              Clip Skip: {version.clipSkip.toLocaleString()}
            </Badge>
          )}
          {!!version.settings?.strength && (
            <Badge size="sm" radius="sm" color="cyan">
              {`Strength: ${version.settings.strength}`}
            </Badge>
          )}
        </Group>
      ),
      visible: !!version.clipSkip || !!version.settings?.strength,
    },
    {
      label: 'Trigger Words',
      visible: !!version.trainedWords?.length,
      value: (
        <TrainedWords trainedWords={version.trainedWords} files={version.files} type={model.type} />
      ),
    },
    {
      label: 'Training Images',
      value: (
        <Text
          variant="link"
          component="a"
          href={`/api/download/training-data/${version.id}`}
          target="_blank"
          download
        >
          Download
        </Text>
      ),
      visible:
        !!filesVisible.find((file) => (file.type as ModelFileType) === 'Training Data') &&
        !archived,
    },
    {
      label: 'Hash',
      value: <ModelHash hashes={hashes} />,
      visible: !!hashes.length,
    },
    {
      label: (
        <Group spacing="xs">
          <Text weight={500}>AIR</Text>
          <URNExplanation size={20} />
        </Group>
      ),
      value: (
        <ModelURN
          baseModel={version.baseModel}
          type={model.type}
          modelId={model.id}
          modelVersionId={version.id}
        />
      ),
      visible: features.air,
    },
    {
      label: (
        <Group spacing="xs">
          <Text weight={500}>Bounty</Text>
        </Group>
      ),
      value: (
        <Text variant="link" component="a" href={`/bounties/${model.meta?.bountyId as number}`}>
          Go to bounty
        </Text>
      ),
      visible: !!model.meta?.bountyId,
    },
  ];

  const getFileDetails = (file: ModelById['modelVersions'][number]['files'][number]) => (
    <Group position="apart" noWrap spacing={0}>
      <VerifiedText file={file} />
      <Group spacing={4}>
        <Text size="xs" color="dimmed">
          {file.type === 'Pruned Model' ? 'Pruned ' : ''}
          {file.metadata.format}
        </Text>
        <FileInfo file={file} />
      </Group>
    </Group>
  );
  const primaryFileDetails = primaryFile && getFileDetails(primaryFile);

  const downloadMenuItems = filesVisible.map((file) =>
    !archived ? (
      <Menu.Item
        key={file.id}
        component="a"
        py={4}
        icon={<VerifiedText file={file} iconOnly />}
        {...getDownloadProps(file)}
      >
        {getFileDisplayName({ file, modelType: model.type })} ({formatKBytes(file.sizeKB)}){' '}
        {file.visibility !== 'Public' && (
          <Tooltip label="Only visible to you" position="top" withArrow>
            <ThemeIcon color="blue" size="xs" sx={{ alignSelf: 'center' }} ml="xs">
              <IconLock />
            </ThemeIcon>
          </Tooltip>
        )}
      </Menu.Item>
    ) : (
      <Menu.Item key={file.id} py={4} icon={<VerifiedText file={file} iconOnly />} disabled>
        {`${startCase(file.type)}${
          ['Model', 'Pruned Model'].includes(file.type) ? ' ' + file.metadata.format : ''
        } (${formatKBytes(file.sizeKB)})`}
      </Menu.Item>
    )
  );
  const downloadFileItems = filesVisible.map((file) => (
    <Card
      key={file.id}
      radius={0}
      py="xs"
      sx={(theme) => ({
        backgroundColor: theme.colorScheme === 'dark' ? theme.colors.dark[6] : theme.colors.gray[0],
      })}
    >
      <Stack spacing={4}>
        <Group position="apart" noWrap>
          <Group spacing={4}>
            <Text size="xs" weight={500} lineClamp={2}>
              {getFileDisplayName({ file, modelType: model.type })} ({formatKBytes(file.sizeKB)})
            </Text>
            {file.visibility !== 'Public' ? (
              <Badge size="xs" radius="xl" color="violet">
                {file.visibility}
              </Badge>
            ) : null}
          </Group>
          <Button
            component="a"
            variant="subtle"
            size="xs"
            {...getDownloadProps(file)}
            disabled={archived}
            compact
          >
            Download
          </Button>
        </Group>
        {getFileDetails(file)}
      </Stack>
    </Card>
  ));

  const cleanDescription = version.description ? removeTags(version.description) : '';

  const hasPosts = !!version.posts?.length;
  const showPublishButton =
    isOwnerOrMod &&
    (version.status !== ModelStatus.Published || model.status !== ModelStatus.Published) &&
    hasFiles &&
    hasPosts;
  const scheduledPublishDate =
    version.status === ModelStatus.Scheduled ? version.publishedAt : undefined;
  const publishing = publishModelMutation.isLoading || publishVersionMutation.isLoading;
  const showRequestReview =
    isOwner &&
    !user?.isModerator &&
    (model.status === ModelStatus.UnpublishedViolation ||
      version.status === ModelStatus.UnpublishedViolation);
  const deleted = !!model.deletedAt && model.status === ModelStatus.Deleted;
  const showEditButton = isOwnerOrMod && !deleted && !showRequestReview;
  const unpublishedReason = version.meta?.unpublishedReason ?? 'other';
  const unpublishedMessage =
    unpublishedReason !== 'other'
      ? unpublishReasons[unpublishedReason]?.notificationMessage
      : `Removal reason: ${version.meta?.customMessage}.`;
  const license = baseModelLicenses[version.baseModel];
  const onSite = !!version.trainingStatus;
  const showAddendumLicense =
    constants.supportedBaseModelAddendums.includes(version.baseModel as 'SD 1.5' | 'SDXL 1.0') &&
    (!model.allowCommercialUse.length ||
      model.allowCommercialUse.some((permission) =>
        ['None', 'Image', 'RentCivit', 'Rent', 'Sell'].includes(permission)
      ) ||
      !model.allowNoCredit ||
      !model.allowDerivatives ||
      model.allowDifferentLicense);

  return (
    <ContainerGrid gutter="xl" gutterSm="sm" gutterMd="xl">
      <TrackView entityId={version.id} entityType="ModelVersion" type="ModelVersionView" />
      <ContainerGrid.Col xs={12} sm={5} md={4} orderSm={2} ref={adContainerRef}>
        <Stack>
          {model.mode !== ModelModifier.TakenDown && (
            <ModelCarousel
              modelId={model.id}
              modelVersionId={version.id}
              modelUserId={model.user.id}
              limit={CAROUSEL_LIMIT}
              mobile
            />
          )}
          {showRequestReview ? (
            <Button
              color="yellow"
              onClick={handleRequestReviewClick}
              loading={requestReviewMutation.isLoading || requestVersionReviewMutation.isLoading}
              disabled={!!(model.meta?.needsReview || version.meta?.needsReview)}
              fullWidth
            >
              Request a Review
            </Button>
          ) : showPublishButton ? (
            <Stack spacing={4}>
              {version.canGenerate && isOwnerOrMod && (
                <GenerateButton modelVersionId={version.id} data-activity="create:model" py={8} />
              )}
              <Button.Group>
                <Button
                  color="green"
                  onClick={() => handlePublishClick()}
                  loading={publishing}
                  fullWidth
                >
                  Publish this version
                </Button>
                <Tooltip label={scheduledPublishDate ? 'Reschedule' : 'Schedule publish'} withArrow>
                  <Button
                    color="green"
                    variant="outline"
                    loading={publishing}
                    onClick={() => setScheduleModalOpened((current) => !current)}
                  >
                    <IconClock size={20} />
                  </Button>
                </Tooltip>
              </Button.Group>

              {scheduledPublishDate && isOwnerOrMod && (
                <Stack>
                  <Group spacing={4}>
                    <ThemeIcon color="gray" variant="filled" radius="xl">
                      <IconClock size={20} />
                    </ThemeIcon>
                    <Text size="xs" color="dimmed">
                      Scheduled for {dayjs(scheduledPublishDate).format('MMMM D, h:mma')}
                    </Text>
                  </Group>
                </Stack>
              )}
            </Stack>
          ) : (
            <Stack spacing={4}>
              <Group spacing="xs" className={classes.ctaContainer}>
                <Group spacing="xs" sx={{ flex: 1, ['> *']: { flexGrow: 1 } }} noWrap>
                  {canGenerate && (
                    <GenerateButton
                      modelVersionId={version.id}
                      data-activity="create:model"
                      sx={{ flex: '2 !important', paddingLeft: 8, paddingRight: 12 }}
                      disabled={isLoadingAccess}
                      generationPrice={
                        !hasGeneratePermissions &&
                        !isLoadingAccess &&
                        earlyAccessConfig?.chargeForGeneration
                          ? earlyAccessConfig?.generationPrice
                          : undefined
                      }
                      onPurchase={() => onPurchase('generation')}
                    />
                  )}
                  {displayCivitaiLink && (
                    <CivitaiLinkManageButton
                      modelId={model.id}
                      modelVersionId={version.id}
                      modelName={model.name}
                      modelType={model.type}
                      hashes={version.hashes}
                      noTooltip
                    >
                      {({ color, onClick, ref, icon, label }) =>
                        !canGenerate ? (
                          <Button
                            ref={ref}
                            color={color}
                            onClick={onClick}
                            leftIcon={icon}
                            disabled={!primaryFile}
                            sx={{ flex: '2 !important', paddingLeft: 8, paddingRight: 12 }}
                            fullWidth
                          >
                            {label}
                          </Button>
                        ) : (
                          <Tooltip label={label}>
                            <Button
                              ref={ref}
                              color={color}
                              onClick={onClick}
                              disabled={!primaryFile}
                              variant="light"
                              sx={{ flex: 1, paddingLeft: 8, paddingRight: 8 }}
                              fullWidth
                            >
                              {icon}
                            </Button>
                          </Tooltip>
                        )
                      }
                    </CivitaiLinkManageButton>
                  )}
                  {displayCivitaiLink || canGenerate ? (
                    filesCount === 1 ? (
                      <DownloadButton
                        canDownload={canDownload}
                        downloadPrice={
                          !hasDownloadPermissions &&
                          !isLoadingAccess &&
                          earlyAccessConfig?.chargeForDownload
                            ? earlyAccessConfig?.downloadPrice
                            : undefined
                        }
                        component="a"
                        {...getDownloadProps(primaryFile)}
                        tooltip="Download"
                        disabled={!primaryFile || archived || isLoadingAccess}
                        sx={{ flex: 1, paddingLeft: 8, paddingRight: 8 }}
                        iconOnly
                      />
                    ) : (
                      <Menu position="bottom-end">
                        <Menu.Target>
                          <DownloadButton
                            canDownload={canDownload}
                            downloadPrice={
                              !hasDownloadPermissions &&
                              !isLoadingAccess &&
                              earlyAccessConfig?.chargeForDownload
                                ? earlyAccessConfig?.downloadPrice
                                : undefined
                            }
                            disabled={!primaryFile || archived || isLoadingAccess}
                            sx={{ flex: 1, paddingLeft: 8, paddingRight: 8 }}
                            iconOnly
                          />
                        </Menu.Target>
                        <Menu.Dropdown>{downloadMenuItems}</Menu.Dropdown>
                      </Menu>
                    )
                  ) : (
                    <DownloadButton
                      component="a"
                      {...getDownloadProps(primaryFile)}
                      canDownload={canDownload}
                      downloadPrice={
                        !hasDownloadPermissions &&
                        !isLoadingAccess &&
                        earlyAccessConfig?.chargeForDownload
                          ? earlyAccessConfig?.downloadPrice
                          : undefined
                      }
                      disabled={!primaryFile || archived || isLoadingAccess}
                      sx={{ flex: '2 !important', paddingLeft: 8, paddingRight: 12 }}
                    >
                      <Text align="center">
                        {primaryFile ? (
                          <>
                            Download <Text span>{`(${formatKBytes(primaryFile?.sizeKB)})`}</Text>
                          </>
                        ) : (
                          'No file'
                        )}
                      </Text>
                    </DownloadButton>
                  )}
                </Group>
                <Group spacing="xs" sx={{ flex: 1, ['> *']: { flexGrow: 1 } }} noWrap>
                  {!displayCivitaiLink && !isEarlyAccess && (
                    <RunButton variant="light" modelVersionId={version.id} />
                  )}
                  <Tooltip label="Share" position="top" withArrow>
                    <div>
                      <ShareButton
                        url={router.asPath}
                        title={model.name}
                        collect={{ modelId: model.id, type: CollectionType.Model }}
                      >
                        <Button sx={{ paddingLeft: 8, paddingRight: 8 }} color="gray" fullWidth>
                          <IconShare3 size={24} />
                        </Button>
                      </ShareButton>
                    </div>
                  </Tooltip>

                  {onFavoriteClick && (
                    <Tooltip label={isFavorite ? 'Unlike' : 'Like'} position="top" withArrow>
                      <div>
                        <LoginRedirect reason="favorite-model">
                          <Button
                            onClick={() =>
                              onFavoriteClick({ versionId: version.id, setTo: !isFavorite })
                            }
                            color={isFavorite ? 'green' : 'gray'}
                            sx={{ paddingLeft: 8, paddingRight: 8 }}
                            fullWidth
                          >
                            <ThumbsUpIcon color="#fff" filled={isFavorite} size={24} />
                          </Button>
                        </LoginRedirect>
                      </div>
                    </Tooltip>
                  )}
                  {hasDownloadPermissions && (
                    <ToggleVaultButton modelVersionId={version.id}>
                      {({ isLoading, isInVault, toggleVaultItem }) => (
                        <Tooltip
                          label={isInVault ? 'Remove from Vault' : 'Add To Vault'}
                          position="top"
                          withArrow
                        >
                          <Button
                            sx={{ paddingLeft: 8, paddingRight: 8 }}
                            color={isInVault ? 'green' : 'gray'}
                            onClick={toggleVaultItem}
                            disabled={isLoading}
                            variant={isInVault ? 'light' : undefined}
                          >
                            {isLoading ? (
                              <Loader size="xs" />
                            ) : isInVault ? (
                              <IconCloudCheck size={24} />
                            ) : (
                              <IconCloudLock size={24} />
                            )}
                          </Button>
                        </Tooltip>
                      )}
                    </ToggleVaultButton>
                  )}
                </Group>
              </Group>
              {primaryFileDetails}
            </Stack>
          )}
          {version.status === ModelStatus.UnpublishedViolation && !version.meta?.needsReview && (
            <AlertWithIcon color="red" iconColor="red" icon={<IconExclamationMark />}>
              <Text>
                This model has been unpublished due to a violation of our{' '}
                <Text component="a" variant="link" href="/content/tos" target="_blank">
                  guidelines
                </Text>{' '}
                and is not visible to the community.{' '}
                {unpublishedReason && unpublishedMessage ? unpublishedMessage : null}
              </Text>
              <Text>
                If you adjust your model to comply with our guidelines, you can request a review
                from one of our moderators. If you believe this was done in error, you can{' '}
                <Text component="a" variant="link" href="/appeal" target="_blank">
                  submit an appeal
                </Text>
                .
              </Text>
            </AlertWithIcon>
          )}
          {version.status === ModelStatus.UnpublishedViolation && version.meta?.needsReview && (
            <AlertWithIcon color="yellow" iconColor="yellow" icon={<IconExclamationMark />}>
              This version is currently being reviewed by our moderators. It will be visible to the
              community once it has been approved.
            </AlertWithIcon>
          )}
          <ModelVersionDonationGoals modelVersionId={version.id} />
          <EarlyAccessAlert
            modelId={model.id}
            versionId={version.id}
            modelType={model.type}
            deadline={version.earlyAccessEndsAt ?? undefined}
          />
          <ModelFileAlert
            versionId={version.id}
            modelType={model.type}
            files={version.files}
            baseModel={version.baseModel}
          />
          {!model.locked && alreadyDownloaded && (
            <UserResourceReviewComposite
              modelId={model.id}
              modelVersionId={version.id}
              modelName={model.name}
            >
              {({ modelId, modelVersionId, userReview, loading }) => (
                <Card p={8} withBorder>
                  <Stack spacing={8}>
                    <Group spacing={8} position="apart" noWrap>
                      <Group spacing={8} noWrap>
                        {loading ? (
                          <Loader size="xs" />
                        ) : userReview ? (
                          <>
                            {userReview.recommended ? (
                              <ThumbsUpIcon size={18} />
                            ) : (
                              <ThumbsDownIcon size={18} />
                            )}
                          </>
                        ) : (
                          <IconHeart size={18} />
                        )}
                        {userReview ? (
                          <Text size="sm">
                            You reviewed this on {formatDateMin(userReview.createdAt, false)}
                          </Text>
                        ) : (
                          <Text size="sm">What did you think of this resource?</Text>
                        )}
                      </Group>
                      {!userReview || !userReview.details ? (
                        <ResourceReviewThumbActions
                          modelId={modelId}
                          modelVersionId={modelVersionId}
                          userReview={userReview}
                          size="xs"
                        />
                      ) : (
                        <Group noWrap spacing={4}>
                          <Button
                            size="xs"
                            color="gray"
                            onClick={() => openResourceReviewEditModal(userReview)}
                          >
                            See Review
                          </Button>
                          <Button
                            size="xs"
                            color="gray"
                            component={Link}
                            px={7}
                            href={`/posts/create?modelId=${modelId}&modelVersionId=${modelVersionId}`}
                          >
                            <IconPhotoPlus size={16} />
                          </Button>
                        </Group>
                      )}
                    </Group>
                  </Stack>
                  {userReview && !userReview.details && (
                    <Card.Section py="sm" mt="sm" inheritPadding withBorder>
                      <EditUserResourceReviewLight
                        modelId={modelId}
                        modelVersionId={modelVersionId}
                        userReview={userReview}
                      />
                    </Card.Section>
                  )}
                </Card>
              )}
            </UserResourceReviewComposite>
          )}
          <Accordion
            variant="separated"
            multiple
            onChange={setDetailAccordions}
            value={detailAccordions}
            styles={(theme) => ({
              content: { padding: 0 },
              item: {
                overflow: 'hidden',
                borderColor:
                  theme.colorScheme === 'dark' ? theme.colors.dark[4] : theme.colors.gray[3],
                boxShadow: theme.shadows.sm,
              },
              control: {
                padding: theme.spacing.sm,
              },
            })}
          >
            {model.meta?.showcaseCollectionId && collection && (
              <Accordion.Item value="collection-showcase">
                <Accordion.Control
                  disabled={settingShowcase}
                  className="aria-expanded:border-b aria-expanded:border-solid aria-expanded:border-gray-2 dark:aria-expanded:border-dark-4"
                >
                  <div className="flex items-center justify-between">
                    <div>
                      <Link href={`/collections/${model.meta?.showcaseCollectionId}`} passHref>
                        <Anchor variant="text" onClick={(e) => e.stopPropagation()} inherit>
                          {collection.name}
                        </Anchor>
                      </Link>
                      <Text size="xs" color="dimmed">
                        Collection
                        {collection.itemCount > 0
                          ? ` - ${collection.itemCount.toLocaleString()} items`
                          : ''}
                      </Text>
                    </div>
                    {isOwnerOrMod && (
                      <Anchor
                        size="sm"
                        className={cx(
                          settingShowcase && 'text-dark-2 cursor-not-allowed pointer-events-none'
                        )}
                        onClick={(e) => {
                          e.stopPropagation();
                          e.preventDefault();
                          if (model.user.username)
                            openCollectionSelectModal({
                              username: model.user.username,
                              onSelect: (value) => {
                                if (collection.id !== value)
                                  setShowcaseCollection(value).catch(() => null);
                              },
                            });
                        }}
                      >
                        Edit
                      </Anchor>
                    )}
                  </div>
                </Accordion.Control>
                <Accordion.Panel>
                  <CollectionShowcase modelId={model.id} loading={settingShowcase} />
                </Accordion.Panel>
              </Accordion.Item>
            )}
            <Accordion.Item value="version-details">
              <Accordion.Control>
                <Group position="apart">
                  Details
                  {showEditButton && (
                    <Menu withinPortal>
                      <Menu.Target>
                        <Anchor size="sm" onClick={(e) => e.stopPropagation()}>
                          Edit
                        </Anchor>
                      </Menu.Target>
                      <Menu.Dropdown>
                        <Menu.Item
                          component={Link}
                          onClick={(e) => e.stopPropagation()}
                          href={`/models/${version.modelId}/edit`}
                        >
                          Edit Model Details
                        </Menu.Item>
                        <Menu.Item
                          component={Link}
                          onClick={(e) => e.stopPropagation()}
                          href={`/models/${version.modelId}/model-versions/${version.id}/edit`}
                        >
                          Edit Version Details
                        </Menu.Item>
                      </Menu.Dropdown>
                    </Menu>
                  )}
                </Group>
              </Accordion.Control>
              <Accordion.Panel>
                <DescriptionTable
                  items={modelDetails}
                  labelWidth="30%"
                  withBorder
                  paperProps={{
                    sx: {
                      borderLeft: 0,
                      borderRight: 0,
                      borderBottom: 0,
                    },
                    radius: 0,
                  }}
                />
              </Accordion.Panel>
            </Accordion.Item>
            <Accordion.Item
              value="version-files"
              sx={(theme) => ({
                marginTop: theme.spacing.md,
                marginBottom: !model.locked ? theme.spacing.md : undefined,
                borderColor: !filesCount ? `${theme.colors.red[4]} !important` : undefined,
              })}
            >
              <Accordion.Control disabled={archived}>
                <Group position="apart">
                  {filesVisibleCount > 0
                    ? `${filesVisibleCount === 1 ? '1 File' : `${filesVisibleCount} Files`}`
                    : 'Files'}
                  {isOwnerOrMod && (
                    <RoutedDialogLink name="filesEdit" state={{ modelVersionId: version.id }}>
                      <Text variant="link" size="sm">
                        Manage Files
                      </Text>
                    </RoutedDialogLink>
                  )}
                </Group>
              </Accordion.Control>
              <Accordion.Panel>
                <Stack spacing={2}>
                  {hasVisibleFiles ? (
                    downloadFileItems
                  ) : (
                    <Center p="xl">
                      <Text size="md" color="dimmed">
                        This version is missing files
                      </Text>
                    </Center>
                  )}
                </Stack>
              </Accordion.Panel>
            </Accordion.Item>
            {version.recommendedResources && version.recommendedResources.length > 0 && (
              <Accordion.Item value="recommended-resources">
                <Accordion.Control>Recommended Resources</Accordion.Control>
                <Accordion.Panel>
                  <Stack spacing={2}>
                    {version.recommendedResources.map((resource) => (
                      <Card
                        key={resource.id}
                        component={Link}
                        href={`/models/${resource.modelId}?modelVersionId=${resource.id}`}
                        radius={0}
                        py="xs"
                        sx={(theme) => ({
                          cursor: 'pointer',
                          backgroundColor:
                            theme.colorScheme === 'dark'
                              ? theme.colors.dark[6]
                              : theme.colors.gray[0],
                        })}
                        data-activity="follow-recommendation:details"
                      >
                        <Stack spacing={4}>
                          <Group position="apart" spacing={8} noWrap>
                            <Text size="xs" weight={500} lineClamp={2}>
                              {resource.modelName}
                            </Text>
                            <Badge size="xs">{getDisplayName(resource.modelType)}</Badge>
                          </Group>
                          <Text color="dimmed" size="xs">
                            {resource.name}
                          </Text>
                        </Stack>
                      </Card>
                    ))}
                  </Stack>
                </Accordion.Panel>
              </Accordion.Item>
            )}
            {version.description && (
              <Accordion.Item value="version-description">
                <Accordion.Control>About this version</Accordion.Control>
                <Accordion.Panel px="sm" pb="sm">
                  <Stack spacing={4}>
                    {version.description && (
                      <Box sx={{ p: { fontSize: 14, marginBottom: 10 } }}>
                        <ContentClamp
                          maxHeight={200}
                          controlRef={controlRef}
                          styles={{ control: { display: 'none' } }}
                        >
                          <RenderHtml html={version.description} />
                        </ContentClamp>
                      </Box>
                    )}
                    {cleanDescription.length > 150 ? (
                      <Text
                        variant="link"
                        size="xs"
                        onClick={() =>
                          dialogStore.trigger({
                            component: VersionDescriptionModal,
                            props: { description: version.description ?? '' },
                          })
                        }
                        tabIndex={0}
                        sx={{ cursor: 'pointer' }}
                      >
                        Show more
                      </Text>
                    ) : null}
                  </Stack>
                </Accordion.Panel>
              </Accordion.Item>
            )}
          </Accordion>

          <SmartCreatorCard
            user={model.user}
            tipBuzzEntityType="Model"
            tipBuzzEntityId={model.id}
          />
          {onSite && (
            <Group
              align="flex-start"
              position="right"
              spacing={4}
              mt={-10}
              mb={-5}
              style={{ opacity: 0.5 }}
            >
              <IconCivitai size={14} />
              <Text size="xs" lh={1}>
                Created on Civitai
              </Text>
            </Group>
          )}

          <Group position="apart" align="flex-start" noWrap>
            {model.type === 'Checkpoint' && (
              <Group spacing={4} noWrap style={{ flex: 1, overflow: 'hidden' }} align="flex-start">
                <IconLicense size={16} />
                <Text
                  size="xs"
                  color="dimmed"
                  sx={{
                    whiteSpace: 'nowrap',
                    lineHeight: 1.1,
                  }}
                >
                  License{model.licenses.length > 0 ? 's' : ''}:
                </Text>
                <Stack spacing={0}>
                  {license && (
                    <Text
                      component="a"
                      href={license.url}
                      rel="nofollow noreferrer"
                      td="underline"
                      target="_blank"
                      size="xs"
                      color="dimmed"
                      sx={{ lineHeight: 1.1 }}
                    >
                      {license.name}
                    </Text>
                  )}
                  {showAddendumLicense && (
                    <Link legacyBehavior href={`/models/license/${version.id}`} passHref>
                      <Anchor
                        variant="text"
                        td="underline"
                        size="xs"
                        color="dimmed"
                        sx={{ lineHeight: 1.1 }}
                      >
                        Addendum
                      </Anchor>
                    </Link>
                  )}
                  {model.licenses.map(({ url, name }) => (
                    <Text
                      key={name}
                      component="a"
                      rel="nofollow"
                      href={url}
                      td="underline"
                      size="xs"
                      color="dimmed"
                      target="_blank"
                      sx={{ lineHeight: 1.1 }}
                    >
                      {name}
                    </Text>
                  ))}
                </Stack>
              </Group>
            )}
            <PermissionIndicator spacing={5} size={28} permissions={model} ml="auto" />
          </Group>
          {license?.notice && (
            <Text size="xs" color="dimmed">
              {license.notice}
            </Text>
          )}
          {license?.poweredBy && (
            <Text size="xs" weight={500}>
              {license.poweredBy}
            </Text>
          )}
          {hasPendingClaimReport && (
            <AlertWithIcon icon={<IconMessageCircle2 />}>
              {`A verified artist believes this model was fine-tuned on their art. We're discussing this with the model creator and artist`}
            </AlertWithIcon>
          )}
          {model.poi && <PoiAlert />}
          {!model.nsfw && (
            <AdUnit keys={['300x250:model_image_pages']}>
              <TwCard className="mx-auto border p-2 shadow">
                <AdUnit.Content />
              </TwCard>
            </AdUnit>
          )}
        </Stack>
      </ContainerGrid.Col>

      <ContainerGrid.Col
        xs={12}
        sm={7}
        md={8}
        orderSm={1}
        sx={(theme: MantineTheme) => ({
          [containerQuery.largerThan('xs')]: {
            padding: `0 ${theme.spacing.sm}px`,
            margin: `${theme.spacing.sm}px 0`,
          },
        })}
      >
        <Stack>
          {model.mode !== ModelModifier.TakenDown && (
            <ModelCarousel
              modelId={model.id}
              modelVersionId={version.id}
              modelUserId={model.user.id}
              limit={CAROUSEL_LIMIT}
              onBrowseClick={onBrowseClick}
            />
          )}
          {model.description ? (
            <ContentClamp maxHeight={460}>
              <RenderHtml html={model.description} withMentions />
            </ContentClamp>
          ) : null}
        </Stack>
      </ContainerGrid.Col>
      <ScheduleModal
        opened={scheduleModalOpened}
        onClose={() => setScheduleModalOpened((current) => !current)}
        onSubmit={(date: Date) => handlePublishClick(date)}
      />
    </ContainerGrid>
  );
}

type Props = {
  version: ModelById['modelVersions'][number];
  model: ModelById;
  onBrowseClick?: VoidFunction;
  onFavoriteClick?: (ctx: { versionId?: number; setTo: boolean }) => void;
};

function VersionDescriptionModal({ description }: { description: string }) {
  const dialog = useDialogContext();
  return (
    <Modal {...dialog} title="About this version" overflow="inside" size="lg" centered>
      <RenderHtml html={description} />
    </Modal>
  );
}<|MERGE_RESOLUTION|>--- conflicted
+++ resolved
@@ -18,17 +18,12 @@
   Tooltip,
 } from '@mantine/core';
 import { useLocalStorage } from '@mantine/hooks';
-<<<<<<< HEAD
-import { CollectionType, ModelFileVisibility, ModelModifier, ModelStatus } from '@prisma/client';
-=======
-import { NextLink } from '@mantine/next';
 import {
   CollectionType,
   ModelFileVisibility,
   ModelModifier,
   ModelStatus,
 } from '~/shared/utils/prisma/enums';
->>>>>>> b40d96b6
 import {
   IconBrush,
   IconClock,
