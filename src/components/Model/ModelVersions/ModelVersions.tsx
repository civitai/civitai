<<<<<<< HEAD
import { Button, Grid, Rating, SimpleGrid, Stack, Tabs, Text, Group, Card } from '@mantine/core';
import { IconDownload } from '@tabler/icons';
import { useRouter } from 'next/router';
=======
import { Button, Grid, Rating, SimpleGrid, Stack, Tabs, Text, Group, Menu } from '@mantine/core';
import { ModelFileType } from '@prisma/client';
import { startCase } from 'lodash';
>>>>>>> 2068b39f
import React from 'react';

import { ContentClamp } from '~/components/ContentClamp/ContentClamp';
import {
  DescriptionTable,
  type Props as DescriptionTableProps,
} from '~/components/DescriptionTable/DescriptionTable';
import { ImagePreview } from '~/components/ImagePreview/ImagePreview';
<<<<<<< HEAD
import { SFW } from '~/components/Media/SFW';
=======
import { MultiActionButton } from '~/components/MultiActionButton/MultiActionButton';
>>>>>>> 2068b39f
import { RenderHtml } from '~/components/RenderHtml/RenderHtml';
import { RunButton } from '~/components/RunStrategy/RunButton';
import { TrainingWordBadge } from '~/components/TrainingWordBadge/TrainingWordBadge';
import { VerifiedText } from '~/components/VerifiedText/VerifiedText';
import { useIsMobile } from '~/hooks/useIsMobile';
<<<<<<< HEAD
import { useRoutedContext } from '~/routed-context/routed-context.provider';
=======
import { createModelFileDownloadUrl } from '~/server/common/model-helpers';
>>>>>>> 2068b39f
import { ModelById } from '~/types/router';
import { formatDate } from '~/utils/date-helpers';
import { formatKBytes } from '~/utils/number-helpers';

const VERSION_IMAGES_LIMIT = 8;

export function ModelVersions({ items, initialTab, nsfw }: Props) {
  const mobile = useIsMobile();

  return (
    <Tabs defaultValue={initialTab} orientation={mobile ? 'horizontal' : 'vertical'}>
      <Grid gutter="lg" style={{ flex: 1 }}>
        <Grid.Col xs={12} sm={3} md={2}>
          <Tabs.List>
            {items.map((version) => (
              <Tabs.Tab
                key={version.id}
                value={version.id.toString()}
                sx={{ whiteSpace: 'normal' }}
              >
                {version.name}
              </Tabs.Tab>
            ))}
          </Tabs.List>
        </Grid.Col>
        <Grid.Col xs={12} sm={9} md={10}>
          {items.map((version) => (
            <Tabs.Panel key={version.id} value={version.id.toString()}>
              <TabContent version={version} nsfw={nsfw} />
            </Tabs.Panel>
          ))}
        </Grid.Col>
      </Grid>
    </Tabs>
  );
}

type Props = {
  items: NonNullable<ModelById>['modelVersions'];
  initialTab?: string | null;
  nsfw?: boolean;
};

function TabContent({ version, nsfw }: TabContentProps) {
  const router = useRouter();
  const modelId = Number(router.query.id);
  const mobile = useIsMobile();
  const { openContext } = useRoutedContext();

  const versionDetails: DescriptionTableProps['items'] = [
    {
      label: 'Rating',
      value: (
        <Group spacing={4}>
          <Rating value={version.rank?.ratingAllTime ?? 0} fractions={2} readOnly />
          <Text size="sm">({version.rank?.ratingCountAllTime.toLocaleString() ?? 0})</Text>
        </Group>
      ),
    },
    { label: 'Downloads', value: (version.rank?.downloadCountAllTime ?? 0).toLocaleString() },
    { label: 'Uploaded', value: formatDate(version.createdAt) },
    { label: 'Steps', value: version.steps?.toLocaleString() ?? 0, visible: !!version.steps },
    { label: 'Epoch', value: version.epochs?.toLocaleString() ?? 0, visible: !!version.epochs },
    {
      label: 'Trigger Words',
      visible: !!version.trainedWords?.length,
      value: (
        <Group spacing={4}>
          {version?.trainedWords.map((word, index) => (
            <TrainingWordBadge key={index} word={word} />
          ))}
        </Group>
      ),
    },
    {
      label: 'Training Images',
      value: (
        <Text
          variant="link"
          component="a"
          href={`/api/download/training-data/${version.id}`}
          target="_blank"
          download
        >
          Download
        </Text>
      ),
      visible: !!version.files?.find((file) => file.type === ModelFileType.TrainingData),
    },
  ];

  const versionImages = version.images.map((x) => x.image);
  const imagesLimit = mobile ? VERSION_IMAGES_LIMIT / 2 : VERSION_IMAGES_LIMIT;
  const primaryFile = version.files.find((file) => file.primary === true);
  const secondaryFiles = version.files.filter((file) => !file.primary);

  return (
    <Grid gutter="xl">
      <Grid.Col xs={12} md={4} orderMd={2}>
        <Stack spacing="xs">
          <Group spacing="xs" align="flex-start">
            <Stack spacing={4} style={{ flex: 1 }}>
              <MultiActionButton
                variant="light"
                component="a"
                href={createModelFileDownloadUrl({ versionId: version.id, primary: true })}
                menuItems={secondaryFiles.map((file, index) => (
                  <Menu.Item
                    key={index}
                    component="a"
                    py={4}
                    icon={<VerifiedText file={file} iconOnly />}
                    href={createModelFileDownloadUrl({
                      versionId: version.id,
                      type: file.type,
                      format: file.format,
                    })}
                    download
                  >
                    {`${startCase(file.type)} (${formatKBytes(file.sizeKB)})`}
                  </Menu.Item>
                ))}
                download
              >
                {`Download (${formatKBytes(primaryFile?.sizeKB ?? 0)})`}
              </MultiActionButton>
              {primaryFile && (
                <Group position="apart">
                  <VerifiedText file={primaryFile} />
                  <Text size="xs" color="dimmed">
                    {primaryFile.format}
                  </Text>
                </Group>
              )}
            </Stack>
            <RunButton modelVersionId={version.id} variant="light" />
          </Group>

          <DescriptionTable items={versionDetails} labelWidth="30%" />
          <Text size={16} weight={500}>
            About this version
          </Text>
          {version.description ? (
            <ContentClamp>
              <RenderHtml html={version.description} />
            </ContentClamp>
          ) : null}
        </Stack>
      </Grid.Col>
      <Grid.Col xs={12} md={8} orderMd={1}>
        <SFW type="model" id={modelId} nsfw={nsfw}>
          {({ nsfw, showNsfw }) => (
            <>
              {nsfw && !showNsfw && (
                <Card
                  p="md"
                  radius="sm"
                  withBorder
                  sx={{
                    position: 'absolute',
                    top: '50%',
                    left: '50%',
                    transform: 'translate(-50%,-50%)',
                    zIndex: 10,
                  }}
                >
                  <Stack>
                    <Text>This model has been marked NSFW</Text>
                    <SFW.Toggle>
                      <Button>Click to view</Button>
                    </SFW.Toggle>
                  </Stack>
                </Card>
              )}
              <SimpleGrid
                breakpoints={[
                  { minWidth: 'xs', cols: 1 },
                  { minWidth: 'sm', cols: 2 },
                  { minWidth: 'md', cols: 3 },
                  { minWidth: 'lg', cols: 4 },
                ]}
              >
                {versionImages.slice(0, imagesLimit).map((image, index) => (
                  <ImagePreview
                    key={index}
                    image={image}
                    edgeImageProps={{ width: 400 }}
                    nsfw={nsfw && !showNsfw}
                    radius="md"
                    aspectRatio={1}
                    onClick={() =>
                      openContext('modelVersionLightbox', {
                        initialSlide: index,
                        modelVersionId: version.id,
                      })
                    }
                    withMeta
                    sx={{
                      height: '100%',
                      width: '100%',
                      figure: { height: '100%', display: 'flex' },
                      ...(index === 0 && !mobile
                        ? {
                            gridColumn: '1/3',
                            gridRow: '1/3',
                            figure: { height: '100%', display: 'flex' },
                          }
                        : {}),
                    }}
                  />
                ))}
                {versionImages.length > imagesLimit ? (
                  <Button
                    variant="outline"
                    sx={!mobile ? { height: '100%' } : undefined}
                    onClick={() =>
                      openContext('modelVersionLightbox', {
                        initialSlide: imagesLimit,
                        modelVersionId: version.id,
                      })
                    }
                    // disabled={nsfw && !showNsfw}
                  >
                    View more
                  </Button>
                ) : null}
              </SimpleGrid>
            </>
          )}
        </SFW>
      </Grid.Col>
    </Grid>
  );
}

type TabContentProps = { version: Props['items'][number]; nsfw?: boolean };

// const useStyles = createStyles((theme, { index, mobile }: { index: number; mobile: boolean }) => ({
//   image: {
//     figure: { height: '100%', display: 'flex' },
//     ...(index === 0 && !mobile
//       ? {
//           gridColumn: '1/3',
//           gridRow: '1/5',
//           figure: { height: '100%', display: 'flex' },
//         }
//       : {}),
//   },
// }));<|MERGE_RESOLUTION|>--- conflicted
+++ resolved
@@ -1,12 +1,18 @@
-<<<<<<< HEAD
-import { Button, Grid, Rating, SimpleGrid, Stack, Tabs, Text, Group, Card } from '@mantine/core';
-import { IconDownload } from '@tabler/icons';
+import {
+  Button,
+  Grid,
+  Rating,
+  SimpleGrid,
+  Stack,
+  Tabs,
+  Text,
+  Group,
+  Card,
+  Menu,
+} from '@mantine/core';
 import { useRouter } from 'next/router';
-=======
-import { Button, Grid, Rating, SimpleGrid, Stack, Tabs, Text, Group, Menu } from '@mantine/core';
 import { ModelFileType } from '@prisma/client';
 import { startCase } from 'lodash';
->>>>>>> 2068b39f
 import React from 'react';
 
 import { ContentClamp } from '~/components/ContentClamp/ContentClamp';
@@ -15,21 +21,15 @@
   type Props as DescriptionTableProps,
 } from '~/components/DescriptionTable/DescriptionTable';
 import { ImagePreview } from '~/components/ImagePreview/ImagePreview';
-<<<<<<< HEAD
 import { SFW } from '~/components/Media/SFW';
-=======
 import { MultiActionButton } from '~/components/MultiActionButton/MultiActionButton';
->>>>>>> 2068b39f
 import { RenderHtml } from '~/components/RenderHtml/RenderHtml';
 import { RunButton } from '~/components/RunStrategy/RunButton';
 import { TrainingWordBadge } from '~/components/TrainingWordBadge/TrainingWordBadge';
 import { VerifiedText } from '~/components/VerifiedText/VerifiedText';
 import { useIsMobile } from '~/hooks/useIsMobile';
-<<<<<<< HEAD
 import { useRoutedContext } from '~/routed-context/routed-context.provider';
-=======
 import { createModelFileDownloadUrl } from '~/server/common/model-helpers';
->>>>>>> 2068b39f
 import { ModelById } from '~/types/router';
 import { formatDate } from '~/utils/date-helpers';
 import { formatKBytes } from '~/utils/number-helpers';
