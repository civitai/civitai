import { Button, Loader, Menu, useComputedColorScheme } from '@mantine/core';
import {
  IconBan,
  IconDotsVertical,
  IconEdit,
  IconPhotoEdit,
  IconPhotoPlus,
  IconTrash,
  IconFileSettings,
  IconCloudX,
  IconAi,
  IconShieldHalf,
} from '@tabler/icons-react';
import { useCurrentUser } from '~/hooks/useCurrentUser';
import { NextLink as Link } from '~/components/NextLink/NextLink';
import { trpc } from '~/utils/trpc';
import { triggerRoutedDialog } from '~/components/Dialog/RoutedDialogProvider';
import { useRouter } from 'next/router';
import { showErrorNotification, showSuccessNotification } from '~/utils/notifications';
import { dialogStore } from '~/components/Dialog/dialogStore';
import ConfirmDialog from '~/components/Dialog/Common/ConfirmDialog';
import { useToggleCheckpointCoverageMutation } from '~/components/Model/model.utils';
import { useFeatureFlags } from '~/providers/FeatureFlagsProvider';
import { openUnpublishModal } from '~/components/Dialog/dialog-registry';

export function ModelVersionMenu({
  modelVersionId,
  modelId,
  postId,
  canDelete,
  active,
  published,
  canGenerate,
  showToggleCoverage,
}: {
  modelVersionId: number;
  modelId: number;
  postId?: number;
  canDelete: boolean;
  active: boolean;
  published: boolean;
  canGenerate: boolean;
  showToggleCoverage: boolean;
}) {
  const router = useRouter();
  const currentUser = useCurrentUser();
  const colorScheme = useComputedColorScheme('dark');
  const queryUtils = trpc.useUtils();
  const features = useFeatureFlags();

  const bustModelVersionCacheMutation = trpc.modelVersion.bustCache.useMutation({
    onSuccess: () => showSuccessNotification({ message: 'Cache busted' }),
  });
  function handleBustCache() {
    bustModelVersionCacheMutation.mutate({ id: modelVersionId });
  }

  const enqueuNsfwLevelUpdateMutation = trpc.modelVersion.enqueueNsfwLevelUpdate.useMutation({
    onSuccess: () => showSuccessNotification({ message: 'Nsfw level update queued' }),
  });
  function handleEnqueueNsfwLevelUpdate() {
    enqueuNsfwLevelUpdateMutation.mutate({ id: modelVersionId });
  }

  const { toggle, isLoading } = useToggleCheckpointCoverageMutation();
  const handleToggleCoverage = async ({
    modelId,
    versionId,
  }: {
    modelId: number;
    versionId: number;
  }) => {
    // Error is handled at the hook level
    await toggle({ id: modelId, versionId }).catch(() => null);
  };

  const deleteVersionMutation = trpc.modelVersion.delete.useMutation({
    async onMutate(payload) {
      await queryUtils.model.getById.cancel({ id: modelId });

      const previousData = queryUtils.model.getById.getData({ id: modelId });
      if (previousData) {
        const filteredVersions = previousData.modelVersions.filter((v) => v.id !== payload.id);

        queryUtils.model.getById.setData(
          { id: modelId },
          { ...previousData, modelVersions: filteredVersions }
        );
      }

      return { previousData };
    },
    async onSuccess() {
      const nextLatestVersion = queryUtils.model.getById.getData({ id: modelId })?.modelVersions[0];
      if (nextLatestVersion)
        router.replace(`/models/${modelId}?modelVersionId=${nextLatestVersion.id}`);
      dialogStore.closeById('delete-version');
    },
    onError(error, _variables, context) {
      showErrorNotification({
        error: new Error(error.message),
        title: 'Unable to delete version',
        reason: error.message ?? 'An unexpected error occurred, please try again',
      });
      if (context?.previousData?.id)
        queryUtils.model.getById.setData({ id: context?.previousData?.id }, context?.previousData);
    },
  });

  const handleDeleteVersion = () => {
    dialogStore.trigger({
      id: 'delete-version',
      component: ConfirmDialog,
      props: {
        title: 'Delete Version',
        message:
          'Are you sure you want to delete this version? This action is destructive and cannot be reverted.',
        labels: { cancel: `No, don't delete it`, confirm: 'Delete Version' },
        confirmProps: { color: 'red', loading: deleteVersionMutation.isLoading },
        onConfirm: () => deleteVersionMutation.mutate({ id: modelVersionId }),
      },
    });
  };

  return (
    <Menu withinPortal>
      <Menu.Target>
        <Button
          variant={active ? 'filled' : colorScheme === 'dark' ? 'filled' : 'light'}
          px={4}
          color={active ? 'blue' : 'gray'}
          onClick={(e: React.MouseEvent) => {
            e.stopPropagation();
            e.preventDefault();
          }}
          size="compact-sm"
        >
          <IconDotsVertical size={14} />
        </Button>
      </Menu.Target>

      <Menu.Dropdown>
        {currentUser?.isModerator && (
          <Menu.Item
            icon={<IconShieldHalf size={14} stroke={1.5} />}
            color="yellow"
            onClick={(e) => {
              e.stopPropagation();
              e.preventDefault();
              handleEnqueueNsfwLevelUpdate();
            }}
          >
            Enqueue NsfwLevel Update
          </Menu.Item>
        )}
        {canDelete && (
          <Menu.Item
            color="red"
            leftSection={<IconTrash size={14} stroke={1.5} />}
            onClick={(e: React.MouseEvent) => {
              e.stopPropagation();
              e.preventDefault();
              handleDeleteVersion();
            }}
          >
            Delete version
          </Menu.Item>
        )}
        {currentUser?.isModerator && published && (
          <Menu.Item
            color="yellow"
            leftSection={<IconBan size={14} stroke={1.5} />}
            onClick={() =>
              openUnpublishModal({
                props: {
                  modelId: modelId,
                  versionId: modelVersionId,
                },
              })
            }
          >
            Unpublish as Violation
          </Menu.Item>
        )}
        {currentUser?.isModerator && (
          <Menu.Item
<<<<<<< HEAD
            leftSection={<IconShieldHalf size={14} stroke={1.5} />}
            color="yellow"
            onClick={(e: React.MouseEvent) => {
              e.stopPropagation();
              e.preventDefault();
              handleEnqueueNsfwLevelUpdate();
            }}
          >
            Enqueue NsfwLevel Update
          </Menu.Item>
        )}
        {currentUser?.isModerator && (
          <Menu.Item
            leftSection={<IconCloudX size={14} stroke={1.5} />}
=======
            icon={<IconCloudX size={14} stroke={1.5} />}
>>>>>>> 1f77fe6e
            color="yellow"
            onClick={(e: React.MouseEvent) => {
              e.stopPropagation();
              e.preventDefault();
              handleBustCache();
            }}
          >
            Bust Cache
          </Menu.Item>
        )}

        {currentUser?.isModerator && showToggleCoverage && features.impersonation && (
          <>
            <Menu.Item
              disabled={isLoading}
              leftSection={isLoading ? <Loader size="xs" /> : <IconAi size={14} stroke={1.5} />}
              color="yellow"
              onClick={() =>
                handleToggleCoverage({
                  modelId: modelId,
                  versionId: modelVersionId,
                })
              }
              closeMenuOnClick={false}
            >
              {canGenerate ? 'Remove from generation' : 'Add to generation'}
            </Menu.Item>
          </>
        )}

        <Menu.Item
          component={Link}
          href={`/models/${modelId}/model-versions/${modelVersionId}/edit`}
          leftSection={<IconEdit size={14} stroke={1.5} />}
          className={!features.canWrite ? 'pointer-events-none' : undefined}
        >
          Edit details
        </Menu.Item>
        <Menu.Item
          leftSection={<IconFileSettings size={14} stroke={1.5} />}
          onClick={(e: React.MouseEvent) => {
            e.stopPropagation();
            triggerRoutedDialog({
              name: 'filesEdit',
              state: {
                modelVersionId: modelVersionId,
              },
            });
          }}
        >
          Manage files
        </Menu.Item>
        {postId ? (
          <Menu.Item
            component={Link}
            leftSection={<IconPhotoEdit size={14} stroke={1.5} />}
            onClick={(e: React.MouseEvent) => e.stopPropagation()}
            href={`/posts/${postId}/edit`}
            className={!features.canWrite ? 'pointer-events-none' : undefined}
          >
            Manage images
          </Menu.Item>
        ) : (
          <Menu.Item
            component={Link}
            leftSection={<IconPhotoPlus size={14} stroke={1.5} />}
            onClick={(e: React.MouseEvent) => e.stopPropagation()}
            href={`/models/${modelId}/model-versions/${modelVersionId}/wizard?step=3`}
          >
            Add images
          </Menu.Item>
        )}
      </Menu.Dropdown>
    </Menu>
  );
}<|MERGE_RESOLUTION|>--- conflicted
+++ resolved
@@ -142,9 +142,9 @@
       <Menu.Dropdown>
         {currentUser?.isModerator && (
           <Menu.Item
-            icon={<IconShieldHalf size={14} stroke={1.5} />}
+            leftSection={<IconShieldHalf size={14} stroke={1.5} />}
             color="yellow"
-            onClick={(e) => {
+            onClick={(e: React.MouseEvent) => {
               e.stopPropagation();
               e.preventDefault();
               handleEnqueueNsfwLevelUpdate();
@@ -184,24 +184,7 @@
         )}
         {currentUser?.isModerator && (
           <Menu.Item
-<<<<<<< HEAD
-            leftSection={<IconShieldHalf size={14} stroke={1.5} />}
-            color="yellow"
-            onClick={(e: React.MouseEvent) => {
-              e.stopPropagation();
-              e.preventDefault();
-              handleEnqueueNsfwLevelUpdate();
-            }}
-          >
-            Enqueue NsfwLevel Update
-          </Menu.Item>
-        )}
-        {currentUser?.isModerator && (
-          <Menu.Item
             leftSection={<IconCloudX size={14} stroke={1.5} />}
-=======
-            icon={<IconCloudX size={14} stroke={1.5} />}
->>>>>>> 1f77fe6e
             color="yellow"
             onClick={(e: React.MouseEvent) => {
               e.stopPropagation();
