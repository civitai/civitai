<<<<<<< HEAD
import { ActionIcon, Menu, MenuProps, Text } from '@mantine/core';
=======
import type { MantineNumberSize, MenuProps } from '@mantine/core';
import { ActionIcon, Menu, Text } from '@mantine/core';
>>>>>>> aa1a0880
import { closeAllModals, closeModal, openConfirmModal } from '@mantine/modals';
import {
  IconDotsVertical,
  IconTrash,
  IconEdit,
  IconEye,
  IconEyeOff,
  IconFlag,
  IconLock,
  IconLockOpen,
  IconBan,
} from '@tabler/icons-react';
import { useDialogContext } from '~/components/Dialog/DialogProvider';
import { triggerRoutedDialog } from '~/components/Dialog/RoutedDialogProvider';

import { openReportModal } from '~/components/Dialog/dialog-registry';
import { LegacyActionIcon } from '~/components/LegacyActionIcon/LegacyActionIcon';
import { LoginRedirect } from '~/components/LoginRedirect/LoginRedirect';
import { useCurrentUser } from '~/hooks/useCurrentUser';
import { ReportEntity } from '~/server/schema/report.schema';
import type { CommentGetAllItem } from '~/types/router';
import { showErrorNotification } from '~/utils/notifications';
import { trpc } from '~/utils/trpc';

export function CommentDiscussionMenu({
  comment,
  size = 'xs',
  hideLockOption = false,
  ...props
}: Props) {
  const queryUtils = trpc.useContext();
  const dialog = useDialogContext();
  const user = useCurrentUser();

  const isMod = user?.isModerator ?? false;
  const isOwner = comment.user.id === user?.id;
  const isMuted = user?.muted ?? false;
  const { data: model } = trpc.model.getById.useQuery({ id: comment.modelId });
  const isModelOwner = model && user && model.user.id === user.id;

  const deleteMutation = trpc.comment.delete.useMutation({
    async onSuccess() {
      await queryUtils.comment.getAll.invalidate();
      closeAllModals();
      dialog.onClose();
    },
    onError(error) {
      showErrorNotification({
        error: new Error(error.message),
        title: 'Could not delete comment',
      });
    },
  });
  const handleDeleteComment = () => {
    openConfirmModal({
      title: 'Delete Comment',
      children: (
        <Text size="sm">
          Are you sure you want to delete this comment? This action is destructive and cannot be
          reverted.
        </Text>
      ),
      centered: true,
      labels: { confirm: 'Delete Comment', cancel: "No, don't delete it" },
      confirmProps: { color: 'red', loading: deleteMutation.isLoading },
      closeOnConfirm: false,
      onConfirm: () => {
        deleteMutation.mutate({ id: comment.id });
      },
    });
  };

  const toggleLockMutation = trpc.comment.toggleLock.useMutation({
    async onMutate({ id }) {
      await queryUtils.comment.getById.cancel();

      const prevComment = queryUtils.comment.getById.getData({ id });
      if (prevComment)
        queryUtils.comment.getById.setData({ id }, () => ({
          ...prevComment,
          locked: !prevComment.locked,
        }));

      return { prevComment };
    },
    async onSuccess() {
      await queryUtils.comment.getCommentsById.invalidate({ id: comment.id });
    },
    onError(_error, vars, context) {
      showErrorNotification({
        error: new Error('Could not lock the thread, please try again'),
      });
      queryUtils.comment.getById.setData({ id: vars.id }, context?.prevComment);
    },
  });
  const handleToggleLockThread = () => {
    toggleLockMutation.mutate({ id: comment.id });
  };

  const tosViolationMutation = trpc.comment.setTosViolation.useMutation({
    async onSuccess() {
      await queryUtils.comment.getById.invalidate({ id: comment.id });
      closeModal('confirm-tos-violation');
      dialog.onClose();
    },
    onError(error) {
      showErrorNotification({
        error: new Error(error.message),
        title: 'Could not report review, please try again',
      });
    },
  });
  const handleTosViolation = () => {
    openConfirmModal({
      modalId: 'confirm-tos-violation',
      title: 'Report ToS Violation',
      children: `Are you sure you want to report this comment as a Terms of Service violation?`,
      centered: true,
      labels: { confirm: 'Yes', cancel: 'Cancel' },
      confirmProps: { color: 'red', disabled: tosViolationMutation.isLoading },
      closeOnConfirm: false,
      onConfirm: () => tosViolationMutation.mutate({ id: comment.id }),
    });
  };

  const toggleHideCommentMutation = trpc.comment.toggleHide.useMutation({
    async onMutate({ id }) {
      await queryUtils.comment.getById.cancel();

      const prevComment = queryUtils.comment.getById.getData({ id });
      if (prevComment)
        queryUtils.comment.getById.setData({ id }, () => ({
          ...prevComment,
          hidden: !prevComment.hidden,
        }));

      return { prevComment };
    },
    async onSuccess() {
      await queryUtils.comment.getAll.invalidate();
      await queryUtils.comment.getCommentCountByModel.invalidate({
        modelId: comment.modelId,
        hidden: true,
      });
    },
    onError(error) {
      showErrorNotification({
        title: 'Could not hide comment',
        error: new Error(error.message),
      });
    },
  });
  const handleToggleHideComment = () => {
    toggleHideCommentMutation.mutate({ id: comment.id });
  };

  return (
    <Menu position="bottom-end" withinPortal {...props}>
      <Menu.Target>
        <LegacyActionIcon size={size} variant="subtle">
          <IconDotsVertical size={14} />
        </LegacyActionIcon>
      </Menu.Target>
      <Menu.Dropdown>
        {(isOwner || isMod) && (
          <>
            <Menu.Item
              leftSection={<IconTrash size={14} stroke={1.5} />}
              color="red"
              onClick={handleDeleteComment}
            >
              Delete comment
            </Menu.Item>
            {((!comment.locked && !isMuted) || isMod) && (
              <Menu.Item
                leftSection={<IconEdit size={14} stroke={1.5} />}
                onClick={() =>
                  triggerRoutedDialog({ name: 'commentEdit', state: { commentId: comment.id } })
                }
              >
                Edit comment
              </Menu.Item>
            )}
          </>
        )}
        {isMod && !hideLockOption && (
          <Menu.Item
            leftSection={
              comment.locked ? (
                <IconLockOpen size={14} stroke={1.5} />
              ) : (
                <IconLock size={14} stroke={1.5} />
              )
            }
            onClick={handleToggleLockThread}
          >
            {comment.locked ? 'Unlock comment' : 'Lock comment'}
          </Menu.Item>
        )}
        {(isModelOwner || isMod) && (
          <Menu.Item
            leftSection={
              comment.hidden ? (
                <IconEye size={14} stroke={1.5} />
              ) : (
                <IconEyeOff size={14} stroke={1.5} />
              )
            }
            onClick={handleToggleHideComment}
          >
            {comment.hidden ? 'Unhide comment' : 'Hide comment'}
          </Menu.Item>
        )}
        {isMod && (
          <Menu.Item leftSection={<IconBan size={14} stroke={1.5} />} onClick={handleTosViolation}>
            Remove as TOS Violation
          </Menu.Item>
        )}
        {(!user || !isOwner) && (
          <LoginRedirect reason="report-model">
            <Menu.Item
              leftSection={<IconFlag size={14} stroke={1.5} />}
              onClick={() =>
                openReportModal({ entityType: ReportEntity.Comment, entityId: comment.id })
              }
            >
              Report
            </Menu.Item>
          </LoginRedirect>
        )}
      </Menu.Dropdown>
    </Menu>
  );
}

type Props = MenuProps & {
  comment: Pick<CommentGetAllItem, 'id' | 'user' | 'locked' | 'hidden' | 'modelId'>;
  size?: MantineSpacing;
  hideLockOption?: boolean;
};<|MERGE_RESOLUTION|>--- conflicted
+++ resolved
@@ -1,9 +1,5 @@
-<<<<<<< HEAD
-import { ActionIcon, Menu, MenuProps, Text } from '@mantine/core';
-=======
-import type { MantineNumberSize, MenuProps } from '@mantine/core';
+import type { MenuProps } from '@mantine/core';
 import { ActionIcon, Menu, Text } from '@mantine/core';
->>>>>>> aa1a0880
 import { closeAllModals, closeModal, openConfirmModal } from '@mantine/modals';
 import {
   IconDotsVertical,
