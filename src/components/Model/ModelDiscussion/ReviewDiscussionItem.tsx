--- conflicted
+++ resolved
@@ -178,31 +178,8 @@
                     Edit review
                   </Menu.Item>
                 </>
-<<<<<<< HEAD
-              ) : null}
-              {!currentUser || !isOwner ? (
-                <>
-                  <LoginRedirect reason="report-review">
-                    <Menu.Item
-                      icon={<IconFlag size={14} stroke={1.5} />}
-                      onClick={() => handleReportReview(ReportReason.NSFW)}
-                    >
-                      Report as NSFW
-                    </Menu.Item>
-                  </LoginRedirect>
-                  <LoginRedirect reason="report-review">
-                    <Menu.Item
-                      icon={<IconFlag size={14} stroke={1.5} />}
-                      onClick={() => handleReportReview(ReportReason.TOSViolation)}
-                    >
-                      Report as Terms Violation
-                    </Menu.Item>
-                  </LoginRedirect>
-                </>
-              ) : null}
-=======
               )}
-              {(!session || !isOwner) && (
+              {(!currentUser || !isOwner) && (
                 <LoginRedirect reason="report-model">
                   <Menu.Item
                     icon={<IconFlag size={14} stroke={1.5} />}
@@ -214,7 +191,6 @@
                   </Menu.Item>
                 </LoginRedirect>
               )}
->>>>>>> ccfded89
             </Menu.Dropdown>
           </Menu>
         </Group>
