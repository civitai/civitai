--- conflicted
+++ resolved
@@ -95,8 +95,7 @@
   options?: { keepPreviousData?: boolean; enabled?: boolean }
 ) => {
   const _filters = filters ?? {};
-<<<<<<< HEAD
-  const queryUtils = trpc.useContext();
+  const queryUtils = trpc.useUtils();
   const browsingLevel = useBrowsingLevelDebounced();
   const { data, isLoading, ...rest } = trpc.model.getAll.useInfiniteQuery(
     { ..._filters, browsingLevel },
@@ -118,23 +117,6 @@
       ...options,
     }
   );
-=======
-  const queryUtils = trpc.useUtils();
-  const { data, isLoading, ...rest } = trpc.model.getAll.useInfiniteQuery(_filters, {
-    getNextPageParam: (lastPage) => (!!lastPage ? lastPage.nextCursor : 0),
-    getPreviousPageParam: (firstPage) => (!!firstPage ? firstPage.nextCursor : 0),
-    trpc: { context: { skipBatch: true } },
-    keepPreviousData: true,
-    onError: (error) => {
-      queryUtils.model.getAll.setInfiniteData(_filters, (oldData) => oldData ?? data);
-      showErrorNotification({
-        title: 'Failed to fetch data',
-        error: new Error(`Something went wrong: ${error.message}`),
-      });
-    },
-    ...options,
-  });
->>>>>>> b6f3eeae
 
   const flatData = useMemo(() => data?.pages.flatMap((x) => (!!x ? x.items : [])), [data]);
   const { items, loadingPreferences } = useApplyHiddenPreferences({
