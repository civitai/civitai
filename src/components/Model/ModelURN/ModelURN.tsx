--- conflicted
+++ resolved
@@ -1,15 +1,9 @@
 import { ActionIcon, Code, Group, Popover, Stack, Text, Tooltip } from '@mantine/core';
 import { useClipboard } from '@mantine/hooks';
 import { IconCheck, IconCopy, IconInfoSquareRounded } from '@tabler/icons-react';
-<<<<<<< HEAD
-import React, { useMemo } from 'react';
-import { BaseModel } from '~/server/common/constants';
-import { ModelType } from '~/shared/utils/prisma/enums';
-=======
 import { useMemo } from 'react';
 import type { BaseModel } from '~/server/common/constants';
 import type { ModelType } from '~/shared/utils/prisma/enums';
->>>>>>> aa1a0880
 import { stringifyAIR } from '~/utils/string-helpers';
 import classes from './ModelURN.module.scss';
 import { LegacyActionIcon } from '~/components/LegacyActionIcon/LegacyActionIcon';
