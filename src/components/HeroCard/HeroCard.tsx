--- conflicted
+++ resolved
@@ -1,9 +1,5 @@
-<<<<<<< HEAD
-import { Card, CardProps, Group, Image, Stack, Text } from '@mantine/core';
-=======
 import type { CardProps } from '@mantine/core';
-import { Card, Group, Image, Stack, Text, createStyles } from '@mantine/core';
->>>>>>> aa1a0880
+import { Card, Group, Image, Stack, Text } from '@mantine/core';
 import { IconExternalLink } from '@tabler/icons-react';
 import { NextLink as Link } from '~/components/NextLink/NextLink';
 import React from 'react';
