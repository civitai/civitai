import type { DeepPartial } from 'react-hook-form';
import { showNotification } from '@mantine/notifications';
import { uniqBy } from 'lodash-es';
import React, { createContext, useCallback, useContext, useEffect, useRef } from 'react';
import type { TypeOf } from 'zod';
import { z } from 'zod';
import { useGenerationStatus } from '~/components/ImageGeneration/GenerationForm/generation.utils';
import { useCurrentUser } from '~/hooks/useCurrentUser';
import type { UsePersistFormReturn } from '~/libs/form/hooks/usePersistForm';
import { usePersistForm } from '~/libs/form/hooks/usePersistForm';
import type { BaseModelSetType } from '~/server/common/constants';
import {
  constants,
  generation,
  getGenerationConfig,
} from '~/server/common/constants';
import { textToImageParamsSchema } from '~/server/schema/orchestrator/textToImage.schema';
<<<<<<< HEAD
import {
  GenerationData,
  GenerationResource,
} from '~/server/services/generation/generation.service';
=======
import type { GenerationData } from '~/server/services/generation/generation.service';
import type { SupportedBaseModel } from '~/shared/constants/generation.constants';
>>>>>>> 960408a4
import {
  fluxModeOptions,
  fluxModelId,
  fluxStandardAir,
  getBaseModelFromResourcesWithDefault,
  getBaseModelSetType,
  getBaseModelSetTypes,
  getIsFluxUltra,
  getSizeFromAspectRatio,
  getSizeFromFluxUltraAspectRatio,
  sanitizeTextToImageParams,
} from '~/shared/constants/generation.constants';
import {
  fetchGenerationData,
  generationStore,
  useGenerationFormStore,
  useGenerationStore,
} from '~/store/generation.store';
import { useDebouncer } from '~/utils/debouncer';
import { auditPrompt } from '~/utils/metadata/audit';
import type { WorkflowDefinitionType } from '~/server/services/orchestrator/types';
import { removeEmpty } from '~/utils/object-helpers';
import { isDefined } from '~/utils/type-guards';
import { generationResourceSchema } from '~/server/schema/generation.schema';

// #region [schemas]

type PartialFormData = Partial<TypeOf<typeof formSchema>>;
type DeepPartialFormData = DeepPartial<TypeOf<typeof formSchema>>;
export type GenerationFormOutput = TypeOf<typeof formSchema>;
const baseSchema = textToImageParamsSchema
  .omit({ aspectRatio: true, width: true, height: true, fluxUltraAspectRatio: true, prompt: true })
  .extend({
    model: generationResourceSchema,
    resources: generationResourceSchema.array().min(0).nullable().default(null),
    vae: generationResourceSchema.nullable().default(null),
    prompt: z.string().default(''),
    remixOfId: z.number().optional(),
    remixSimilarity: z.number().optional(),
    remixPrompt: z.string().optional(),
    remixNegativePrompt: z.string().optional(),
    aspectRatio: z.string(),
    fluxUltraAspectRatio: z.string().optional(),
    fluxUltraRaw: z.boolean().optional(),
  });
const partialSchema = baseSchema.partial();
const formSchema = baseSchema
  .transform(({ ...data }) => {
    const isFluxUltra = getIsFluxUltra({ modelId: data.model.model.id, fluxMode: data.fluxMode });
    const { height, width } = isFluxUltra
      ? getSizeFromFluxUltraAspectRatio(Number(data.fluxUltraAspectRatio))
      : getSizeFromAspectRatio(data.aspectRatio, data.baseModel);

    if (data.model.id === fluxModelId && data.fluxMode !== fluxStandardAir) data.priority = 'low';

    return removeEmpty({
      ...data,
      height,
      width,
    });
  })
  .superRefine((data, ctx) => {
    if (data.workflow.startsWith('txt2img')) {
      if (!data.prompt || data.prompt.length === 0) {
        ctx.addIssue({
          code: z.ZodIssueCode.custom,
          message: 'Prompt cannot be empty',
          path: ['prompt'],
        });
      }
    }

    if (data.prompt.length > 1500) {
      ctx.addIssue({
        code: z.ZodIssueCode.custom,
        message: 'Prompt cannot be longer than 1500 characters',
        path: ['prompt'],
      });
    }

    if (data.prompt.length > 0) {
      const { blockedFor, success } = auditPrompt(data.prompt, data.negativePrompt);
      if (!success) {
        let message = `Blocked for: ${blockedFor.join(', ')}`;
        const count = blockedRequest.increment();
        const status = blockedRequest.status();
        if (status === 'warned') {
          message += `. If you continue to attempt blocked prompts, your account will be sent for review.`;
        } else if (status === 'notified') {
          message += `. Your account has been sent for review. If you continue to attempt blocked prompts, your generation permissions will be revoked.`;
        }

        ctx.addIssue({
          code: z.ZodIssueCode.custom,
          message,
          params: { count },
          path: ['prompt'],
        });
      }
    }

    if (data.workflow.startsWith('img2img') && !data.sourceImage) {
      ctx.addIssue({
        code: z.ZodIssueCode.custom,
        message: 'Image is required',
        path: ['sourceImage'],
      });
    }
  });
export const blockedRequest = (() => {
  let instances: number[] = [];
  const updateStorage = () => {
    localStorage.setItem('brc', JSON.stringify(instances));
  };
  const increment = () => {
    instances.push(Date.now());
    updateStorage();
    return instances.length;
  };
  const status = () => {
    const count = instances.length;
    if (count > constants.imageGeneration.requestBlocking.muted) return 'muted';
    if (count > constants.imageGeneration.requestBlocking.notified) return 'notified';
    if (count > constants.imageGeneration.requestBlocking.warned) return 'warned';
    return 'ok';
  };
  if (typeof window !== 'undefined') {
    const storedInstances = JSON.parse(localStorage.getItem('brc') ?? '[]');
    const cutOff = Date.now() - 1000 * 60 * 60 * 24;
    instances = storedInstances.filter((x: number) => x > cutOff);
    updateStorage();
  }

  return {
    status,
    increment,
  };
})();

// #endregion

// #region [data formatter]
const defaultValues = generation.defaultValues;
function formatGenerationData(data: Omit<GenerationData, 'type'>): PartialFormData {
  const { quantity, ...params } = data.params;
  // check for new model in resources, otherwise use stored model
  let checkpoint = data.resources.find((x) => x.model.type === 'Checkpoint');
  let vae = data.resources.find((x) => x.model.type === 'VAE');
  const baseModel =
    params.baseModel ??
    getBaseModelFromResourcesWithDefault(
      data.resources.map((x) => ({ modelType: x.model.type, baseModel: x.baseModel }))
    );

  const config = getGenerationConfig(baseModel);

  // if current checkpoint doesn't match baseModel, set checkpoint based on baseModel config
  if (
    !checkpoint ||
    getBaseModelSetType(checkpoint.baseModel) !== baseModel ||
    !checkpoint.canGenerate
  ) {
    checkpoint = config.checkpoint;
  }
  // if current vae doesn't match baseModel, set vae to undefined
  if (
    !vae ||
    !getBaseModelSetTypes({ modelType: vae.model.type, baseModel: vae.baseModel }).includes(
      baseModel as SupportedBaseModel
    ) ||
    !vae.canGenerate
  )
    vae = undefined;

  if (params.sampler === 'undefined') params.sampler = defaultValues.sampler;

  // filter out any additional resources that don't belong
  // TODO - update filter to use `baseModelResourceTypes` from `generation.constants.ts`
  const resources = data.resources.filter((resource) => {
    if (
      resource.model.type === 'Checkpoint' ||
      resource.model.type === 'VAE' ||
      !resource.canGenerate
    )
      return false;
    const baseModelSetKeys = getBaseModelSetTypes({
      modelType: resource.model.type,
      baseModel: resource.baseModel,
      defaultType: baseModel as SupportedBaseModel,
    });
    return baseModelSetKeys.includes(baseModel as SupportedBaseModel);
  });

  return {
    ...params,
    baseModel,
    model: checkpoint,
    resources,
    vae,
    remixOfId: data.remixOfId,
  };
}

// #endregion

// #region [Provider]
type GenerationFormProps = Omit<UsePersistFormReturn<TypeOf<typeof formSchema>>, 'reset'> & {
  setValues: (data: PartialFormData) => void;
  reset: () => void;
};

const GenerationFormContext = createContext<GenerationFormProps | null>(null);
export function useGenerationForm() {
  const context = useContext(GenerationFormContext);
  if (!context) throw new Error('missing GenerationFormProvider in tree');
  return context;
}

export function GenerationFormProvider({ children }: { children: React.ReactNode }) {
  const storeData = useGenerationStore((state) => state.data);
  const currentUser = useCurrentUser();
  const status = useGenerationStatus();
  const type = useGenerationFormStore((state) => state.type);
  // const browsingSettingsAddons = useBrowsingSettingsAddons();

  const getValues = useCallback(
    (storageValues: any): any => {
      // Ensure we always get similarity accordingly.
      if (storageValues.remixOfId && storageValues.prompt) {
        checkSimilarity(storageValues.remixOfId, storageValues.prompt);
      }

      return getDefaultValues(storageValues);
    },
    [currentUser, status] // eslint-disable-line
  );

  const prevBaseModelRef = useRef<BaseModelSetType | null>();
  const debouncer = useDebouncer(1000);

  const form = usePersistForm('generation-form-2', {
    schema: formSchema,
    partialSchema,
    version: 1.3,
    reValidateMode: 'onSubmit',
    mode: 'onSubmit',
    defaultValues: getValues,
    // values: getValues,
    exclude: ['remixSimilarity', 'remixPrompt', 'remixNegativePrompt'],
    storage: localStorage,
  });

  function checkSimilarity(id: number, prompt?: string) {
    fetchGenerationData({ type: 'image', id }).then((data) => {
      form.setValue(
        'remixSimilarity',
        !!data.params.prompt && !!prompt
          ? calculateAdjustedCosineSimilarities(data.params.prompt, prompt)
          : undefined
      );
      form.setValue('remixPrompt', data.params.prompt);
      form.setValue('remixNegativePrompt', data.params.negativePrompt);
      // setValues({
      //   remixSimilarity:
      //     !!data.params.prompt && !!prompt
      //       ? calculateAdjustedCosineSimilarities(data.params.prompt, prompt)
      //       : undefined,
      //   remixPrompt: data.params.prompt,
      //   remixNegativePrompt: data.params.negativePrompt,
      // });
    });
  }

  // TODO.Briant - determine a better way to pipe the data into the form
  // #region [effects]
  useEffect(() => {
    if (type === 'image' && storeData) {
      const { runType, remixOfId, resources, params } = storeData;
      if (!params.sourceImage && !params.workflow) form.setValue('workflow', 'txt2img');
      switch (runType) {
        case 'replay':
          setValues(formatGenerationData(storeData));
          break;
        case 'remix':
        case 'run':
          const formData = form.getValues();
          const workflowType = formData.workflow?.split('-')?.[0] as WorkflowDefinitionType;
          const workflow = workflowType !== 'txt2img' ? 'txt2img' : formData.workflow;
          const formResources: GenerationResource[] = [
            formData.model,
            ...(formData.resources ?? []),
            formData.vae,
          ].filter(isDefined);

          const data = formatGenerationData({
            params: { ...params, workflow },
            remixOfId: runType === 'remix' ? remixOfId : undefined,
            resources:
              runType === 'remix' ? resources : uniqBy([...resources, ...formResources], 'id'),
          });

          const values =
            runType === 'remix' ? data : { ...removeEmpty(data), resources: data.resources };
          setValues(values);
          break;
      }

      if (remixOfId) {
        checkSimilarity(remixOfId, params.prompt);
      }

      if (runType === 'remix' && resources.length && resources.some((x) => !x.canGenerate)) {
        showNotification({
          color: 'yellow',
          title: 'Remix',
          message: 'Some resources used to generate this image are unavailable',
        });
      }
      generationStore.clearData();
    }
  }, [status, currentUser, storeData]); // eslint-disable-line

  useEffect(() => {
    const subscription = form.watch((watchedValues, { name }) => {
      // handle model change to update baseModel value
      if (name !== 'baseModel') {
        if (
          watchedValues.model &&
          getBaseModelSetType(watchedValues.model.baseModel) !== watchedValues.baseModel
        ) {
          form.setValue('baseModel', getBaseModelSetType(watchedValues.model.baseModel));
        }
      }

      if (!name || name === 'baseModel') {
        if (watchedValues.baseModel === 'Flux1' || watchedValues.baseModel === 'SD3') {
          form.setValue('workflow', 'txt2img');
        }
        if (watchedValues.baseModel === 'Flux1' && prevBaseModelRef.current !== 'Flux1') {
          form.setValue('cfgScale', 3.5);
        }

        if (prevBaseModelRef.current === 'Flux1' && watchedValues.baseModel !== 'Flux1') {
          form.setValue('sampler', 'Euler a');
        }
        prevBaseModelRef.current = watchedValues.baseModel;
      }

      if (!name || name === 'prompt') {
        const { remixOfId, prompt } = watchedValues;
        if (remixOfId) {
          debouncer(() => {
            checkSimilarity(remixOfId, prompt);
          });
        }
      }

      // handle setting flux mode to standard when flux loras are added
      if (
        watchedValues.baseModel === 'Flux1' &&
        !!watchedValues.resources?.length &&
        watchedValues.fluxMode !== fluxStandardAir
      ) {
        form.setValue('fluxMode', fluxStandardAir);
      }

      if (watchedValues.model?.id === generationConfig.OpenAI.checkpoint.id) {
        if (watchedValues.sourceImage && watchedValues.workflow !== 'img2img')
          form.setValue('workflow', 'img2img');
        else if (!watchedValues.sourceImage && watchedValues.workflow !== 'txt2img')
          form.setValue('workflow', 'txt2img');
      }
    });
    return () => {
      subscription.unsubscribe();
    };
  }, []);

  // useEffect(() => {
  //   if (browsingSettingsAddons.settings.generationDefaultValues) {
  //     const { generationDefaultValues } = browsingSettingsAddons.settings;
  //     Object.keys(generationDefaultValues ?? {}).forEach((key) => {
  //       // @ts-ignore
  //       const value = generationDefaultValues[key as keyof generationDefaultValues];
  //       if (value !== undefined) {
  //         form.setValue(key as keyof PartialFormData, value);
  //       }
  //     });
  //   }
  // }, [browsingSettingsAddons, form]);
  // #endregion

  // #region [handlers]
  function setValues(data: PartialFormData) {
    // don't overwrite quantity
    const { quantity, ...params } = data;
    const limited = sanitizeTextToImageParams(params, status.limits);
    const formData = form.getValues();
    form.reset({ ...formData, ...limited }, { keepDefaultValues: true });
    // for (const [key, value] of Object.entries(limited)) {
    //   form.setValue(key as keyof PartialFormData, value);
    // }
  }

  function getDefaultValues(overrides: DeepPartialFormData): DeepPartialFormData {
    prevBaseModelRef.current = defaultValues.baseModel;
    return sanitizeTextToImageParams(
      {
        ...defaultValues,
        // ...(browsingSettingsAddons.settings.generationDefaultValues ?? {}),
        fluxMode: fluxModeOptions[1].value,
        nsfw: overrides.nsfw ?? false,
        quantity: overrides.quantity ?? defaultValues.quantity,
        // creatorTip: overrides.creatorTip ?? 0.25,
        experimental: overrides.experimental ?? false,
      },
      status.limits
    );
  }

  function reset() {
    form.reset(getDefaultValues(form.getValues()), { keepDefaultValues: false });
  }
  // #endregion

  return (
    <GenerationFormContext.Provider value={{ ...form, setValues, reset }}>
      {children}
    </GenerationFormContext.Provider>
  );
}
// #endregion

function cleanText(text: string): string[] {
  return text
    .toLowerCase()
    .replace(/<(?:\/?p|img|src|=|"|:|\.|\-|_)>/g, ' ')
    .replace(/[^a-zA-Z0-9\s]/g, ' ')
    .replace(/\s+/g, ' ')
    .trim()
    .split(' ')
    .filter((token) => token.length > 0);
}

function createVocabMap(tokens1: string[], tokens2: string[]): Map<string, number> {
  const vocab = new Set([...tokens1, ...tokens2]);
  const vocabMap = new Map<string, number>();
  Array.from(vocab).forEach((token, index) => {
    vocabMap.set(token, index + 1);
  });
  return vocabMap;
}

function getTokens(tokens: string[], vocabMap: Map<string, number>): number[] {
  return tokens.map((token) => vocabMap.get(token) || -1);
}

function cosineSimilarity(vectorA: number[], vectorB: number[]): number {
  let dotProduct = 0,
    normA = 0,
    normB = 0;
  vectorA.forEach((value, index) => {
    const vectorBIndex = vectorB[index] ?? 0;
    dotProduct += value * vectorBIndex;
    normA += value * value;
    normB += vectorBIndex * vectorBIndex;
  });
  const normy = Math.sqrt(normA) * Math.sqrt(normB);
  return normy > 0 ? dotProduct / normy : 0;
}

function calculateAdjustedCosineSimilarities(prompt1: string, prompt2: string): number {
  const tokens1 = cleanText(prompt1);
  const tokens2 = cleanText(prompt2);
  const vocabMap = createVocabMap(tokens1, tokens2);

  const promptTokens1 = getTokens(tokens1, vocabMap);
  const promptTokens2 = getTokens(tokens2, vocabMap);
  const setTokens1 = getTokens(Array.from(new Set(tokens1)), vocabMap);
  const setTokens2 = getTokens(Array.from(new Set(tokens2)), vocabMap);

  const cosSim = cosineSimilarity(promptTokens1, promptTokens2);
  const setCosSim = cosineSimilarity(setTokens1, setTokens2);

  const adjustedCosSim = (cosSim + 1) / 2;
  const adjustedSetCosSim = (setCosSim + 1) / 2;

  return 2 / (1 / adjustedCosSim + 1 / adjustedSetCosSim);
}

function objectSimilarity(obj1: Record<string, unknown>, obj2: Record<string, unknown>) {
  // TODO
}

// Example usage
// const prompt1 =
//   'beautiful lady, (freckles), big smile, brown hazel eyes, Short hair, rainbow color hair, dark makeup, hyperdetailed photography, soft light, head and shoulders portrait, cover';
// const prompt2 =
//   'beautiful lady, (freckles), big smile, brown hazel eyes, Short hair, rainbow color hair, dark makeup, hyperdetailed photography';

// const similarity = calculateAdjustedCosineSimilarities(prompt1, prompt2);<|MERGE_RESOLUTION|>--- conflicted
+++ resolved
@@ -12,18 +12,15 @@
 import {
   constants,
   generation,
+  generationConfig,
   getGenerationConfig,
 } from '~/server/common/constants';
 import { textToImageParamsSchema } from '~/server/schema/orchestrator/textToImage.schema';
-<<<<<<< HEAD
-import {
+import type {
   GenerationData,
   GenerationResource,
 } from '~/server/services/generation/generation.service';
-=======
-import type { GenerationData } from '~/server/services/generation/generation.service';
 import type { SupportedBaseModel } from '~/shared/constants/generation.constants';
->>>>>>> 960408a4
 import {
   fluxModeOptions,
   fluxModelId,
