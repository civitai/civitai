import { showNotification } from '@mantine/notifications';
import { uniqBy } from 'lodash-es';
import React, { createContext, useCallback, useContext, useEffect, useRef } from 'react';
import { DeepPartial } from 'react-hook-form';
import { TypeOf, z } from 'zod';
import { useGenerationStatus } from '~/components/ImageGeneration/GenerationForm/generation.utils';
import { useCurrentUser } from '~/hooks/useCurrentUser';
import { UsePersistFormReturn, usePersistForm } from '~/libs/form/hooks/usePersistForm';
import {
  BaseModelSetType,
  constants,
  generation,
  getGenerationConfig,
} from '~/server/common/constants';
import { defaultsByTier } from '~/server/schema/generation.schema';
import { imageSchema } from '~/server/schema/image.schema';
import { textToImageParamsSchema } from '~/server/schema/orchestrator/textToImage.schema';
<<<<<<< HEAD
import { workflowResourceSchema } from '~/server/schema/orchestrator/workflows.schema';
import { userTierSchema } from '~/server/schema/user.schema';
=======
>>>>>>> 9c03462c
import { GenerationData } from '~/server/services/generation/generation.service';
import { WorkflowDefinitionType } from '~/server/services/orchestrator/types';
import {
  SupportedBaseModel,
  fluxModeOptions,
  getBaseModelFromResources,
  getBaseModelSetType,
  getBaseModelSetTypes,
  getIsFluxUltra,
  getSizeFromAspectRatio,
  getSizeFromFluxUltraAspectRatio,
  sanitizeTextToImageParams,
} from '~/shared/constants/generation.constants';
import { ModelType } from '~/shared/utils/prisma/enums';
import {
  fetchGenerationData,
  generationStore,
  useGenerationFormStore,
  useGenerationStore,
} from '~/store/generation.store';
import { useDebouncer } from '~/utils/debouncer';
import { auditPrompt } from '~/utils/metadata/audit';
<<<<<<< HEAD
import { removeEmpty } from '~/utils/object-helpers';
=======
import { workflowResourceSchema } from '~/server/schema/orchestrator/workflows.schema';
import { WorkflowDefinitionType } from '~/server/services/orchestrator/types';
import { uniqBy } from 'lodash-es';
>>>>>>> 9c03462c
import { isDefined } from '~/utils/type-guards';

// #region [schemas]
const extendedTextToImageResourceSchema = workflowResourceSchema.extend({
  name: z.string(),
  trainedWords: z.string().array().default([]),
  modelId: z.number(),
  modelName: z.string(),
  modelType: z.nativeEnum(ModelType),
  minStrength: z.number().default(-1),
  maxStrength: z.number().default(2),
  covered: z.boolean().default(true),
  baseModel: z.string(),
  image: imageSchema.pick({ url: true }).optional(),
  minor: z.boolean().default(false),
  available: z.boolean().default(true),
});

type PartialFormData = Partial<TypeOf<typeof formSchema>>;
type DeepPartialFormData = DeepPartial<TypeOf<typeof formSchema>>;
export type GenerationFormOutput = TypeOf<typeof formSchema>;
const formSchema = textToImageParamsSchema
  .omit({ aspectRatio: true, width: true, height: true, fluxUltraAspectRatio: true })
  .extend({
    model: extendedTextToImageResourceSchema,
    // .refine(
    //   (x) => x.available !== false,
    //   'This resource is unavailable for generation'
    // ),
    resources: extendedTextToImageResourceSchema.array().min(0).default([]),
    // .refine(
    //   (resources) => !resources.length || resources.some((x) => x.available !== false),
    //   'One or more resources are unavailable for generation'
    // ),
    vae: extendedTextToImageResourceSchema.optional(),
    // .refine((x) => x?.available !== false, 'This resource is unavailable for generation'),
    prompt: z
      .string()
      .nonempty('Prompt cannot be empty')
      .max(1500, 'Prompt cannot be longer than 1500 characters')
      .superRefine((val, ctx) => {
        const { blockedFor, success } = auditPrompt(val);
        if (!success) {
          let message = `Blocked for: ${blockedFor.join(', ')}`;
          const count = blockedRequest.increment();
          const status = blockedRequest.status();
          if (status === 'warned') {
            message += `. If you continue to attempt blocked prompts, your account will be sent for review.`;
          } else if (status === 'notified') {
            message += `. Your account has been sent for review. If you continue to attempt blocked prompts, your generation permissions will be revoked.`;
          }

          ctx.addIssue({
            code: z.ZodIssueCode.custom,
            message,
            params: { count },
          });
        }
      }),
    remixOfId: z.number().optional(),
    remixSimilarity: z.number().optional(),
    remixPrompt: z.string().optional(),
    aspectRatio: z.string(),
    fluxUltraAspectRatio: z.string(),
    fluxUltraRaw: z.boolean().optional(),
    // creatorTip: z.number().min(0).max(1).default(0.25).optional(),
    // civitaiTip: z.number().min(0).max(1).optional(),
  })
  .transform(({ fluxUltraRaw, ...data }) => {
    const isFluxUltra = getIsFluxUltra({ modelId: data.model.modelId, fluxMode: data.fluxMode });
    const { height, width } = isFluxUltra
      ? getSizeFromFluxUltraAspectRatio(Number(data.fluxUltraAspectRatio))
      : getSizeFromAspectRatio(data.aspectRatio, data.baseModel);

    if (fluxUltraRaw) data.engine = 'flux-pro-raw';
    else data.engine = undefined;
    return {
      ...data,
      height,
      width,
    };
  });
export const blockedRequest = (() => {
  let instances: number[] = [];
  const updateStorage = () => {
    localStorage.setItem('brc', JSON.stringify(instances));
  };
  const increment = () => {
    instances.push(Date.now());
    updateStorage();
    return instances.length;
  };
  const status = () => {
    const count = instances.length;
    if (count > constants.imageGeneration.requestBlocking.muted) return 'muted';
    if (count > constants.imageGeneration.requestBlocking.notified) return 'notified';
    if (count > constants.imageGeneration.requestBlocking.warned) return 'warned';
    return 'ok';
  };
  if (typeof window !== 'undefined') {
    const storedInstances = JSON.parse(localStorage.getItem('brc') ?? '[]');
    const cutOff = Date.now() - 1000 * 60 * 60 * 24;
    instances = storedInstances.filter((x: number) => x > cutOff);
    updateStorage();
  }

  return {
    status,
    increment,
  };
})();

// #endregion

// #region [data formatter]
const defaultValues = generation.defaultValues;
function formatGenerationData(data: GenerationData): PartialFormData {
  const { quantity, ...params } = data.params;
  // check for new model in resources, otherwise use stored model
  let checkpoint = data.resources.find((x) => x.modelType === 'Checkpoint');
  let vae = data.resources.find((x) => x.modelType === 'VAE');
  const baseModel = params.baseModel ?? getBaseModelFromResources(data.resources);

  const config = getGenerationConfig(baseModel);

  // if current checkpoint doesn't match baseModel, set checkpoint based on baseModel config
  if (
    !checkpoint ||
    getBaseModelSetType(checkpoint.baseModel) !== baseModel ||
    !checkpoint.available
  ) {
    checkpoint = config.checkpoint;
  }
  // if current vae doesn't match baseModel, set vae to undefined
  if (
    !vae ||
    !getBaseModelSetTypes({ modelType: vae.modelType, baseModel: vae.baseModel }).includes(
      baseModel as SupportedBaseModel
    ) ||
    !vae.available
  )
    vae = undefined;
  // filter out any additional resources that don't belong
  // TODO - update filter to use `baseModelResourceTypes` from `generation.constants.ts`
  const resources = data.resources.filter((resource) => {
    if (resource.modelType === 'Checkpoint' || resource.modelType === 'VAE' || !resource.available)
      return false;
    const baseModelSetKeys = getBaseModelSetTypes({
      modelType: resource.modelType,
      baseModel: resource.baseModel,
      defaultType: baseModel as SupportedBaseModel,
    });
    return baseModelSetKeys.includes(baseModel as SupportedBaseModel);
  });

  return {
    ...params,
    baseModel,
    model: checkpoint,
    resources,
    vae,
    remixOfId: data.remixOfId,
  };
}

// #endregion

// #region [Provider]
type GenerationFormProps = Omit<UsePersistFormReturn<TypeOf<typeof formSchema>>, 'reset'> & {
  setValues: (data: PartialFormData) => void;
  reset: () => void;
};

const GenerationFormContext = createContext<GenerationFormProps | null>(null);
export function useGenerationForm() {
  const context = useContext(GenerationFormContext);
  if (!context) throw new Error('missing GenerationFormProvider in tree');
  return context;
}

export function GenerationFormProvider({ children }: { children: React.ReactNode }) {
  const storeData = useGenerationStore((state) => state.data);

  const currentUser = useCurrentUser();
  const status = useGenerationStatus();
  const type = useGenerationFormStore((state) => state.type);

  const getValues = useCallback(
    (storageValues: DeepPartialFormData) => {
      // Ensure we always get similarity accordingly.
      if (storageValues.remixOfId && storageValues.prompt) {
        checkSimilarity(storageValues.remixOfId, storageValues.prompt);
      }

      return getDefaultValues(storageValues);
    },
    [currentUser, status] // eslint-disable-line
  );

  const prevBaseModelRef = useRef<BaseModelSetType | null>();
  const debouncer = useDebouncer(1000);

  const form = usePersistForm('generation-form-2', {
    schema: formSchema,
    version: 1,
    reValidateMode: 'onSubmit',
    mode: 'onSubmit',
    values: getValues,
<<<<<<< HEAD
    exclude: ['tier', 'remixSimilarity', 'remixPrompt'],
=======
    exclude: ['remixSimilarity'],
>>>>>>> 9c03462c
    storage: localStorage,
  });

  function checkSimilarity(id: number, prompt?: string) {
    fetchGenerationData({ type: 'image', id }).then((data) => {
      if (data.params.prompt && prompt !== undefined) {
        const similarity = calculateAdjustedCosineSimilarities(data.params.prompt, prompt);
        form.setValue('remixSimilarity', similarity);
      }

      form.setValue('remixPrompt', data.params.prompt);
    });
  }

  // TODO.Briant - determine a better way to pipe the data into the form
  // #region [effects]
  useEffect(() => {
    if (type === 'image' && storeData) {
      const { runType, remixOfId, resources, params } = storeData;
      switch (runType) {
        case 'replay':
          setValues(formatGenerationData(storeData));
          // useGenerationFormStore.setState({ sourceImage: storeData.params.image });
          break;
        case 'remix':
        case 'run':
          const formData = form.getValues();
          const workflowType = formData.workflow?.split('-')?.[0] as WorkflowDefinitionType;
          const workflow = workflowType !== 'txt2img' ? 'txt2img' : formData.workflow;
          const formResources = [
            formData.model,
            ...(formData.resources ?? []),
            formData.vae,
          ].filter(isDefined);

          const data = formatGenerationData({
            params: { ...params, workflow },
            remixOfId: runType === 'remix' ? remixOfId : undefined,
            resources:
              runType === 'remix' ? resources : uniqBy([...resources, ...formResources], 'id'),
          });

          const values =
            runType === 'remix' ? data : { ...removeEmpty(data), resources: data.resources };
          // if (values.image) useGenerationFormStore.setState({ sourceImage: values.image });
          setValues(values);
          break;
      }

      if (remixOfId) {
        checkSimilarity(remixOfId, params.prompt);
      }

      if (runType === 'remix' && resources.length && resources.some((x) => !x.available)) {
        showNotification({
          color: 'yellow',
          title: 'Remix',
          message: 'Some resources used to generate this image are unavailable',
        });
      }
      generationStore.clearData();
    }
  }, [status, currentUser, storeData]); // eslint-disable-line

  // useEffect(() => {
  //   if (type !== 'image') {
  //     return;
  //   }

  //   // Ensures we check similarity on initial load.
  //   // This is needed because the only wqy we set the remixOfId is when similarity
  //   // is checked

  //   const values = form.getValues();
  //   if (!!values.remixOfId && !values.remixSimilarity && values.prompt) {
  //     debouncer(() => {
  //       checkSimilarity(values.remixOfId as number, values.prompt);
  //     });
  //   }
  // }, [type]);

  useEffect(() => {
    const subscription = form.watch((watchedValues, { name }) => {
      // handle model change to update baseModel value

      if (name !== 'baseModel') {
        if (
          watchedValues.model &&
          getBaseModelSetType(watchedValues.model.baseModel) !== watchedValues.baseModel
        ) {
          form.setValue('baseModel', getBaseModelSetType(watchedValues.model.baseModel));
        }
      }

      if (name === 'baseModel') {
        if (watchedValues.baseModel === 'Flux1' || watchedValues.baseModel === 'SD3') {
          form.setValue('workflow', 'txt2img');
        }
        if (watchedValues.baseModel === 'Flux1' && prevBaseModelRef.current !== 'Flux1') {
          form.setValue('cfgScale', 3.5);
        }

        if (prevBaseModelRef.current === 'Flux1' && watchedValues.baseModel !== 'Flux1') {
          form.setValue('sampler', 'Euler a');
        }
        prevBaseModelRef.current = watchedValues.baseModel;
      }

      // handle selected `workflow` based on presence of `image` value
      if (name === 'image') {
        if (!watchedValues.image && watchedValues.workflow?.startsWith('img2img')) {
          form.setValue('workflow', 'txt2img');
        }
      }

      if (name === 'prompt') {
        const { remixOfId, prompt } = watchedValues;
        if (remixOfId) {
          debouncer(() => {
            checkSimilarity(remixOfId, prompt);
          });
        }
      }

      // handle setting flux mode to standard when flux loras are added
      if (name === 'resources') {
        if (watchedValues.baseModel === 'Flux1' && !!watchedValues.resources?.length) {
          form.setValue('fluxMode', 'urn:air:flux1:checkpoint:civitai:618692@691639');
        }
      }
    });
    return () => {
      subscription.unsubscribe();
    };
  }, []);
  // #endregion

  // #region [handlers]
  function setValues(data: PartialFormData) {
    // don't overwrite quantity
    const { quantity, ...params } = data;
    const limited = sanitizeTextToImageParams(params, status.limits);
    for (const [key, value] of Object.entries(limited)) {
      form.setValue(key as keyof PartialFormData, value);
    }
  }

  function getDefaultValues(overrides: DeepPartialFormData): PartialFormData {
    prevBaseModelRef.current = defaultValues.baseModel;
    return sanitizeTextToImageParams(
      {
        ...defaultValues,
        fluxMode: fluxModeOptions[1].value,
        nsfw: overrides.nsfw ?? false,
        quantity: overrides.quantity ?? defaultValues.quantity,
        // creatorTip: overrides.creatorTip ?? 0.25,
        experimental: overrides.experimental ?? false,
      },
      status.limits
    );
  }

  function reset() {
    form.reset(getDefaultValues(form.getValues()));
  }
  // #endregion

  return (
    <GenerationFormContext.Provider value={{ ...form, setValues, reset }}>
      {children}
    </GenerationFormContext.Provider>
  );
}
// #endregion

function cleanText(text: string): string[] {
  return text
    .toLowerCase()
    .replace(/<(?:\/?p|img|src|=|"|:|\.|\-|_)>/g, ' ')
    .replace(/[^a-zA-Z0-9\s]/g, ' ')
    .replace(/\s+/g, ' ')
    .trim()
    .split(' ')
    .filter((token) => token.length > 0);
}

function createVocabMap(tokens1: string[], tokens2: string[]): Map<string, number> {
  const vocab = new Set([...tokens1, ...tokens2]);
  const vocabMap = new Map<string, number>();
  Array.from(vocab).forEach((token, index) => {
    vocabMap.set(token, index + 1);
  });
  return vocabMap;
}

function getTokens(tokens: string[], vocabMap: Map<string, number>): number[] {
  return tokens.map((token) => vocabMap.get(token) || -1);
}

function cosineSimilarity(vectorA: number[], vectorB: number[]): number {
  let dotProduct = 0,
    normA = 0,
    normB = 0;
  vectorA.forEach((value, index) => {
    const vectorBIndex = vectorB[index] ?? 0;
    dotProduct += value * vectorBIndex;
    normA += value * value;
    normB += vectorBIndex * vectorBIndex;
  });
  const normy = Math.sqrt(normA) * Math.sqrt(normB);
  return normy > 0 ? dotProduct / normy : 0;
}

function calculateAdjustedCosineSimilarities(prompt1: string, prompt2: string): number {
  const tokens1 = cleanText(prompt1);
  const tokens2 = cleanText(prompt2);
  const vocabMap = createVocabMap(tokens1, tokens2);

  const promptTokens1 = getTokens(tokens1, vocabMap);
  const promptTokens2 = getTokens(tokens2, vocabMap);
  const setTokens1 = getTokens(Array.from(new Set(tokens1)), vocabMap);
  const setTokens2 = getTokens(Array.from(new Set(tokens2)), vocabMap);

  const cosSim = cosineSimilarity(promptTokens1, promptTokens2);
  const setCosSim = cosineSimilarity(setTokens1, setTokens2);

  const adjustedCosSim = (cosSim + 1) / 2;
  const adjustedSetCosSim = (setCosSim + 1) / 2;

  return 2 / (1 / adjustedCosSim + 1 / adjustedSetCosSim);
}

function objectSimilarity(obj1: Record<string, unknown>, obj2: Record<string, unknown>) {
  // TODO
}

// Example usage
// const prompt1 =
//   'beautiful lady, (freckles), big smile, brown hazel eyes, Short hair, rainbow color hair, dark makeup, hyperdetailed photography, soft light, head and shoulders portrait, cover';
// const prompt2 =
//   'beautiful lady, (freckles), big smile, brown hazel eyes, Short hair, rainbow color hair, dark makeup, hyperdetailed photography';

// const similarity = calculateAdjustedCosineSimilarities(prompt1, prompt2);<|MERGE_RESOLUTION|>--- conflicted
+++ resolved
@@ -15,11 +15,8 @@
 import { defaultsByTier } from '~/server/schema/generation.schema';
 import { imageSchema } from '~/server/schema/image.schema';
 import { textToImageParamsSchema } from '~/server/schema/orchestrator/textToImage.schema';
-<<<<<<< HEAD
 import { workflowResourceSchema } from '~/server/schema/orchestrator/workflows.schema';
 import { userTierSchema } from '~/server/schema/user.schema';
-=======
->>>>>>> 9c03462c
 import { GenerationData } from '~/server/services/generation/generation.service';
 import { WorkflowDefinitionType } from '~/server/services/orchestrator/types';
 import {
@@ -42,13 +39,10 @@
 } from '~/store/generation.store';
 import { useDebouncer } from '~/utils/debouncer';
 import { auditPrompt } from '~/utils/metadata/audit';
-<<<<<<< HEAD
 import { removeEmpty } from '~/utils/object-helpers';
-=======
 import { workflowResourceSchema } from '~/server/schema/orchestrator/workflows.schema';
 import { WorkflowDefinitionType } from '~/server/services/orchestrator/types';
 import { uniqBy } from 'lodash-es';
->>>>>>> 9c03462c
 import { isDefined } from '~/utils/type-guards';
 
 // #region [schemas]
@@ -257,11 +251,7 @@
     reValidateMode: 'onSubmit',
     mode: 'onSubmit',
     values: getValues,
-<<<<<<< HEAD
-    exclude: ['tier', 'remixSimilarity', 'remixPrompt'],
-=======
-    exclude: ['remixSimilarity'],
->>>>>>> 9c03462c
+    exclude: ['remixSimilarity', 'remixPrompt'],
     storage: localStorage,
   });
 
