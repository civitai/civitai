--- conflicted
+++ resolved
@@ -39,24 +39,6 @@
 import { generationResourceSchema } from '~/server/schema/generation.schema';
 
 // #region [schemas]
-<<<<<<< HEAD
-const extendedTextToImageResourceSchema = workflowResourceSchema.extend({
-  name: z.string(),
-  trainedWords: z.string().array().default([]),
-  modelId: z.number(),
-  modelName: z.string(),
-  modelType: z.nativeEnum(ModelType),
-  minStrength: z.number().default(-1),
-  maxStrength: z.number().default(2),
-  covered: z.boolean().default(true),
-  baseModel: z.string(),
-  image: imageSchema.pick({ url: true }).optional(),
-  minor: z.boolean().default(false),
-  available: z.boolean().default(true),
-  additionalResourceCharge: z.boolean().default(false),
-});
-=======
->>>>>>> 9d3f9504
 
 type PartialFormData = Partial<TypeOf<typeof formSchema>>;
 type DeepPartialFormData = DeepPartial<TypeOf<typeof formSchema>>;
