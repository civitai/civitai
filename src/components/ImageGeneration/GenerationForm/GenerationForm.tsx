import { useForm } from 'react-hook-form';
import { zodResolver } from '@hookform/resolvers/zod';
import { IsClient } from '~/components/IsClient/IsClient';
import {
  GenerateFormModel,
  blockedRequest,
  generateFormSchema,
} from '~/server/schema/generation.schema';
import {
  getFormData,
  useDerivedGenerationState,
  useGenerationFormStore,
  keyupEditAttention,
  useGenerationStatus,
} from '~/components/ImageGeneration/GenerationForm/generation.utils';
import React, { useEffect, useState } from 'react';
import { useBuzzTransaction } from '~/components/Buzz/buzz.utils';
import { numberWithCommas } from '~/utils/number-helpers';
import { constants, generation, getGenerationConfig } from '~/server/common/constants';
import { generationPanel, generationStore, useGenerationStore } from '~/store/generation.store';
import {
  useCreateGenerationRequest,
  useGetGenerationRequests,
  usePollGenerationRequests,
} from '~/components/ImageGeneration/utils/generationRequestHooks';
import { isDefined } from '~/utils/type-guards';
import {
  Form,
  InputNumber,
  InputNumberSlider,
  InputSegmentedControl,
  InputSelect,
  InputSwitch,
  InputCheckbox,
  InputTextArea,
} from '~/libs/form';
import { trpc } from '~/utils/trpc';
import { useCurrentUser } from '~/hooks/useCurrentUser';
import { parsePromptMetadata } from '~/utils/metadata';
import { imageGenerationSchema } from '~/server/schema/image.schema';
import { showErrorNotification } from '~/utils/notifications';
import {
  Anchor,
  Button,
  Card,
  CardProps,
  Center,
  NumberInputProps,
  Paper,
  SliderProps,
  Stack,
  Group,
  Text,
  createStyles,
  Accordion,
  CopyButton,
  Input,
  Divider,
  Badge,
  Alert,
  ThemeIcon,
  List,
  Overlay,
  LoadingOverlay,
} from '@mantine/core';
import { DismissibleAlert } from '~/components/DismissibleAlert/DismissibleAlert';
import { LoginRedirect, useLoginRedirect } from '~/components/LoginRedirect/LoginRedirect';
import InputResourceSelect from '~/components/ImageGeneration/GenerationForm/ResourceSelect';
import { PersistentAccordion } from '~/components/PersistentAccordion/PersistantAccordion';
import { AlertWithIcon } from '~/components/AlertWithIcon/AlertWithIcon';
import {
  IconAlertTriangle,
  IconAlertTriangleFilled,
  IconArrowAutofitDown,
  IconCheck,
  IconCopy,
} from '@tabler/icons-react';
import InputResourceSelectMultiple from '~/components/ImageGeneration/GenerationForm/ResourceSelectMultiple';
import { TrainedWords } from '~/components/TrainedWords/TrainedWords';
import InputSeed from '~/components/ImageGeneration/GenerationForm/InputSeed';
import { ModelType } from '@prisma/client';
import { getDisplayName } from '~/utils/string-helpers';
import { getHotkeyHandler, useLocalStorage } from '@mantine/hooks';
import { ScrollArea } from '~/components/ScrollArea/ScrollArea';
import Router from 'next/router';
import { NextLink } from '@mantine/next';
import { IconLock } from '@tabler/icons-react';
import { InfoPopover } from '~/components/InfoPopover/InfoPopover';
import { BuzzTransactionButton } from '~/components/Buzz/BuzzTransactionButton';
import { DailyBoostRewardClaim } from '~/components/Buzz/Rewards/DailyBoostRewardClaim';
import { useFeatureFlags } from '~/providers/FeatureFlagsProvider';

const BUZZ_CHARGE_NOTICE_END = new Date('2024-04-14T00:00:00Z');

const GenerationFormInner = ({ onSuccess }: { onSuccess?: () => void }) => {
  const { classes, theme } = useStyles();
  const currentUser = useCurrentUser();
  const { requireLogin } = useLoginRedirect({ reason: 'image-gen', returnUrl: '/generate' });
  const [promptWarning, setPromptWarning] = useState<string | null>(null);
  const [reviewed, setReviewed] = useLocalStorage({
    key: 'review-generation-terms',
    defaultValue: window?.localStorage?.getItem('review-generation-terms') === 'true',
  });
  const { nsfw, quantity, prompt } = useGenerationFormStore.getState();
  const defaultValues = {
    ...generation.defaultValues,
    // nsfw: nsfw ?? currentUser?.showNsfw,
    nsfw: nsfw ?? false,
    quantity: quantity ?? generation.defaultValues.quantity,
  };
  const features = useFeatureFlags();

  const form = useForm<GenerateFormModel>({
    resolver: zodResolver(generateFormSchema),
    reValidateMode: 'onSubmit',
    mode: 'onSubmit',
    shouldUnregister: false,
    defaultValues,
  });

  const status = useGenerationStatus();
  if (currentUser?.isModerator) status.available = true; // Always have generation available for mods
  const isFreeTier = !currentUser?.tier || currentUser.tier === 'free';
  const limits = status.limits[currentUser?.tier ?? 'free'];

  useEffect(() => {
    form.reset({
      ...defaultValues,
      ...useGenerationFormStore.getState(),
    });
    const subscription = form.watch((value) => {
      useGenerationFormStore.setState({ ...(value as GenerateFormModel) }, true);
    });
    return () => subscription.unsubscribe();
  }, []); // eslint-disable-line

  const {
    totalCost,
    baseModel,
    hasResources,
    trainedWords,
    additionalResourcesCount,
    samplerCfgOffset,
    isSDXL,
    unstableResources,
    isCalculatingCost,
    draft,
  } = useDerivedGenerationState();

  const { conditionalPerformTransaction } = useBuzzTransaction({
    message: (requiredBalance) =>
      `You don't have enough funds to perform this action. Required Buzz: ${numberWithCommas(
        requiredBalance
      )}. Buy or earn more buzz to perform this action.`,
    performTransactionOnPurchase: true,
  });

  const handleClearAll = () => {
    const { nsfw, quantity } = useGenerationFormStore.getState();
    setPromptWarning(null);
    form.reset({
      ...generation.defaultValues,
      nsfw,
      quantity,
    });
  };

  const createData = useGenerationStore((state) => state.data);

  // sync form with `create` data
  useEffect(() => {
    if (!createData) return;
    const { data, type } = createData;
    const formData = getFormData(type, data);
    useGenerationStore.setState({ data: undefined });
    form.reset(formData);
  }, [createData]); // eslint-disable-line

  // #region [mutations]
  const { mutateAsync, isLoading } = useCreateGenerationRequest();
  const handleSubmit = async (data: GenerateFormModel) => {
    if (!currentUser) {
      requireLogin();
      generationPanel.close();
      return;
    }
    const { model, resources = [], vae, ...params } = data;
    const _resources = [model, ...resources, vae].filter(isDefined).map((resource) => {
      if (resource.modelType === 'TextualInversion')
        return { ...resource, triggerWord: resource.trainedWords[0] };
      return resource;
    });

    const performTransaction = async () => {
      try {
        await mutateAsync({
          resources: _resources.filter((x) => x.covered !== false),
          params: { ...params, baseModel },
        });
        onSuccess?.();
        if (!Router.pathname.includes('/generate')) generationPanel.setView('queue');
      } catch (e) {
        const error = e as Error;
        if (error.message.startsWith('Your prompt was flagged')) {
          setPromptWarning(error.message + '. Continued attempts will result in an automated ban.');
          currentUser?.refresh();
        }

        // All other notifications are already sent in the mutation
      }
    };

    setPromptWarning(null);
    conditionalPerformTransaction(totalCost, performTransaction);
  };

  const { mutateAsync: reportProhibitedRequest } = trpc.user.reportProhibitedRequest.useMutation();
  const handleError = async (e: unknown) => {
    const promptError = (e as any)?.prompt as any;
    if (promptError?.type === 'custom') {
      const status = blockedRequest.status();
      setPromptWarning(promptError.message);
      if (status === 'notified' || status === 'muted') {
        const isBlocked = await reportProhibitedRequest({ prompt });
        if (isBlocked) currentUser?.refresh();
      }
    } else {
      setPromptWarning(null);
    }
  };
  // #endregion

  // #region [handle parse prompt]
  const [showFillForm, setShowFillForm] = useState(false);
  const handleParsePrompt = async () => {
    const prompt = form.getValues('prompt');
    const metadata = parsePromptMetadata(prompt);
    const result = imageGenerationSchema.safeParse(metadata);
    if (result.success) {
      generationStore.setParams(result.data);
      setShowFillForm(false);
    } else {
      console.error(result.error);
      showErrorNotification({
        title: 'Unable to parse prompt',
        error: new Error('We are unable to fill out the form with the provided prompt.'),
      });
    }
  };
  // #endregion

  const promptKeyHandler = getHotkeyHandler([
    ['mod+Enter', () => form.handleSubmit(handleSubmit)()],
    [
      'mod+ArrowUp',
      (event) => keyupEditAttention(event as React.KeyboardEvent<HTMLTextAreaElement>),
    ],
    [
      'mod+ArrowDown',
      (event) => keyupEditAttention(event as React.KeyboardEvent<HTMLTextAreaElement>),
    ],
  ]);

  const { requests } = useGetGenerationRequests();
  const pendingProcessingCount = usePollGenerationRequests(requests);
  const reachedRequestLimit = pendingProcessingCount >= limits.queue;
  const disableGenerateButton = reachedRequestLimit || isCalculatingCost;

  const cfgDisabled = !!draft;
  const samplerDisabled = !!draft;
  const stepsDisabled = !!draft;

  // Manually handle error display for prompt box
  const { errors } = form.formState;

  return (
    <Form
      form={form}
      onSubmit={handleSubmit}
      onError={handleError}
      className="relative flex-1 overflow-hidden"
    >
      <Stack spacing={0} h="100%">
<<<<<<< HEAD
        <ScrollArea
          scrollRestore={{ key: 'generation-form' }}
          pt={0}
          className="flex flex-col gap-2 px-3"
        >
          {/* {type === 'remix' && (
=======
        <ScrollArea scrollRestore={{ key: 'generation-form' }} py={0}>
          <Stack p="md">
            {/* {type === 'remix' && (
>>>>>>> c5607f59
              <DismissibleAlert
                id="image-gen-params"
                content="Not all of the resources used in this image are available at this time, we've populated as much of the generation parameters as possible"
              />
            )} */}
          <InputResourceSelect
            name="model"
            label={
              <Group mb={5} spacing={4} noWrap>
                <Input.Label style={{ fontWeight: 590 }} required>
                  Model
                </Input.Label>
                <InfoPopover size="xs" iconProps={{ size: 14 }}>
                  <Text weight={400}>
                    Models are the resources you&apos;re generating with. Using a different base
                    model can drastically alter the style and composition of images, while adding
                    additional resource can change the characters, concepts and objects
                  </Text>
                </InfoPopover>
              </Group>
            }
            buttonLabel="Add Model"
            options={{
              canGenerate: true,
              resources: [
                {
                  type: ModelType.Checkpoint,
                  baseModelSet: hasResources ? baseModel : undefined,
                },
              ],
            }}
            allowRemove={false}
          />
          <PersistentAccordion
            storeKey="generation-form-resources"
            classNames={{
              item: classes.accordionItem,
              control: classes.accordionControl,
              content: classes.accordionContent,
            }}
            variant="contained"
          >
            <Accordion.Item value="resources">
              <Accordion.Control>
                <Group spacing={4}>
                  <Text size="sm" weight={590}>
                    Additional Resources
                  </Text>
                  {additionalResourcesCount > 0 && (
                    <Badge style={{ fontWeight: 590 }}>{additionalResourcesCount}</Badge>
                  )}
                </Group>
              </Accordion.Control>
              <Accordion.Panel>
                <InputResourceSelectMultiple
                  name="resources"
                  limit={limits.resources}
                  buttonLabel="Add additional resource"
                  options={{
                    canGenerate: true,
                    resources: getGenerationConfig(baseModel).additionalResourceTypes,
                  }}
                />
              </Accordion.Panel>
            </Accordion.Item>
          </PersistentAccordion>
          {unstableResources.length > 0 && (
            <Alert color="yellow" title="Unstable Resources">
              <Text size="xs">
                The following resources are currently unstable and may not be available for
                generation
              </Text>
              <List size="xs">
                {unstableResources.map((resource) => (
                  <List.Item key={resource.id}>
                    {resource.modelName} - {resource.name}
                  </List.Item>
                ))}
              </List>
            </Alert>
          )}
          <Stack spacing={0}>
            <Input.Wrapper
              label={
                <Group mb={5} spacing={4} noWrap>
                  <Input.Label required>Prompt</Input.Label>
                  <InfoPopover size="xs" iconProps={{ size: 14 }}>
                    Type out what you&apos;d like to generate in the prompt, add aspects you&apos;d
                    like to avoid in the negative prompt
                  </InfoPopover>
                </Group>
              }
              error={errors.prompt?.message}
            >
              <Paper
                px="sm"
                sx={(theme) => ({
                  borderBottomLeftRadius: showFillForm ? 0 : undefined,
                  borderBottomRightRadius: showFillForm ? 0 : undefined,
                  borderColor: errors.prompt
                    ? theme.colors.red[theme.fn.primaryShade()]
                    : undefined,
                  marginBottom: errors.prompt ? 5 : undefined,
                  background: theme.colorScheme === 'dark' ? theme.colors.dark[6] : undefined,

                  // Apply focus styles if textarea is focused
                  '&:has(textarea:focus)': {
                    ...theme.focusRingStyles.inputStyles(theme),
                  },
                })}
                withBorder
              >
                <InputTextArea
                  name="prompt"
                  placeholder="Your prompt goes here..."
                  autosize
                  unstyled
                  styles={(theme) => ({
                    input: {
                      background: 'transparent',
                      width: '100%',
                      resize: 'none',
                      border: 'none',
                      padding: '0',
                      outline: 'none',
                      fontFamily: theme.fontFamily,
                      fontSize: theme.fontSizes.sm,
                      lineHeight: theme.lineHeight,
                      overflow: 'hidden',
                      color: theme.colorScheme === 'dark' ? theme.colors.dark[0] : undefined,
                    },
                    // Prevents input from displaying form error
                    error: { display: 'none' },
                    wrapper: { margin: 0 },
                  })}
                  onPaste={(event) => {
                    const text = event.clipboardData.getData('text/plain');
                    if (text) setShowFillForm(text.includes('Steps:'));
                  }}
                  onKeyDown={promptKeyHandler}
                />
                {trainedWords.length > 0 ? (
                  <Stack spacing={8} mb="xs">
                    <Divider />
                    <Text color="dimmed" size="xs" weight={590}>
                      Trigger words
                    </Text>
                    <Group spacing={4}>
                      <TrainedWords
                        type="LORA"
                        trainedWords={trainedWords}
                        badgeProps={{ style: { textTransform: 'none' } }}
                      />
                      <CopyButton value={trainedWords.join(', ')}>
                        {({ copied, copy }) => (
                          <Button
                            variant="subtle"
                            size="xs"
                            color={copied ? 'green' : 'blue.5'}
                            onClick={copy}
                            compact
                          >
                            {copied ? (
                              <Group spacing={4}>
                                Copied <IconCheck size={14} />
                              </Group>
                            ) : (
                              <Group spacing={4}>
                                Copy all <IconCopy size={14} />
                              </Group>
                            )}
                          </Button>
                        )}
                      </CopyButton>
                    </Group>
                  </Stack>
                ) : null}
              </Paper>
            </Input.Wrapper>
            {showFillForm && (
              <Button
                variant="light"
                onClick={handleParsePrompt}
                leftIcon={<IconArrowAutofitDown size={16} />}
                sx={{ borderTopLeftRadius: 0, borderTopRightRadius: 0 }}
                fullWidth
              >
                Apply Parameters
              </Button>
            )}
          </Stack>

          <InputTextArea
            name="negativePrompt"
            label="Negative Prompt"
            onKeyDown={promptKeyHandler}
            autosize
          />
          <Stack spacing={2}>
            <Input.Label>Aspect Ratio</Input.Label>
            <InputSegmentedControl name="aspectRatio" data={getAspectRatioControls(baseModel)} />
          </Stack>
          <InputSwitch name="nsfw" label="Mature content" labelPosition="left" />

          <PersistentAccordion
            storeKey="generation-form-advanced"
            variant="contained"
            classNames={{
              item: classes.accordionItem,
              control: classes.accordionControl,
              content: classes.accordionContent,
            }}
          >
            <Accordion.Item value="advanced">
              <Accordion.Control>
                <Text size="sm" weight={590}>
                  Advanced
                </Text>
              </Accordion.Control>
              <Accordion.Panel>
                <Stack>
                  <InputNumberSlider
                    name="cfgScale"
                    label={
                      <Group spacing={4} noWrap>
                        <Input.Label>CFG Scale</Input.Label>
                        <InfoPopover size="xs" iconProps={{ size: 14 }}>
                          Controls how closely the image generation follows the text prompt.{' '}
                          <Anchor
                            href="https://wiki.civitai.com/wiki/Classifier_Free_Guidance"
                            target="_blank"
                            rel="nofollow noreferrer"
                            span
                          >
                            Learn more
                          </Anchor>
                          .
                        </InfoPopover>
                      </Group>
                    }
                    min={1}
                    max={isSDXL ? 10 : 30}
                    step={0.5}
                    precision={1}
                    sliderProps={sharedSliderProps}
                    numberProps={sharedNumberProps}
                    presets={[
                      { label: 'Creative', value: '4' },
                      { label: 'Balanced', value: '7' },
                      { label: 'Precise', value: '10' },
                    ]}
                    reverse
                  />
                  <InputSelect
                    name="sampler"
                    label={
                      <Group spacing={4} noWrap>
                        <Input.Label>Sampler</Input.Label>
                        <InfoPopover size="xs" iconProps={{ size: 14 }}>
                          Each will produce a slightly (or significantly) different image result.{' '}
                          <Anchor
                            href="https://wiki.civitai.com/wiki/Sampler"
                            target="_blank"
                            rel="nofollow noreferrer"
                            span
                          >
                            Learn more
                          </Anchor>
                          .
                        </InfoPopover>
                      </Group>
<<<<<<< HEAD
                    }
                    data={isLCM ? generation.lcmSamplers : generation.samplers}
                    presets={
                      isLCM
                        ? []
                        : [
                            { label: 'Fast', value: 'Euler a' },
                            { label: 'Popular', value: 'DPM++ 2M Karras' },
                          ]
                    }
                  />
                  <InputNumberSlider
                    name="steps"
                    label={
                      <Group spacing={4} noWrap>
                        <Input.Label>Steps</Input.Label>
                        <InfoPopover size="xs" iconProps={{ size: 14 }}>
                          The number of iterations spent generating an image.{' '}
                          <Anchor
                            href="https://wiki.civitai.com/wiki/Sampling_Steps"
                            target="_blank"
                            rel="nofollow noreferrer"
                            span
                          >
                            Learn more
                          </Anchor>
                          .
                        </InfoPopover>
                      </Group>
                    }
                    min={isLCM ? 3 : 10}
                    max={isLCM ? 12 : limits.steps}
                    sliderProps={sharedSliderProps}
                    numberProps={sharedNumberProps}
                    presets={
                      isLCM
                        ? []
                        : [
                            {
                              label: 'Fast',
                              value: Number(10 + samplerCfgOffset).toString(),
                            },
                            {
                              label: 'Balanced',
                              value: Number(20 + samplerCfgOffset).toString(),
                            },
                            {
                              label: 'High',
                              value: Number(30 + samplerCfgOffset).toString(),
                            },
                          ]
                    }
                    reverse
                  />
                  <InputSeed name="seed" label="Seed" min={1} max={generation.maxValues.seed} />
                  {!isSDXL && (
                    <InputNumberSlider
                      name="clipSkip"
                      label="Clip Skip"
                      min={1}
                      max={generation.maxValues.clipSkip}
                      sliderProps={{
                        ...sharedSliderProps,
                        marks: clipSkipMarks,
=======
                    </Stack>
                  ) : null}
                </Paper>
              </Input.Wrapper>
              {showFillForm && (
                <Button
                  variant="light"
                  onClick={handleParsePrompt}
                  leftIcon={<IconArrowAutofitDown size={16} />}
                  sx={{ borderTopLeftRadius: 0, borderTopRightRadius: 0 }}
                  fullWidth
                >
                  Apply Parameters
                </Button>
              )}
            </Stack>

            <InputTextArea
              name="negativePrompt"
              label="Negative Prompt"
              onKeyDown={promptKeyHandler}
              autosize
            />
            <Stack spacing={2}>
              <Input.Label>Aspect Ratio</Input.Label>
              <InputSegmentedControl name="aspectRatio" data={getAspectRatioControls(baseModel)} />
            </Stack>
            <Group position="apart">
              <InputSwitch name="nsfw" label="Mature content" labelPosition="left" />
              {features.draftMode && (
                <InputSwitch
                  name="draft"
                  labelPosition="left"
                  label={
                    <Group spacing={4} noWrap pos="relative">
                      <Input.Label>Draft Mode</Input.Label>
                      <Badge
                        color="yellow"
                        size="xs"
                        sx={{ position: 'absolute', right: 18, top: -8, padding: '0 4px' }}
                      >
                        New
                      </Badge>
                      <InfoPopover size="xs" iconProps={{ size: 14 }}>
                        Draft Mode will generate images faster, cheaper, and with slightly less
                        quality. Use this for exploring concepts quickly.
                        <Text size="xs" color="dimmed" mt={4}>
                          Requires generating in batches of 4
                        </Text>
                      </InfoPopover>
                    </Group>
                  }
                />
              )}
            </Group>

            <PersistentAccordion
              storeKey="generation-form-advanced"
              variant="contained"
              classNames={{
                item: classes.accordionItem,
                control: classes.accordionControl,
                content: classes.accordionContent,
              }}
            >
              <Accordion.Item value="advanced">
                <Accordion.Control>
                  <Text size="sm" weight={590}>
                    Advanced
                  </Text>
                </Accordion.Control>
                <Accordion.Panel>
                  <Stack>
                    <Stack pos="relative">
                      <LoadingOverlay
                        color={theme.colorScheme === 'dark' ? theme.colors.dark[7] : '#fff'}
                        opacity={0.8}
                        m={-8}
                        radius="md"
                        loader={
                          <Text color="yellow" weight={500}>
                            Not available in Draft Mode
                          </Text>
                        }
                        zIndex={2}
                        visible={!!draft}
                      />
                      <InputNumberSlider
                        name="cfgScale"
                        label={
                          <Group spacing={4} noWrap>
                            <Input.Label>CFG Scale</Input.Label>
                            <InfoPopover size="xs" iconProps={{ size: 14 }}>
                              Controls how closely the image generation follows the text prompt.{' '}
                              <Anchor
                                href="https://wiki.civitai.com/wiki/Classifier_Free_Guidance"
                                target="_blank"
                                rel="nofollow noreferrer"
                                span
                              >
                                Learn more
                              </Anchor>
                              .
                            </InfoPopover>
                          </Group>
                        }
                        min={1}
                        max={isSDXL ? 10 : 30}
                        step={0.5}
                        precision={1}
                        sliderProps={sharedSliderProps}
                        numberProps={sharedNumberProps}
                        presets={[
                          { label: 'Creative', value: '4' },
                          { label: 'Balanced', value: '7' },
                          { label: 'Precise', value: '10' },
                        ]}
                        reverse
                        disabled={cfgDisabled}
                      />
                      <InputSelect
                        name="sampler"
                        disabled={samplerDisabled}
                        label={
                          <Group spacing={4} noWrap>
                            <Input.Label>Sampler</Input.Label>
                            <InfoPopover size="xs" iconProps={{ size: 14 }}>
                              Each will produce a slightly (or significantly) different image
                              result.{' '}
                              <Anchor
                                href="https://wiki.civitai.com/wiki/Sampler"
                                target="_blank"
                                rel="nofollow noreferrer"
                                span
                              >
                                Learn more
                              </Anchor>
                              .
                            </InfoPopover>
                          </Group>
                        }
                        data={generation.samplers}
                        presets={[
                          { label: 'Fast', value: 'Euler a' },
                          { label: 'Popular', value: 'DPM++ 2M Karras' },
                        ]}
                      />
                      <InputNumberSlider
                        name="steps"
                        disabled={stepsDisabled}
                        label={
                          <Group spacing={4} noWrap>
                            <Input.Label>Steps</Input.Label>
                            <InfoPopover size="xs" iconProps={{ size: 14 }}>
                              The number of iterations spent generating an image.{' '}
                              <Anchor
                                href="https://wiki.civitai.com/wiki/Sampling_Steps"
                                target="_blank"
                                rel="nofollow noreferrer"
                                span
                              >
                                Learn more
                              </Anchor>
                              .
                            </InfoPopover>
                          </Group>
                        }
                        min={draft ? 3 : 10}
                        max={draft ? 12 : limits.steps}
                        sliderProps={sharedSliderProps}
                        numberProps={sharedNumberProps}
                        presets={[
                          {
                            label: 'Fast',
                            value: Number(10 + samplerCfgOffset).toString(),
                          },
                          {
                            label: 'Balanced',
                            value: Number(20 + samplerCfgOffset).toString(),
                          },
                          {
                            label: 'High',
                            value: Number(30 + samplerCfgOffset).toString(),
                          },
                        ]}
                        reverse
                      />
                    </Stack>
                    <InputSeed name="seed" label="Seed" min={1} max={generation.maxValues.seed} />
                    {!isSDXL && (
                      <InputNumberSlider
                        name="clipSkip"
                        label="Clip Skip"
                        min={1}
                        max={generation.maxValues.clipSkip}
                        sliderProps={{
                          ...sharedSliderProps,
                          marks: clipSkipMarks,
                        }}
                        numberProps={sharedNumberProps}
                      />
                    )}
                    <InputResourceSelect
                      name="vae"
                      label={
                        <Group spacing={4} noWrap>
                          <Input.Label>{getDisplayName(ModelType.VAE)}</Input.Label>
                          <InfoPopover size="xs" iconProps={{ size: 14 }}>
                            These provide additional color and detail improvements.{' '}
                            <Anchor
                              href="https://wiki.civitai.com/wiki/Variational_Autoencoder"
                              target="_blank"
                              rel="nofollow noreferrer"
                              span
                            >
                              Learn more
                            </Anchor>
                            .
                          </InfoPopover>
                        </Group>
                      }
                      buttonLabel="Add VAE"
                      options={{
                        canGenerate: true,
                        resources: [{ type: ModelType.VAE, baseModelSet: baseModel }],
>>>>>>> c5607f59
                      }}
                      numberProps={sharedNumberProps}
                    />
                  )}
                  <InputResourceSelect
                    name="vae"
                    label={
                      <Group spacing={4} noWrap>
                        <Input.Label>{getDisplayName(ModelType.VAE)}</Input.Label>
                        <InfoPopover size="xs" iconProps={{ size: 14 }}>
                          These provide additional color and detail improvements.{' '}
                          <Anchor
                            href="https://wiki.civitai.com/wiki/Variational_Autoencoder"
                            target="_blank"
                            rel="nofollow noreferrer"
                            span
                          >
                            Learn more
                          </Anchor>
                          .
                        </InfoPopover>
                      </Group>
                    }
                    buttonLabel="Add VAE"
                    options={{
                      canGenerate: true,
                      resources: [{ type: ModelType.VAE, baseModelSet: baseModel }],
                    }}
                  />
                </Stack>
              </Accordion.Panel>
            </Accordion.Item>
          </PersistentAccordion>
          {/* <Card {...sharedCardProps}>
          <Stack>
            <Text>TODO.hires</Text>
          </Stack>
          </Card> */}
        </ScrollArea>
        <Stack spacing={4} px="md" pt="xs" pb={3} className={classes.generationArea}>
          <DailyBoostRewardClaim />
          {promptWarning && (
            <div>
              <Alert color="red" title="Prohibited Prompt">
                <Text>{promptWarning}</Text>
                <Button
                  color="red"
                  variant="light"
                  onClick={() => setPromptWarning(null)}
                  style={{ marginTop: 10 }}
                  leftIcon={<IconCheck />}
                  fullWidth
                >
                  I Understand, Continue Generating
                </Button>
              </Alert>
              <Text size="xs" color="dimmed" mt={4}>
                Is this a mistake?{' '}
                <Text
                  component="a"
                  td="underline"
                  href={`https://forms.clickup.com/8459928/f/825mr-9671/KRFFR2BFKJCROV3B8Q?Civitai Username=${currentUser?.username}`}
                  target="_blank"
                >
                  Submit your prompt for review
                </Text>{' '}
                so we can refine our system.
              </Text>
            </div>
          )}
          {status.available && !reviewed ? (
            <Alert color="yellow" title="Image Generation Terms">
              <Text size="xs">
                By using the image generator you confirm that you have read and agree to our{' '}
                <Text component={NextLink} href="/content/tos" td="underline">
                  Terms of Service
                </Text>{' '}
                presented during onboarding. Failure to abide by{' '}
                <Text component={NextLink} href="/content/tos" td="underline">
                  our content policies
                </Text>{' '}
                will result in the loss of your access to the image generator.
              </Text>
              <Button
                color="yellow"
                variant="light"
                onClick={() => setReviewed(true)}
                style={{ marginTop: 10 }}
                leftIcon={<IconCheck />}
                fullWidth
              >
                I Confirm, Start Generating
              </Button>
            </Alert>
          ) : status.available && !promptWarning ? (
            <>
              {status.charge && new Date() < BUZZ_CHARGE_NOTICE_END && (
                <DismissibleAlert id="generator-charge-buzz">
                  <Text>
                    Generating images now costs Buzz.{' '}
                    <Text component={NextLink} href="/articles/4797" td="underline">
                      Learn why
                    </Text>
                  </Text>
                </DismissibleAlert>
              )}
              {isFreeTier && limits.quantity < 8 && (
                <Group spacing="xs" noWrap mb={4} align="center">
                  <Text size="xs" color="yellow" lh={1}>
                    <IconAlertTriangleFilled size={20} />
                  </Text>
                  <Text size="xs" lh={1.2} color="yellow">
                    {`Want to generate more at once? `}
                    <Text lh={1.2} component={NextLink} href="/pricing" td="underline">
                      Become a member!
                    </Text>
                  </Text>
                </Group>
              )}
              <Group spacing="xs" className={classes.generateButtonContainer} noWrap>
                <Card withBorder className={classes.generateButtonQuantity} p={0}>
                  <Stack spacing={0}>
                    <Text
                      size="xs"
                      color="dimmed"
                      weight={500}
                      ta="center"
                      className={classes.generateButtonQuantityText}
                    >
                      Quantity
                    </Text>
                    <InputNumber
                      name="quantity"
                      min={!!draft ? 4 : 1}
                      max={limits.quantity}
                      step={!!draft ? 4 : 1}
                      className={classes.generateButtonQuantityInput}
                    />
                  </Stack>
                </Card>
                {!status.charge ? (
                  <Button
                    type="submit"
                    size="lg"
                    className={classes.generateButtonButton}
                    loading={isLoading}
                  >
                    <Text ta="center">Generate</Text>
                  </Button>
                ) : (
                  <BuzzTransactionButton
                    type="submit"
                    size="lg"
                    label="Generate"
                    loading={isCalculatingCost || isLoading}
                    className={classes.generateButtonButton}
                    disabled={disableGenerateButton}
                    buzzAmount={totalCost}
                    showPurchaseModal={false}
                  />
                )}
                {/* <Tooltip label="Reset" color="dark" withArrow> */}
                <Button
                  onClick={handleClearAll}
                  variant="outline"
                  className={classes.generateButtonReset}
                  px="xs"
                >
                  {/* <IconX size={20} strokeWidth={3} /> */}
                  Clear All
                </Button>
                {/* </Tooltip> */}
              </Group>
              <Text size="xs" color="dimmed">
                {reachedRequestLimit
                  ? 'You have reached the request limit. Please wait until your current requests are finished. '
                  : `You can queue ${limits.queue - pendingProcessingCount} more jobs. `}
                {isFreeTier && (
                  <Text component="span">
                    Want more?{' '}
                    <Text component={NextLink} href="/pricing" variant="link" td="underline">
                      Become a Member
                    </Text>
                    😍
                  </Text>
                )}
              </Text>
            </>
          ) : null}
          {status.message && !promptWarning && (
            <AlertWithIcon
              color="yellow"
              title="Image Generation Status Alert"
              icon={<IconAlertTriangle size={20} />}
              iconColor="yellow"
            >
              {status.message}
            </AlertWithIcon>
          )}
        </Stack>
      </Stack>
    </Form>
  );
};

export const GenerationForm = (args: { onSuccess?: () => void }) => {
  const currentUser = useCurrentUser();

  if (currentUser?.muted)
    return (
      <Center h="100%" w="75%" mx="auto">
        <Stack spacing="xl" align="center">
          <ThemeIcon size="xl" radius="xl" color="yellow">
            <IconLock />
          </ThemeIcon>
          <Text align="center">
            You have been muted, your account will be reviewed by a Community Manager within 48
            hours. You will be notified if your account is unmuted. You do not need to contact us.
          </Text>
        </Stack>
      </Center>
    );

  return (
    <IsClient>
      <GenerationFormInner {...args} />
    </IsClient>
  );
};

const useStyles = createStyles((theme) => ({
  generationContainer: {},
  generationArea: {
    borderTop: `1px solid ${
      theme.colorScheme === 'dark' ? theme.colors.dark[4] : theme.colors.gray[2]
    }`,
  },
  generateButtonContainer: {
    width: '100%',
    justifyContent: 'stretch',
    alignItems: 'stretch',
  },
  generateButtonQuantity: {
    width: 100,
    // borderTopRightRadius: 0,
    // borderBottomRightRadius: 0,
  },
  generateButtonQuantityText: {
    paddingRight: 25,
  },
  generateButtonQuantityInput: {
    marginTop: -20,
    input: {
      background: 'transparent',
      border: 'none',
      borderTopRightRadius: 0,
      borderBottomRightRadius: 0,
      borderTopLeftRadius: 0,
      textAlign: 'center',
      paddingRight: 25 + 12,
      paddingTop: 18,
      paddingBottom: 6,
      lineHeight: 1,
      fontWeight: 500,
      height: 'auto',
    },
  },
  generateButtonButton: {
    flex: 1,
    // borderRadius: 0,
    height: 'auto',
  },

  generateButtonReset: {
    // borderBottomLeftRadius: 0,
    // borderTopLeftRadius: 0,
    height: 'auto',
  },

  generateButtonRandom: {
    borderRadius: 0,
    height: 'auto',
    order: 3,
  },
  promptInputLabel: {
    display: 'inline-flex',
    gap: 4,
    marginBottom: 5,
    alignItems: 'center',
  },
  accordionItem: {
    backgroundColor: theme.colorScheme === 'dark' ? theme.colors.dark[6] : 'transparent',

    '&:first-of-type': {
      borderTopLeftRadius: '8px',
      borderTopRightRadius: '8px',
    },

    '&:last-of-type': {
      borderBottomLeftRadius: '8px',
      borderBottomRightRadius: '8px',
    },

    '&[data-active]': {
      backgroundColor: theme.colorScheme === 'dark' ? theme.colors.dark[6] : 'transparent',
    },
  },
  accordionControl: {
    padding: '8px 8px 8px 12px',

    '&:hover': {
      background: 'transparent',
    },

    '&[data-active]': {
      borderRadius: '0 !important',
      borderBottom: `1px solid ${
        theme.colorScheme === 'dark' ? theme.colors.dark[4] : theme.colors.gray[2]
      }`,
    },
  },
  accordionContent: {
    padding: '8px 12px 12px 12px',
  },
}));

const sharedCardProps: Omit<CardProps, 'children'> = {
  withBorder: true,
  radius: 'md',
};

const sharedSliderProps: SliderProps = {
  size: 'sm',
};

const sharedNumberProps: NumberInputProps = {
  size: 'sm',
};

const getAspectRatioControls = (baseModel?: string) => {
  const aspectRatios = getGenerationConfig(baseModel).aspectRatios;
  return aspectRatios.map(({ label, width, height }, index) => ({
    label: (
      <Stack spacing={2}>
        <Center>
          <Paper
            withBorder
            sx={{ borderWidth: 2, aspectRatio: `${width}/${height}`, height: 20 }}
          />
        </Center>
        <Stack spacing={0}>
          <Text size="xs">{label}</Text>
          <Text size={10} color="dimmed">{`${width}x${height}`}</Text>
        </Stack>
      </Stack>
    ),
    value: `${index}`,
  }));
};

const clipSkipMarks = Array(10)
  .fill(0)
  .map((_, index) => ({ value: index + 1 }));<|MERGE_RESOLUTION|>--- conflicted
+++ resolved
@@ -281,18 +281,12 @@
       className="relative flex-1 overflow-hidden"
     >
       <Stack spacing={0} h="100%">
-<<<<<<< HEAD
         <ScrollArea
           scrollRestore={{ key: 'generation-form' }}
           pt={0}
           className="flex flex-col gap-2 px-3"
         >
           {/* {type === 'remix' && (
-=======
-        <ScrollArea scrollRestore={{ key: 'generation-form' }} py={0}>
-          <Stack p="md">
-            {/* {type === 'remix' && (
->>>>>>> c5607f59
               <DismissibleAlert
                 id="image-gen-params"
                 content="Not all of the resources used in this image are available at this time, we've populated as much of the generation parameters as possible"
@@ -495,7 +489,34 @@
             <Input.Label>Aspect Ratio</Input.Label>
             <InputSegmentedControl name="aspectRatio" data={getAspectRatioControls(baseModel)} />
           </Stack>
-          <InputSwitch name="nsfw" label="Mature content" labelPosition="left" />
+          <Group position="apart">
+            <InputSwitch name="nsfw" label="Mature content" labelPosition="left" />
+            {features.draftMode && (
+              <InputSwitch
+                name="draft"
+                labelPosition="left"
+                label={
+                  <Group spacing={4} noWrap pos="relative">
+                    <Input.Label>Draft Mode</Input.Label>
+                    <Badge
+                      color="yellow"
+                      size="xs"
+                      sx={{ position: 'absolute', right: 18, top: -8, padding: '0 4px' }}
+                    >
+                      New
+                    </Badge>
+                    <InfoPopover size="xs" iconProps={{ size: 14 }}>
+                      Draft Mode will generate images faster, cheaper, and with slightly less
+                      quality. Use this for exploring concepts quickly.
+                      <Text size="xs" color="dimmed" mt={4}>
+                        Requires generating in batches of 4
+                      </Text>
+                    </InfoPopover>
+                  </Group>
+                }
+              />
+            )}
+          </Group>
 
           <PersistentAccordion
             storeKey="generation-form-advanced"
@@ -514,111 +535,120 @@
               </Accordion.Control>
               <Accordion.Panel>
                 <Stack>
-                  <InputNumberSlider
-                    name="cfgScale"
-                    label={
-                      <Group spacing={4} noWrap>
-                        <Input.Label>CFG Scale</Input.Label>
-                        <InfoPopover size="xs" iconProps={{ size: 14 }}>
-                          Controls how closely the image generation follows the text prompt.{' '}
-                          <Anchor
-                            href="https://wiki.civitai.com/wiki/Classifier_Free_Guidance"
-                            target="_blank"
-                            rel="nofollow noreferrer"
-                            span
-                          >
-                            Learn more
-                          </Anchor>
-                          .
-                        </InfoPopover>
-                      </Group>
-                    }
-                    min={1}
-                    max={isSDXL ? 10 : 30}
-                    step={0.5}
-                    precision={1}
-                    sliderProps={sharedSliderProps}
-                    numberProps={sharedNumberProps}
-                    presets={[
-                      { label: 'Creative', value: '4' },
-                      { label: 'Balanced', value: '7' },
-                      { label: 'Precise', value: '10' },
-                    ]}
-                    reverse
-                  />
-                  <InputSelect
-                    name="sampler"
-                    label={
-                      <Group spacing={4} noWrap>
-                        <Input.Label>Sampler</Input.Label>
-                        <InfoPopover size="xs" iconProps={{ size: 14 }}>
-                          Each will produce a slightly (or significantly) different image result.{' '}
-                          <Anchor
-                            href="https://wiki.civitai.com/wiki/Sampler"
-                            target="_blank"
-                            rel="nofollow noreferrer"
-                            span
-                          >
-                            Learn more
-                          </Anchor>
-                          .
-                        </InfoPopover>
-                      </Group>
-<<<<<<< HEAD
-                    }
-                    data={isLCM ? generation.lcmSamplers : generation.samplers}
-                    presets={
-                      isLCM
-                        ? []
-                        : [
-                            { label: 'Fast', value: 'Euler a' },
-                            { label: 'Popular', value: 'DPM++ 2M Karras' },
-                          ]
-                    }
-                  />
-                  <InputNumberSlider
-                    name="steps"
-                    label={
-                      <Group spacing={4} noWrap>
-                        <Input.Label>Steps</Input.Label>
-                        <InfoPopover size="xs" iconProps={{ size: 14 }}>
-                          The number of iterations spent generating an image.{' '}
-                          <Anchor
-                            href="https://wiki.civitai.com/wiki/Sampling_Steps"
-                            target="_blank"
-                            rel="nofollow noreferrer"
-                            span
-                          >
-                            Learn more
-                          </Anchor>
-                          .
-                        </InfoPopover>
-                      </Group>
-                    }
-                    min={isLCM ? 3 : 10}
-                    max={isLCM ? 12 : limits.steps}
-                    sliderProps={sharedSliderProps}
-                    numberProps={sharedNumberProps}
-                    presets={
-                      isLCM
-                        ? []
-                        : [
-                            {
-                              label: 'Fast',
-                              value: Number(10 + samplerCfgOffset).toString(),
-                            },
-                            {
-                              label: 'Balanced',
-                              value: Number(20 + samplerCfgOffset).toString(),
-                            },
-                            {
-                              label: 'High',
-                              value: Number(30 + samplerCfgOffset).toString(),
-                            },
-                          ]
-                    }
-                    reverse
-                  />
+                  <Stack pos="relative">
+                    <LoadingOverlay
+                      color={theme.colorScheme === 'dark' ? theme.colors.dark[7] : '#fff'}
+                      opacity={0.8}
+                      m={-8}
+                      radius="md"
+                      loader={
+                        <Text color="yellow" weight={500}>
+                          Not available in Draft Mode
+                        </Text>
+                      }
+                      zIndex={2}
+                      visible={!!draft}
+                    />
+                    <InputNumberSlider
+                      name="cfgScale"
+                      label={
+                        <Group spacing={4} noWrap>
+                          <Input.Label>CFG Scale</Input.Label>
+                          <InfoPopover size="xs" iconProps={{ size: 14 }}>
+                            Controls how closely the image generation follows the text prompt.{' '}
+                            <Anchor
+                              href="https://wiki.civitai.com/wiki/Classifier_Free_Guidance"
+                              target="_blank"
+                              rel="nofollow noreferrer"
+                              span
+                            >
+                              Learn more
+                            </Anchor>
+                            .
+                          </InfoPopover>
+                        </Group>
+                      }
+                      min={1}
+                      max={isSDXL ? 10 : 30}
+                      step={0.5}
+                      precision={1}
+                      sliderProps={sharedSliderProps}
+                      numberProps={sharedNumberProps}
+                      presets={[
+                        { label: 'Creative', value: '4' },
+                        { label: 'Balanced', value: '7' },
+                        { label: 'Precise', value: '10' },
+                      ]}
+                      reverse
+                      disabled={cfgDisabled}
+                    />
+                    <InputSelect
+                      name="sampler"
+                      disabled={samplerDisabled}
+                      label={
+                        <Group spacing={4} noWrap>
+                          <Input.Label>Sampler</Input.Label>
+                          <InfoPopover size="xs" iconProps={{ size: 14 }}>
+                            Each will produce a slightly (or significantly) different image result.{' '}
+                            <Anchor
+                              href="https://wiki.civitai.com/wiki/Sampler"
+                              target="_blank"
+                              rel="nofollow noreferrer"
+                              span
+                            >
+                              Learn more
+                            </Anchor>
+                            .
+                          </InfoPopover>
+                        </Group>
+                      }
+                      data={generation.samplers}
+                      presets={[
+                        { label: 'Fast', value: 'Euler a' },
+                        { label: 'Popular', value: 'DPM++ 2M Karras' },
+                      ]}
+                    />
+                    <InputNumberSlider
+                      name="steps"
+                      disabled={stepsDisabled}
+                      label={
+                        <Group spacing={4} noWrap>
+                          <Input.Label>Steps</Input.Label>
+                          <InfoPopover size="xs" iconProps={{ size: 14 }}>
+                            The number of iterations spent generating an image.{' '}
+                            <Anchor
+                              href="https://wiki.civitai.com/wiki/Sampling_Steps"
+                              target="_blank"
+                              rel="nofollow noreferrer"
+                              span
+                            >
+                              Learn more
+                            </Anchor>
+                            .
+                          </InfoPopover>
+                        </Group>
+                      }
+                      min={draft ? 3 : 10}
+                      max={draft ? 12 : limits.steps}
+                      sliderProps={sharedSliderProps}
+                      numberProps={sharedNumberProps}
+                      presets={[
+                        {
+                          label: 'Fast',
+                          value: Number(10 + samplerCfgOffset).toString(),
+                        },
+                        {
+                          label: 'Balanced',
+                          value: Number(20 + samplerCfgOffset).toString(),
+                        },
+                        {
+                          label: 'High',
+                          value: Number(30 + samplerCfgOffset).toString(),
+                        },
+                      ]}
+                      reverse
+                    />
+                  </Stack>
                   <InputSeed name="seed" label="Seed" min={1} max={generation.maxValues.seed} />
                   {!isSDXL && (
                     <InputNumberSlider
@@ -629,233 +659,6 @@
                       sliderProps={{
                         ...sharedSliderProps,
                         marks: clipSkipMarks,
-=======
-                    </Stack>
-                  ) : null}
-                </Paper>
-              </Input.Wrapper>
-              {showFillForm && (
-                <Button
-                  variant="light"
-                  onClick={handleParsePrompt}
-                  leftIcon={<IconArrowAutofitDown size={16} />}
-                  sx={{ borderTopLeftRadius: 0, borderTopRightRadius: 0 }}
-                  fullWidth
-                >
-                  Apply Parameters
-                </Button>
-              )}
-            </Stack>
-
-            <InputTextArea
-              name="negativePrompt"
-              label="Negative Prompt"
-              onKeyDown={promptKeyHandler}
-              autosize
-            />
-            <Stack spacing={2}>
-              <Input.Label>Aspect Ratio</Input.Label>
-              <InputSegmentedControl name="aspectRatio" data={getAspectRatioControls(baseModel)} />
-            </Stack>
-            <Group position="apart">
-              <InputSwitch name="nsfw" label="Mature content" labelPosition="left" />
-              {features.draftMode && (
-                <InputSwitch
-                  name="draft"
-                  labelPosition="left"
-                  label={
-                    <Group spacing={4} noWrap pos="relative">
-                      <Input.Label>Draft Mode</Input.Label>
-                      <Badge
-                        color="yellow"
-                        size="xs"
-                        sx={{ position: 'absolute', right: 18, top: -8, padding: '0 4px' }}
-                      >
-                        New
-                      </Badge>
-                      <InfoPopover size="xs" iconProps={{ size: 14 }}>
-                        Draft Mode will generate images faster, cheaper, and with slightly less
-                        quality. Use this for exploring concepts quickly.
-                        <Text size="xs" color="dimmed" mt={4}>
-                          Requires generating in batches of 4
-                        </Text>
-                      </InfoPopover>
-                    </Group>
-                  }
-                />
-              )}
-            </Group>
-
-            <PersistentAccordion
-              storeKey="generation-form-advanced"
-              variant="contained"
-              classNames={{
-                item: classes.accordionItem,
-                control: classes.accordionControl,
-                content: classes.accordionContent,
-              }}
-            >
-              <Accordion.Item value="advanced">
-                <Accordion.Control>
-                  <Text size="sm" weight={590}>
-                    Advanced
-                  </Text>
-                </Accordion.Control>
-                <Accordion.Panel>
-                  <Stack>
-                    <Stack pos="relative">
-                      <LoadingOverlay
-                        color={theme.colorScheme === 'dark' ? theme.colors.dark[7] : '#fff'}
-                        opacity={0.8}
-                        m={-8}
-                        radius="md"
-                        loader={
-                          <Text color="yellow" weight={500}>
-                            Not available in Draft Mode
-                          </Text>
-                        }
-                        zIndex={2}
-                        visible={!!draft}
-                      />
-                      <InputNumberSlider
-                        name="cfgScale"
-                        label={
-                          <Group spacing={4} noWrap>
-                            <Input.Label>CFG Scale</Input.Label>
-                            <InfoPopover size="xs" iconProps={{ size: 14 }}>
-                              Controls how closely the image generation follows the text prompt.{' '}
-                              <Anchor
-                                href="https://wiki.civitai.com/wiki/Classifier_Free_Guidance"
-                                target="_blank"
-                                rel="nofollow noreferrer"
-                                span
-                              >
-                                Learn more
-                              </Anchor>
-                              .
-                            </InfoPopover>
-                          </Group>
-                        }
-                        min={1}
-                        max={isSDXL ? 10 : 30}
-                        step={0.5}
-                        precision={1}
-                        sliderProps={sharedSliderProps}
-                        numberProps={sharedNumberProps}
-                        presets={[
-                          { label: 'Creative', value: '4' },
-                          { label: 'Balanced', value: '7' },
-                          { label: 'Precise', value: '10' },
-                        ]}
-                        reverse
-                        disabled={cfgDisabled}
-                      />
-                      <InputSelect
-                        name="sampler"
-                        disabled={samplerDisabled}
-                        label={
-                          <Group spacing={4} noWrap>
-                            <Input.Label>Sampler</Input.Label>
-                            <InfoPopover size="xs" iconProps={{ size: 14 }}>
-                              Each will produce a slightly (or significantly) different image
-                              result.{' '}
-                              <Anchor
-                                href="https://wiki.civitai.com/wiki/Sampler"
-                                target="_blank"
-                                rel="nofollow noreferrer"
-                                span
-                              >
-                                Learn more
-                              </Anchor>
-                              .
-                            </InfoPopover>
-                          </Group>
-                        }
-                        data={generation.samplers}
-                        presets={[
-                          { label: 'Fast', value: 'Euler a' },
-                          { label: 'Popular', value: 'DPM++ 2M Karras' },
-                        ]}
-                      />
-                      <InputNumberSlider
-                        name="steps"
-                        disabled={stepsDisabled}
-                        label={
-                          <Group spacing={4} noWrap>
-                            <Input.Label>Steps</Input.Label>
-                            <InfoPopover size="xs" iconProps={{ size: 14 }}>
-                              The number of iterations spent generating an image.{' '}
-                              <Anchor
-                                href="https://wiki.civitai.com/wiki/Sampling_Steps"
-                                target="_blank"
-                                rel="nofollow noreferrer"
-                                span
-                              >
-                                Learn more
-                              </Anchor>
-                              .
-                            </InfoPopover>
-                          </Group>
-                        }
-                        min={draft ? 3 : 10}
-                        max={draft ? 12 : limits.steps}
-                        sliderProps={sharedSliderProps}
-                        numberProps={sharedNumberProps}
-                        presets={[
-                          {
-                            label: 'Fast',
-                            value: Number(10 + samplerCfgOffset).toString(),
-                          },
-                          {
-                            label: 'Balanced',
-                            value: Number(20 + samplerCfgOffset).toString(),
-                          },
-                          {
-                            label: 'High',
-                            value: Number(30 + samplerCfgOffset).toString(),
-                          },
-                        ]}
-                        reverse
-                      />
-                    </Stack>
-                    <InputSeed name="seed" label="Seed" min={1} max={generation.maxValues.seed} />
-                    {!isSDXL && (
-                      <InputNumberSlider
-                        name="clipSkip"
-                        label="Clip Skip"
-                        min={1}
-                        max={generation.maxValues.clipSkip}
-                        sliderProps={{
-                          ...sharedSliderProps,
-                          marks: clipSkipMarks,
-                        }}
-                        numberProps={sharedNumberProps}
-                      />
-                    )}
-                    <InputResourceSelect
-                      name="vae"
-                      label={
-                        <Group spacing={4} noWrap>
-                          <Input.Label>{getDisplayName(ModelType.VAE)}</Input.Label>
-                          <InfoPopover size="xs" iconProps={{ size: 14 }}>
-                            These provide additional color and detail improvements.{' '}
-                            <Anchor
-                              href="https://wiki.civitai.com/wiki/Variational_Autoencoder"
-                              target="_blank"
-                              rel="nofollow noreferrer"
-                              span
-                            >
-                              Learn more
-                            </Anchor>
-                            .
-                          </InfoPopover>
-                        </Group>
-                      }
-                      buttonLabel="Add VAE"
-                      options={{
-                        canGenerate: true,
-                        resources: [{ type: ModelType.VAE, baseModelSet: baseModel }],
->>>>>>> c5607f59
                       }}
                       numberProps={sharedNumberProps}
                     />
