import { useForm } from 'react-hook-form';
import { zodResolver } from '@hookform/resolvers/zod';
import { IsClient } from '~/components/IsClient/IsClient';
import { blockedRequest } from '~/server/schema/generation.schema';
import {
  // getFormData,
  // useDerivedGenerationState,
  useGenerationFormStore,
  keyupEditAttention,
  useGenerationStatus,
} from '~/components/ImageGeneration/GenerationForm/generation.utils';
import React, { useEffect, useState } from 'react';
import { useBuzzTransaction } from '~/components/Buzz/buzz.utils';
import { numberWithCommas } from '~/utils/number-helpers';
import { generation, getGenerationConfig } from '~/server/common/constants';
import { generationPanel, generationStore, useGenerationStore } from '~/store/generation.store';
import { useSubmitCreateImage } from '~/components/ImageGeneration/utils/generationRequestHooks';
import { isDefined } from '~/utils/type-guards';
import {
  Form,
  InputNumberSlider,
  InputSegmentedControl,
  InputSelect,
  InputSwitch,
  InputTextArea,
} from '~/libs/form';
import { trpc } from '~/utils/trpc';
import { useCurrentUser } from '~/hooks/useCurrentUser';
import { parsePromptMetadata } from '~/utils/metadata';
import { imageGenerationSchema } from '~/server/schema/image.schema';
import { showErrorNotification } from '~/utils/notifications';
import {
  Anchor,
  Button,
  Card,
  Center,
  NumberInputProps,
  Paper,
  SliderProps,
  Stack,
  Group,
  Text,
  createStyles,
  Accordion,
  CopyButton,
  Input,
  Divider,
  Badge,
  Alert,
  ThemeIcon,
  List,
  LoadingOverlay,
  Popover,
} from '@mantine/core';
import { DismissibleAlert } from '~/components/DismissibleAlert/DismissibleAlert';
import { useLoginRedirect } from '~/components/LoginRedirect/LoginRedirect';
import InputResourceSelect from '~/components/ImageGeneration/GenerationForm/ResourceSelect';
import { PersistentAccordion } from '~/components/PersistentAccordion/PersistantAccordion';
import { AlertWithIcon } from '~/components/AlertWithIcon/AlertWithIcon';
import {
  IconAlertTriangle,
  IconArrowAutofitDown,
  IconCheck,
  IconCopy,
  IconInfoCircle,
  IconPlus,
} from '@tabler/icons-react';
import InputResourceSelectMultiple from '~/components/ImageGeneration/GenerationForm/ResourceSelectMultiple';
import { TrainedWords } from '~/components/TrainedWords/TrainedWords';
import InputSeed from '~/components/ImageGeneration/GenerationForm/InputSeed';
import { ModelType } from '@prisma/client';
import { getDisplayName } from '~/utils/string-helpers';
import { getHotkeyHandler, useLocalStorage } from '@mantine/hooks';
import { ScrollArea } from '~/components/ScrollArea/ScrollArea';
import { NextLink } from '@mantine/next';
import { IconLock } from '@tabler/icons-react';
import { InfoPopover } from '~/components/InfoPopover/InfoPopover';
import { BuzzTransactionButton } from '~/components/Buzz/BuzzTransactionButton';
import { DailyBoostRewardClaim } from '~/components/Buzz/Rewards/DailyBoostRewardClaim';
import { useFeatureFlags } from '~/providers/FeatureFlagsProvider';
import { QueueSnackbar } from '~/components/ImageGeneration/QueueSnackbar';
import { useGenerationContext } from '~/components/ImageGeneration/GenerationProvider';
import InputQuantity from '~/components/ImageGeneration/GenerationForm/InputQuantity';
import Link from 'next/link';
<<<<<<< HEAD
import { GenerationCostPopover } from '~/components/ImageGeneration/GenerationForm/GenerationCostBreakdown';
=======
// import {
//   textToImageParamsSchema,
//   textToImageResourceSchema,
// } from '~/server/schema/orchestrator/textToImage.schema';
import { z } from 'zod';
>>>>>>> ca84f286

// const schema = textToImageParamsSchema.extend({
//   model: textToImageResourceSchema.passthrough(),
//   resources: textToImageResourceSchema.passthrough().array().min(0).max(9),
//   vae: textToImageResourceSchema.passthrough().optional(),
// });

// const GenerationFormInner = ({ onSuccess }: { onSuccess?: () => void }) => {
//   const { classes, cx, theme } = useStyles();
//   const currentUser = useCurrentUser();
//   const { requireLogin } = useLoginRedirect({ reason: 'image-gen', returnUrl: '/generate' });
//   const [promptWarning, setPromptWarning] = useState<string | null>(null);
//   const [reviewed, setReviewed] = useLocalStorage({
//     key: 'review-generation-terms',
//     defaultValue: window?.localStorage?.getItem('review-generation-terms') === 'true',
//   });
//   const [opened, setOpened] = useState(false);
//   const { nsfw, quantity, prompt } = useGenerationFormStore.getState();
//   const defaultValues = {
//     ...generation.defaultValues,
//     nsfw: nsfw ?? false,
//     quantity: quantity ?? generation.defaultValues.quantity,
//     // Use solely to to update the resource oimits based on tier
//     tier: currentUser?.tier ?? 'free',
//   };
//   const features = useFeatureFlags();

//   const form = useForm<z.infer<typeof schema>>({
//     resolver: zodResolver(schema),
//     reValidateMode: 'onSubmit',
//     mode: 'onSubmit',
//     shouldUnregister: false,
//     defaultValues,
//   });

//   const { limits, ...status } = useGenerationStatus();

//   function getSteps(steps: number, limit: number) {
//     return steps > limit ? limit : steps;
//   }

// useEffect(() => {
//   const storedState = useGenerationFormStore.getState();
//   const steps = getSteps(storedState.steps ?? defaultValues.steps, limits.steps);
//   if (steps !== storedState.steps) useGenerationFormStore.setState({ steps });
//   form.reset({
//     ...defaultValues,
//     ...storedState,
//     steps,
//     // Use solely to update the resource limits based on tier
//     tier: currentUser?.tier ?? 'free',
//   });
//   const subscription = form.watch((value) => {
//     useGenerationFormStore.setState({ ...(value as GenerateFormModel) }, true);
//   });
//   return () => subscription.unsubscribe();
// }, [currentUser]); // eslint-disable-line

// const {
//   cost,
//   ready,
//   baseModel,
//   hasResources,
//   trainedWords,
//   additionalResourcesCount,
//   samplerCfgOffset,
//   isSDXL,
//   unstableResources,
//   isCalculatingCost,
//   draft,
//   costEstimateError,
// } = useDerivedGenerationState();

//   const { conditionalPerformTransaction } = useBuzzTransaction({
//     message: (requiredBalance) =>
//       `You don't have enough funds to perform this action. Required Buzz: ${numberWithCommas(
//         requiredBalance
//       )}. Buy or earn more buzz to perform this action.`,
//     performTransactionOnPurchase: true,
//   });

//   const handleClearAll = () => {
//     const { nsfw, quantity } = useGenerationFormStore.getState();
//     setPromptWarning(null);
//     form.reset({
//       ...generation.defaultValues,
//       nsfw,
//       quantity,
//     });
//   };

//   const createData = useGenerationStore((state) => state.data);

//   // sync form with `create` data
//   useEffect(() => {
//     if (!createData) return;
//     const { data, type } = createData;
//     const formData = getFormData(type, data);
//     useGenerationStore.setState({ data: undefined });
//     // form.reset(formData);
//     for (const key in formData) {
//       const _key = key as keyof typeof formData;
//       if (key === 'steps')
//         form.setValue(_key as any, getSteps((formData[_key] as number) ?? 0, limits.steps));
//       else form.setValue(_key as any, formData[_key]);
//     }
//   }, [createData]); // eslint-disable-line

<<<<<<< HEAD
  // #region [mutations]
  const { mutateAsync, isLoading } = useCreateGenerationRequest();
  const handleSubmit = async (data: GenerateFormModel) => {
    if (!currentUser) {
      requireLogin();
      generationPanel.close();
      return;
    }
    const { model, resources = [], vae, creatorTip, civitaiTip, ...params } = data;
    const _resources = [model, ...resources, vae].filter(isDefined).map((resource) => {
      if (resource.modelType === 'TextualInversion')
        return { ...resource, triggerWord: resource.trainedWords[0] };
      return resource;
    });
=======
//   // #region [mutations]
//   const { mutateAsync, isLoading } = useSubmitTextToImageRequest();
//   const handleSubmit = async (data: z.infer<typeof schema>) => {
//     // TODO - throw error if resource limit exceeded - look at `refine` of `generateFormSchema`
//     // not sure if we can target the path without putting the tier in the schema
>>>>>>> ca84f286

//     if (!currentUser) {
//       requireLogin();
//       generationPanel.close();
//       return;
//     }
//     const { model, resources = [], vae, ...params } = data;
//     const _resources = [model, ...resources, vae].filter(isDefined).map((resource) => {
//       // if (resource.modelType === 'TextualInversion')
//       //   return { ...resource };
//       return resource;
//     });

//     const performTransaction = async () => {
//       if (!baseModel) throw new Error('could not find base model');
//       try {
//         await mutateAsync({
//           resources: _resources.filter((x) => x.covered !== false),
//           params: { ...params, baseModel: baseModel },
//         });
//         onSuccess?.();
//         // if (!Router.pathname.includes('/generate')) generationPanel.setView('queue');
//       } catch (e) {
//         const error = e as Error;
//         if (error.message.startsWith('Your prompt was flagged')) {
//           setPromptWarning(error.message + '. Continued attempts will result in an automated ban.');
//           currentUser?.refresh();
//         }

//         // All other notifications are already sent in the mutation
//       }
//     };

//   setPromptWarning(null);
//   conditionalPerformTransaction(cost, performTransaction);
// };

//   const { mutateAsync: reportProhibitedRequest } = trpc.user.reportProhibitedRequest.useMutation();
//   const handleError = async (e: unknown) => {
//     const promptError = (e as any)?.prompt as any;
//     if (promptError?.type === 'custom') {
//       const status = blockedRequest.status();
//       setPromptWarning(promptError.message);
//       if (status === 'notified' || status === 'muted') {
//         const isBlocked = await reportProhibitedRequest({ prompt });
//         if (isBlocked) currentUser?.refresh();
//       }
//     } else {
//       setPromptWarning(null);
//     }
//   };
//   // #endregion

// #region [handle parse prompt]
// const [showFillForm, setShowFillForm] = useState(false);
// const handleParsePrompt = async () => {
//   const prompt = form.getValues('prompt');
//   const metadata = parsePromptMetadata(prompt);
//   const result = imageGenerationSchema.safeParse(metadata);

//   if (result.success) {
//     generationStore.setParams(result.data);
//     setShowFillForm(false);
//   } else {
//     console.error(result.error);
//     showErrorNotification({
//       title: 'Unable to parse prompt',
//       error: new Error('We are unable to fill out the form with the provided prompt.'),
//     });
//   }
// };
// #endregion

//   const promptKeyHandler = getHotkeyHandler([
//     ['mod+Enter', () => form.handleSubmit(handleSubmit)()],
//     [
//       'mod+ArrowUp',
//       (event) => keyupEditAttention(event as React.KeyboardEvent<HTMLTextAreaElement>),
//     ],
//     [
//       'mod+ArrowDown',
//       (event) => keyupEditAttention(event as React.KeyboardEvent<HTMLTextAreaElement>),
//     ],
//   ]);

//   const canGenerate = useGenerationContext((state) => state.canGenerate);
//   const disableGenerateButton = !canGenerate || isCalculatingCost || isLoading;

//   const cfgDisabled = !!draft;
//   const samplerDisabled = !!draft;
//   const stepsDisabled = !!draft;

//   // Manually handle error display for prompt box
//   const { errors } = form.formState;
//   const atLimit = additionalResourcesCount >= limits.resources;

//   return (
//     <Form
//       form={form}
//       onSubmit={handleSubmit}
//       onError={handleError}
//       className="relative flex-1 overflow-hidden"
//     >
//       <Stack spacing={0} h="100%">
//         <ScrollArea
//           scrollRestore={{ key: 'generation-form' }}
//           pt={0}
//           className="flex flex-col gap-2 px-3"
//         >
//           {/* {type === 'remix' && (
//               <DismissibleAlert
//                 id="image-gen-params"
//                 content="Not all of the resources used in this image are available at this time, we've populated as much of the generation parameters as possible"
//               />
//             )} */}
//           <Group mb={5} spacing={4} noWrap>
//             <Input.Label style={{ fontWeight: 590 }} required>
//               Model
//             </Input.Label>
//             <InfoPopover size="xs" iconProps={{ size: 14 }}>
//               <Text weight={400}>
//                 Models are the resources you&apos;re generating with. Using a different base model
//                 can drastically alter the style and composition of images, while adding additional
//                 resource can change the characters, concepts and objects
//               </Text>
//             </InfoPopover>
//           </Group>
//           <Card
//             className={cx(errors.resources && classes.formError)}
//             p="sm"
//             radius="md"
//             withBorder
//             sx={{ overflow: 'visible' }}
//           >
//             <InputResourceSelect
//               name="model"
//               buttonLabel="Add Model"
//               options={{
//                 canGenerate: true,
//                 resources: [
//                   {
//                     type: ModelType.Checkpoint,
//                     baseModelSet: hasResources ? baseModel : undefined,
//                   },
//                 ],
//               }}
//               allowRemove={false}
//             />
//             <Card.Section className={cx(errors.resources && classes.formError)} mt="sm" withBorder>
//               <PersistentAccordion
//                 storeKey="generation-form-resources"
//                 classNames={{
//                   item: classes.accordionItem,
//                   control: classes.accordionControl,
//                   content: classes.accordionContent,
//                 }}
//               >
//                 <Accordion.Item value="resources" sx={{ borderBottom: 0 }}>
//                   <Accordion.Control className={cx(errors.resources && classes.formError)}>
//                     <Stack spacing={4}>
//                       <Group spacing={4}>
//                         <Text size="sm" weight={590}>
//                           Additional Resources
//                         </Text>
//                         {additionalResourcesCount > 0 && (
//                           <Badge style={{ fontWeight: 590 }}>
//                             {additionalResourcesCount}/{limits.resources}
//                           </Badge>
//                         )}

//               <Button
//                 component="span"
//                 compact
//                 variant="light"
//                 onClick={(e) => {
//                   e.preventDefault();
//                   e.stopPropagation();
//                   setOpened(true);
//                 }}
//                 radius="xl"
//                 ml="auto"
//                 disabled={atLimit}
//               >
//                 <Group spacing={4} noWrap>
//                   <IconPlus size={16} />
//                   <Text size="sm" weight={500}>
//                     Add
//                   </Text>
//                 </Group>
//               </Button>
//             </Group>
//             {atLimit && (!currentUser || currentUser.tier === 'free') && (
//               <Text size="xs">
//                 <Link href="/pricing" passHref>
//                   <Anchor
//                     color="yellow"
//                     rel="nofollow"
//                     onClick={(e) => e.stopPropagation()}
//                   >
//                     Become a member
//                   </Anchor>
//                 </Link>{' '}
//                 <Text inherit span>
//                   to use more resources at once
//                 </Text>
//               </Text>
//             )}
//           </Stack>
//         </Accordion.Control>
//         <Accordion.Panel>
//           <InputResourceSelectMultiple
//             name="resources"
//             limit={limits.resources}
//             buttonLabel="Add additional resource"
//             modalOpened={opened}
//             onCloseModal={() => setOpened(false)}
//             options={{
//               canGenerate: true,
//               resources: getGenerationConfig(baseModel).additionalResourceTypes,
//             }}
//             hideButton
//           />
//         </Accordion.Panel>
//       </Accordion.Item>
//     </PersistentAccordion>
//   </Card.Section>
//   {unstableResources.length > 0 && (
//     <Card.Section>
//       <Alert color="yellow" title="Potentially problematic resources" radius={0}>
//         <Text size="xs">
//           {`The following resources are currently causing generation failures. You
//           may continue, but your generation might fail.`}
//         </Text>
//         <List size="xs">
//           {unstableResources.map((resource) => (
//             <List.Item key={resource.id}>
//               {resource.modelName} - {resource.name}
//             </List.Item>
//           ))}
//         </List>
//       </Alert>
//     </Card.Section>
//   )}
//   {ready === false && (
//     <Card.Section>
//       <Alert color="yellow" title="Potentially slow generation" radius={0}>
//         <Text size="xs">
//           {`We need to download additional resources to fulfill your request. This generation may take longer than usual to complete.`}
//         </Text>
//       </Alert>
//     </Card.Section>
//   )}
// </Card>

//           <Stack spacing={0}>
//             <Input.Wrapper
//               label={
//                 <Group mb={5} spacing={4} noWrap>
//                   <Input.Label required>Prompt</Input.Label>
//                   <InfoPopover size="xs" iconProps={{ size: 14 }}>
//                     Type out what you&apos;d like to generate in the prompt, add aspects you&apos;d
//                     like to avoid in the negative prompt
//                   </InfoPopover>
//                 </Group>
//               }
//               error={errors.prompt?.message}
//             >
//               <Paper
//                 px="sm"
//                 sx={(theme) => ({
//                   borderBottomLeftRadius: showFillForm ? 0 : undefined,
//                   borderBottomRightRadius: showFillForm ? 0 : undefined,
//                   borderColor: errors.prompt
//                     ? theme.colors.red[theme.fn.primaryShade()]
//                     : undefined,
//                   marginBottom: errors.prompt ? 5 : undefined,
//                   background: theme.colorScheme === 'dark' ? theme.colors.dark[6] : undefined,

//                   // Apply focus styles if textarea is focused
//                   '&:has(textarea:focus)': {
//                     ...theme.focusRingStyles.inputStyles(theme),
//                   },
//                 })}
//                 withBorder
//               >
//                 <InputTextArea
//                   name="prompt"
//                   placeholder="Your prompt goes here..."
//                   autosize
//                   unstyled
//                   styles={(theme) => ({
//                     input: {
//                       background: 'transparent',
//                       width: '100%',
//                       resize: 'none',
//                       border: 'none',
//                       padding: '0',
//                       outline: 'none',
//                       fontFamily: theme.fontFamily,
//                       fontSize: theme.fontSizes.sm,
//                       lineHeight: theme.lineHeight,
//                       overflow: 'hidden',
//                       color: theme.colorScheme === 'dark' ? theme.colors.dark[0] : undefined,
//                     },
//                     // Prevents input from displaying form error
//                     error: { display: 'none' },
//                     wrapper: { margin: 0 },
//                   })}
//                   onPaste={(event) => {
//                     const text = event.clipboardData.getData('text/plain');
//                     if (text) setShowFillForm(text.includes('Steps:'));
//                   }}
//                   onKeyDown={promptKeyHandler}
//                 />
//                 {trainedWords.length > 0 ? (
//                   <Stack spacing={8} mb="xs">
//                     <Divider />
//                     <Text color="dimmed" size="xs" weight={590}>
//                       Trigger words
//                     </Text>
//                     <Group spacing={4}>
//                       <TrainedWords
//                         type="LORA"
//                         trainedWords={trainedWords}
//                         badgeProps={{ style: { textTransform: 'none' } }}
//                       />
//                       <CopyButton value={trainedWords.join(', ')}>
//                         {({ copied, copy }) => (
//                           <Button
//                             variant="subtle"
//                             size="xs"
//                             color={copied ? 'green' : 'blue.5'}
//                             onClick={copy}
//                             compact
//                           >
//                             {copied ? (
//                               <Group spacing={4}>
//                                 Copied <IconCheck size={14} />
//                               </Group>
//                             ) : (
//                               <Group spacing={4}>
//                                 Copy all <IconCopy size={14} />
//                               </Group>
//                             )}
//                           </Button>
//                         )}
//                       </CopyButton>
//                     </Group>
//                   </Stack>
//                 ) : null}
//               </Paper>
//             </Input.Wrapper>
//             {showFillForm && (
//               <Button
//                 variant="light"
//                 onClick={handleParsePrompt}
//                 leftIcon={<IconArrowAutofitDown size={16} />}
//                 sx={{ borderTopLeftRadius: 0, borderTopRightRadius: 0 }}
//                 fullWidth
//               >
//                 Apply Parameters
//               </Button>
//             )}
//           </Stack>

//           <InputTextArea
//             name="negativePrompt"
//             label="Negative Prompt"
//             onKeyDown={promptKeyHandler}
//             autosize
//           />
//           <Stack spacing={2}>
//             <Input.Label>Aspect Ratio</Input.Label>
//             <InputSegmentedControl name="aspectRatio" data={getAspectRatioControls(baseModel)} />
//           </Stack>
//           <Group position="apart" my="xs">
//             <InputSwitch name="nsfw" label="Mature content" labelPosition="left" />
//             {features.draftMode && (
//               <InputSwitch
//                 name="draft"
//                 labelPosition="left"
//                 label={
//                   <Group spacing={4} noWrap pos="relative">
//                     <Input.Label>Draft Mode</Input.Label>
//                     <Badge
//                       color="yellow"
//                       size="xs"
//                       sx={{ position: 'absolute', right: 18, top: -8, padding: '0 4px' }}
//                     >
//                       New
//                     </Badge>
//                     <InfoPopover size="xs" iconProps={{ size: 14 }}>
//                       Draft Mode will generate images faster, cheaper, and with slightly less
//                       quality. Use this for exploring concepts quickly.
//                       <Text size="xs" color="dimmed" mt={4}>
//                         Requires generating in batches of 4
//                       </Text>
//                     </InfoPopover>
//                   </Group>
//                 }
//               />
//             )}
//           </Group>

<<<<<<< HEAD
              <QueueSnackbar />
              <Group spacing="xs" className={classes.generateButtonContainer} noWrap>
                <Card withBorder className={classes.generateButtonQuantity} p={0}>
                  <Stack spacing={0}>
                    <Text
                      size="xs"
                      color="dimmed"
                      weight={500}
                      ta="center"
                      className={classes.generateButtonQuantityText}
                    >
                      Quantity
                    </Text>
                    <InputQuantity
                      name="quantity"
                      className={classes.generateButtonQuantityInput}
                    />
                  </Stack>
                </Card>
                {!status.charge ? (
                  <Button
                    type="submit"
                    size="lg"
                    className={classes.generateButtonButton}
                    loading={isLoading}
                    disabled={!canGenerate}
                  >
                    <Text ta="center">Generate</Text>
                  </Button>
                ) : (
                  <Button.Group>
                    <BuzzTransactionButton
                      type="submit"
                      size="lg"
                      label="Generate"
                      loading={isCalculatingCost || isLoading}
                      className={classes.generateButtonButton}
                      disabled={disableGenerateButton}
                      buzzAmount={cost}
                      showPurchaseModal={false}
                      error={
                        costEstimateError
                          ? 'Error calculating cost. Please try updating your values'
                          : undefined
                      }
                    />
                    <GenerationCostPopover
                      width={300}
                      creatorTipInputOptions={{
                        value: (form.getValues('creatorTip') ?? 0) * 100,
                        onChange: (value) => form.setValue('creatorTip', (value ?? 0) / 100),
                      }}
                      civitaiTipInputOptions={{
                        value: (form.getValues('civitaiTip') ?? 0) * 100,
                        onChange: (value) => form.setValue('civitaiTip', (value ?? 0) / 100),
                      }}
                    >
                      <Button variant="outline" px={8} size="lg" color="yellow.5">
                        <IconInfoCircle />
                      </Button>
                    </GenerationCostPopover>
                  </Button.Group>
                )}
=======
//   <PersistentAccordion
//     storeKey="generation-form-advanced"
//     variant="contained"
//     classNames={{
//       item: classes.accordionItem,
//       control: classes.accordionControl,
//       content: classes.accordionContent,
//     }}
//   >
//     <Accordion.Item value="advanced">
//       <Accordion.Control>
//         <Text size="sm" weight={590}>
//           Advanced
//         </Text>
//       </Accordion.Control>
//       <Accordion.Panel>
//         <Stack>
//           <Stack pos="relative">
//             <LoadingOverlay
//               color={theme.colorScheme === 'dark' ? theme.colors.dark[7] : '#fff'}
//               opacity={0.8}
//               m={-8}
//               radius="md"
//               loader={
//                 <Text color="yellow" weight={500}>
//                   Not available in Draft Mode
//                 </Text>
//               }
//               zIndex={2}
//               visible={!!draft}
//             />
//             <InputNumberSlider
//               name="cfgScale"
//               label={
//                 <Group spacing={4} noWrap>
//                   <Input.Label>CFG Scale</Input.Label>
//                   <InfoPopover size="xs" iconProps={{ size: 14 }}>
//                     Controls how closely the image generation follows the text prompt.{' '}
//                     <Anchor
//                       href="https://wiki.civitai.com/wiki/Classifier_Free_Guidance"
//                       target="_blank"
//                       rel="nofollow noreferrer"
//                       span
//                     >
//                       Learn more
//                     </Anchor>
//                     .
//                   </InfoPopover>
//                 </Group>
//               }
//               min={1}
//               max={isSDXL ? 10 : 30}
//               step={0.5}
//               precision={1}
//               sliderProps={sharedSliderProps}
//               numberProps={sharedNumberProps}
//               presets={[
//                 { label: 'Creative', value: '4' },
//                 { label: 'Balanced', value: '7' },
//                 { label: 'Precise', value: '10' },
//               ]}
//               reverse
//               disabled={cfgDisabled}
//             />
//             <InputSelect
//               name="sampler"
//               disabled={samplerDisabled}
//               label={
//                 <Group spacing={4} noWrap>
//                   <Input.Label>Sampler</Input.Label>
//                   <InfoPopover size="xs" iconProps={{ size: 14 }}>
//                     Each will produce a slightly (or significantly) different image result.{' '}
//                     <Anchor
//                       href="https://wiki.civitai.com/wiki/Sampler"
//                       target="_blank"
//                       rel="nofollow noreferrer"
//                       span
//                     >
//                       Learn more
//                     </Anchor>
//                     .
//                   </InfoPopover>
//                 </Group>
//               }
//               data={generation.samplers}
//               presets={[
//                 { label: 'Fast', value: 'Euler a' },
//                 { label: 'Popular', value: 'DPM++ 2M Karras' },
//               ]}
//             />
//             <InputNumberSlider
//               name="steps"
//               disabled={stepsDisabled}
//               label={
//                 <Group spacing={4} noWrap>
//                   <Input.Label>Steps</Input.Label>
//                   <InfoPopover size="xs" iconProps={{ size: 14 }}>
//                     The number of iterations spent generating an image.{' '}
//                     <Anchor
//                       href="https://wiki.civitai.com/wiki/Sampling_Steps"
//                       target="_blank"
//                       rel="nofollow noreferrer"
//                       span
//                     >
//                       Learn more
//                     </Anchor>
//                     .
//                   </InfoPopover>
//                 </Group>
//               }
//               min={draft ? 3 : 10}
//               max={draft ? 12 : limits.steps}
//               sliderProps={sharedSliderProps}
//               numberProps={sharedNumberProps}
//               presets={[
//                 {
//                   label: 'Fast',
//                   value: Number(10 + samplerCfgOffset).toString(),
//                 },
//                 {
//                   label: 'Balanced',
//                   value: Number(20 + samplerCfgOffset).toString(),
//                 },
//                 {
//                   label: 'High',
//                   value: Number(30 + samplerCfgOffset).toString(),
//                 },
//               ]}
//               reverse
//             />
//           </Stack>
//           <InputSeed name="seed" label="Seed" min={1} max={generation.maxValues.seed} />
//           {!isSDXL && (
//             <InputNumberSlider
//               name="clipSkip"
//               label="Clip Skip"
//               min={1}
//               max={generation.maxValues.clipSkip}
//               sliderProps={{
//                 ...sharedSliderProps,
//                 marks: clipSkipMarks,
//               }}
//               numberProps={sharedNumberProps}
//             />
//           )}
//           <InputResourceSelect
//             name="vae"
//             label={
//               <Group spacing={4} noWrap>
//                 <Input.Label>{getDisplayName(ModelType.VAE)}</Input.Label>
//                 <InfoPopover size="xs" iconProps={{ size: 14 }}>
//                   These provide additional color and detail improvements.{' '}
//                   <Anchor
//                     href="https://wiki.civitai.com/wiki/Variational_Autoencoder"
//                     target="_blank"
//                     rel="nofollow noreferrer"
//                     span
//                   >
//                     Learn more
//                   </Anchor>
//                   .
//                 </InfoPopover>
//               </Group>
//             }
//             buttonLabel="Add VAE"
//             options={{
//               canGenerate: true,
//               resources: [{ type: ModelType.VAE, baseModelSet: baseModel }],
//             }}
//           />
//           {currentUser?.isModerator && (
//             <InputSwitch name="staging" label="Test Mode" labelPosition="left" />
//           )}
//         </Stack>
//       </Accordion.Panel>
//     </Accordion.Item>
//   </PersistentAccordion>
// </ScrollArea>
// <div className={cx(classes.generationArea, 'px-2 py-2 flex flex-col gap-2')}>
//   <DailyBoostRewardClaim />
//   {promptWarning && (
//     <div>
//       <Alert color="red" title="Prohibited Prompt">
//         <Text>{promptWarning}</Text>
//         <Button
//           color="red"
//           variant="light"
//           onClick={() => setPromptWarning(null)}
//           style={{ marginTop: 10 }}
//           leftIcon={<IconCheck />}
//           fullWidth
//         >
//           I Understand, Continue Generating
//         </Button>
//       </Alert>
//       <Text size="xs" color="dimmed" mt={4}>
//         Is this a mistake?{' '}
//         <Text
//           component="a"
//           td="underline"
//           href={`https://forms.clickup.com/8459928/f/825mr-9671/KRFFR2BFKJCROV3B8Q?Civitai Username=${currentUser?.username}`}
//           target="_blank"
//         >
//           Submit your prompt for review
//         </Text>{' '}
//         so we can refine our system.
//       </Text>
//     </div>
//   )}
//   {status.available && !reviewed ? (
//     <Alert color="yellow" title="Image Generation Terms">
//       <Text size="xs">
//         By using the image generator you confirm that you have read and agree to our{' '}
//         <Text component={NextLink} href="/content/tos" td="underline">
//           Terms of Service
//         </Text>{' '}
//         presented during onboarding. Failure to abide by{' '}
//         <Text component={NextLink} href="/content/tos" td="underline">
//           our content policies
//         </Text>{' '}
//         will result in the loss of your access to the image generator.
//       </Text>
//       <Button
//         color="yellow"
//         variant="light"
//         onClick={() => setReviewed(true)}
//         style={{ marginTop: 10 }}
//         leftIcon={<IconCheck />}
//         fullWidth
//       >
//         I Confirm, Start Generating
//       </Button>
//     </Alert>
//   ) : status.available && !promptWarning ? (
//     <>
//       {status.charge && new Date() < BUZZ_CHARGE_NOTICE_END && (
//         <DismissibleAlert id="generator-charge-buzz">
//           <Text>
//             Generating images now costs Buzz.{' '}
//             <Text component={NextLink} href="/articles/4797" td="underline">
//               Learn why
//             </Text>
//           </Text>
//         </DismissibleAlert>
//       )}
>>>>>>> ca84f286

//       <QueueSnackbar />
//       <Group spacing="xs" className={classes.generateButtonContainer} noWrap>
//         <Card withBorder className={classes.generateButtonQuantity} p={0}>
//           <Stack spacing={0}>
//             <Text
//               size="xs"
//               color="dimmed"
//               weight={500}
//               ta="center"
//               className={classes.generateButtonQuantityText}
//             >
//               Quantity
//             </Text>
//             <InputQuantity
//               name="quantity"
//               className={classes.generateButtonQuantityInput}
//             />
//           </Stack>
//         </Card>
//         {!status.charge ? (
//           <Button
//             type="submit"
//             size="lg"
//             className={classes.generateButtonButton}
//             loading={isLoading}
//             disabled={!canGenerate}
//           >
//             <Text ta="center">Generate</Text>
//           </Button>
//         ) : (
//           <BuzzTransactionButton
//             type="submit"
//             size="lg"
//             label="Generate"
//             loading={isCalculatingCost || isLoading}
//             className={classes.generateButtonButton}
//             disabled={disableGenerateButton}
//             buzzAmount={cost}
//             showPurchaseModal={false}
//             error={
//               costEstimateError
//                 ? 'Error calculating cost. Please try updating your values'
//                 : undefined
//             }
//           />
//         )}

//                 <Button
//                   onClick={handleClearAll}
//                   variant="default"
//                   className={classes.generateButtonReset}
//                   px="xs"
//                 >
//                   Reset
//                 </Button>
//               </Group>
//             </>
//           ) : null}
//           {status.message && !promptWarning && (
//             <AlertWithIcon
//               color="yellow"
//               title="Image Generation Status Alert"
//               icon={<IconAlertTriangle size={20} />}
//               iconColor="yellow"
//             >
//               {status.message}
//             </AlertWithIcon>
//           )}
//         </div>
//       </Stack>
//     </Form>
//   );
// };

export const GenerationForm = (args: { onSuccess?: () => void }) => {
  const currentUser = useCurrentUser();

  if (currentUser?.muted)
    return (
      <Center h="100%" w="75%" mx="auto">
        <Stack spacing="xs" align="center">
          <ThemeIcon size="xl" radius="xl" color="yellow" mb="xl">
            <IconLock />
          </ThemeIcon>
          <Text size="xl" weight={500}>
            Account Restricted
          </Text>
          <Text className="text-center leading-snug">
            Your account is under review for potential Terms of Service violations. You will receive
            a decision within 48 hours.
          </Text>
          <Text weight="bold">
            Do <u>not</u> contact support.
          </Text>
        </Stack>
      </Center>
    );

  return (
    <IsClient>
      <></>
      {/* <GenerationFormInner {...args} /> */}
    </IsClient>
  );
};

const useStyles = createStyles((theme) => ({
  generationContainer: {},
  generationArea: {
    borderRadius: theme.radius.md,
    boxShadow: `inset 0 2px ${
      theme.colorScheme === 'dark' ? theme.colors.dark[4] : theme.colors.gray[2]
    }`,
  },
  generateButtonContainer: {
    width: '100%',
    justifyContent: 'stretch',
    alignItems: 'stretch',
  },
  generateButtonQuantity: {
    width: 100,
    // borderTopRightRadius: 0,
    // borderBottomRightRadius: 0,
  },
  generateButtonQuantityText: {
    paddingRight: 25,
  },
  generateButtonQuantityInput: {
    marginTop: -20,
    input: {
      background: 'transparent',
      border: 'none',
      borderTopRightRadius: 0,
      borderBottomRightRadius: 0,
      borderTopLeftRadius: 0,
      textAlign: 'center',
      paddingRight: 25 + 12,
      paddingTop: 18,
      paddingBottom: 6,
      lineHeight: 1,
      fontWeight: 500,
      height: 'auto',
    },
  },
  generateButtonButton: {
    flex: 1,
    // borderRadius: 0,
    height: 'auto',
  },

  generateButtonReset: {
    // borderBottomLeftRadius: 0,
    // borderTopLeftRadius: 0,
    height: 'auto',
  },

  generateButtonRandom: {
    borderRadius: 0,
    height: 'auto',
    order: 3,
  },
  promptInputLabel: {
    display: 'inline-flex',
    gap: 4,
    marginBottom: 5,
    alignItems: 'center',
  },
  accordionItem: {
    backgroundColor: theme.colorScheme === 'dark' ? theme.colors.dark[6] : '#fff',

    '&:first-of-type': {
      borderTopLeftRadius: '8px',
      borderTopRightRadius: '8px',
    },

    '&:last-of-type': {
      borderBottomLeftRadius: '8px',
      borderBottomRightRadius: '8px',
    },

    '&[data-active]': {
      backgroundColor: theme.colorScheme === 'dark' ? theme.colors.dark[6] : `#fff`,
    },
  },
  accordionControl: {
    padding: '8px 8px 8px 12px',

    '&:hover': {
      background: 'transparent',
    },

    '&[data-active]': {
      borderRadius: '0 !important',
      borderBottom: `1px solid ${
        theme.colorScheme === 'dark' ? theme.colors.dark[4] : theme.colors.gray[2]
      }`,
    },
  },
  accordionContent: {
    padding: '8px 12px 12px 12px',
  },
  formError: {
    borderColor: theme.colors.red[theme.fn.primaryShade()],
    color: theme.colors.red[theme.fn.primaryShade()],
  },
}));

const sharedSliderProps: SliderProps = {
  size: 'sm',
};

const sharedNumberProps: NumberInputProps = {
  size: 'sm',
};

const getAspectRatioControls = (baseModel?: string) => {
  const aspectRatios = getGenerationConfig(baseModel).aspectRatios;
  return aspectRatios.map(({ label, width, height }, index) => ({
    label: (
      <Stack spacing={2}>
        <Center>
          <Paper
            withBorder
            sx={{ borderWidth: 2, aspectRatio: `${width}/${height}`, height: 20 }}
          />
        </Center>
        <Stack spacing={0}>
          <Text size="xs">{label}</Text>
          <Text size={10} color="dimmed">{`${width}x${height}`}</Text>
        </Stack>
      </Stack>
    ),
    value: `${index}`,
  }));
};

const clipSkipMarks = Array(10)
  .fill(0)
  .map((_, index) => ({ value: index + 1 }));<|MERGE_RESOLUTION|>--- conflicted
+++ resolved
@@ -1,10 +1,14 @@
 import { useForm } from 'react-hook-form';
 import { zodResolver } from '@hookform/resolvers/zod';
 import { IsClient } from '~/components/IsClient/IsClient';
-import { blockedRequest } from '~/server/schema/generation.schema';
 import {
-  // getFormData,
-  // useDerivedGenerationState,
+  GenerateFormModel,
+  blockedRequest,
+  generateFormSchema,
+} from '~/server/schema/generation.schema';
+import {
+  getFormData,
+  useDerivedGenerationState,
   useGenerationFormStore,
   keyupEditAttention,
   useGenerationStatus,
@@ -82,124 +86,112 @@
 import { useGenerationContext } from '~/components/ImageGeneration/GenerationProvider';
 import InputQuantity from '~/components/ImageGeneration/GenerationForm/InputQuantity';
 import Link from 'next/link';
-<<<<<<< HEAD
 import { GenerationCostPopover } from '~/components/ImageGeneration/GenerationForm/GenerationCostBreakdown';
-=======
-// import {
-//   textToImageParamsSchema,
-//   textToImageResourceSchema,
-// } from '~/server/schema/orchestrator/textToImage.schema';
-import { z } from 'zod';
->>>>>>> ca84f286
-
-// const schema = textToImageParamsSchema.extend({
-//   model: textToImageResourceSchema.passthrough(),
-//   resources: textToImageResourceSchema.passthrough().array().min(0).max(9),
-//   vae: textToImageResourceSchema.passthrough().optional(),
-// });
-
-// const GenerationFormInner = ({ onSuccess }: { onSuccess?: () => void }) => {
-//   const { classes, cx, theme } = useStyles();
-//   const currentUser = useCurrentUser();
-//   const { requireLogin } = useLoginRedirect({ reason: 'image-gen', returnUrl: '/generate' });
-//   const [promptWarning, setPromptWarning] = useState<string | null>(null);
-//   const [reviewed, setReviewed] = useLocalStorage({
-//     key: 'review-generation-terms',
-//     defaultValue: window?.localStorage?.getItem('review-generation-terms') === 'true',
-//   });
-//   const [opened, setOpened] = useState(false);
-//   const { nsfw, quantity, prompt } = useGenerationFormStore.getState();
-//   const defaultValues = {
-//     ...generation.defaultValues,
-//     nsfw: nsfw ?? false,
-//     quantity: quantity ?? generation.defaultValues.quantity,
-//     // Use solely to to update the resource oimits based on tier
-//     tier: currentUser?.tier ?? 'free',
-//   };
-//   const features = useFeatureFlags();
-
-//   const form = useForm<z.infer<typeof schema>>({
-//     resolver: zodResolver(schema),
-//     reValidateMode: 'onSubmit',
-//     mode: 'onSubmit',
-//     shouldUnregister: false,
-//     defaultValues,
-//   });
-
-//   const { limits, ...status } = useGenerationStatus();
-
-//   function getSteps(steps: number, limit: number) {
-//     return steps > limit ? limit : steps;
-//   }
-
-// useEffect(() => {
-//   const storedState = useGenerationFormStore.getState();
-//   const steps = getSteps(storedState.steps ?? defaultValues.steps, limits.steps);
-//   if (steps !== storedState.steps) useGenerationFormStore.setState({ steps });
-//   form.reset({
-//     ...defaultValues,
-//     ...storedState,
-//     steps,
-//     // Use solely to update the resource limits based on tier
-//     tier: currentUser?.tier ?? 'free',
-//   });
-//   const subscription = form.watch((value) => {
-//     useGenerationFormStore.setState({ ...(value as GenerateFormModel) }, true);
-//   });
-//   return () => subscription.unsubscribe();
-// }, [currentUser]); // eslint-disable-line
-
-// const {
-//   cost,
-//   ready,
-//   baseModel,
-//   hasResources,
-//   trainedWords,
-//   additionalResourcesCount,
-//   samplerCfgOffset,
-//   isSDXL,
-//   unstableResources,
-//   isCalculatingCost,
-//   draft,
-//   costEstimateError,
-// } = useDerivedGenerationState();
-
-//   const { conditionalPerformTransaction } = useBuzzTransaction({
-//     message: (requiredBalance) =>
-//       `You don't have enough funds to perform this action. Required Buzz: ${numberWithCommas(
-//         requiredBalance
-//       )}. Buy or earn more buzz to perform this action.`,
-//     performTransactionOnPurchase: true,
-//   });
-
-//   const handleClearAll = () => {
-//     const { nsfw, quantity } = useGenerationFormStore.getState();
-//     setPromptWarning(null);
-//     form.reset({
-//       ...generation.defaultValues,
-//       nsfw,
-//       quantity,
-//     });
-//   };
-
-//   const createData = useGenerationStore((state) => state.data);
-
-//   // sync form with `create` data
-//   useEffect(() => {
-//     if (!createData) return;
-//     const { data, type } = createData;
-//     const formData = getFormData(type, data);
-//     useGenerationStore.setState({ data: undefined });
-//     // form.reset(formData);
-//     for (const key in formData) {
-//       const _key = key as keyof typeof formData;
-//       if (key === 'steps')
-//         form.setValue(_key as any, getSteps((formData[_key] as number) ?? 0, limits.steps));
-//       else form.setValue(_key as any, formData[_key]);
-//     }
-//   }, [createData]); // eslint-disable-line
-
-<<<<<<< HEAD
+
+const BUZZ_CHARGE_NOTICE_END = new Date('2024-04-14T00:00:00Z');
+
+const GenerationFormInner = ({ onSuccess }: { onSuccess?: () => void }) => {
+  const { classes, cx, theme } = useStyles();
+  const currentUser = useCurrentUser();
+  const { requireLogin } = useLoginRedirect({ reason: 'image-gen', returnUrl: '/generate' });
+  const [promptWarning, setPromptWarning] = useState<string | null>(null);
+  const [reviewed, setReviewed] = useLocalStorage({
+    key: 'review-generation-terms',
+    defaultValue: window?.localStorage?.getItem('review-generation-terms') === 'true',
+  });
+  const [opened, setOpened] = useState(false);
+  const { nsfw, quantity, prompt, negativePrompt } = useGenerationFormStore.getState();
+  const defaultValues = {
+    ...generation.defaultValues,
+    // nsfw: nsfw ?? currentUser?.showNsfw,
+    nsfw: nsfw ?? false,
+    quantity: quantity ?? generation.defaultValues.quantity,
+    // Use solely to to update the resource oimits based on tier
+    tier: currentUser?.tier ?? 'free',
+  };
+  const features = useFeatureFlags();
+
+  const form = useForm<GenerateFormModel>({
+    resolver: zodResolver(generateFormSchema),
+    reValidateMode: 'onSubmit',
+    mode: 'onSubmit',
+    shouldUnregister: false,
+    defaultValues,
+  });
+
+  const { limits, ...status } = useGenerationStatus();
+
+  function getSteps(steps: number, limit: number) {
+    return steps > limit ? limit : steps;
+  }
+
+  useEffect(() => {
+    const storedState = useGenerationFormStore.getState();
+    const steps = getSteps(storedState.steps ?? defaultValues.steps, limits.steps);
+    if (steps !== storedState.steps) useGenerationFormStore.setState({ steps });
+    form.reset({
+      ...defaultValues,
+      ...storedState,
+      steps,
+      // Use solely to update the resource limits based on tier
+      tier: currentUser?.tier ?? 'free',
+    });
+    const subscription = form.watch((value) => {
+      useGenerationFormStore.setState({ ...(value as GenerateFormModel) }, true);
+    });
+    return () => subscription.unsubscribe();
+  }, [currentUser]); // eslint-disable-line
+
+  const {
+    cost,
+    ready,
+    baseModel,
+    hasResources,
+    trainedWords,
+    additionalResourcesCount,
+    samplerCfgOffset,
+    isSDXL,
+    unstableResources,
+    isCalculatingCost,
+    draft,
+    costEstimateError,
+  } = useDerivedGenerationState();
+
+  const { conditionalPerformTransaction } = useBuzzTransaction({
+    message: (requiredBalance) =>
+      `You don't have enough funds to perform this action. Required Buzz: ${numberWithCommas(
+        requiredBalance
+      )}. Buy or earn more buzz to perform this action.`,
+    performTransactionOnPurchase: true,
+  });
+
+  const handleClearAll = () => {
+    const { nsfw, quantity } = useGenerationFormStore.getState();
+    setPromptWarning(null);
+    form.reset({
+      ...generation.defaultValues,
+      nsfw,
+      quantity,
+    });
+  };
+
+  const createData = useGenerationStore((state) => state.data);
+
+  // sync form with `create` data
+  useEffect(() => {
+    if (!createData) return;
+    const { data, type } = createData;
+    const formData = getFormData(type, data);
+    useGenerationStore.setState({ data: undefined });
+    // form.reset(formData);
+    for (const key in formData) {
+      const _key = key as keyof typeof formData;
+      if (key === 'steps')
+        form.setValue(_key as any, getSteps((formData[_key] as number) ?? 0, limits.steps));
+      else form.setValue(_key as any, formData[_key]);
+    }
+  }, [createData]); // eslint-disable-line
+
   // #region [mutations]
   const { mutateAsync, isLoading } = useCreateGenerationRequest();
   const handleSubmit = async (data: GenerateFormModel) => {
@@ -214,418 +206,648 @@
         return { ...resource, triggerWord: resource.trainedWords[0] };
       return resource;
     });
-=======
-//   // #region [mutations]
-//   const { mutateAsync, isLoading } = useSubmitTextToImageRequest();
-//   const handleSubmit = async (data: z.infer<typeof schema>) => {
-//     // TODO - throw error if resource limit exceeded - look at `refine` of `generateFormSchema`
-//     // not sure if we can target the path without putting the tier in the schema
->>>>>>> ca84f286
-
-//     if (!currentUser) {
-//       requireLogin();
-//       generationPanel.close();
-//       return;
-//     }
-//     const { model, resources = [], vae, ...params } = data;
-//     const _resources = [model, ...resources, vae].filter(isDefined).map((resource) => {
-//       // if (resource.modelType === 'TextualInversion')
-//       //   return { ...resource };
-//       return resource;
-//     });
-
-//     const performTransaction = async () => {
-//       if (!baseModel) throw new Error('could not find base model');
-//       try {
-//         await mutateAsync({
-//           resources: _resources.filter((x) => x.covered !== false),
-//           params: { ...params, baseModel: baseModel },
-//         });
-//         onSuccess?.();
-//         // if (!Router.pathname.includes('/generate')) generationPanel.setView('queue');
-//       } catch (e) {
-//         const error = e as Error;
-//         if (error.message.startsWith('Your prompt was flagged')) {
-//           setPromptWarning(error.message + '. Continued attempts will result in an automated ban.');
-//           currentUser?.refresh();
-//         }
-
-//         // All other notifications are already sent in the mutation
-//       }
-//     };
-
-//   setPromptWarning(null);
-//   conditionalPerformTransaction(cost, performTransaction);
-// };
-
-//   const { mutateAsync: reportProhibitedRequest } = trpc.user.reportProhibitedRequest.useMutation();
-//   const handleError = async (e: unknown) => {
-//     const promptError = (e as any)?.prompt as any;
-//     if (promptError?.type === 'custom') {
-//       const status = blockedRequest.status();
-//       setPromptWarning(promptError.message);
-//       if (status === 'notified' || status === 'muted') {
-//         const isBlocked = await reportProhibitedRequest({ prompt });
-//         if (isBlocked) currentUser?.refresh();
-//       }
-//     } else {
-//       setPromptWarning(null);
-//     }
-//   };
-//   // #endregion
-
-// #region [handle parse prompt]
-// const [showFillForm, setShowFillForm] = useState(false);
-// const handleParsePrompt = async () => {
-//   const prompt = form.getValues('prompt');
-//   const metadata = parsePromptMetadata(prompt);
-//   const result = imageGenerationSchema.safeParse(metadata);
-
-//   if (result.success) {
-//     generationStore.setParams(result.data);
-//     setShowFillForm(false);
-//   } else {
-//     console.error(result.error);
-//     showErrorNotification({
-//       title: 'Unable to parse prompt',
-//       error: new Error('We are unable to fill out the form with the provided prompt.'),
-//     });
-//   }
-// };
-// #endregion
-
-//   const promptKeyHandler = getHotkeyHandler([
-//     ['mod+Enter', () => form.handleSubmit(handleSubmit)()],
-//     [
-//       'mod+ArrowUp',
-//       (event) => keyupEditAttention(event as React.KeyboardEvent<HTMLTextAreaElement>),
-//     ],
-//     [
-//       'mod+ArrowDown',
-//       (event) => keyupEditAttention(event as React.KeyboardEvent<HTMLTextAreaElement>),
-//     ],
-//   ]);
-
-//   const canGenerate = useGenerationContext((state) => state.canGenerate);
-//   const disableGenerateButton = !canGenerate || isCalculatingCost || isLoading;
-
-//   const cfgDisabled = !!draft;
-//   const samplerDisabled = !!draft;
-//   const stepsDisabled = !!draft;
-
-//   // Manually handle error display for prompt box
-//   const { errors } = form.formState;
-//   const atLimit = additionalResourcesCount >= limits.resources;
-
-//   return (
-//     <Form
-//       form={form}
-//       onSubmit={handleSubmit}
-//       onError={handleError}
-//       className="relative flex-1 overflow-hidden"
-//     >
-//       <Stack spacing={0} h="100%">
-//         <ScrollArea
-//           scrollRestore={{ key: 'generation-form' }}
-//           pt={0}
-//           className="flex flex-col gap-2 px-3"
-//         >
-//           {/* {type === 'remix' && (
-//               <DismissibleAlert
-//                 id="image-gen-params"
-//                 content="Not all of the resources used in this image are available at this time, we've populated as much of the generation parameters as possible"
-//               />
-//             )} */}
-//           <Group mb={5} spacing={4} noWrap>
-//             <Input.Label style={{ fontWeight: 590 }} required>
-//               Model
-//             </Input.Label>
-//             <InfoPopover size="xs" iconProps={{ size: 14 }}>
-//               <Text weight={400}>
-//                 Models are the resources you&apos;re generating with. Using a different base model
-//                 can drastically alter the style and composition of images, while adding additional
-//                 resource can change the characters, concepts and objects
-//               </Text>
-//             </InfoPopover>
-//           </Group>
-//           <Card
-//             className={cx(errors.resources && classes.formError)}
-//             p="sm"
-//             radius="md"
-//             withBorder
-//             sx={{ overflow: 'visible' }}
-//           >
-//             <InputResourceSelect
-//               name="model"
-//               buttonLabel="Add Model"
-//               options={{
-//                 canGenerate: true,
-//                 resources: [
-//                   {
-//                     type: ModelType.Checkpoint,
-//                     baseModelSet: hasResources ? baseModel : undefined,
-//                   },
-//                 ],
-//               }}
-//               allowRemove={false}
-//             />
-//             <Card.Section className={cx(errors.resources && classes.formError)} mt="sm" withBorder>
-//               <PersistentAccordion
-//                 storeKey="generation-form-resources"
-//                 classNames={{
-//                   item: classes.accordionItem,
-//                   control: classes.accordionControl,
-//                   content: classes.accordionContent,
-//                 }}
-//               >
-//                 <Accordion.Item value="resources" sx={{ borderBottom: 0 }}>
-//                   <Accordion.Control className={cx(errors.resources && classes.formError)}>
-//                     <Stack spacing={4}>
-//                       <Group spacing={4}>
-//                         <Text size="sm" weight={590}>
-//                           Additional Resources
-//                         </Text>
-//                         {additionalResourcesCount > 0 && (
-//                           <Badge style={{ fontWeight: 590 }}>
-//                             {additionalResourcesCount}/{limits.resources}
-//                           </Badge>
-//                         )}
-
-//               <Button
-//                 component="span"
-//                 compact
-//                 variant="light"
-//                 onClick={(e) => {
-//                   e.preventDefault();
-//                   e.stopPropagation();
-//                   setOpened(true);
-//                 }}
-//                 radius="xl"
-//                 ml="auto"
-//                 disabled={atLimit}
-//               >
-//                 <Group spacing={4} noWrap>
-//                   <IconPlus size={16} />
-//                   <Text size="sm" weight={500}>
-//                     Add
-//                   </Text>
-//                 </Group>
-//               </Button>
-//             </Group>
-//             {atLimit && (!currentUser || currentUser.tier === 'free') && (
-//               <Text size="xs">
-//                 <Link href="/pricing" passHref>
-//                   <Anchor
-//                     color="yellow"
-//                     rel="nofollow"
-//                     onClick={(e) => e.stopPropagation()}
-//                   >
-//                     Become a member
-//                   </Anchor>
-//                 </Link>{' '}
-//                 <Text inherit span>
-//                   to use more resources at once
-//                 </Text>
-//               </Text>
-//             )}
-//           </Stack>
-//         </Accordion.Control>
-//         <Accordion.Panel>
-//           <InputResourceSelectMultiple
-//             name="resources"
-//             limit={limits.resources}
-//             buttonLabel="Add additional resource"
-//             modalOpened={opened}
-//             onCloseModal={() => setOpened(false)}
-//             options={{
-//               canGenerate: true,
-//               resources: getGenerationConfig(baseModel).additionalResourceTypes,
-//             }}
-//             hideButton
-//           />
-//         </Accordion.Panel>
-//       </Accordion.Item>
-//     </PersistentAccordion>
-//   </Card.Section>
-//   {unstableResources.length > 0 && (
-//     <Card.Section>
-//       <Alert color="yellow" title="Potentially problematic resources" radius={0}>
-//         <Text size="xs">
-//           {`The following resources are currently causing generation failures. You
-//           may continue, but your generation might fail.`}
-//         </Text>
-//         <List size="xs">
-//           {unstableResources.map((resource) => (
-//             <List.Item key={resource.id}>
-//               {resource.modelName} - {resource.name}
-//             </List.Item>
-//           ))}
-//         </List>
-//       </Alert>
-//     </Card.Section>
-//   )}
-//   {ready === false && (
-//     <Card.Section>
-//       <Alert color="yellow" title="Potentially slow generation" radius={0}>
-//         <Text size="xs">
-//           {`We need to download additional resources to fulfill your request. This generation may take longer than usual to complete.`}
-//         </Text>
-//       </Alert>
-//     </Card.Section>
-//   )}
-// </Card>
-
-//           <Stack spacing={0}>
-//             <Input.Wrapper
-//               label={
-//                 <Group mb={5} spacing={4} noWrap>
-//                   <Input.Label required>Prompt</Input.Label>
-//                   <InfoPopover size="xs" iconProps={{ size: 14 }}>
-//                     Type out what you&apos;d like to generate in the prompt, add aspects you&apos;d
-//                     like to avoid in the negative prompt
-//                   </InfoPopover>
-//                 </Group>
-//               }
-//               error={errors.prompt?.message}
-//             >
-//               <Paper
-//                 px="sm"
-//                 sx={(theme) => ({
-//                   borderBottomLeftRadius: showFillForm ? 0 : undefined,
-//                   borderBottomRightRadius: showFillForm ? 0 : undefined,
-//                   borderColor: errors.prompt
-//                     ? theme.colors.red[theme.fn.primaryShade()]
-//                     : undefined,
-//                   marginBottom: errors.prompt ? 5 : undefined,
-//                   background: theme.colorScheme === 'dark' ? theme.colors.dark[6] : undefined,
-
-//                   // Apply focus styles if textarea is focused
-//                   '&:has(textarea:focus)': {
-//                     ...theme.focusRingStyles.inputStyles(theme),
-//                   },
-//                 })}
-//                 withBorder
-//               >
-//                 <InputTextArea
-//                   name="prompt"
-//                   placeholder="Your prompt goes here..."
-//                   autosize
-//                   unstyled
-//                   styles={(theme) => ({
-//                     input: {
-//                       background: 'transparent',
-//                       width: '100%',
-//                       resize: 'none',
-//                       border: 'none',
-//                       padding: '0',
-//                       outline: 'none',
-//                       fontFamily: theme.fontFamily,
-//                       fontSize: theme.fontSizes.sm,
-//                       lineHeight: theme.lineHeight,
-//                       overflow: 'hidden',
-//                       color: theme.colorScheme === 'dark' ? theme.colors.dark[0] : undefined,
-//                     },
-//                     // Prevents input from displaying form error
-//                     error: { display: 'none' },
-//                     wrapper: { margin: 0 },
-//                   })}
-//                   onPaste={(event) => {
-//                     const text = event.clipboardData.getData('text/plain');
-//                     if (text) setShowFillForm(text.includes('Steps:'));
-//                   }}
-//                   onKeyDown={promptKeyHandler}
-//                 />
-//                 {trainedWords.length > 0 ? (
-//                   <Stack spacing={8} mb="xs">
-//                     <Divider />
-//                     <Text color="dimmed" size="xs" weight={590}>
-//                       Trigger words
-//                     </Text>
-//                     <Group spacing={4}>
-//                       <TrainedWords
-//                         type="LORA"
-//                         trainedWords={trainedWords}
-//                         badgeProps={{ style: { textTransform: 'none' } }}
-//                       />
-//                       <CopyButton value={trainedWords.join(', ')}>
-//                         {({ copied, copy }) => (
-//                           <Button
-//                             variant="subtle"
-//                             size="xs"
-//                             color={copied ? 'green' : 'blue.5'}
-//                             onClick={copy}
-//                             compact
-//                           >
-//                             {copied ? (
-//                               <Group spacing={4}>
-//                                 Copied <IconCheck size={14} />
-//                               </Group>
-//                             ) : (
-//                               <Group spacing={4}>
-//                                 Copy all <IconCopy size={14} />
-//                               </Group>
-//                             )}
-//                           </Button>
-//                         )}
-//                       </CopyButton>
-//                     </Group>
-//                   </Stack>
-//                 ) : null}
-//               </Paper>
-//             </Input.Wrapper>
-//             {showFillForm && (
-//               <Button
-//                 variant="light"
-//                 onClick={handleParsePrompt}
-//                 leftIcon={<IconArrowAutofitDown size={16} />}
-//                 sx={{ borderTopLeftRadius: 0, borderTopRightRadius: 0 }}
-//                 fullWidth
-//               >
-//                 Apply Parameters
-//               </Button>
-//             )}
-//           </Stack>
-
-//           <InputTextArea
-//             name="negativePrompt"
-//             label="Negative Prompt"
-//             onKeyDown={promptKeyHandler}
-//             autosize
-//           />
-//           <Stack spacing={2}>
-//             <Input.Label>Aspect Ratio</Input.Label>
-//             <InputSegmentedControl name="aspectRatio" data={getAspectRatioControls(baseModel)} />
-//           </Stack>
-//           <Group position="apart" my="xs">
-//             <InputSwitch name="nsfw" label="Mature content" labelPosition="left" />
-//             {features.draftMode && (
-//               <InputSwitch
-//                 name="draft"
-//                 labelPosition="left"
-//                 label={
-//                   <Group spacing={4} noWrap pos="relative">
-//                     <Input.Label>Draft Mode</Input.Label>
-//                     <Badge
-//                       color="yellow"
-//                       size="xs"
-//                       sx={{ position: 'absolute', right: 18, top: -8, padding: '0 4px' }}
-//                     >
-//                       New
-//                     </Badge>
-//                     <InfoPopover size="xs" iconProps={{ size: 14 }}>
-//                       Draft Mode will generate images faster, cheaper, and with slightly less
-//                       quality. Use this for exploring concepts quickly.
-//                       <Text size="xs" color="dimmed" mt={4}>
-//                         Requires generating in batches of 4
-//                       </Text>
-//                     </InfoPopover>
-//                   </Group>
-//                 }
-//               />
-//             )}
-//           </Group>
-
-<<<<<<< HEAD
+
+    const performTransaction = async () => {
+      try {
+        await mutateAsync({
+          resources: _resources.filter((x) => x.covered !== false),
+          params: { ...params, baseModel },
+        });
+        onSuccess?.();
+        // if (!Router.pathname.includes('/generate')) generationPanel.setView('queue');
+      } catch (e) {
+        const error = e as Error;
+        if (error.message.startsWith('Your prompt was flagged')) {
+          setPromptWarning(error.message + '. Continued attempts will result in an automated ban.');
+          currentUser?.refresh();
+        }
+
+        // All other notifications are already sent in the mutation
+      }
+    };
+
+    setPromptWarning(null);
+    conditionalPerformTransaction(cost, performTransaction);
+  };
+
+  const { mutateAsync: reportProhibitedRequest } = trpc.user.reportProhibitedRequest.useMutation();
+  const handleError = async (e: unknown) => {
+    const promptError = (e as any)?.prompt as any;
+    if (promptError?.type === 'custom') {
+      const status = blockedRequest.status();
+      setPromptWarning(promptError.message);
+      if (status === 'notified' || status === 'muted') {
+        const isBlocked = await reportProhibitedRequest({ prompt, negativePrompt });
+        if (isBlocked) currentUser?.refresh();
+      }
+    } else {
+      setPromptWarning(null);
+    }
+  };
+  // #endregion
+
+  // #region [handle parse prompt]
+  const [showFillForm, setShowFillForm] = useState(false);
+  const handleParsePrompt = async () => {
+    const prompt = form.getValues('prompt');
+    const metadata = parsePromptMetadata(prompt);
+    const result = imageGenerationSchema.safeParse(metadata);
+
+    if (result.success) {
+      generationStore.setParams(result.data);
+      setShowFillForm(false);
+    } else {
+      console.error(result.error);
+      showErrorNotification({
+        title: 'Unable to parse prompt',
+        error: new Error('We are unable to fill out the form with the provided prompt.'),
+      });
+    }
+  };
+  // #endregion
+
+  const promptKeyHandler = getHotkeyHandler([
+    ['mod+Enter', () => form.handleSubmit(handleSubmit)()],
+    [
+      'mod+ArrowUp',
+      (event) => keyupEditAttention(event as React.KeyboardEvent<HTMLTextAreaElement>),
+    ],
+    [
+      'mod+ArrowDown',
+      (event) => keyupEditAttention(event as React.KeyboardEvent<HTMLTextAreaElement>),
+    ],
+  ]);
+
+  const canGenerate = useGenerationContext((state) => state.canGenerate);
+  const disableGenerateButton = !canGenerate || isCalculatingCost || isLoading;
+
+  const cfgDisabled = !!draft;
+  const samplerDisabled = !!draft;
+  const stepsDisabled = !!draft;
+
+  // Manually handle error display for prompt box
+  const { errors } = form.formState;
+  const atLimit = additionalResourcesCount >= limits.resources;
+
+  return (
+    <Form
+      form={form}
+      onSubmit={handleSubmit}
+      onError={handleError}
+      className="relative flex-1 overflow-hidden"
+    >
+      <Stack spacing={0} h="100%">
+        <ScrollArea
+          scrollRestore={{ key: 'generation-form' }}
+          pt={0}
+          className="flex flex-col gap-2 px-3"
+        >
+          {/* {type === 'remix' && (
+              <DismissibleAlert
+                id="image-gen-params"
+                content="Not all of the resources used in this image are available at this time, we've populated as much of the generation parameters as possible"
+              />
+            )} */}
+          <Group mb={5} spacing={4} noWrap>
+            <Input.Label style={{ fontWeight: 590 }} required>
+              Model
+            </Input.Label>
+            <InfoPopover size="xs" iconProps={{ size: 14 }}>
+              <Text weight={400}>
+                Models are the resources you&apos;re generating with. Using a different base model
+                can drastically alter the style and composition of images, while adding additional
+                resource can change the characters, concepts and objects
+              </Text>
+            </InfoPopover>
+          </Group>
+          <Card
+            className={cx(errors.resources && classes.formError)}
+            p="sm"
+            radius="md"
+            withBorder
+            sx={{ overflow: 'visible' }}
+          >
+            <InputResourceSelect
+              name="model"
+              buttonLabel="Add Model"
+              options={{
+                canGenerate: true,
+                resources: [
+                  {
+                    type: ModelType.Checkpoint,
+                    baseModelSet: hasResources ? baseModel : undefined,
+                  },
+                ],
+              }}
+              allowRemove={false}
+            />
+            <Card.Section className={cx(errors.resources && classes.formError)} mt="sm" withBorder>
+              <PersistentAccordion
+                storeKey="generation-form-resources"
+                classNames={{
+                  item: classes.accordionItem,
+                  control: classes.accordionControl,
+                  content: classes.accordionContent,
+                }}
+              >
+                <Accordion.Item value="resources" sx={{ borderBottom: 0 }}>
+                  <Accordion.Control className={cx(errors.resources && classes.formError)}>
+                    <Stack spacing={4}>
+                      <Group spacing={4}>
+                        <Text size="sm" weight={590}>
+                          Additional Resources
+                        </Text>
+                        {additionalResourcesCount > 0 && (
+                          <Badge style={{ fontWeight: 590 }}>
+                            {additionalResourcesCount}/{limits.resources}
+                          </Badge>
+                        )}
+
+                        <Button
+                          component="span"
+                          compact
+                          variant="light"
+                          onClick={(e) => {
+                            e.preventDefault();
+                            e.stopPropagation();
+                            setOpened(true);
+                          }}
+                          radius="xl"
+                          ml="auto"
+                          disabled={atLimit}
+                        >
+                          <Group spacing={4} noWrap>
+                            <IconPlus size={16} />
+                            <Text size="sm" weight={500}>
+                              Add
+                            </Text>
+                          </Group>
+                        </Button>
+                      </Group>
+                      {atLimit && (!currentUser || currentUser.tier === 'free') && (
+                        <Text size="xs">
+                          <Link href="/pricing" passHref>
+                            <Anchor
+                              color="yellow"
+                              rel="nofollow"
+                              onClick={(e) => e.stopPropagation()}
+                            >
+                              Become a member
+                            </Anchor>
+                          </Link>{' '}
+                          <Text inherit span>
+                            to use more resources at once
+                          </Text>
+                        </Text>
+                      )}
+                    </Stack>
+                  </Accordion.Control>
+                  <Accordion.Panel>
+                    <InputResourceSelectMultiple
+                      name="resources"
+                      limit={limits.resources}
+                      buttonLabel="Add additional resource"
+                      modalOpened={opened}
+                      onCloseModal={() => setOpened(false)}
+                      options={{
+                        canGenerate: true,
+                        resources: getGenerationConfig(baseModel).additionalResourceTypes,
+                      }}
+                      hideButton
+                    />
+                  </Accordion.Panel>
+                </Accordion.Item>
+              </PersistentAccordion>
+            </Card.Section>
+            {unstableResources.length > 0 && (
+              <Card.Section>
+                <Alert color="yellow" title="Potentially problematic resources" radius={0}>
+                  <Text size="xs">
+                    {`The following resources are currently causing generation failures. You
+                    may continue, but your generation might fail.`}
+                  </Text>
+                  <List size="xs">
+                    {unstableResources.map((resource) => (
+                      <List.Item key={resource.id}>
+                        {resource.modelName} - {resource.name}
+                      </List.Item>
+                    ))}
+                  </List>
+                </Alert>
+              </Card.Section>
+            )}
+            {ready === false && (
+              <Card.Section>
+                <Alert color="yellow" title="Potentially slow generation" radius={0}>
+                  <Text size="xs">
+                    {`We need to download additional resources to fulfill your request. This generation may take longer than usual to complete.`}
+                  </Text>
+                </Alert>
+              </Card.Section>
+            )}
+          </Card>
+
+          <Stack spacing={0}>
+            <Input.Wrapper
+              label={
+                <Group mb={5} spacing={4} noWrap>
+                  <Input.Label required>Prompt</Input.Label>
+                  <InfoPopover size="xs" iconProps={{ size: 14 }}>
+                    Type out what you&apos;d like to generate in the prompt, add aspects you&apos;d
+                    like to avoid in the negative prompt
+                  </InfoPopover>
+                </Group>
+              }
+              error={errors.prompt?.message}
+            >
+              <Paper
+                px="sm"
+                sx={(theme) => ({
+                  borderBottomLeftRadius: showFillForm ? 0 : undefined,
+                  borderBottomRightRadius: showFillForm ? 0 : undefined,
+                  borderColor: errors.prompt
+                    ? theme.colors.red[theme.fn.primaryShade()]
+                    : undefined,
+                  marginBottom: errors.prompt ? 5 : undefined,
+                  background: theme.colorScheme === 'dark' ? theme.colors.dark[6] : undefined,
+
+                  // Apply focus styles if textarea is focused
+                  '&:has(textarea:focus)': {
+                    ...theme.focusRingStyles.inputStyles(theme),
+                  },
+                })}
+                withBorder
+              >
+                <InputTextArea
+                  name="prompt"
+                  placeholder="Your prompt goes here..."
+                  autosize
+                  unstyled
+                  styles={(theme) => ({
+                    input: {
+                      background: 'transparent',
+                      width: '100%',
+                      resize: 'none',
+                      border: 'none',
+                      padding: '0',
+                      outline: 'none',
+                      fontFamily: theme.fontFamily,
+                      fontSize: theme.fontSizes.sm,
+                      lineHeight: theme.lineHeight,
+                      overflow: 'hidden',
+                      color: theme.colorScheme === 'dark' ? theme.colors.dark[0] : undefined,
+                    },
+                    // Prevents input from displaying form error
+                    error: { display: 'none' },
+                    wrapper: { margin: 0 },
+                  })}
+                  onPaste={(event) => {
+                    const text = event.clipboardData.getData('text/plain');
+                    if (text) setShowFillForm(text.includes('Steps:'));
+                  }}
+                  onKeyDown={promptKeyHandler}
+                />
+                {trainedWords.length > 0 ? (
+                  <Stack spacing={8} mb="xs">
+                    <Divider />
+                    <Text color="dimmed" size="xs" weight={590}>
+                      Trigger words
+                    </Text>
+                    <Group spacing={4}>
+                      <TrainedWords
+                        type="LORA"
+                        trainedWords={trainedWords}
+                        badgeProps={{ style: { textTransform: 'none' } }}
+                      />
+                      <CopyButton value={trainedWords.join(', ')}>
+                        {({ copied, copy }) => (
+                          <Button
+                            variant="subtle"
+                            size="xs"
+                            color={copied ? 'green' : 'blue.5'}
+                            onClick={copy}
+                            compact
+                          >
+                            {copied ? (
+                              <Group spacing={4}>
+                                Copied <IconCheck size={14} />
+                              </Group>
+                            ) : (
+                              <Group spacing={4}>
+                                Copy all <IconCopy size={14} />
+                              </Group>
+                            )}
+                          </Button>
+                        )}
+                      </CopyButton>
+                    </Group>
+                  </Stack>
+                ) : null}
+              </Paper>
+            </Input.Wrapper>
+            {showFillForm && (
+              <Button
+                variant="light"
+                onClick={handleParsePrompt}
+                leftIcon={<IconArrowAutofitDown size={16} />}
+                sx={{ borderTopLeftRadius: 0, borderTopRightRadius: 0 }}
+                fullWidth
+              >
+                Apply Parameters
+              </Button>
+            )}
+          </Stack>
+
+          <InputTextArea
+            name="negativePrompt"
+            label="Negative Prompt"
+            onKeyDown={promptKeyHandler}
+            autosize
+          />
+          <Stack spacing={2}>
+            <Input.Label>Aspect Ratio</Input.Label>
+            <InputSegmentedControl name="aspectRatio" data={getAspectRatioControls(baseModel)} />
+          </Stack>
+          <Group position="apart" my="xs">
+            <InputSwitch name="nsfw" label="Mature content" labelPosition="left" />
+            {features.draftMode && (
+              <InputSwitch
+                name="draft"
+                labelPosition="left"
+                label={
+                  <Group spacing={4} noWrap pos="relative">
+                    <Input.Label>Draft Mode</Input.Label>
+                    <Badge
+                      color="yellow"
+                      size="xs"
+                      sx={{ position: 'absolute', right: 18, top: -8, padding: '0 4px' }}
+                    >
+                      New
+                    </Badge>
+                    <InfoPopover size="xs" iconProps={{ size: 14 }}>
+                      Draft Mode will generate images faster, cheaper, and with slightly less
+                      quality. Use this for exploring concepts quickly.
+                      <Text size="xs" color="dimmed" mt={4}>
+                        Requires generating in batches of 4
+                      </Text>
+                    </InfoPopover>
+                  </Group>
+                }
+              />
+            )}
+          </Group>
+
+          <PersistentAccordion
+            storeKey="generation-form-advanced"
+            variant="contained"
+            classNames={{
+              item: classes.accordionItem,
+              control: classes.accordionControl,
+              content: classes.accordionContent,
+            }}
+          >
+            <Accordion.Item value="advanced">
+              <Accordion.Control>
+                <Text size="sm" weight={590}>
+                  Advanced
+                </Text>
+              </Accordion.Control>
+              <Accordion.Panel>
+                <Stack>
+                  <Stack pos="relative">
+                    <LoadingOverlay
+                      color={theme.colorScheme === 'dark' ? theme.colors.dark[7] : '#fff'}
+                      opacity={0.8}
+                      m={-8}
+                      radius="md"
+                      loader={
+                        <Text color="yellow" weight={500}>
+                          Not available in Draft Mode
+                        </Text>
+                      }
+                      zIndex={2}
+                      visible={!!draft}
+                    />
+                    <InputNumberSlider
+                      name="cfgScale"
+                      label={
+                        <Group spacing={4} noWrap>
+                          <Input.Label>CFG Scale</Input.Label>
+                          <InfoPopover size="xs" iconProps={{ size: 14 }}>
+                            Controls how closely the image generation follows the text prompt.{' '}
+                            <Anchor
+                              href="https://wiki.civitai.com/wiki/Classifier_Free_Guidance"
+                              target="_blank"
+                              rel="nofollow noreferrer"
+                              span
+                            >
+                              Learn more
+                            </Anchor>
+                            .
+                          </InfoPopover>
+                        </Group>
+                      }
+                      min={1}
+                      max={isSDXL ? 10 : 30}
+                      step={0.5}
+                      precision={1}
+                      sliderProps={sharedSliderProps}
+                      numberProps={sharedNumberProps}
+                      presets={[
+                        { label: 'Creative', value: '4' },
+                        { label: 'Balanced', value: '7' },
+                        { label: 'Precise', value: '10' },
+                      ]}
+                      reverse
+                      disabled={cfgDisabled}
+                    />
+                    <InputSelect
+                      name="sampler"
+                      disabled={samplerDisabled}
+                      label={
+                        <Group spacing={4} noWrap>
+                          <Input.Label>Sampler</Input.Label>
+                          <InfoPopover size="xs" iconProps={{ size: 14 }}>
+                            Each will produce a slightly (or significantly) different image result.{' '}
+                            <Anchor
+                              href="https://wiki.civitai.com/wiki/Sampler"
+                              target="_blank"
+                              rel="nofollow noreferrer"
+                              span
+                            >
+                              Learn more
+                            </Anchor>
+                            .
+                          </InfoPopover>
+                        </Group>
+                      }
+                      data={generation.samplers}
+                      presets={[
+                        { label: 'Fast', value: 'Euler a' },
+                        { label: 'Popular', value: 'DPM++ 2M Karras' },
+                      ]}
+                    />
+                    <InputNumberSlider
+                      name="steps"
+                      disabled={stepsDisabled}
+                      label={
+                        <Group spacing={4} noWrap>
+                          <Input.Label>Steps</Input.Label>
+                          <InfoPopover size="xs" iconProps={{ size: 14 }}>
+                            The number of iterations spent generating an image.{' '}
+                            <Anchor
+                              href="https://wiki.civitai.com/wiki/Sampling_Steps"
+                              target="_blank"
+                              rel="nofollow noreferrer"
+                              span
+                            >
+                              Learn more
+                            </Anchor>
+                            .
+                          </InfoPopover>
+                        </Group>
+                      }
+                      min={draft ? 3 : 10}
+                      max={draft ? 12 : limits.steps}
+                      sliderProps={sharedSliderProps}
+                      numberProps={sharedNumberProps}
+                      presets={[
+                        {
+                          label: 'Fast',
+                          value: Number(10 + samplerCfgOffset).toString(),
+                        },
+                        {
+                          label: 'Balanced',
+                          value: Number(20 + samplerCfgOffset).toString(),
+                        },
+                        {
+                          label: 'High',
+                          value: Number(30 + samplerCfgOffset).toString(),
+                        },
+                      ]}
+                      reverse
+                    />
+                  </Stack>
+                  <InputSeed name="seed" label="Seed" min={1} max={generation.maxValues.seed} />
+                  {!isSDXL && (
+                    <InputNumberSlider
+                      name="clipSkip"
+                      label="Clip Skip"
+                      min={1}
+                      max={generation.maxValues.clipSkip}
+                      sliderProps={{
+                        ...sharedSliderProps,
+                        marks: clipSkipMarks,
+                      }}
+                      numberProps={sharedNumberProps}
+                    />
+                  )}
+                  <InputResourceSelect
+                    name="vae"
+                    label={
+                      <Group spacing={4} noWrap>
+                        <Input.Label>{getDisplayName(ModelType.VAE)}</Input.Label>
+                        <InfoPopover size="xs" iconProps={{ size: 14 }}>
+                          These provide additional color and detail improvements.{' '}
+                          <Anchor
+                            href="https://wiki.civitai.com/wiki/Variational_Autoencoder"
+                            target="_blank"
+                            rel="nofollow noreferrer"
+                            span
+                          >
+                            Learn more
+                          </Anchor>
+                          .
+                        </InfoPopover>
+                      </Group>
+                    }
+                    buttonLabel="Add VAE"
+                    options={{
+                      canGenerate: true,
+                      resources: [{ type: ModelType.VAE, baseModelSet: baseModel }],
+                    }}
+                  />
+                  {currentUser?.isModerator && (
+                    <InputSwitch name="staging" label="Test Mode" labelPosition="left" />
+                  )}
+                </Stack>
+              </Accordion.Panel>
+            </Accordion.Item>
+          </PersistentAccordion>
+          {/* <Card {...sharedCardProps}>
+          <Stack>
+            <Text>TODO.hires</Text>
+          </Stack>
+          </Card> */}
+        </ScrollArea>
+        <div className={cx(classes.generationArea, 'px-2 py-2 flex flex-col gap-2')}>
+          <DailyBoostRewardClaim />
+          {promptWarning && (
+            <div>
+              <Alert color="red" title="Prohibited Prompt">
+                <Text>{promptWarning}</Text>
+                <Button
+                  color="red"
+                  variant="light"
+                  onClick={() => setPromptWarning(null)}
+                  style={{ marginTop: 10 }}
+                  leftIcon={<IconCheck />}
+                  fullWidth
+                >
+                  I Understand, Continue Generating
+                </Button>
+              </Alert>
+              <Text size="xs" color="dimmed" mt={4}>
+                Is this a mistake?{' '}
+                <Text
+                  component="a"
+                  td="underline"
+                  href={`https://forms.clickup.com/8459928/f/825mr-9671/KRFFR2BFKJCROV3B8Q?Civitai Username=${currentUser?.username}`}
+                  target="_blank"
+                >
+                  Submit your prompt for review
+                </Text>{' '}
+                so we can refine our system.
+              </Text>
+            </div>
+          )}
+          {status.available && !reviewed ? (
+            <Alert color="yellow" title="Image Generation Terms">
+              <Text size="xs">
+                By using the image generator you confirm that you have read and agree to our{' '}
+                <Text component={NextLink} href="/content/tos" td="underline">
+                  Terms of Service
+                </Text>{' '}
+                presented during onboarding. Failure to abide by{' '}
+                <Text component={NextLink} href="/content/tos" td="underline">
+                  our content policies
+                </Text>{' '}
+                will result in the loss of your access to the image generator.
+              </Text>
+              <Button
+                color="yellow"
+                variant="light"
+                onClick={() => setReviewed(true)}
+                style={{ marginTop: 10 }}
+                leftIcon={<IconCheck />}
+                fullWidth
+              >
+                I Confirm, Start Generating
+              </Button>
+            </Alert>
+          ) : status.available && !promptWarning ? (
+            <>
+              {status.charge && new Date() < BUZZ_CHARGE_NOTICE_END && (
+                <DismissibleAlert id="generator-charge-buzz">
+                  <Text>
+                    Generating images now costs Buzz.{' '}
+                    <Text component={NextLink} href="/articles/4797" td="underline">
+                      Learn why
+                    </Text>
+                  </Text>
+                </DismissibleAlert>
+              )}
+
               <QueueSnackbar />
               <Group spacing="xs" className={classes.generateButtonContainer} noWrap>
                 <Card withBorder className={classes.generateButtonQuantity} p={0}>
@@ -689,327 +911,33 @@
                     </GenerationCostPopover>
                   </Button.Group>
                 )}
-=======
-//   <PersistentAccordion
-//     storeKey="generation-form-advanced"
-//     variant="contained"
-//     classNames={{
-//       item: classes.accordionItem,
-//       control: classes.accordionControl,
-//       content: classes.accordionContent,
-//     }}
-//   >
-//     <Accordion.Item value="advanced">
-//       <Accordion.Control>
-//         <Text size="sm" weight={590}>
-//           Advanced
-//         </Text>
-//       </Accordion.Control>
-//       <Accordion.Panel>
-//         <Stack>
-//           <Stack pos="relative">
-//             <LoadingOverlay
-//               color={theme.colorScheme === 'dark' ? theme.colors.dark[7] : '#fff'}
-//               opacity={0.8}
-//               m={-8}
-//               radius="md"
-//               loader={
-//                 <Text color="yellow" weight={500}>
-//                   Not available in Draft Mode
-//                 </Text>
-//               }
-//               zIndex={2}
-//               visible={!!draft}
-//             />
-//             <InputNumberSlider
-//               name="cfgScale"
-//               label={
-//                 <Group spacing={4} noWrap>
-//                   <Input.Label>CFG Scale</Input.Label>
-//                   <InfoPopover size="xs" iconProps={{ size: 14 }}>
-//                     Controls how closely the image generation follows the text prompt.{' '}
-//                     <Anchor
-//                       href="https://wiki.civitai.com/wiki/Classifier_Free_Guidance"
-//                       target="_blank"
-//                       rel="nofollow noreferrer"
-//                       span
-//                     >
-//                       Learn more
-//                     </Anchor>
-//                     .
-//                   </InfoPopover>
-//                 </Group>
-//               }
-//               min={1}
-//               max={isSDXL ? 10 : 30}
-//               step={0.5}
-//               precision={1}
-//               sliderProps={sharedSliderProps}
-//               numberProps={sharedNumberProps}
-//               presets={[
-//                 { label: 'Creative', value: '4' },
-//                 { label: 'Balanced', value: '7' },
-//                 { label: 'Precise', value: '10' },
-//               ]}
-//               reverse
-//               disabled={cfgDisabled}
-//             />
-//             <InputSelect
-//               name="sampler"
-//               disabled={samplerDisabled}
-//               label={
-//                 <Group spacing={4} noWrap>
-//                   <Input.Label>Sampler</Input.Label>
-//                   <InfoPopover size="xs" iconProps={{ size: 14 }}>
-//                     Each will produce a slightly (or significantly) different image result.{' '}
-//                     <Anchor
-//                       href="https://wiki.civitai.com/wiki/Sampler"
-//                       target="_blank"
-//                       rel="nofollow noreferrer"
-//                       span
-//                     >
-//                       Learn more
-//                     </Anchor>
-//                     .
-//                   </InfoPopover>
-//                 </Group>
-//               }
-//               data={generation.samplers}
-//               presets={[
-//                 { label: 'Fast', value: 'Euler a' },
-//                 { label: 'Popular', value: 'DPM++ 2M Karras' },
-//               ]}
-//             />
-//             <InputNumberSlider
-//               name="steps"
-//               disabled={stepsDisabled}
-//               label={
-//                 <Group spacing={4} noWrap>
-//                   <Input.Label>Steps</Input.Label>
-//                   <InfoPopover size="xs" iconProps={{ size: 14 }}>
-//                     The number of iterations spent generating an image.{' '}
-//                     <Anchor
-//                       href="https://wiki.civitai.com/wiki/Sampling_Steps"
-//                       target="_blank"
-//                       rel="nofollow noreferrer"
-//                       span
-//                     >
-//                       Learn more
-//                     </Anchor>
-//                     .
-//                   </InfoPopover>
-//                 </Group>
-//               }
-//               min={draft ? 3 : 10}
-//               max={draft ? 12 : limits.steps}
-//               sliderProps={sharedSliderProps}
-//               numberProps={sharedNumberProps}
-//               presets={[
-//                 {
-//                   label: 'Fast',
-//                   value: Number(10 + samplerCfgOffset).toString(),
-//                 },
-//                 {
-//                   label: 'Balanced',
-//                   value: Number(20 + samplerCfgOffset).toString(),
-//                 },
-//                 {
-//                   label: 'High',
-//                   value: Number(30 + samplerCfgOffset).toString(),
-//                 },
-//               ]}
-//               reverse
-//             />
-//           </Stack>
-//           <InputSeed name="seed" label="Seed" min={1} max={generation.maxValues.seed} />
-//           {!isSDXL && (
-//             <InputNumberSlider
-//               name="clipSkip"
-//               label="Clip Skip"
-//               min={1}
-//               max={generation.maxValues.clipSkip}
-//               sliderProps={{
-//                 ...sharedSliderProps,
-//                 marks: clipSkipMarks,
-//               }}
-//               numberProps={sharedNumberProps}
-//             />
-//           )}
-//           <InputResourceSelect
-//             name="vae"
-//             label={
-//               <Group spacing={4} noWrap>
-//                 <Input.Label>{getDisplayName(ModelType.VAE)}</Input.Label>
-//                 <InfoPopover size="xs" iconProps={{ size: 14 }}>
-//                   These provide additional color and detail improvements.{' '}
-//                   <Anchor
-//                     href="https://wiki.civitai.com/wiki/Variational_Autoencoder"
-//                     target="_blank"
-//                     rel="nofollow noreferrer"
-//                     span
-//                   >
-//                     Learn more
-//                   </Anchor>
-//                   .
-//                 </InfoPopover>
-//               </Group>
-//             }
-//             buttonLabel="Add VAE"
-//             options={{
-//               canGenerate: true,
-//               resources: [{ type: ModelType.VAE, baseModelSet: baseModel }],
-//             }}
-//           />
-//           {currentUser?.isModerator && (
-//             <InputSwitch name="staging" label="Test Mode" labelPosition="left" />
-//           )}
-//         </Stack>
-//       </Accordion.Panel>
-//     </Accordion.Item>
-//   </PersistentAccordion>
-// </ScrollArea>
-// <div className={cx(classes.generationArea, 'px-2 py-2 flex flex-col gap-2')}>
-//   <DailyBoostRewardClaim />
-//   {promptWarning && (
-//     <div>
-//       <Alert color="red" title="Prohibited Prompt">
-//         <Text>{promptWarning}</Text>
-//         <Button
-//           color="red"
-//           variant="light"
-//           onClick={() => setPromptWarning(null)}
-//           style={{ marginTop: 10 }}
-//           leftIcon={<IconCheck />}
-//           fullWidth
-//         >
-//           I Understand, Continue Generating
-//         </Button>
-//       </Alert>
-//       <Text size="xs" color="dimmed" mt={4}>
-//         Is this a mistake?{' '}
-//         <Text
-//           component="a"
-//           td="underline"
-//           href={`https://forms.clickup.com/8459928/f/825mr-9671/KRFFR2BFKJCROV3B8Q?Civitai Username=${currentUser?.username}`}
-//           target="_blank"
-//         >
-//           Submit your prompt for review
-//         </Text>{' '}
-//         so we can refine our system.
-//       </Text>
-//     </div>
-//   )}
-//   {status.available && !reviewed ? (
-//     <Alert color="yellow" title="Image Generation Terms">
-//       <Text size="xs">
-//         By using the image generator you confirm that you have read and agree to our{' '}
-//         <Text component={NextLink} href="/content/tos" td="underline">
-//           Terms of Service
-//         </Text>{' '}
-//         presented during onboarding. Failure to abide by{' '}
-//         <Text component={NextLink} href="/content/tos" td="underline">
-//           our content policies
-//         </Text>{' '}
-//         will result in the loss of your access to the image generator.
-//       </Text>
-//       <Button
-//         color="yellow"
-//         variant="light"
-//         onClick={() => setReviewed(true)}
-//         style={{ marginTop: 10 }}
-//         leftIcon={<IconCheck />}
-//         fullWidth
-//       >
-//         I Confirm, Start Generating
-//       </Button>
-//     </Alert>
-//   ) : status.available && !promptWarning ? (
-//     <>
-//       {status.charge && new Date() < BUZZ_CHARGE_NOTICE_END && (
-//         <DismissibleAlert id="generator-charge-buzz">
-//           <Text>
-//             Generating images now costs Buzz.{' '}
-//             <Text component={NextLink} href="/articles/4797" td="underline">
-//               Learn why
-//             </Text>
-//           </Text>
-//         </DismissibleAlert>
-//       )}
->>>>>>> ca84f286
-
-//       <QueueSnackbar />
-//       <Group spacing="xs" className={classes.generateButtonContainer} noWrap>
-//         <Card withBorder className={classes.generateButtonQuantity} p={0}>
-//           <Stack spacing={0}>
-//             <Text
-//               size="xs"
-//               color="dimmed"
-//               weight={500}
-//               ta="center"
-//               className={classes.generateButtonQuantityText}
-//             >
-//               Quantity
-//             </Text>
-//             <InputQuantity
-//               name="quantity"
-//               className={classes.generateButtonQuantityInput}
-//             />
-//           </Stack>
-//         </Card>
-//         {!status.charge ? (
-//           <Button
-//             type="submit"
-//             size="lg"
-//             className={classes.generateButtonButton}
-//             loading={isLoading}
-//             disabled={!canGenerate}
-//           >
-//             <Text ta="center">Generate</Text>
-//           </Button>
-//         ) : (
-//           <BuzzTransactionButton
-//             type="submit"
-//             size="lg"
-//             label="Generate"
-//             loading={isCalculatingCost || isLoading}
-//             className={classes.generateButtonButton}
-//             disabled={disableGenerateButton}
-//             buzzAmount={cost}
-//             showPurchaseModal={false}
-//             error={
-//               costEstimateError
-//                 ? 'Error calculating cost. Please try updating your values'
-//                 : undefined
-//             }
-//           />
-//         )}
-
-//                 <Button
-//                   onClick={handleClearAll}
-//                   variant="default"
-//                   className={classes.generateButtonReset}
-//                   px="xs"
-//                 >
-//                   Reset
-//                 </Button>
-//               </Group>
-//             </>
-//           ) : null}
-//           {status.message && !promptWarning && (
-//             <AlertWithIcon
-//               color="yellow"
-//               title="Image Generation Status Alert"
-//               icon={<IconAlertTriangle size={20} />}
-//               iconColor="yellow"
-//             >
-//               {status.message}
-//             </AlertWithIcon>
-//           )}
-//         </div>
-//       </Stack>
-//     </Form>
-//   );
-// };
+
+                <Button
+                  onClick={handleClearAll}
+                  variant="default"
+                  className={classes.generateButtonReset}
+                  px="xs"
+                >
+                  Reset
+                </Button>
+              </Group>
+            </>
+          ) : null}
+          {status.message && !promptWarning && (
+            <AlertWithIcon
+              color="yellow"
+              title="Image Generation Status Alert"
+              icon={<IconAlertTriangle size={20} />}
+              iconColor="yellow"
+            >
+              {status.message}
+            </AlertWithIcon>
+          )}
+        </div>
+      </Stack>
+    </Form>
+  );
+};
 
 export const GenerationForm = (args: { onSuccess?: () => void }) => {
   const currentUser = useCurrentUser();
