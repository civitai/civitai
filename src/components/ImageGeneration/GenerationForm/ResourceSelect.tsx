<<<<<<< HEAD
import { Button, ButtonProps, GroupProps, Input, InputWrapperProps } from '@mantine/core';
=======
import type { ButtonProps, GroupPosition, InputWrapperProps } from '@mantine/core';
import { Button, Input } from '@mantine/core';
>>>>>>> aa1a0880
import { IconPlus } from '@tabler/icons-react';
import React, { useEffect } from 'react';
import { openResourceSelectModal } from '~/components/Dialog/dialog-registry';
import type {
  ResourceSelectOptions,
  ResourceSelectSource,
} from '~/components/ImageGeneration/GenerationForm/resource-select.types';
import { ResourceSelectCard } from '~/components/ImageGeneration/GenerationForm/ResourceSelectCard';
import { withController } from '~/libs/form/hoc/withController';
import type { GenerationResource } from '~/server/services/generation/generation.service';

export const ResourceSelect = ({
  value,
  onChange,
  buttonLabel,
  modalTitle,
  buttonProps,
  options = {},
  allowRemove = true,
  selectSource = 'generation',
  disabled,
  hideVersion,
  groupPosition,
  showAsCheckpoint,
  ...inputWrapperProps
}: {
  value?: GenerationResource | null;
  onChange?: (value: GenerationResource | null) => void;
  buttonLabel: React.ReactNode;
  modalTitle?: React.ReactNode;
  buttonProps?: Omit<ButtonProps, 'onClick'>;
  options?: ResourceSelectOptions;
  allowRemove?: boolean;
  selectSource?: ResourceSelectSource;
  hideVersion?: boolean;
  groupPosition?: GroupProps['justify'];
  showAsCheckpoint?: boolean;
} & Omit<InputWrapperProps, 'children' | 'onChange'> & { disabled?: boolean }) => {
  const types = options.resources?.map((x) => x.type);
  const _value = types && value && !types.includes(value.model.type) ? undefined : value;

  function handleChange(resource?: GenerationResource | null) {
    if (
      selectSource === 'generation' &&
      resource &&
      !resource.canGenerate &&
      resource.substitute?.canGenerate
    ) {
      onChange?.({ ...resource, ...resource.substitute });
    } else {
      onChange?.(resource ?? null);
    }
  }

  const handleRemove = () => {
    handleChange(undefined);
  };

  const handleOpenResourceSearch = () => {
    openResourceSelectModal({
      title: modalTitle ?? buttonLabel,
      onSelect: handleChange,
      options,
      selectSource,
    });
  };

  // removes resources that have unsupported types
  useEffect(() => {
    if (!_value && !!value) onChange?.(_value ?? null);
  }, [value]); //eslint-disable-line

  return (
    <Input.Wrapper {...inputWrapperProps}>
      {!value ? (
        <div>
          <Button
            variant="light"
            leftSection={<IconPlus size={18} />}
            fullWidth
            onClick={handleOpenResourceSearch}
            disabled={disabled}
            {...buttonProps}
          >
            {buttonLabel}
          </Button>
        </div>
      ) : (
        <ResourceSelectCard
          resource={value}
          selectSource={selectSource}
          onUpdate={handleChange}
          onRemove={allowRemove ? handleRemove : undefined}
          onSwap={handleOpenResourceSearch}
          hideVersion={hideVersion}
          groupPosition={groupPosition}
          showAsCheckpoint={showAsCheckpoint}
        />
      )}
    </Input.Wrapper>
  );
};

const InputResourceSelect = withController(ResourceSelect, ({ field }) => ({
  value: field.value,
}));
export default InputResourceSelect;<|MERGE_RESOLUTION|>--- conflicted
+++ resolved
@@ -1,9 +1,5 @@
-<<<<<<< HEAD
-import { Button, ButtonProps, GroupProps, Input, InputWrapperProps } from '@mantine/core';
-=======
-import type { ButtonProps, GroupPosition, InputWrapperProps } from '@mantine/core';
+import type { ButtonProps, GroupProps, InputWrapperProps } from '@mantine/core';
 import { Button, Input } from '@mantine/core';
->>>>>>> aa1a0880
 import { IconPlus } from '@tabler/icons-react';
 import React, { useEffect } from 'react';
 import { openResourceSelectModal } from '~/components/Dialog/dialog-registry';
