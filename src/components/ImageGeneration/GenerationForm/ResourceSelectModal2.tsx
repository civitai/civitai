import {
  ActionIcon,
  Badge,
  Button,
  Center,
  CloseButton,
  Divider,
  Group,
  Loader,
  Menu,
  Modal,
  SegmentedControl,
  Select,
  Stack,
  Text,
  ThemeIcon,
  Title,
  Tooltip,
} from '@mantine/core';
import { instantMeiliSearch } from '@meilisearch/instant-meilisearch';
import {
  IconBrush,
  IconCloudOff,
  IconDotsVertical,
  IconDownload,
  IconHorse,
  IconInfoCircle,
  IconTagOff,
} from '@tabler/icons-react';
import clsx from 'clsx';
import { uniq } from 'lodash-es';
import React, { useContext, useEffect, useMemo, useRef, useState } from 'react';
import {
  Configure,
  InstantSearch,
  InstantSearchProps,
  useInstantSearch,
  useRefinementList,
} from 'react-instantsearch';
import { useCardStyles } from '~/components/Cards/Cards.styles';
import HoverActionButton from '~/components/Cards/components/HoverActionButton';
import { CategoryTags } from '~/components/CategoryTags/CategoryTags';
import { CivitaiLinkManageButton } from '~/components/CivitaiLink/CivitaiLinkManageButton';
import {
  DescriptionTable,
  Props as DescriptionTableProps,
} from '~/components/DescriptionTable/DescriptionTable';
import { openReportModal } from '~/components/Dialog/dialog-registry';
import { useDialogContext } from '~/components/Dialog/DialogProvider';
import { EdgeMedia } from '~/components/EdgeMedia/EdgeMedia';
import { useApplyHiddenPreferences } from '~/components/HiddenPreferences/useApplyHiddenPreferences';
import { HideModelButton } from '~/components/HideModelButton/HideModelButton';
import { HideUserButton } from '~/components/HideUserButton/HideUserButton';
import { IconBadge } from '~/components/IconBadge/IconBadge';
import {
  ResourceSelectFiltersDropdown,
  ResourceSelectSort,
} from '~/components/ImageGeneration/GenerationForm/ResourceSelectFilters';
import { useGetTextToImageRequests } from '~/components/ImageGeneration/utils/generationRequestHooks';
import { ImageGuard2 } from '~/components/ImageGuard/ImageGuard2';
import { MediaHash } from '~/components/ImageHash/ImageHash';
import { InViewLoader } from '~/components/InView/InViewLoader';
import { ReportMenuItem } from '~/components/MenuItems/ReportMenuItem';
import { ModelHash } from '~/components/Model/ModelHash/ModelHash';
import { ModelURN, URNExplanation } from '~/components/Model/ModelURN/ModelURN';
import { ModelVersionReview } from '~/components/Model/ModelVersions/ModelVersionReview';
import { NextLink as Link } from '~/components/NextLink/NextLink';
import { PermissionIndicator } from '~/components/PermissionIndicator/PermissionIndicator';
import { useToggleFavoriteMutation } from '~/components/ResourceReview/resourceReview.utils';
import { CustomSearchBox } from '~/components/Search/CustomSearchComponents';
import { searchIndexMap } from '~/components/Search/search.types';
import { SearchIndexDataMap, useInfiniteHitsTransformed } from '~/components/Search/search.utils2';
import { useSearchLayoutStyles } from '~/components/Search/SearchLayout';
import { ThumbsUpIcon } from '~/components/ThumbsIcon/ThumbsIcon';
import { TrainedWords } from '~/components/TrainedWords/TrainedWords';
import { TwCard } from '~/components/TwCard/TwCard';
import { env } from '~/env/client';
import { useCurrentUser } from '~/hooks/useCurrentUser';
import { useIsMobile } from '~/hooks/useIsMobile';
import { openContext } from '~/providers/CustomModalsProvider';
import { useFeatureFlags } from '~/providers/FeatureFlagsProvider';
import { BaseModel, constants } from '~/server/common/constants';
import { TrainingDetailsObj } from '~/server/schema/model-version.schema';
import { ReportEntity } from '~/server/schema/report.schema';
import { getIsSdxl } from '~/shared/constants/generation.constants';
import { aDayAgo, formatDate } from '~/utils/date-helpers';
import { getDisplayName, parseAIRSafe } from '~/utils/string-helpers';
import { trpc } from '~/utils/trpc';
import { isDefined } from '~/utils/type-guards';
import {
  ResourceFilter,
  ResourceSelectOptions,
  ResourceSelectSource,
} from './resource-select.types';
import { GenerationResource } from '~/server/services/generation/generation.service';
import { fetchGenerationData } from '~/store/generation.store';
import { showErrorNotification } from '~/utils/notifications';

export type ResourceSelectModalProps = {
  title?: React.ReactNode;
  onSelect: (value: GenerationResource) => void;
  onClose?: () => void;
  options?: ResourceSelectOptions;
  selectSource?: ResourceSelectSource;
};

const tabs = ['all', 'featured', 'recent', 'liked', 'uploaded'] as const;
type Tabs = (typeof tabs)[number];

const take = 20;

export default function ResourceSelectModal({
  title,
  onSelect,
  onClose,
  options = {},
  selectSource = 'generation',
}: ResourceSelectModalProps) {
  const dialog = useDialogContext();
  const isMobile = useIsMobile();
  const currentUser = useCurrentUser();
  const [selectedTab, setSelectedTab] = useState<Tabs>('all');
  const [selectFilters, setSelectFilters] = useState<ResourceFilter>({ types: [], baseModels: [] });

  const {
    data: likedModels,
    // isLoading: isLoadingLikedModels,
    // isError: isErrorLikedModels,
  } = trpc.user.getBookmarkedModels.useQuery(undefined, {
    enabled: !!currentUser,
  });

  const {
    data: featuredModels,
    isFetching: isLoadingFeatured,
    // isError: isErrorFeatured,
  } = trpc.model.getFeaturedModels.useQuery();

  const {
    steps,
    isFetching: isLoadingGenerations,
    // isError: isErrorGenerations,
  } = useGetTextToImageRequests(
    { take },
    { enabled: !!currentUser && selectedTab === 'recent' && selectSource === 'generation' }
  );

  const {
    data: trainingModels,
    isFetching: isLoadingTraining,
    // isError: isErrorTraining,
  } = trpc.model.getAvailableTrainingModels.useQuery(
    { take },
    { enabled: !!currentUser && selectedTab === 'recent' && selectSource === 'training' }
  );

  const {
    data: manuallyAdded,
    isFetching: isLoadingManuallyAdded,
    // isError: isErrorManuallyAdded,
  } = trpc.model.getRecentlyManuallyAdded.useQuery(
    { take },
    { enabled: !!currentUser && selectedTab === 'recent' && selectSource === 'addResource' }
  );

  const {
    data: recommendedModels,
    isFetching: isLoadingRecommendedModels,
    // isError: isErrorRecommendedModels,
  } = trpc.model.getRecentlyRecommended.useQuery(
    { take },
    { enabled: !!currentUser && selectedTab === 'recent' && selectSource === 'modelVersion' }
  );

  const isLoadingExtra =
    (isLoadingFeatured && selectedTab === 'featured') ||
    ((isLoadingGenerations ||
      isLoadingTraining ||
      isLoadingManuallyAdded ||
      isLoadingRecommendedModels) &&
      selectedTab === 'recent');

  // TODO handle fetching errors from above

  const { resources = [], excludeIds = [], canGenerate } = options;
  const allowedTabs = tabs.filter((t) => {
    return !(!currentUser && ['recent', 'liked', 'uploaded'].includes(t));
  });

  const filters: string[] = [];
  const or: string[] = [];
  if (canGenerate !== undefined) filters.push(`canGenerate = ${canGenerate}`);
  for (const { type, baseModels } of resources) {
    if (!baseModels?.length) or.push(`type = ${type}`);
    else
      or.push(
        `(type = ${type} AND versions.baseModel IN [${baseModels.map((x) => `"${x}"`).join(',')}])`
      );
  }
  if (or.length) filters.push(`(${or.join(' OR ')})`);

  const exclude: string[] = [];
  exclude.push('NOT tags.name = "celebrity"');

  // nb - it would be nice to do this, but meili filters the entire top level object only
  // if (excludeIds.length > 0) {
  //   exclude.push(`versions.id NOT IN [${excludeIds.join(',')}]`);
  // }

  if (selectFilters.types.length) {
    filters.push(`type IN [${selectFilters.types.map((x) => `"${x}"`).join(',')}]`);
  }
  if (selectFilters.baseModels.length) {
    filters.push(
      `versions.baseModel IN [${selectFilters.baseModels.map((x) => `"${x}"`).join(',')}]`
    );
  }

  if (selectedTab === 'featured') {
    if (!!featuredModels) {
      filters.push(`id IN [${featuredModels.join(',')}]`);
    }
  } else if (selectedTab === 'recent') {
    if (selectSource === 'generation') {
      if (!!steps) {
        const usedResources = uniq(
          steps.flatMap(({ resources }) => resources.map((r) => r.model.id))
        );
        filters.push(`id IN [${usedResources.join(',')}]`);
      }
    } else if (selectSource === 'addResource') {
      if (!!manuallyAdded) {
        filters.push(`id IN [${manuallyAdded.join(',')}]`);
      }
    } else if (selectSource === 'training') {
      if (!!trainingModels) {
        const customModels = trainingModels.flatMap((m) =>
          m.modelVersions
            .map(
              (mv) =>
                parseAIRSafe((mv.trainingDetails as TrainingDetailsObj | undefined)?.baseModel)
                  ?.model
            )
            .filter(isDefined)
        );
        filters.push(`id IN [${uniq(customModels).join(',')}]`);
      }
    } else if (selectSource === 'modelVersion') {
      if (!!recommendedModels) {
        filters.push(`id IN [${recommendedModels.join(',')}]`);
      }
    }
  } else if (selectedTab === 'liked') {
    if (!!likedModels) {
      filters.push(`id IN [${likedModels.join(',')}]`);
    }
  } else if (selectedTab === 'uploaded') {
    if (currentUser) {
      filters.push(`user.id = ${currentUser.id}`);
    }
  }

  const totalFilters = [...filters, ...exclude].join(' AND ');

  // console.log(totalFilters);

  function handleSelect(value: GenerationResource) {
    onSelect(value);
    dialog.onClose();
  }

  function handleClose() {
    dialog.onClose();
    onClose?.();
  }

  return (
    <Modal {...dialog} onClose={handleClose} size={1200} withCloseButton={false} padding={0}>
      <div className="flex size-full max-h-full max-w-full flex-col">
        <ResourceSelectContext.Provider value={{ onSelect: handleSelect, canGenerate, resources }}>
          <InstantSearch
            searchClient={searchClient}
            indexName={searchIndexMap.models}
            future={{ preserveSharedStateOnUnmount: true }}
          >
            <Configure hitsPerPage={20} filters={totalFilters} />

            <div className="sticky top-[-48px] z-30 flex flex-col gap-3 bg-gray-0 p-3 dark:bg-dark-7">
              <div className="flex flex-wrap items-center justify-between gap-4 sm:gap-10">
                <Text>{title}</Text>
                <CustomSearchBox
                  isMobile={isMobile}
                  autoFocus
                  className="order-last w-full grow sm:order-none sm:w-auto"
                />
                <CloseButton onClick={handleClose} />
              </div>

              <div className="flex flex-col gap-3 sm:flex-row sm:flex-nowrap sm:items-center sm:justify-between sm:gap-10">
                <SegmentedControl
                  value={selectedTab}
                  onChange={(v) => setSelectedTab(v as Tabs)}
                  data={allowedTabs.map((v) => ({ value: v, label: v.toUpperCase() }))}
                  className="shrink-0 @sm:w-full"
                />
                <CategoryTagFilters />
                <div className="flex shrink-0 flex-row gap-3">
                  <ResourceSelectSort />
                  <ResourceSelectFiltersDropdown
                    options={options}
                    selectFilters={selectFilters}
                    setSelectFilters={setSelectFilters}
                  />
                </div>
              </div>

              <Divider />
            </div>

            {isLoadingExtra ? (
              <div className="p-3 py-5">
                <Center mt="md">
                  <Loader />
                </Center>
              </div>
            ) : (
              <ResourceHitList
                resources={resources}
                canGenerate={canGenerate}
                excludeIds={excludeIds}
                likes={likedModels}
                selectSource={selectSource}
              />
            )}
          </InstantSearch>
        </ResourceSelectContext.Provider>
      </div>
    </Modal>
  );
}

// TODO I don't think canGenerate and resources are being used here
const ResourceSelectContext = React.createContext<{
  canGenerate?: boolean;
  resources: { type: string; baseModels?: string[] }[];
  onSelect: (
    value: GenerationResource & { image: SearchIndexDataMap['models'][number]['images'][number] }
  ) => void;
} | null>(null);

const useResourceSelectContext = () => {
  const context = useContext(ResourceSelectContext);
  if (!context) throw new Error('missing ResourceSelectContext');
  return context;
};

function CategoryTagFilters() {
  const [tag, setTag] = useState<string>();
  const { refine } = useRefinementList({ attribute: 'tags.name' });

  const handleSetTag = (value?: string) => {
    if (tag) refine(tag);
    if (value) refine(value);
    setTag(value);
  };

  return (
    <CategoryTags
      selected={tag}
      setSelected={handleSetTag}
      filter={(tag) => !['celebrity'].includes(tag)}
      includeEA={false}
      includeAll={false}
    />
  );
}

function ResourceHitList({
  canGenerate,
  resources,
  excludeIds,
  likes,
  selectSource,
}: ResourceSelectOptions &
  Required<Pick<ResourceSelectOptions, 'resources' | 'excludeIds'>> & {
    likes: number[] | undefined;
    selectSource?: ResourceSelectSource;
  }) {
  const startedRef = useRef(false);
  // const currentUser = useCurrentUser();
  const { status } = useInstantSearch();
  const { classes } = useSearchLayoutStyles();
  const { items, showMore, isLastPage } = useInfiniteHitsTransformed<'models'>();
  const {
    items: models,
    loadingPreferences,
    hiddenCount,
  } = useApplyHiddenPreferences({
    type: 'models',
    data: items,
  });
  const loading =
    status === 'loading' || status === 'stalled' || loadingPreferences || !startedRef.current;

  const filtered = useMemo(() => {
    if (!canGenerate && !resources.length) return models;

    return models
      .map((model) => {
        const resourceType = resources.find((x) => x.type === model.type);
        if (!resourceType) return null;

        const versions = model.versions.filter((version) => {
          return (
            (canGenerate ? canGenerate === version.canGenerate : true) &&
            (!!resourceType.baseModels?.length
              ? resourceType.baseModels.includes(version.baseModel)
              : true) &&
            !excludeIds.includes(version.id)
          );
        });
        if (!versions.length) return null;
        return { ...model, versions };
      })
      .filter(isDefined);
  }, [canGenerate, excludeIds, models, resources]);
  // console.log({ filtered });

  useEffect(() => {
    if (!startedRef.current && status !== 'idle') startedRef.current = true;
  }, [status]);

  // TODO should these checks be off "filtered" or "items"?
  if (loading && !items.length)
    return (
      <div className="p-3 py-5">
        <Center mt="md">
          <Loader />
        </Center>
      </div>
    );

  if (!items.length)
    return (
      <div className="p-3 py-5">
        <Center>
          <Stack spacing="md" align="center" maw={800}>
            {hiddenCount > 0 && (
              <Text color="dimmed">
                {hiddenCount} models have been hidden due to your settings.
              </Text>
            )}
            <ThemeIcon size={128} radius={100} sx={{ opacity: 0.5 }}>
              <IconCloudOff size={80} />
            </ThemeIcon>
            <Title order={1} inline>
              No models found
            </Title>
            <Text align="center">
              We have a bunch of models, but it looks like we couldn&rsquo;t find any matching your
              query.
            </Text>
          </Stack>
        </Center>
      </div>
    );

  return (
    // <ScrollArea id="resource-select-modal" className="flex-1 p-3">
    <div className="flex flex-col gap-3 p-3">
      {hiddenCount > 0 && (
        <Text color="dimmed">{hiddenCount} models have been hidden due to your settings.</Text>
      )}

      <div className={classes.grid}>
        {filtered
          .filter((model) => model.versions.length > 0)
          .map((model) => (
            <ResourceSelectCard
              key={model.id}
              data={model}
              isFavorite={!!likes && likes.includes(model.id)}
              selectSource={selectSource}
            />
          ))}
      </div>
      {items.length > 0 && !isLastPage && (
        <InViewLoader loadFn={showMore} loadCondition={status === 'idle'}>
          <Center sx={{ height: 36 }} my="md">
            <Loader />
          </Center>
        </InViewLoader>
      )}
    </div>
    // </ScrollArea>
  );
}

const IMAGE_CARD_WIDTH = 450;

const TopRightIcons = ({
  setFlipped,
  data,
  imageId,
}: {
  setFlipped: React.Dispatch<React.SetStateAction<boolean>>;
  data: SearchIndexDataMap['models'][number];
  imageId?: number;
}) => {
  const currentUser = useCurrentUser();

  let contextMenuItems: React.ReactNode[] = [];

  if (currentUser?.id !== data.user.id) {
    contextMenuItems = contextMenuItems
      .concat([
        <HideModelButton key="hide-model" as="menu-item" modelId={data.id} />,
        <HideUserButton key="hide-button" as="menu-item" userId={data.user.id} />,
        <ReportMenuItem
          key="report-model"
          loginReason="report-model"
          onReport={() => openReportModal({ entityType: ReportEntity.Model, entityId: data.id })}
        />,
        !!imageId ? (
          <ReportMenuItem
            key="report-image"
            label="Report image"
            onReport={() =>
              openReportModal({
                entityType: ReportEntity.Image,
                // Explicitly cast to number because we know it's not undefined
                entityId: imageId,
              })
            }
          />
        ) : undefined,
      ])
      .filter(isDefined);
  }
  if (currentUser)
    contextMenuItems.splice(
      2,
      0,
      <Menu.Item
        key="block-tags"
        icon={<IconTagOff size={14} stroke={1.5} />}
        onClick={(e: React.MouseEvent<HTMLButtonElement>) => {
          e.preventDefault();
          e.stopPropagation();
          openContext('blockModelTags', { modelId: data.id });
        }}
      >
        {`Hide content with these tags`}
      </Menu.Item>
    );

  if (currentUser?.isModerator && env.NEXT_PUBLIC_MODEL_LOOKUP_URL) {
    contextMenuItems.unshift(
      <Menu.Item
        component="a"
        key="lookup-model"
        target="_blank"
        icon={<IconInfoCircle size={14} stroke={1.5} />}
        href={`${env.NEXT_PUBLIC_MODEL_LOOKUP_URL}${data.id}`}
        onClick={(e: React.MouseEvent<HTMLAnchorElement>) => {
          e.preventDefault();
          e.stopPropagation();
          window.open(`${env.NEXT_PUBLIC_MODEL_LOOKUP_URL}${data.id}`, '_blank');
        }}
      >
        Lookup Model
      </Menu.Item>
    );
  }

  return (
    <>
      <div className="absolute right-9 top-2 flex flex-col gap-1">
        <ActionIcon
          variant="transparent"
          className="mix-blend-difference"
          size="md"
          onClick={() => setFlipped((f) => !f)}
        >
          <IconInfoCircle strokeWidth={2.5} size={24} />
        </ActionIcon>
      </div>
      <div className="absolute right-2 top-2 flex flex-col gap-1">
        {contextMenuItems.length > 0 && (
          <Menu position="left-start" withArrow offset={-5}>
            <Menu.Target>
              <ActionIcon
                variant="transparent"
                className="mix-blend-difference"
                p={0}
                onClick={(e) => {
                  e.preventDefault();
                  e.stopPropagation();
                }}
              >
                <IconDotsVertical size={24} style={{ filter: `drop-shadow(0 0 2px #000)` }} />
              </ActionIcon>
            </Menu.Target>
            <Menu.Dropdown>{contextMenuItems.map((el) => el)}</Menu.Dropdown>
          </Menu>
        )}
        <CivitaiLinkManageButton
          modelId={data.id}
          modelName={data.name}
          modelType={data.type}
          hashes={data.hashes}
          noTooltip
          iconSize={16}
        >
          {({ color, onClick, icon, label }) => (
            <HoverActionButton
              onClick={onClick}
              label={label}
              size={30}
              color={color}
              variant="filled"
              keepIconOnHover
            >
              {icon}
            </HoverActionButton>
          )}
        </CivitaiLinkManageButton>
      </div>
    </>
  );
};

function ResourceSelectCard({
  data,
  isFavorite,
  selectSource,
}: {
  data: SearchIndexDataMap['models'][number];
  isFavorite: boolean;
  selectSource?: ResourceSelectSource;
}) {
  // const [ref, inView] = useInViewDynamic({ id: data.id.toString() });
  const { onSelect } = useResourceSelectContext();
  const features = useFeatureFlags();
  const currentUser = useCurrentUser();
  const [loading, setLoading] = useState(false);

  const image = data.images[0];
  const { classes, cx, theme } = useCardStyles({
    aspectRatio: image && image.width && image.height ? image.width / image.height : 1,
  });

  const versions = data.versions;
  const [selected, setSelected] = useState<number | undefined>(versions[0]?.id);
  const [flipped, setFlipped] = useState(false);

<<<<<<< HEAD
  const { data: featuredModels } = trpc.model.getFeaturedModels.useQuery();

  const handleSelect = () => {
    const version = versions.find((x) => x.id === selected);
    if (!version) return;
    const { id, name, trainedWords, baseModel, settings } = version;

    onSelect({
      id,
      name,
      trainedWords,
      baseModel,
      modelId: data.id,
      modelName: data.name,
      modelType: data.type,
      minor: data.minor,
      image: image,
      covered: data.canGenerate,
      // TODO - update generation panel resource select to include details about early access
      available:
        data.canGenerate && (data.availability === 'Public' || data.availability === 'Private'),
      strength: settings?.strength ?? 1,
      minStrength: settings?.minStrength ?? -1,
      maxStrength: settings?.maxStrength ?? 2,
      additionalResourceCharge: !featuredModels?.includes(data.id),
=======
  const handleSelect = async () => {
    const version = versions.find((x) => x.id === selected);
    if (!version) return;
    const { id } = version;

    setLoading(true);
    await fetchGenerationData({ type: 'modelVersion', id }).then((data) => {
      const resource = data.resources[0];
      if (selectSource !== 'generation') {
        onSelect({ ...resource, image });
      } else {
        if (resource?.canGenerate || resource.substitute?.canGenerate)
          onSelect({ ...resource, image });
        else
          showErrorNotification({
            error: new Error('This model is no longer available for generation'),
          });
      }
>>>>>>> 9d3f9504
    });
    setLoading(false);
  };

  const favoriteMutation = useToggleFavoriteMutation();
  const handleToggleFavorite = ({ versionId, setTo }: { versionId?: number; setTo: boolean }) => {
    if (favoriteMutation.isLoading) return;
    favoriteMutation.mutate({
      modelId: data.id,
      modelVersionId: versionId,
      setTo,
    });
  };

  const selectedVersion = versions.find((x) => x.id === selected)!;
  const isSDXL = getIsSdxl(selectedVersion?.baseModel);
  const isPony = selectedVersion?.baseModel === 'Pony';
  const isNew = data.publishedAt && data.publishedAt > aDayAgo;
  const isUpdated =
    data.lastVersionAt &&
    data.publishedAt &&
    data.lastVersionAt > aDayAgo &&
    data.lastVersionAt.getTime() - data.publishedAt.getTime() > constants.timeCutOffs.updatedModel;

  const originalAspectRatio = image.width && image.height ? image.width / image.height : 1;
  const width = originalAspectRatio > 1 ? IMAGE_CARD_WIDTH * originalAspectRatio : IMAGE_CARD_WIDTH;

  const modelDetails: DescriptionTableProps['items'] = [
    {
      label: 'Type',
      value: (
        <Badge radius="sm" px={5}>
          {getDisplayName(data.type)} {data.checkpointType}
        </Badge>
      ),
    },
    {
      label: 'Stats',
      value: (
        <Group spacing={4}>
          <IconBadge radius="xs" icon={<IconDownload size={14} />}>
            <Text>{(selectedVersion.metrics?.downloadCount ?? 0).toLocaleString()}</Text>
          </IconBadge>
          {selectedVersion.canGenerate && (
            <IconBadge radius="xs" icon={<IconBrush size={14} />}>
              <Text>{(selectedVersion.metrics?.generationCount ?? 0).toLocaleString()}</Text>
            </IconBadge>
          )}
        </Group>
      ),
    },
    {
      label: 'Reviews',
      value: (
        <ModelVersionReview
          modelId={data.id}
          versionId={selectedVersion.id}
          thumbsUpCount={selectedVersion.metrics?.thumbsUpCount ?? 0}
          thumbsDownCount={selectedVersion.metrics?.thumbsDownCount ?? 0}
        />
      ),
    },
    { label: 'Created', value: formatDate(selectedVersion.createdAt) },
    {
      label: 'Base Model',
      value:
        selectedVersion.baseModel === 'ODOR' ? (
          <Text component={Link} href="/product/odor" target="_blank">
            {selectedVersion.baseModel}{' '}
          </Text>
        ) : (
          <Text>
            {selectedVersion.baseModel}{' '}
            {selectedVersion.baseModelType && selectedVersion.baseModelType === 'Standard'
              ? ''
              : selectedVersion.baseModelType}
          </Text>
        ),
    },
    {
      label: 'Training',
      value: (
        <Group spacing={4}>
          {selectedVersion.steps && (
            <Badge size="sm" radius="sm" color="teal">
              Steps: {selectedVersion.steps.toLocaleString()}
            </Badge>
          )}
          {selectedVersion.epochs && (
            <Badge size="sm" radius="sm" color="teal">
              Epochs: {selectedVersion.epochs.toLocaleString()}
            </Badge>
          )}
        </Group>
      ),
      visible: !!selectedVersion.steps || !!selectedVersion.epochs,
    },
    {
      label: 'Usage Tips',
      value: (
        <Group spacing={4}>
          {selectedVersion.clipSkip && (
            <Badge size="sm" radius="sm" color="cyan">
              Clip Skip: {selectedVersion.clipSkip.toLocaleString()}
            </Badge>
          )}
          {!!selectedVersion.settings?.strength && (
            <Badge size="sm" radius="sm" color="cyan">
              {`Strength: ${selectedVersion.settings.strength}`}
            </Badge>
          )}
        </Group>
      ),
      visible: isDefined(selectedVersion.clipSkip) || isDefined(selectedVersion.settings?.strength),
    },
    {
      label: 'Trigger Words',
      visible: !!selectedVersion.trainedWords?.length,
      value: <TrainedWords trainedWords={selectedVersion.trainedWords} type={data.type} />,
    },
    {
      label: 'Hash',
      value: <ModelHash hashes={selectedVersion.hashData ?? []} width={80} />,
      visible: !!(selectedVersion.hashData ?? []).length,
    },
    {
      label: (
        <Group spacing="xs">
          <Text weight={500}>AIR</Text>
          <URNExplanation size={20} />
        </Group>
      ),
      value: (
        <ModelURN
          baseModel={selectedVersion.baseModel as BaseModel}
          type={data.type}
          modelId={data.id}
          modelVersionId={selectedVersion.id}
          withCopy={false}
        />
      ),
      visible: features.air,
    },
    {
      label: 'Restrictions',
      value: <PermissionIndicator permissions={data.permissions} showNone={true} />,
      visible: !!data.permissions,
    },
  ];

  return (
    // Visually hide card if there are no versions
    <TwCard
      className={clsx(classes.root, 'justify-between')}
      // onClick={handleSelect}
      style={{ display: versions.length === 0 ? 'none' : undefined }}
    >
      {/* {inView && ( */}
      <>
        {image &&
          (!flipped ? (
            <ImageGuard2 image={image} connectType="model" connectId={data.id}>
              {(safe) => {
                return (
                  <div className="relative overflow-hidden aspect-portrait">
                    {safe ? (
                      <Link href={`/models/${data.id}?modelVersionId=${selected}`} target="_blank">
                        <EdgeMedia
                          src={image.url}
                          name={image.name ?? image.id.toString()}
                          alt={image.name ?? undefined}
                          type={image.type}
                          width={width}
                          placeholder="empty"
                          className={classes.image}
                          loading="lazy"
                        />
                      </Link>
                    ) : (
                      <MediaHash {...image} />
                    )}
                    <div className="absolute left-2 top-2 flex items-center gap-1">
                      <ImageGuard2.BlurToggle />
                      <Badge
                        className={cx(classes.infoChip, classes.chip)}
                        variant="light"
                        radius="xl"
                      >
                        <Text color="white" size="xs" transform="capitalize">
                          {getDisplayName(data.type)}
                        </Text>
                        {isSDXL && (
                          <>
                            <Divider orientation="vertical" />
                            {isPony ? (
                              <IconHorse size={16} strokeWidth={2.5} />
                            ) : (
                              <Text color="white" size="xs">
                                XL
                              </Text>
                            )}
                          </>
                        )}
                      </Badge>

                      {(isNew || isUpdated) && (
                        <Badge
                          className={classes.chip}
                          variant="filled"
                          radius="xl"
                          sx={(theme) => ({
                            backgroundColor: isUpdated
                              ? '#1EBD8E'
                              : theme.colors.blue[theme.fn.primaryShade()],
                          })}
                        >
                          <Text color="white" size="xs" transform="capitalize">
                            {isUpdated ? 'Updated' : 'New'}
                          </Text>
                        </Badge>
                      )}
                    </div>
                    <TopRightIcons data={data} setFlipped={setFlipped} imageId={image.id} />
                    {!!currentUser && (
                      <div className="absolute bottom-2 right-2 flex items-center gap-1">
                        <Tooltip
                          label={isFavorite ? 'Unlike' : 'Like'}
                          position="top"
                          withArrow
                          withinPortal
                        >
                          <Button
                            onClick={() => handleToggleFavorite({ setTo: !isFavorite })}
                            color={isFavorite ? 'green' : 'gray'}
                            px={4}
                            size="xs"
                            variant={theme.colorScheme === 'light' ? undefined : 'light'}
                          >
                            <ThumbsUpIcon color="#fff" filled={isFavorite} size={20} />
                          </Button>
                        </Tooltip>
                      </div>
                    )}
                  </div>
                );
              }}
            </ImageGuard2>
          ) : (
            <div className="relative overflow-auto aspect-portrait">
              <Stack className="size-full">
                <DescriptionTable
                  title="Model Details"
                  items={modelDetails}
                  labelWidth="80px"
                  withBorder
                  fontSize="xs"
                />
              </Stack>
              <TopRightIcons data={data} setFlipped={setFlipped} />
            </div>
          ))}

        <div className="flex flex-col gap-2 p-3 text-black dark:text-white">
          <Text size="sm" weight={700} lineClamp={1} lh={1}>
            {data.name}
          </Text>
          <Group noWrap position="apart">
            <Select
              onClick={(e) => {
                e.preventDefault();
                e.stopPropagation();
              }}
              readOnly={versions.length <= 1}
              value={selected?.toString()}
              data={versions.map((version) => ({
                label: version.name,
                value: version.id.toString(),
              }))}
              onChange={(id) => setSelected(id !== null ? Number(id) : undefined)}
              styles={{ input: { cursor: versions.length <= 1 ? 'auto !important' : undefined } }}
            />
            <Button
              loading={loading}
              onClick={(e) => {
                e.preventDefault();
                e.stopPropagation();
                handleSelect();
              }}
            >
              Select
            </Button>
          </Group>
        </div>
      </>
      {/* )} */}
    </TwCard>
  );
}

const meilisearch = instantMeiliSearch(
  env.NEXT_PUBLIC_SEARCH_HOST as string,
  env.NEXT_PUBLIC_SEARCH_CLIENT_KEY,
  { primaryKey: 'id', keepZeroFacets: true }
);

const searchClient: InstantSearchProps['searchClient'] = {
  ...meilisearch,
  search(requests) {
    return meilisearch.search(requests);
  },
};<|MERGE_RESOLUTION|>--- conflicted
+++ resolved
@@ -654,34 +654,9 @@
   const [selected, setSelected] = useState<number | undefined>(versions[0]?.id);
   const [flipped, setFlipped] = useState(false);
 
-<<<<<<< HEAD
   const { data: featuredModels } = trpc.model.getFeaturedModels.useQuery();
 
   const handleSelect = () => {
-    const version = versions.find((x) => x.id === selected);
-    if (!version) return;
-    const { id, name, trainedWords, baseModel, settings } = version;
-
-    onSelect({
-      id,
-      name,
-      trainedWords,
-      baseModel,
-      modelId: data.id,
-      modelName: data.name,
-      modelType: data.type,
-      minor: data.minor,
-      image: image,
-      covered: data.canGenerate,
-      // TODO - update generation panel resource select to include details about early access
-      available:
-        data.canGenerate && (data.availability === 'Public' || data.availability === 'Private'),
-      strength: settings?.strength ?? 1,
-      minStrength: settings?.minStrength ?? -1,
-      maxStrength: settings?.maxStrength ?? 2,
-      additionalResourceCharge: !featuredModels?.includes(data.id),
-=======
-  const handleSelect = async () => {
     const version = versions.find((x) => x.id === selected);
     if (!version) return;
     const { id } = version;
@@ -699,7 +674,6 @@
             error: new Error('This model is no longer available for generation'),
           });
       }
->>>>>>> 9d3f9504
     });
     setLoading(false);
   };
