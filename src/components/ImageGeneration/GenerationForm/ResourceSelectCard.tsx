--- conflicted
+++ resolved
@@ -1,14 +1,10 @@
-import type { GroupPosition } from '@mantine/core';
+import type { GroupProps } from '@mantine/core';
 import {
   ActionIcon,
   Anchor,
   Badge,
   Button,
   Group,
-<<<<<<< HEAD
-  GroupProps,
-=======
->>>>>>> aa1a0880
   Overlay,
   Paper,
   Popover,
@@ -26,12 +22,8 @@
   IconX,
 } from '@tabler/icons-react';
 import { EdgeMedia } from '~/components/EdgeMedia/EdgeMedia';
-<<<<<<< HEAD
-import { ResourceSelectSource } from '~/components/ImageGeneration/GenerationForm/resource-select.types';
+import type { ResourceSelectSource } from '~/components/ImageGeneration/GenerationForm/resource-select.types';
 import { LegacyActionIcon } from '~/components/LegacyActionIcon/LegacyActionIcon';
-=======
-import type { ResourceSelectSource } from '~/components/ImageGeneration/GenerationForm/resource-select.types';
->>>>>>> aa1a0880
 import { ModelVersionPopularity } from '~/components/Model/ModelVersions/ModelVersionPopularity';
 import { NextLink as Link } from '~/components/NextLink/NextLink';
 import { NumberSlider } from '~/libs/form/components/NumberSlider';
