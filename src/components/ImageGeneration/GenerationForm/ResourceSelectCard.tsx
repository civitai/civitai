--- conflicted
+++ resolved
@@ -10,11 +10,7 @@
   Overlay,
   useMantineTheme,
 } from '@mantine/core';
-<<<<<<< HEAD
-import { NextLink as Link } from '~/components/NextLink/NextLink'
-=======
-import { NextLink } from '@mantine/next';
->>>>>>> 648a5fa8
+import { NextLink as Link } from '~/components/NextLink/NextLink';
 import { ModelType } from '@prisma/client';
 import { IconAlertTriangle, IconReplace, IconX } from '@tabler/icons-react';
 import { EdgeMedia } from '~/components/EdgeMedia/EdgeMedia';
@@ -73,7 +69,7 @@
         ) : null}
         <Stack spacing={2}>
           <Text
-            component={NextLink}
+            component={Link}
             sx={(theme) => ({
               cursor: 'pointer',
               color: theme.colorScheme === 'dark' ? theme.white : theme.black,
@@ -132,7 +128,7 @@
               </ThemeIcon>
             )}
             <Text
-              component={NextLink}
+              component={Link}
               sx={{ cursor: 'pointer' }}
               href={`/models/${resource.modelId}?modelVersionId=${resource.id}`}
               onClick={() => generationPanel.close()}
