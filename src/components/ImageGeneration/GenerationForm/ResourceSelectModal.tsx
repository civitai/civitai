import { ContextModalProps, openContextModal } from '@mantine/modals';
import { Generation } from '~/server/services/generation/generation.types';
import {
  Stack,
  Text,
  Group,
  Badge,
  Loader,
  Divider,
  Center,
  Box,
  Title,
  ThemeIcon,
  Menu,
  ActionIcon,
  Card,
  Select,
  Button,
} from '@mantine/core';
import React, { useContext, useEffect, useRef, useState } from 'react';
import { getDisplayName } from '~/utils/string-helpers';
import {
  Configure,
  InstantSearch,
  InstantSearchProps,
  useInstantSearch,
  useRefinementList,
} from 'react-instantsearch';
import { BaseModel, baseModelSets, constants } from '~/server/common/constants';
import { instantMeiliSearch } from '@meilisearch/instant-meilisearch';
import { env } from '~/env/client.mjs';
import { CustomSearchBox } from '~/components/Search/CustomSearchComponents';
import { useIsMobile } from '~/hooks/useIsMobile';
import { useCurrentUser } from '~/hooks/useCurrentUser';
import { useInView } from '~/hooks/useInView';
import { IconCloudOff, IconDotsVertical, IconHorse } from '@tabler/icons-react';
import { useSearchLayoutStyles } from '~/components/Search/SearchLayout';
import trieMemoize from 'trie-memoize';
import OneKeyMap from '@essentials/one-key-map';
import { FeedCard } from '~/components/Cards/FeedCard';
import { ResourceSelectOptions } from './resource-select.types';
import { InViewLoader } from '~/components/InView/InViewLoader';
import { EdgeMedia } from '~/components/EdgeMedia/EdgeMedia';
import { useCardStyles } from '~/components/Cards/Cards.styles';
import { MediaHash } from '~/components/ImageHash/ImageHash';
import { CivitaiLinkManageButton } from '~/components/CivitaiLink/CivitaiLinkManageButton';
import HoverActionButton from '~/components/Cards/components/HoverActionButton';
import { aDayAgo } from '~/utils/date-helpers';
import { HideModelButton } from '~/components/HideModelButton/HideModelButton';
import { HideUserButton } from '~/components/HideUserButton/HideUserButton';
import { ReportMenuItem } from '~/components/MenuItems/ReportMenuItem';
import { openContext } from '~/providers/CustomModalsProvider';
import { IconTagOff } from '@tabler/icons-react';
import { IconInfoCircle } from '@tabler/icons-react';
import { ReportEntity } from '~/server/schema/report.schema';
import { CategoryTags } from '~/components/CategoryTags/CategoryTags';
import { useFeatureFlags } from '~/providers/FeatureFlagsProvider';
import { getBaseModelSet } from '~/components/ImageGeneration/GenerationForm/generation.utils';
import { ModelType } from '@prisma/client';
import { ImageMetaProps } from '~/server/schema/image.schema';
import { truncate } from 'lodash-es';
import { searchIndexMap } from '~/components/Search/search.types';
import { SearchIndexDataMap, useInfiniteHitsTransformed } from '~/components/Search/search.utils2';
import { useApplyHiddenPreferences } from '~/components/HiddenPreferences/useApplyHiddenPreferences';
import { ImageGuard2 } from '~/components/ImageGuard/ImageGuard2';

type ResourceSelectModalProps = {
  title?: React.ReactNode;
  onSelect: (value: Generation.Resource) => void;
  options?: ResourceSelectOptions;
};

export const openResourceSelectModal = ({ title, ...innerProps }: ResourceSelectModalProps) =>
  openContextModal({
    modal: 'resourceSelectModal',
    title,
    zIndex: 400,
    innerProps,
    size: 1200,
  });

const ResourceSelectContext = React.createContext<{
  canGenerate?: boolean;
  resources: { type: ModelType; baseModels: BaseModel[] }[];
  onSelect: (
    value: Generation.Resource & { image: SearchIndexDataMap['models'][number]['images'][number] }
  ) => void;
} | null>(null);

const useResourceSelectContext = () => {
  const context = useContext(ResourceSelectContext);
  if (!context) throw new Error('missing ResourceSelectContext');
  return context;
};

export default function ResourceSelectModal({
  context,
  id,
  innerProps: { onSelect, options = {} },
}: ContextModalProps<ResourceSelectModalProps>) {
  const isMobile = useIsMobile();
  const features = useFeatureFlags();

  const { resources = [], canGenerate } = options;
  const _resources = resources?.map(({ type, baseModelSet, baseModels }) => {
    let aggregate: BaseModel[] = [];
    if (baseModelSet) aggregate = getBaseModelSet(baseModelSet) ?? [];
    if (baseModels) aggregate = [...new Set([...aggregate, ...baseModels])];
    return { type, baseModels: aggregate };
  });

  const filters: string[] = [];
  if (canGenerate !== undefined) filters.push(`canGenerate = ${canGenerate}`);
  if (!!_resources.length) {
    const innerFilter: string[] = [];
    for (const { type, baseModels } of _resources) {
      if (!baseModels.length) innerFilter.push(`type = ${type}`);
      else
        innerFilter.push(
          `(${baseModels
            .map((baseModel) => `(type = ${type} AND version.baseModel = '${baseModel}')`)
            .join(' OR ')})`
          //TODO - use IN instead of OR
        );
    }
    filters.push(`(${innerFilter.join(' OR ')})`);
  }

  const exclude: string[] = [];
  exclude.push('NOT tags.name = "celebrity"');
  if (!features.sdxlGeneration) {
    for (const baseModel in baseModelSets.SDXL) {
      exclude.push(`NOT version.baseModel = ${baseModel}`);
    }
  }

  const handleSelect = (value: Generation.Resource) => {
    onSelect(value);
    context.closeModal(id);
  };

  return (
    <ResourceSelectContext.Provider
      value={{ onSelect: handleSelect, canGenerate, resources: _resources }}
    >
      <InstantSearch searchClient={searchClient} indexName={searchIndexMap.models}>
        <Configure hitsPerPage={20} filters={[...filters, ...exclude].join(' AND ')} />
        <Stack>
          <CustomSearchBox isMobile={isMobile} autoFocus />
          <CategoryTagFilters />
          <ResourceHitList />
        </Stack>
      </InstantSearch>
    </ResourceSelectContext.Provider>
  );
}

function CategoryTagFilters() {
  const [tag, setTag] = useState<string>();
  const { refine } = useRefinementList({ attribute: 'tags.name' });

  const handleSetTag = (value?: string) => {
    if (tag) refine(tag);
    if (value) refine(value);
    setTag(value);
  };

  return (
    <CategoryTags
      selected={tag}
      setSelected={handleSetTag}
      filter={(tag) => !['celebrity'].includes(tag)}
    />
  );
}

function ResourceHitList() {
  const startedRef = useRef(false);
  // const currentUser = useCurrentUser();
  const { status } = useInstantSearch();
  const { classes } = useSearchLayoutStyles();
  const { hits, showMore, isLastPage } = useInfiniteHitsTransformed<'models'>();
  const {
    items: models,
    loadingPreferences,
    hiddenCount,
  } = useApplyHiddenPreferences({
    type: 'models',
    data: hits,
  });
  const loading =
    status === 'loading' || status === 'stalled' || loadingPreferences || !startedRef.current;

  useEffect(() => {
    if (!startedRef.current && status !== 'idle') startedRef.current = true;
  }, [status]);

  if (loading && !hits.length)
    return (
      <Box>
        <Center mt="md">
          <Loader />
        </Center>
      </Box>
    );

  if (!hits.length)
    return (
      <Box>
        <Center>
          <Stack spacing="md" align="center" maw={800}>
            {hiddenCount > 0 && (
              <Text color="dimmed">
                {hiddenCount} models have been hidden due to your settings.
              </Text>
            )}
            <ThemeIcon size={128} radius={100} sx={{ opacity: 0.5 }}>
              <IconCloudOff size={80} />
            </ThemeIcon>
            <Title order={1} inline>
              No models found
            </Title>
            <Text align="center">
              We have a bunch of models, but it looks like we couldn&rsquo;t find any matching your
              query.
            </Text>
          </Stack>
        </Center>
      </Box>
    );

  return (
    <Stack>
      {hiddenCount > 0 && (
        <Text color="dimmed">{hiddenCount} models have been hidden due to your settings.</Text>
      )}
      <Box className={classes.grid}>
        {models.map((model, index) => createRenderElement(ResourceSelectCard, index, model))}
      </Box>
      {hits.length > 0 && !isLastPage && (
        <InViewLoader loadFn={showMore} loadCondition={status === 'idle'}>
          <Center sx={{ height: 36 }} mt="md">
            <Loader />
          </Center>
        </InViewLoader>
      )}
    </Stack>
  );
}

const createRenderElement = trieMemoize(
  [OneKeyMap, {}, WeakMap],
  (RenderComponent, index, model) => <RenderComponent key={model.id} index={index} data={model} />
);

const IMAGE_CARD_WIDTH = 450;
function ResourceSelectCard({
  data,
}: {
  index: number;
  data: SearchIndexDataMap['models'][number];
}) {
  const currentUser = useCurrentUser();
  const { ref, inView } = useInView({ rootMargin: '600px' });
  const { onSelect, canGenerate, resources } = useResourceSelectContext();
  const image = data.images[0];
  const { classes, cx } = useCardStyles({
    aspectRatio: image && image.width && image.height ? image.width / image.height : 1,
  });

  const resourceFilter = resources.find((x) => x.type === data.type);
  const versions = data.versions.filter((version) => {
    if (canGenerate === undefined) return true;
    return (
      version.canGenerate === canGenerate &&
      (resourceFilter?.baseModels?.length
        ? resourceFilter.baseModels?.includes(version.baseModel as BaseModel)
        : true)
    );
  });
  const [selected, setSelected] = useState<number | undefined>(versions[0]?.id);

  const handleSelect = () => {
    const version = data.versions.find((x) => x.id === selected);
    if (!version) return;
    const { id, name, trainedWords, baseModel, settings } = version;

    onSelect({
      id,
      name,
      trainedWords,
      baseModel,
      modelId: data.id,
      modelName: data.name,
      modelType: data.type,
      image: image,
      covered: data.canGenerate,
      strength: settings?.strength ?? 1,
      minStrength: settings?.minStrength ?? -1,
      maxStrength: settings?.maxStrength ?? 2,
    });
  };

  const selectedVersion = data.versions.find((x) => x.id === selected);
  const isSDXL = [...baseModelSets.SDXL, ...baseModelSets.Pony].includes(
    selectedVersion?.baseModel as BaseModel
  );
  const isPony = selectedVersion?.baseModel === 'Pony';
  const isNew = data.publishedAt && data.publishedAt > aDayAgo;
  const isUpdated =
    data.lastVersionAt &&
    data.publishedAt &&
    data.lastVersionAt > aDayAgo &&
    data.lastVersionAt.getTime() - data.publishedAt.getTime() > constants.timeCutOffs.updatedModel;

  let contextMenuItems: React.ReactNode[] = [];

  // if (features.collections) {
  //   contextMenuItems = contextMenuItems.concat([
  //     <AddToCollectionMenuItem
  //       key="add-to-collection"
  //       onClick={() =>
  //         openContext('addToCollection', { modelId: data.id, type: CollectionType.Model })
  //       }
  //     />,
  //   ]);
  // }

  if (currentUser?.id !== data.user.id)
    contextMenuItems = contextMenuItems.concat([
      <HideModelButton key="hide-model" as="menu-item" modelId={data.id} />,
      <HideUserButton key="hide-button" as="menu-item" userId={data.user.id} />,
      <ReportMenuItem
        key="report-model"
        loginReason="report-model"
        onReport={() =>
          openContext('report', { entityType: ReportEntity.Model, entityId: data.id })
        }
      />,
      <ReportMenuItem
        key="report-image"
        label="Report image"
        onReport={() =>
          openContext('report', {
            entityType: ReportEntity.Image,
            // Explicitly cast to number because we know it's not undefined
            entityId: image.id,
          })
        }
      />,
    ]);
  if (currentUser)
    contextMenuItems.splice(
      2,
      0,
      <Menu.Item
        key="block-tags"
        icon={<IconTagOff size={14} stroke={1.5} />}
        onClick={(e: React.MouseEvent<HTMLButtonElement>) => {
          e.preventDefault();
          e.stopPropagation();
          openContext('blockModelTags', { modelId: data.id });
        }}
      >
        {`Hide content with these tags`}
      </Menu.Item>
    );

  if (currentUser?.isModerator && env.NEXT_PUBLIC_MODEL_LOOKUP_URL) {
    contextMenuItems.unshift(
      <Menu.Item
        component="a"
        key="lookup-model"
        target="_blank"
        icon={<IconInfoCircle size={14} stroke={1.5} />}
        href={`${env.NEXT_PUBLIC_MODEL_LOOKUP_URL}${data.id}`}
        onClick={(e: React.MouseEvent<HTMLAnchorElement>) => {
          e.preventDefault();
          e.stopPropagation();
          window.open(`${env.NEXT_PUBLIC_MODEL_LOOKUP_URL}${data.id}`, '_blank');
        }}
      >
        Lookup Model
      </Menu.Item>
    );
  }

  return (
    // Visually hide card if there are no versions
    <FeedCard ref={ref} style={{ display: versions.length === 0 ? 'none' : undefined }}>
      {inView ? (
        <div className={classes.root} onClick={handleSelect}>
          {image && (
            <ImageGuard2 image={image} connectType="model" connectId={data.id}>
              {(safe) => {
                const originalAspectRatio =
                  image.width && image.height ? image.width / image.height : 1;

                return (
                  <>
                    <Group
                      spacing={4}
                      position="apart"
                      align="start"
                      className={cx(classes.contentOverlay, classes.top)}
                      noWrap
                    >
                      <Group spacing={4}>
                        <ImageGuard2.BlurToggle />
                        <Badge
                          className={cx(classes.infoChip, classes.chip)}
                          variant="light"
                          radius="xl"
                        >
                          <Text color="white" size="xs" transform="capitalize">
                            {getDisplayName(data.type)}
                          </Text>
                          {isSDXL && (
                            <>
                              <Divider orientation="vertical" />
                              {isPony ? (
                                <IconHorse size={16} strokeWidth={2.5} />
                              ) : (
                                <Text color="white" size="xs">
                                  XL
                                </Text>
                              )}
                            </>
                          )}
                        </Badge>

                        {(isNew || isUpdated) && (
                          <Badge
                            className={classes.chip}
                            variant="filled"
                            radius="xl"
                            sx={(theme) => ({
                              backgroundColor: isUpdated
                                ? '#1EBD8E'
                                : theme.colors.blue[theme.fn.primaryShade()],
                            })}
                          >
                            <Text color="white" size="xs" transform="capitalize">
                              {isUpdated ? 'Updated' : 'New'}
                            </Text>
                          </Badge>
                        )}
                      </Group>
                      <Stack spacing="xs">
                        {contextMenuItems.length > 0 && (
                          <Menu position="left-start" withArrow offset={-5}>
                            <Menu.Target>
                              <ActionIcon
                                variant="transparent"
                                p={0}
                                onClick={(e) => {
                                  e.preventDefault();
                                  e.stopPropagation();
                                }}
                              >
                                <IconDotsVertical
                                  size={24}
                                  color="#fff"
                                  style={{ filter: `drop-shadow(0 0 2px #000)` }}
                                />
                              </ActionIcon>
                            </Menu.Target>
                            <Menu.Dropdown>{contextMenuItems.map((el) => el)}</Menu.Dropdown>
                          </Menu>
                        )}
                        <CivitiaLinkManageButton
                          modelId={data.id}
                          modelName={data.name}
                          modelType={data.type}
                          hashes={data.hashes}
                          noTooltip
                          iconSize={16}
                        >
                          {({ color, onClick, icon, label }) => (
                            <HoverActionButton
                              onClick={onClick}
                              label={label}
                              size={30}
                              color={color}
                              variant="filled"
                              keepIconOnHover
                            >
                              {icon}
                            </HoverActionButton>
                          )}
<<<<<<< HEAD
                        </CivitiaLinkManageButton>
                      </Stack>
                    </Group>
                    {safe ? (
                      <EdgeMedia
                        src={image.url}
                        name={image.name ?? image.id.toString()}
                        alt={
                          image.meta
                            ? truncate((image.meta as ImageMetaProps).prompt, {
                                length: constants.altTruncateLength,
                              })
                            : image.name ?? undefined
                        }
                        type={image.type}
                        width={
                          originalAspectRatio > 1
                            ? IMAGE_CARD_WIDTH * originalAspectRatio
                            : IMAGE_CARD_WIDTH
                        }
                        placeholder="empty"
                        className={classes.image}
                        loading="lazy"
                      />
                    ) : (
                      <MediaHash {...image} />
                    )}
                  </>
                );
              }}
            </ImageGuard2>
          )}

=======
                          <CivitaiLinkManageButton
                            modelId={data.id}
                            modelName={data.name}
                            modelType={data.type}
                            hashes={data.hashes}
                            noTooltip
                            iconSize={16}
                          >
                            {({ color, onClick, icon, label }) => (
                              <HoverActionButton
                                onClick={onClick}
                                label={label}
                                size={30}
                                color={color}
                                variant="filled"
                                keepIconOnHover
                              >
                                {icon}
                              </HoverActionButton>
                            )}
                          </CivitaiLinkManageButton>
                        </Stack>
                      </Group>
                      {safe ? (
                        <EdgeMedia
                          src={image.url}
                          name={image.name ?? image.id.toString()}
                          alt={
                            image.meta
                              ? truncate((image.meta as ImageMetaProps).prompt, {
                                  length: constants.altTruncateLength,
                                })
                              : image.name ?? undefined
                          }
                          type={image.type}
                          width={
                            originalAspectRatio > 1
                              ? IMAGE_CARD_WIDTH * originalAspectRatio
                              : IMAGE_CARD_WIDTH
                          }
                          placeholder="empty"
                          className={classes.image}
                          loading="lazy"
                        />
                      ) : (
                        <MediaHash {...image} />
                      )}
                    </>
                  );
                }}
              </ImageGuard.Content>
            )}
          />
>>>>>>> e47c520a
          <Card
            sx={{ position: 'absolute', bottom: 0, left: 0, right: 0, overflow: 'visible' }}
            radius={0}
          >
            <Stack>
              <Text size="sm" weight={700} lineClamp={1} lh={1}>
                {data.name}
              </Text>
              <Group noWrap position="apart">
                {versions.length === 1 ? (
                  <span>{versions[0].name}</span>
                ) : (
                  <Select
                    onClick={(e) => {
                      e.preventDefault();
                      e.stopPropagation();
                    }}
                    value={selected?.toString()}
                    data={versions.map((version) => ({
                      label: version.name,
                      value: version.id.toString(),
                    }))}
                    onChange={(id) => setSelected(id !== null ? Number(id) : undefined)}
                  />
                )}
                <Button
                  onClick={(e) => {
                    e.preventDefault();
                    e.stopPropagation();
                    handleSelect();
                  }}
                >
                  Select
                </Button>
              </Group>
            </Stack>
          </Card>
        </div>
      ) : (
        <></>
      )}
    </FeedCard>
  );
}

const meilisearch = instantMeiliSearch(
  env.NEXT_PUBLIC_SEARCH_HOST as string,
  env.NEXT_PUBLIC_SEARCH_CLIENT_KEY,
  { primaryKey: 'id', keepZeroFacets: true }
);

const searchClient: InstantSearchProps['searchClient'] = {
  ...meilisearch,
  search(requests) {
    return meilisearch.search(requests);
  },
};<|MERGE_RESOLUTION|>--- conflicted
+++ resolved
@@ -468,7 +468,7 @@
                             <Menu.Dropdown>{contextMenuItems.map((el) => el)}</Menu.Dropdown>
                           </Menu>
                         )}
-                        <CivitiaLinkManageButton
+                        <CivitaiLinkManageButton
                           modelId={data.id}
                           modelName={data.name}
                           modelType={data.type}
@@ -488,8 +488,7 @@
                               {icon}
                             </HoverActionButton>
                           )}
-<<<<<<< HEAD
-                        </CivitiaLinkManageButton>
+                        </CivitaiLinkManageButton>
                       </Stack>
                     </Group>
                     {safe ? (
@@ -522,61 +521,6 @@
             </ImageGuard2>
           )}
 
-=======
-                          <CivitaiLinkManageButton
-                            modelId={data.id}
-                            modelName={data.name}
-                            modelType={data.type}
-                            hashes={data.hashes}
-                            noTooltip
-                            iconSize={16}
-                          >
-                            {({ color, onClick, icon, label }) => (
-                              <HoverActionButton
-                                onClick={onClick}
-                                label={label}
-                                size={30}
-                                color={color}
-                                variant="filled"
-                                keepIconOnHover
-                              >
-                                {icon}
-                              </HoverActionButton>
-                            )}
-                          </CivitaiLinkManageButton>
-                        </Stack>
-                      </Group>
-                      {safe ? (
-                        <EdgeMedia
-                          src={image.url}
-                          name={image.name ?? image.id.toString()}
-                          alt={
-                            image.meta
-                              ? truncate((image.meta as ImageMetaProps).prompt, {
-                                  length: constants.altTruncateLength,
-                                })
-                              : image.name ?? undefined
-                          }
-                          type={image.type}
-                          width={
-                            originalAspectRatio > 1
-                              ? IMAGE_CARD_WIDTH * originalAspectRatio
-                              : IMAGE_CARD_WIDTH
-                          }
-                          placeholder="empty"
-                          className={classes.image}
-                          loading="lazy"
-                        />
-                      ) : (
-                        <MediaHash {...image} />
-                      )}
-                    </>
-                  );
-                }}
-              </ImageGuard.Content>
-            )}
-          />
->>>>>>> e47c520a
           <Card
             sx={{ position: 'absolute', bottom: 0, left: 0, right: 0, overflow: 'visible' }}
             radius={0}
