--- conflicted
+++ resolved
@@ -3,11 +3,6 @@
   ActionIcon,
   Button,
   Chip,
-<<<<<<< HEAD
-  ChipProps,
-=======
-  createStyles,
->>>>>>> aa1a0880
   Divider,
   Drawer,
   Group,
