import type { NumberInputProps, SliderProps } from '@mantine/core';
import {
  Accordion,
  Alert,
  Anchor,
  Badge,
  Button,
  Card,
  Center,
  Divider,
  Group,
  Input,
  List,
  Notification,
  Paper,
  SegmentedControl,
  Stack,
  Text,
  useMantineTheme,
  useComputedColorScheme,
} from '@mantine/core';
import { useLocalStorage } from '@mantine/hooks';
import {
  IconAlertTriangle,
  IconArrowAutofitDown,
  IconCheck,
  IconPlus,
  IconRestore,
  IconX,
} from '@tabler/icons-react';
import clsx from 'clsx';
import { clone } from 'lodash-es';
import { useEffect, useMemo, useState } from 'react';
import { AlertWithIcon } from '~/components/AlertWithIcon/AlertWithIcon';
import { useBuzzTransaction } from '~/components/Buzz/buzz.utils';
import { DailyBoostRewardClaim } from '~/components/Buzz/Rewards/DailyBoostRewardClaim';
import { CopyButton } from '~/components/CopyButton/CopyButton';
import { DismissibleAlert } from '~/components/DismissibleAlert/DismissibleAlert';
import { InputPrompt } from '~/components/Generate/Input/InputPrompt';
import { GenForm } from '~/components/Generation/Form/GenForm';
import { InputRequestPriority } from '~/components/Generation/Input/RequestPriority';
import { InputSourceImageUpload } from '~/components/Generation/Input/SourceImageUpload';
import { ImageById } from '~/components/Image/ById/ImageById';
import {
  ResourceSelectHandler,
  useGenerationStatus,
  useUnstableResources,
} from '~/components/ImageGeneration/GenerationForm/generation.utils';
import { GenerationCostPopover } from '~/components/ImageGeneration/GenerationForm/GenerationCostPopover';
import type { GenerationFormOutput } from '~/components/ImageGeneration/GenerationForm/GenerationFormProvider';
import {
  blockedRequest,
  useGenerationForm,
} from '~/components/ImageGeneration/GenerationForm/GenerationFormProvider';
import InputQuantity from '~/components/ImageGeneration/GenerationForm/InputQuantity';
import InputSeed from '~/components/ImageGeneration/GenerationForm/InputSeed';
import InputResourceSelect from '~/components/ImageGeneration/GenerationForm/ResourceSelect';
import InputResourceSelectMultiple from '~/components/ImageGeneration/GenerationForm/ResourceSelectMultiple';
import { useTextToImageWhatIfContext } from '~/components/ImageGeneration/GenerationForm/TextToImageWhatIfProvider';
import { useGenerationContext } from '~/components/ImageGeneration/GenerationProvider';
import { QueueSnackbar } from '~/components/ImageGeneration/QueueSnackbar';
import {
  useInvalidateWhatIf,
  useSubmitCreateImage,
} from '~/components/ImageGeneration/utils/generationRequestHooks';
import { InfoPopover } from '~/components/InfoPopover/InfoPopover';
import { CustomMarkdown } from '~/components/Markdown/CustomMarkdown';
import { NextLink as Link } from '~/components/NextLink/NextLink';
import { GenerateButton } from '~/components/Orchestrator/components/GenerateButton';
import { PersistentAccordion } from '~/components/PersistentAccordion/PersistantAccordion';
import { RefreshSessionButton } from '~/components/RefreshSessionButton/RefreshSessionButton';
import { useActiveSubscription } from '~/components/Stripe/memberships.util';
import {
  contentGenerationTour,
  remixContentGenerationTour,
} from '~/components/Tours/tours/content-gen.tour';
import { useTourContext } from '~/components/Tours/ToursProvider';
import { TrainedWords } from '~/components/TrainedWords/TrainedWords';
import { useCurrentUser } from '~/hooks/useCurrentUser';
import { InputNumberSlider, InputSegmentedControl, InputSelect, InputSwitch } from '~/libs/form';
import { Watch } from '~/libs/form/components/Watch';
import { useBrowsingSettingsAddons } from '~/providers/BrowsingSettingsAddonsProvider';
import { useFeatureFlags } from '~/providers/FeatureFlagsProvider';
import { useFiltersContext } from '~/providers/FiltersProvider';
import {
  generation,
  generationConfig,
  getGenerationConfig,
  samplerOffsets,
} from '~/server/common/constants';
import { imageGenerationSchema } from '~/server/schema/image.schema';
import {
  fluxModelId,
  fluxModeOptions,
  fluxStandardAir,
  fluxUltraAir,
  fluxUltraAspectRatios,
  getBaseModelResourceTypes,
  getIsFlux,
  getIsFluxStandard,
  getIsFluxUltra,
  getIsSD3,
  getIsSdxl,
  getIsHiDream,
  getWorkflowDefinitionFeatures,
  sanitizeParamsByWorkflowDefinition,
  getImageGenerationBaseModels,
  fluxDraftAir,
} from '~/shared/constants/generation.constants';
import {
  flux1ModelModeOptions,
  getIsFluxKontext,
} from '~/shared/orchestrator/ImageGen/flux1-kontext.config';
import { getIsImagen4 } from '~/shared/orchestrator/ImageGen/google.config';
import {
  getModelVersionUsesImageGen,
  imageGenModelVersionMap,
} from '~/shared/orchestrator/ImageGen/imageGen.config';
import { ModelType } from '~/shared/utils/prisma/enums';
import { useGenerationStore, useRemixStore } from '~/store/generation.store';
import { useTipStore } from '~/store/tip.store';
import { fetchBlobAsFile } from '~/utils/file-utils';
import { ExifParser, parsePromptMetadata } from '~/utils/metadata';
import { showErrorNotification } from '~/utils/notifications';
import { getRatio, numberWithCommas } from '~/utils/number-helpers';
import { capitalize, getDisplayName, hashify, parseAIR } from '~/utils/string-helpers';
import { trpc } from '~/utils/trpc';
import { isDefined } from '~/utils/type-guards';
import {
  getHiDreamResourceFromPrecisionAndVariant,
  getHiDreamResourceFromVersionId,
  hiDreamPrecisions,
  hiDreamVariants,
  hiDreamVariantsPrecisionMap,
} from '~/shared/orchestrator/hidream.config';
import classes from './GenerationForm2.module.scss';
<<<<<<< HEAD
import { StepProvider } from '~/components/Generation/Providers/StepProvider';
=======
import type { GenerationResource } from '~/server/services/generation/generation.service';
>>>>>>> 5227f2b4

let total = 0;
const tips = {
  creators: 0,
  civitai: 0,
};

// #region [form component]
export function GenerationFormContent() {
  const theme = useMantineTheme();
  const colorScheme = useComputedColorScheme('dark');
  const featureFlags = useFeatureFlags();
  const currentUser = useCurrentUser();
  const status = useGenerationStatus();
  const browsingSettingsAddons = useBrowsingSettingsAddons();
  const messageHash = useMemo(
    () => (status.message ? hashify(status.message).toString() : null),
    [status.message]
  );
  const { runTour, running, currentStep, helpers, setSteps, activeTour } = useTourContext();
  const loadingGeneratorData = useGenerationStore((state) => state.loading);
  const remixOfId = useRemixStore((state) => state.remixOfId);
  const [loadingGenQueueRequests, hasGeneratedImages] = useGenerationContext((state) => [
    state.requestsLoading,
    state.hasGeneratedImages,
  ]);

  const form = useGenerationForm();
  const invalidateWhatIf = useInvalidateWhatIf();

  const { unstableResources: allUnstableResources } = useUnstableResources();
  const [runsOnFalAI, setRunsOnFalAI] = useState(false);
  const [promptWarning, setPromptWarning] = useState<string | null>(null);
  const [reviewed, setReviewed] = useLocalStorage({
    key: 'review-generation-terms',
    defaultValue: window?.localStorage?.getItem('review-generation-terms') === 'true',
  });
  const { subscription, meta: subscriptionMeta } = useActiveSubscription();

  const { data: workflowDefinitions = [], isLoading: loadingWorkflows } =
    trpc.generation.getWorkflowDefinitions.useQuery();

  const [workflow] = form.watch(['workflow']) ?? 'txt2img';
  const baseModel = form.watch('baseModel');
  const model = form.watch('model');
  const [sourceImage] = form.watch(['sourceImage']);
  const workflowDefinition = workflowDefinitions?.find((x) => x.key === workflow);

  const features = getWorkflowDefinitionFeatures(workflowDefinition);
  features.draft = features.draft && featureFlags.draftMode;
  const subscriptionMismatch = subscription ? subscriptionMeta?.tier !== status.tier : false;

  const { errors } = form.formState;

  const { filters, setFilters } = useFiltersContext((state) => ({
    filters: state.generation,
    setFilters: state.setGenerationFilters,
  }));

  function clearWarning() {
    setPromptWarning(null);
  }

  function handleReset() {
    form.reset();
    useRemixStore.setState({
      remixOf: undefined,
      params: undefined,
      resources: undefined,
      remixOfId: undefined,
    });
    clearWarning();
  }

  // #region [handle parse prompt]
  const [showFillForm, setShowFillForm] = useState(false);
  const [submitError, setSubmitError] = useState<string>();

  async function handleParsePrompt() {
    const prompt = form.getValues('prompt');
    const metadata = parsePromptMetadata(prompt ?? '');
    const result = imageGenerationSchema.safeParse(metadata);
    if (result.success) {
      form.setValues(result.data);
      setShowFillForm(false);
    } else {
      console.error(result.error);
      showErrorNotification({
        title: 'Unable to parse prompt',
        error: new Error('We are unable to fill out the form with the provided prompt.'),
      });
    }
  }

  // #endregion

  const { conditionalPerformTransaction } = useBuzzTransaction({
    type: 'Generation',
    message: (requiredBalance) =>
      `You don't have enough funds to perform this action. Required Buzz: ${numberWithCommas(
        requiredBalance
      )}. Buy or earn more Buzz to perform this action.`,
    performTransactionOnPurchase: true,
  });

  const { mutateAsync, isLoading } = useSubmitCreateImage();

  function handleSubmit(data: GenerationFormOutput) {
    if (isLoading) return;
    // const { cost = 0 } = useCostStore.getState();

    const {
      model,
      resources: formResources,
      vae,
      remixOfId,
      remixSimilarity,
      upscaleHeight,
      upscaleWidth,
      ...params
    } = data;
    const additionalResources = formResources ?? [];
    sanitizeParamsByWorkflowDefinition(params, workflowDefinition);
    const modelClone = clone(model);

    if (disablePriority) params.priority = 'low';

    const isFlux = getIsFlux(params.baseModel);
    const isFluxStandard = getIsFluxStandard(model.model.id);
    if (isFlux && isFluxStandard) {
      if (params.fluxMode) {
        const { version } = parseAIR(params.fluxMode);
        modelClone.id = version;
      }
    } else {
      delete params.fluxMode;
      delete params.fluxUltraAspectRatio;
    }

    delete params.engine;
    if (isFluxStandard && params.fluxUltraRaw && params.fluxMode === fluxUltraAir)
      params.engine = 'flux-pro-raw';

    const imageGenEngine = imageGenModelVersionMap.get(model.id);
    if (imageGenEngine) params.engine = imageGenEngine;

    if (workflowDefinition?.type === 'txt2img') params.sourceImage = null;

    const resources = [modelClone, ...additionalResources, vae]
      .filter(isDefined)
      .filter((x) => x.canGenerate !== false)
      .map((r) => ({
        ...r,
        epochNumber: r.epochDetails?.epochNumber,
      }));

    async function performTransaction() {
      if (!params.baseModel) throw new Error('could not find base model');
      try {
        const hasEarlyAccess = resources.some((x) => x.earlyAccessEndsAt);
        setSubmitError(undefined);
        await mutateAsync({
          resources,
          params: {
            ...params,
            // nsfw: hasMinorResources || !featureFlags.canViewNsfw ? false : params.nsfw,
            disablePoi: browsingSettingsAddons.settings.disablePoi,
          },
          tips,
          remixOfId: remixSimilarity && remixSimilarity > 0.75 ? remixOfId : undefined,
        }).catch((error: any) => {
          setSubmitError(error.message ?? 'An unexpected error occurred. Please try again later.');
        });

        if (hasEarlyAccess) {
          invalidateWhatIf();
        }
      } catch (e) {
        const error = e as Error;
        if (error.message.startsWith('Your prompt was flagged')) {
          setPromptWarning(error.message + '. Continued attempts will result in an automated ban.');
          currentUser?.refresh();
        }

        if (error.message.includes('POI')) {
          setPromptWarning(error.message);
          currentUser?.refresh();
        }
      }
    }

    setPromptWarning(null);
    conditionalPerformTransaction(total, performTransaction);

    if (filters.marker) {
      setFilters({ marker: undefined });
    }
  }

  const { mutateAsync: reportProhibitedRequest } =
    trpc.orchestrator.reportProhibitedRequest.useMutation();
  const handleError = async (e: unknown) => {
    const promptError = (e as any)?.prompt as any;
    if (promptError?.type === 'custom' && promptError.message.startsWith('Blocked for')) {
      const status = blockedRequest.status();
      setPromptWarning(promptError.message);
      if (status === 'notified' || status === 'muted') {
        const { prompt, negativePrompt } = form.getValues();
        const isBlocked = await reportProhibitedRequest({ prompt, negativePrompt });
        if (isBlocked) currentUser?.refresh();
      }
    } else {
      setPromptWarning(null);
    }
  };

  const [hasMinorResources, setHasMinorResources] = useState(false);

  useEffect(() => {
    const subscription = form.watch(({ model, resources, vae, fluxMode }, { name }) => {
      if (name === 'model' || name === 'resources' || name === 'vae') {
        setHasMinorResources(
          [model, ...(resources ?? []), vae].filter((x) => x?.model?.sfwOnly || x?.model?.minor)
            .length > 0
        );
      }

      setRunsOnFalAI(model?.model?.id === fluxModelId && fluxMode !== fluxStandardAir);
    });
    return () => {
      subscription.unsubscribe();
    };
  }, []);

  const workflowOptions = workflowDefinitions
    .filter((x) => x.selectable !== false)
    .map(({ key, label }) => ({ label, value: key }));

  useEffect(() => {
    if (!status.available || status.isLoading || loadingGeneratorData) return;
    if (!running) runTour({ key: remixOfId ? 'remix-content-generation' : 'content-generation' });
  }, [
    status.isLoading,
    status.available,
    loadingGenQueueRequests,
    hasGeneratedImages,
    remixOfId,
    loadingGeneratorData,
  ]); // These are the dependencies that make it work, please only update if you know what you're doing

  useEffect(() => {
    if (!running || currentStep > 0 || loadingGeneratorData) return;
    const isRemix = remixOfId && activeTour === 'remix-content-generation';
    let genSteps = isRemix ? remixContentGenerationTour : contentGenerationTour;

    // Remove last two steps if user has not generated any images
    if (!loadingGenQueueRequests && !hasGeneratedImages) genSteps = genSteps.slice(0, -2);
    // Only show first few steps if user is not logged in
    if (!currentUser) genSteps = isRemix ? genSteps.slice(0, 4) : genSteps.slice(0, 6);

    const alreadyReviewedTerms =
      window?.localStorage?.getItem('review-generation-terms') === 'true';
    if (alreadyReviewedTerms)
      genSteps = genSteps.filter((x) => x.target !== '[data-tour="gen:terms"]');

    setSteps(genSteps);
  }, [
    loadingGenQueueRequests,
    hasGeneratedImages,
    remixOfId,
    currentUser,
    running,
    activeTour,
    loadingGeneratorData,
  ]); // These are the dependencies that make it work, please only update if you know what you're doing

  const [minDenoise, setMinDenoise] = useState(0);
  useEffect(() => {
    if (sourceImage)
      fetchBlobAsFile(sourceImage.url).then(async (file) => {
        if (file) {
          const parser = await ExifParser(file);
          const data = parser.parse();
          const min = data ? 0 : 0.5;
          const denoise = form.getValues('denoise') ?? 0.4;
          if (min > denoise) form.setValue('denoise', 0.65);
          setMinDenoise(min);
        }
      });
    else setMinDenoise(0);
  }, [sourceImage, form]);

  const isSDXL = getIsSdxl(baseModel);
  const isFlux = getIsFlux(baseModel);
  const isSD3 = getIsSD3(baseModel);

  // HiDream
  const isHiDream = getIsHiDream(baseModel);
  const hiDreamResource = getHiDreamResourceFromVersionId(model.id);

  // ImageGen constants
  const isImageGen = getModelVersionUsesImageGen(model.id);
  const isOpenAI = baseModel === 'OpenAI';
  const isImagen4 = getIsImagen4(model.id);
  const isFluxKontext = getIsFluxKontext(model.id);

  const disablePriority = runsOnFalAI || isOpenAI;

  const stepProviderValue = useMemo(() => ({ baseModel }), [baseModel]);

  return (
    <StepProvider value={stepProviderValue}>
      <GenForm
        form={form}
        onSubmit={handleSubmit}
        onError={handleError}
        className="relative flex flex-1 flex-col justify-between gap-2"
      >
        <Watch {...form} fields={['fluxMode', 'draft', 'workflow', 'sourceImage']}>
          {({ fluxMode, draft, workflow, sourceImage }) => {
            // const isTxt2Img = workflow.startsWith('txt') || (isOpenAI && !sourceImage);
            const isImg2Img =
              workflow?.startsWith('img') || (isImageGen && sourceImage) || isFluxKontext;
            const isFluxStandard = getIsFluxStandard(model.model.id);
            const isDraft = isFluxStandard
              ? fluxMode === fluxDraftAir
              : isSD3
              ? model.id === 983611
              : features.draft && !!draft && !isImageGen && !isFlux;
            const minQuantity = !!isDraft ? 4 : 1;
            const maxQuantity = isOpenAI
              ? 10
              : !!isDraft
              ? Math.floor(status.limits.quantity / 4) * 4
              : status.limits.quantity;
            const cfgDisabled = isDraft;
            const samplerDisabled = isDraft;
            const stepsDisabled = isDraft;
            let stepsMin = isDraft ? 3 : 10;
            let stepsMax = isDraft ? 12 : status.limits.steps;
            if (isFlux || isSD3) {
              stepsMin = isDraft ? 4 : 20;
              stepsMax = isDraft ? 4 : 50;
            }
            let cfgScaleMin = 1;
            let cfgScaleMax = isSDXL ? 10 : 30;
            if (isFlux || isSD3 || isFluxKontext) {
              cfgScaleMin = isDraft ? 1 : 2;
              cfgScaleMax = isDraft ? 1 : 20;
            }

            const isFluxUltra = getIsFluxUltra({ modelId: model?.model.id, fluxMode });
            const disableAdditionalResources =
              runsOnFalAI || isOpenAI || isImagen4 || isFluxKontext;
            const disableAdvanced = isFluxUltra || isOpenAI || isImagen4 || isHiDream;
            const disableNegativePrompt =
              isFlux ||
              isOpenAI ||
              isFluxKontext ||
              (isHiDream && hiDreamResource?.variant !== 'full');
            const disableWorkflowSelect =
              isFlux || isSD3 || isImageGen || isHiDream || isFluxKontext;
            const disableDraft =
              !features.draft ||
              isOpenAI ||
              isFlux ||
              isSD3 ||
              isImagen4 ||
              isHiDream ||
              isFluxKontext;
            const enableImageInput =
              (features.image && !isFlux && !isSD3) || isOpenAI || isFluxKontext;
            const disableCfgScale = isFluxUltra;
            const disableSampler = isFlux || isSD3 || isFluxKontext;
            const disableSteps = isFluxUltra || isFluxKontext;
            const disableClipSkip = isSDXL || isFlux || isSD3 || isFluxKontext;
            const disableVae = isFlux || isSD3 || isFluxKontext;
            const disableDenoise = !features.denoise || isFluxKontext;
            const disableSafetyTolerance = !isFluxKontext;

            const resourceTypes = getBaseModelResourceTypes(baseModel);
            if (!resourceTypes) return <></>;

            return (
              <>
                <div className="flex flex-col gap-2 px-3">
                  {!disableWorkflowSelect && (
                    <div className="flex items-start justify-start gap-3">
                      <div className="flex-1">
                        <InputSelect
                          label={
                            <div className="flex items-center gap-1">
                              <Input.Label>Workflow</Input.Label>
                              <InfoPopover size="xs" iconProps={{ size: 14 }} withinPortal>
                                Go beyond text-to-image with different workflows. Currently we have
                                limited workflows that cover some of the most important use cases.
                                Community workflows coming soon.
                              </InfoPopover>
                              <Badge color="yellow" size="xs">
                                New
                              </Badge>
                            </div>
                          }
                          className="flex-1"
                          name="workflow"
                          data={[
                            ...workflowOptions.filter((x) => x.value.startsWith('txt')),
                            ...workflowOptions.filter((x) => x.value.startsWith('img')),
                          ]}
                          loading={loadingWorkflows}
                        />
                        {workflowDefinition?.description && (
                          <Text size="xs" lh={1.2} c="dimmed" className="my-2">
                            {workflowDefinition.description}
                          </Text>
                        )}
                      </div>
                    </div>
                  )}
                  {enableImageInput && (
                    <InputSourceImageUpload
                      name="sourceImage"
                      label={isOpenAI ? 'Image (optional)' : undefined}
                      warnOnMissingAiMetadata={isFluxKontext}
                    />
                  )}

                  <div className="-mb-1 flex items-center gap-1">
                    <Input.Label style={{ fontWeight: 590 }} required>
                      Model
                    </Input.Label>
                    <InfoPopover size="xs" iconProps={{ size: 14 }} withinPortal>
                      <Text fw={400}>
                        Models are the resources you&apos;re generating with. Using a different base
                        model can drastically alter the style and composition of images, while
                        adding additional resource can change the characters, concepts and objects
                      </Text>
                    </InfoPopover>
                  </div>

                  <Watch {...form} fields={['model', 'resources', 'vae', 'fluxMode']}>
                    {({ model, resources: formResources, vae }) => {
                      const resources = formResources ?? [];
                      const selectedResources = [...resources, vae, model].filter(isDefined);
                      const minorFlaggedResources = selectedResources.filter((x) => x.model.minor);
                      const sfwFlaggedResources = selectedResources.filter((x) => x.model.sfwOnly);
                      const unstableResources = selectedResources.filter((x) =>
                        allUnstableResources.includes(x.id)
                      );
                      const atLimit = resources.length >= status.limits.resources;

                      const resourceSelectHandlerOptions = {
                        canGenerate: true,
                        resources: resourceTypes.filter(
                          (x) => x.type !== 'VAE' && x.type !== 'Checkpoint'
                        ),
                        excludeIds: selectedResources.map((r) => r.id),
                      };

                      const additionResourceTitle = 'Add additional resource';
                      const resourceSelectHandler = ResourceSelectHandler(
                        resourceSelectHandlerOptions
                      );

<<<<<<< HEAD
                      return (
                        <Card
                          className={clsx(
                            { [classes.formError]: form.formState.errors.resources },
                            'flex overflow-visible'
                          )}
                          p={0}
                          radius="sm"
                          withBorder
                        >
                          <InputResourceSelect
                            name="model"
                            buttonLabel="Add Model"
                            allowRemove={false}
                            className="p-3"
                            options={{
                              canGenerate: true,
                              resources: resourceTypes
                                .filter((x) => x.type === 'Checkpoint')
                                .map(({ type, baseModels }) => ({
                                  type,
                                  baseModels:
                                    !!resources?.length || !!vae
                                      ? baseModels
                                      : getImageGenerationBaseModels(),
                                })), // TODO - needs to be able to work when no resources selected (baseModels should be empty array)
                            }}
                            hideVersion={isFluxStandard || isHiDream || isImageGen}
                            pb={
                              unstableResources.length ||
                              minorFlaggedResources.length ||
                              sfwFlaggedResources.length
                                ? 'sm'
                                : undefined
                            }
                          />
                          {!disableAdditionalResources && (
                            <Card.Section
                              className={clsx({
                                [classes.formError]: form.formState.errors.resources,
                              })}
                              m={0}
                              withBorder
                            >
                              <PersistentAccordion
                                storeKey="generation-form-resources"
                                classNames={{
                                  item: classes.accordionItem,
                                  control: classes.accordionControl,
                                  content: classes.accordionContent,
                                  label: classes.accordionLabel,
                                }}
                                transitionDuration={0}
                              >
                                <Accordion.Item value="resources" className="border-b-0">
                                  <Accordion.Control
                                    className={clsx({
                                      [classes.formError]: form.formState.errors.resources,
                                    })}
                                  >
                                    <div className="flex flex-col gap-1">
                                      <div className="flex items-center gap-1">
                                        <Text size="sm" fw={590}>
                                          Additional Resources
=======
                                      <Button
                                        component="span"
                                        size="compact-sm"
                                        variant="light"
                                        onClick={(e: React.MouseEvent) => {
                                          e.preventDefault();
                                          e.stopPropagation();
                                          const formResources = form.getValues('resources') ?? [];
                                          resourceSelectHandler
                                            .select({
                                              title: additionResourceTitle,
                                              excludedIds: formResources.map((x) => x.id),
                                            })
                                            .then((resource) => {
                                              if (!resource) return;
                                              const resources = [
                                                ...formResources,
                                                resource,
                                              ] as GenerationResource[];
                                              const newValue =
                                                resourceSelectHandler.getValues(resources) ?? [];
                                              form.setValue('resources', newValue);
                                            });
                                        }}
                                        radius="xl"
                                        ml="auto"
                                        disabled={atLimit}
                                        classNames={{ inner: 'flex gap-1' }}
                                      >
                                        <IconPlus size={16} />
                                        <Text size="sm" fw={500}>
                                          Add
>>>>>>> 5227f2b4
                                        </Text>
                                        {resources.length > 0 && (
                                          <Badge className="font-semibold">
                                            {resources.length}/{status.limits.resources}
                                          </Badge>
                                        )}

                                        <Button
                                          component="span"
                                          size="compact-sm"
                                          variant="light"
                                          onClick={(e: React.MouseEvent) => {
                                            e.preventDefault();
                                            e.stopPropagation();
                                            const formResources = form.getValues('resources') ?? [];
                                            resourceSelectHandler
                                              .select({
                                                title: additionResourceTitle,
                                                excludedIds: formResources.map((x) => x.id),
                                              })
                                              .then((resource) => {
                                                if (!resource) return;
                                                const resources = [...formResources, resource];
                                                const newValue =
                                                  resourceSelectHandler.getValues(resources) ?? [];
                                                form.setValue('resources', newValue);
                                              });
                                          }}
                                          radius="xl"
                                          ml="auto"
                                          disabled={atLimit}
                                          classNames={{ inner: 'flex gap-1' }}
                                        >
                                          <IconPlus size={16} />
                                          <Text size="sm" fw={500}>
                                            Add
                                          </Text>
                                        </Button>
                                      </div>

                                      {atLimit && (!currentUser || currentUser.tier === 'free') && (
                                        <Text size="xs">
                                          <Link legacyBehavior href="/pricing" passHref>
                                            <Anchor
                                              color="yellow"
                                              rel="nofollow"
                                              onClick={(e: React.MouseEvent) => e.stopPropagation()}
                                            >
                                              Become a member
                                            </Anchor>
                                          </Link>{' '}
                                          <Text inherit span>
                                            to use more resources at once
                                          </Text>
                                        </Text>
                                      )}
                                    </div>
                                  </Accordion.Control>
                                  <Accordion.Panel classNames={{ content: 'p-0' }}>
                                    <InputResourceSelectMultiple
                                      name="resources"
                                      limit={status.limits.resources}
                                      buttonLabel={additionResourceTitle}
                                      options={resourceSelectHandlerOptions}
                                      hideButton
                                    />
                                  </Accordion.Panel>
                                </Accordion.Item>
                              </PersistentAccordion>
                            </Card.Section>
                          )}

                          {unstableResources.length > 0 && (
                            <Card.Section m={0}>
                              <Alert color="yellow" title="Unstable Resources" radius={0}>
                                <Text size="xs">
                                  The following resources are experiencing a high generation failure
                                  rate, possibly due to temporary generator instability. This
                                  usually resolves with time and does not require action from you.
                                  This notice will be removed once performance stabilizes.
                                </Text>
                                <List size="xs">
                                  {unstableResources.map((resource) => (
                                    <List.Item key={resource.id}>
                                      {resource.model.name} - {resource.name}
                                    </List.Item>
                                  ))}
                                </List>
                              </Alert>
                            </Card.Section>
                          )}
                          {(!!minorFlaggedResources.length || !!sfwFlaggedResources.length) && (
                            <Card.Section m={0}>
                              <Alert color="yellow" title="Content Restricted" radius={0}>
                                <Text size="xs">
                                  {!!minorFlaggedResources.length
                                    ? `A resource you selected does not allow the generation of non-PG level content. If you attempt to generate non-PG`
                                    : `A resource you selected does not allow the generation of sexualized content (X, XXX). If you attempt to generate sexualized `}
                                  content with this resource the image will not be returned, but you
                                  <Text span italic inherit>
                                    will
                                  </Text>
                                  {` be charged Buzz.`}
                                </Text>{' '}
                                <List size="xs">
                                  {minorFlaggedResources.map((resource) => (
                                    <List.Item key={resource.id}>
                                      {resource.model.name} - {resource.name}
                                    </List.Item>
                                  ))}
                                </List>
                              </Alert>
                            </Card.Section>
                          )}
                          {!isFlux && !isSD3 && <ReadySection />}
                        </Card>
                      );
                    }}
                  </Watch>

                  {isSD3 && (
                    <Alert className="overflow-visible">
                      This is an experimental build, as such pricing and results are subject to
                      change
                    </Alert>
                  )}

                  {isFluxKontext && (
                    <div className="flex flex-col gap-0.5">
                      <Input.Label>Model Mode</Input.Label>
                      <SegmentedControl
                        value={String(model.id)}
                        data={flux1ModelModeOptions}
                        onChange={(value) => {
                          const modelVersionId = Number(value);
                          if (model.id !== modelVersionId)
                            form.setValue('model', { ...model, id: modelVersionId });
                        }}
                      />
                    </div>
                  )}

                  {isHiDream && hiDreamResource && (
                    <>
                      <div className="flex flex-col gap-0.5">
                        <Input.Label>Precision</Input.Label>
                        <SegmentedControl
                          value={hiDreamResource.precision}
                          data={[...hiDreamPrecisions]}
                          onChange={(precision) => {
                            const versionId = getHiDreamResourceFromPrecisionAndVariant({
                              ...hiDreamResource,
                              precision,
                            })?.id;
                            if (versionId && model.id !== versionId)
                              form.setValue('model', { ...model, id: versionId });
                          }}
                        />
                      </div>
                      <div className="flex flex-col gap-0.5">
                        <Input.Label>Variant</Input.Label>
                        <SegmentedControl
                          value={hiDreamResource.variant}
                          data={hiDreamVariantsPrecisionMap[hiDreamResource.precision].map(
                            (value) => ({
                              label: capitalize(value),
                              value,
                            })
                          )}
                          onChange={(variant) => {
                            const versionId = getHiDreamResourceFromPrecisionAndVariant({
                              ...hiDreamResource,
                              variant,
                            })?.id;
                            if (versionId && model.id !== versionId)
                              form.setValue('model', { ...model, id: versionId });
                          }}
                        />
                      </div>
                    </>
                  )}

                  {isFluxStandard && (
                    <Watch {...form} fields={['resources']}>
                      {({ resources }) => (
                        <div className="flex flex-col gap-0.5">
                          <Input.Label className="flex items-center gap-1">
                            Model Mode{' '}
                            <InfoPopover size="xs" iconProps={{ size: 14 }} withinPortal>
                              {`Flux comes with 3 model variants: Schnell, Dev, and Pro. We've
                       choosen names that we believe best align with their purpose.`}
                            </InfoPopover>
                          </Input.Label>
                          <InputSegmentedControl
                            name="fluxMode"
                            data={fluxModeOptions}
                            disabled={!!resources?.length}
                          />
                        </div>
                      )}
                    </Watch>
                  )}

                  <div className="flex flex-col">
                    <Watch
                      {...form}
                      fields={[
                        'remixSimilarity',
                        'remixOfId',
                        'remixPrompt',
                        'remixNegativePrompt',
                      ]}
                    >
                      {({ remixSimilarity, remixOfId, remixPrompt, remixNegativePrompt }) => {
                        if (!remixOfId || !remixPrompt || !remixSimilarity) return <></>;

                        return (
                          <div className="my-2 flex flex-col gap-2 overflow-hidden rounded-md">
                            <div
                              className={clsx('flex rounded-md', {
                                'border-2 border-red-500': remixSimilarity < 0.75,
                              })}
                            >
                              <div className=" flex-none">
                                <ImageById
                                  imageId={remixOfId}
                                  className="h-28 rounded-none rounded-l-md"
                                  explain={false}
                                />
                              </div>
                              <div className="h-28 flex-1">
                                <Alert
                                  style={{
                                    background:
                                      colorScheme === 'dark' ? theme.colors.dark[6] : undefined,
                                    borderTopLeftRadius: 0,
                                    borderBottomLeftRadius: 0,
                                  }}
                                  h="100%"
                                  py={0}
                                >
                                  <Stack gap={0} h="100%">
                                    <Text fw="bold" size="sm" mt={2}>
                                      Remixing
                                    </Text>
                                    {remixSimilarity >= 0.75 && (
                                      <Text size="xs" lineClamp={3}>
                                        {remixPrompt}
                                      </Text>
                                    )}
                                    {
                                      remixSimilarity < 0.75 ? (
                                        <>
                                          <Text size="xs" lh={1.2} mb={6}>
                                            Your prompt has deviated sufficiently from the original
                                            that this generation will be treated as a new image
                                            rather than a remix
                                          </Text>
                                          <Group gap="xs" grow wrap="nowrap">
                                            <Button
                                              variant="default"
                                              onClick={() => {
                                                form.setValue(
                                                  'prompt',
                                                  remixPrompt.replace(
                                                    /\(*([^():,]+)(?::[0-9.]+)?\)*/g,
                                                    `$1`
                                                  )
                                                );
                                                form.setValue(
                                                  'negativePrompt',
                                                  remixNegativePrompt?.replace(
                                                    /\(*([^():,]+)(?::[0-9.]+)?\)*/g,
                                                    `$1`
                                                  )
                                                );
                                              }}
                                              size="xs"
                                              color="default"
                                              fullWidth
                                              h={30}
                                              leftSection={<IconRestore size={14} />}
                                            >
                                              Restore Prompt
                                            </Button>
                                            <Button
                                              variant="light"
                                              color="red"
                                              size="xs"
                                              onClick={() => {
                                                form.setValues({
                                                  remixOfId: undefined,
                                                  remixSimilarity: undefined,
                                                  remixPrompt: undefined,
                                                  remixNegativePrompt: undefined,
                                                });
                                              }}
                                              fullWidth
                                              h={30}
                                              leftSection={<IconX size={14} />}
                                            >
                                              Stop Remixing
                                            </Button>
                                          </Group>
                                        </>
                                      ) : null
                                      // : (
                                      //   <Text
                                      //     variant="link"
                                      //     className="cursor-pointer"
                                      //     size="xs"
                                      //     lh={1.2}
                                      //     mb={6}
                                      //     onClick={() => {
                                      //       form.setValue('prompt', remixPrompt);
                                      //       form.setValue('negativePrompt', remixNegativePrompt);
                                      //     }}
                                      //   >
                                      //     Restore original prompt weights
                                      //   </Text>
                                      // )
                                    }
                                  </Stack>
                                </Alert>
                              </div>
                            </div>
                          </div>
                        );
                      }}
                    </Watch>
                    <Input.Wrapper
                      label={
                        <div className="mb-1 flex items-center gap-1">
                          <Input.Label required={!isImg2Img}>Prompt</Input.Label>
                          <InfoPopover size="xs" iconProps={{ size: 14 }} withinPortal>
                            Type out what you&apos;d like to generate in the prompt, add aspects
                            you&apos;d like to avoid in the negative prompt
                          </InfoPopover>
                        </div>
                      }
                      error={errors.prompt?.message}
                    >
                      <Watch {...form} fields={['resources']}>
                        {({ resources }) => {
                          const trainedWords =
                            resources?.flatMap((x) => x.trainedWords).filter(isDefined) ?? [];

                          return (
                            <Paper
                              className={clsx(
                                classes.promptPaper,
                                {
                                  [classes.noFillForm]: !showFillForm,
                                  [classes.fillForm]: showFillForm,
                                  [classes.hasError]: errors.prompt,
                                },
                                'mantine-focus-auto'
                              )}
                              withBorder
                            >
                              <InputPrompt
                                name="prompt"
                                data-tour="gen:prompt"
                                placeholder="Your prompt goes here..."
                                minRows={2}
                                autosize
                                styles={(theme) => ({
                                  input: {
                                    width: '100%',
                                    resize: 'none',
                                    border: 'none',
                                    outline: 'none',
                                    fontFamily: theme.fontFamily,
                                    fontSize: theme.fontSizes.sm,
                                    lineHeight: theme.lineHeights.sm,
                                    overflow: 'hidden',
                                    backgroundColor: 'transparent',
                                    padding: '10px 0',
                                  },
                                  // Prevents input from displaying form error
                                  error: { display: 'none' },
                                  wrapper: { margin: 0 },
                                })}
                                onPaste={(event) => {
                                  const text = event.clipboardData.getData('text/plain');
                                  if (text) setShowFillForm(text.includes('Steps:'));
                                }}
                              />
                              {trainedWords.length > 0 ? (
                                <div className="mb-1 flex flex-col gap-2">
                                  <Divider />
                                  <Text c="dimmed" className="text-xs font-semibold">
                                    Trigger words
                                  </Text>
                                  <div className="mb-2 flex items-center gap-1">
                                    <TrainedWords
                                      type="LORA"
                                      trainedWords={trainedWords}
                                      badgeProps={{
                                        style: {
                                          textTransform: 'none',
                                          height: 'auto',
                                          cursor: 'pointer',
                                        },
                                      }}
                                    />
                                    <CopyButton value={trainedWords.join(', ')}>
                                      {({ copied, copy, Icon, color }) => (
                                        <Button
                                          variant="subtle"
                                          color={color ?? 'blue.5'}
                                          onClick={copy}
                                          size="compact-xs"
                                          classNames={{ root: 'shrink-0', inner: 'flex gap-1' }}
                                        >
                                          {copied ? 'Copied' : 'Copy All'} <Icon size={14} />
                                        </Button>
                                      )}
                                    </CopyButton>
                                  </div>
                                </div>
                              ) : null}
                            </Paper>
                          );
                        }}
                      </Watch>
                    </Input.Wrapper>
                    {showFillForm && (
                      <Button
                        variant="light"
                        onClick={handleParsePrompt}
                        leftSection={<IconArrowAutofitDown size={16} />}
                        style={{ borderTopLeftRadius: 0, borderTopRightRadius: 0 }}
                        fullWidth
                      >
                        Apply Parameters
                      </Button>
                    )}
                  </div>

                  {!disableNegativePrompt && (
                    <InputPrompt name="negativePrompt" label="Negative Prompt" autosize />
                  )}
                  {isFluxUltra && (
                    <InputSwitch
                      name="fluxUltraRaw"
                      labelPosition="left"
                      label={
                        <div className="relative flex items-center gap-1">
                          <Input.Label>Raw mode</Input.Label>
                          <InfoPopover size="xs" iconProps={{ size: 14 }} withinPortal>
                            Generates images with a more natural, less synthetic aesthetic,
                            enhancing diversity in human subjects and improving the realism of
                            nature photography.
                          </InfoPopover>
                        </div>
                      }
                    />
                  )}

                  {!isFluxUltra && !isImg2Img && (
                    <div className="flex flex-col gap-0.5">
                      <Input.Label>Aspect Ratio</Input.Label>
                      <InputSegmentedControl
                        name="aspectRatio"
                        data={getAspectRatioControls(getGenerationConfig(baseModel).aspectRatios)}
                      />
                    </div>
                  )}

                  {isFluxUltra && (
                    <InputSelect
                      name="fluxUltraAspectRatio"
                      label="Aspect Ratio"
                      data={fluxUltraAspectRatios.map((ratio, i) => ({
                        label: ratio.label,
                        value: `${i}`,
                      }))}
                      withScrollArea
                      maxDropdownHeight={300}
                    />
                  )}

                  {!disableDraft && (
                    <InputSwitch
                      className="my-2"
                      name="draft"
                      labelPosition="left"
                      label={
                        <div className="relative flex items-center gap-1">
                          <Input.Label>Draft Mode</Input.Label>
                          <InfoPopover size="xs" iconProps={{ size: 14 }} withinPortal>
                            Draft Mode will generate images faster, cheaper, and with slightly less
                            quality. Use this for exploring concepts quickly.
                            <Text size="xs" c="dimmed" mt={4}>
                              Requires generating in batches of 4
                            </Text>
                          </InfoPopover>
                        </div>
                      }
                    />
                  )}

                  {isOpenAI && (
                    <>
                      <InputSwitch
                        name="openAITransparentBackground"
                        label="Transparent Background"
                      />
                      <InputSelect
                        name="openAIQuality"
                        label="Quality"
                        data={['high', 'medium', 'low']}
                      />
                    </>
                  )}

                  {isFluxUltra && <InputSeed name="seed" label="Seed" />}
                  {!disableAdvanced && (
                    <PersistentAccordion
                      storeKey="generation-form-advanced"
                      variant="contained"
                      classNames={{
                        item: classes.accordionItem,
                        control: classes.accordionControl,
                        content: classes.accordionContent,
                        label: classes.accordionLabel,
                      }}
                      transitionDuration={0}
                    >
                      <Accordion.Item value="advanced">
                        <Accordion.Control>
                          <Text size="sm" fw={590}>
                            Advanced
                          </Text>
                        </Accordion.Control>
                        <Accordion.Panel>
                          <div className="flex flex-col gap-3">
                            {!isDraft && (
                              <div className="relative flex flex-col gap-3">
                                {/* <LoadingOverlay
                            color={colorScheme === 'dark' ? theme.colors.dark[7] : '#fff'}
                            opacity={0.8}
                            m={-8}
                            radius="md"
                            loader={
                              <Text c="yellow" fw={500}>
                                Not available in Draft Mode
                              </Text>
                            }
                            zIndex={2}
                            visible={isDraft}
                          /> */}
<<<<<<< HEAD
                                {!disableCfgScale && (
                                  <InputNumberSlider
                                    name="cfgScale"
                                    label={
                                      <div className="flex items-center gap-1">
                                        <Input.Label>CFG Scale</Input.Label>
                                        <InfoPopover size="xs" iconProps={{ size: 14 }}>
                                          Controls how closely the image generation follows the text
                                          prompt.{' '}
                                          <Anchor
                                            href="https://wiki.civitai.com/wiki/Classifier_Free_Guidance"
                                            target="_blank"
                                            rel="nofollow noreferrer"
                                            span
                                          >
                                            Learn more
                                          </Anchor>
                                          .
                                        </InfoPopover>
                                      </div>
                                    }
                                    min={cfgScaleMin}
                                    max={cfgScaleMax}
                                    step={0.5}
                                    precision={1}
                                    sliderProps={sharedSliderProps}
                                    numberProps={sharedNumberProps}
                                    presets={
                                      isFlux || isFluxKontext || isSD3
                                        ? undefined
                                        : [
                                            { label: 'Creative', value: '4' },
                                            { label: 'Balanced', value: '7' },
                                            { label: 'Precise', value: '10' },
                                          ]
                                    }
                                    reverse
                                    disabled={cfgDisabled}
                                    data-testid="gen-cfg-scale"
                                  />
                                )}
                                {!disableSampler && (
                                  <InputSelect
                                    name="sampler"
                                    disabled={samplerDisabled}
                                    label={
                                      <div className="flex items-center gap-1">
                                        <Input.Label>Sampler</Input.Label>
                                        <InfoPopover size="xs" iconProps={{ size: 14 }}>
                                          Each will produce a slightly (or significantly) different
                                          image result.{' '}
                                          <Anchor
                                            href="https://wiki.civitai.com/wiki/Sampler"
                                            target="_blank"
                                            rel="nofollow noreferrer"
                                            span
                                          >
                                            Learn more
                                          </Anchor>
                                          .
                                        </InfoPopover>
                                      </div>
                                    }
                                    data={generation.samplers}
                                    presets={[
                                      { label: 'Fast', value: 'Euler a' },
                                      { label: 'Popular', value: 'DPM++ 2M Karras' },
                                    ]}
                                  />
                                )}
                                {!disableSteps && (
                                  <Watch {...form} fields={['cfgScale', 'sampler']}>
                                    {({ cfgScale, sampler }) => {
                                      const castedSampler = sampler as keyof typeof samplerOffsets;
                                      const samplerOffset = samplerOffsets[castedSampler] ?? 0;
                                      const cfgOffset = Math.max((cfgScale ?? 0) - 4, 0) * 2;
                                      const samplerCfgOffset = samplerOffset + cfgOffset;

                                      return (
                                        <InputNumberSlider
                                          name="steps"
                                          disabled={stepsDisabled}
                                          label={
                                            <div className="flex items-center gap-1">
                                              <Input.Label>Steps</Input.Label>
                                              <InfoPopover size="xs" iconProps={{ size: 14 }}>
                                                The number of iterations spent generating an image.{' '}
                                                <Anchor
                                                  href="https://wiki.civitai.com/wiki/Sampling_Steps"
                                                  target="_blank"
                                                  rel="nofollow noreferrer"
                                                  span
                                                >
                                                  Learn more
                                                </Anchor>
                                                .
                                              </InfoPopover>
                                            </div>
                                          }
                                          min={stepsMin}
                                          max={stepsMax}
                                          sliderProps={sharedSliderProps}
                                          numberProps={sharedNumberProps}
                                          presets={
                                            isFlux || isSD3
                                              ? undefined
                                              : [
                                                  {
                                                    label: 'Fast',
                                                    value: Math.round(
                                                      Number(10 + samplerCfgOffset)
                                                    ).toString(),
                                                  },
                                                  {
                                                    label: 'Balanced',
                                                    value: Math.round(
                                                      Number(20 + samplerCfgOffset)
                                                    ).toString(),
                                                  },
                                                  {
                                                    label: 'High',
                                                    value: Math.round(
                                                      Number(30 + samplerCfgOffset)
                                                    ).toString(),
                                                  },
                                                ]
                                          }
                                          reverse
                                          data-testid="gen-steps"
                                        />
                                      );
                                    }}
                                  </Watch>
                                )}
                              </div>
                            )}
                            {/* {!disableSafetyTolerance && (
=======
                              {!disableCfgScale && (
                                <InputNumberSlider
                                  name="cfgScale"
                                  label={
                                    <div className="flex items-center gap-1">
                                      <Input.Label>CFG Scale</Input.Label>
                                      <InfoPopover size="xs" iconProps={{ size: 14 }}>
                                        Controls how closely the image generation follows the text
                                        prompt.{' '}
                                        <Anchor
                                          href="https://wiki.civitai.com/wiki/Classifier_Free_Guidance"
                                          target="_blank"
                                          rel="nofollow noreferrer"
                                          span
                                        >
                                          Learn more
                                        </Anchor>
                                        .
                                      </InfoPopover>
                                    </div>
                                  }
                                  min={cfgScaleMin}
                                  max={cfgScaleMax}
                                  step={0.5}
                                  precision={1}
                                  sliderProps={sharedSliderProps}
                                  numberProps={sharedNumberProps}
                                  presets={
                                    isFlux || isFluxKontext || isSD3
                                      ? undefined
                                      : [
                                          { label: 'Creative', value: '4' },
                                          { label: 'Balanced', value: '7' },
                                          { label: 'Precise', value: '10' },
                                        ]
                                  }
                                  reverse
                                  disabled={cfgDisabled}
                                  data-testid="gen-cfg-scale"
                                />
                              )}
                              {!disableSampler && (
                                <InputSelect
                                  name="sampler"
                                  disabled={samplerDisabled}
                                  label={
                                    <div className="flex items-center gap-1">
                                      <Input.Label>Sampler</Input.Label>
                                      <InfoPopover size="xs" iconProps={{ size: 14 }}>
                                        Each will produce a slightly (or significantly) different
                                        image result.{' '}
                                        <Anchor
                                          href="https://wiki.civitai.com/wiki/Sampler"
                                          target="_blank"
                                          rel="nofollow noreferrer"
                                          span
                                        >
                                          Learn more
                                        </Anchor>
                                        .
                                      </InfoPopover>
                                    </div>
                                  }
                                  data={generation.samplers}
                                  presets={[
                                    { label: 'Fast', value: 'Euler a' },
                                    { label: 'Popular', value: 'DPM++ 2M Karras' },
                                  ]}
                                />
                              )}
                              {!disableSteps && (
                                <Watch {...form} fields={['cfgScale', 'sampler']}>
                                  {({ cfgScale, sampler }) => {
                                    const castedSampler = sampler as keyof typeof samplerOffsets;
                                    const samplerOffset = samplerOffsets[castedSampler] ?? 0;
                                    const cfgOffset =
                                      Math.max(((cfgScale as number) ?? 0) - 4, 0) * 2;
                                    const samplerCfgOffset = samplerOffset + cfgOffset;

                                    return (
                                      <InputNumberSlider
                                        name="steps"
                                        disabled={stepsDisabled}
                                        label={
                                          <div className="flex items-center gap-1">
                                            <Input.Label>Steps</Input.Label>
                                            <InfoPopover size="xs" iconProps={{ size: 14 }}>
                                              The number of iterations spent generating an image.{' '}
                                              <Anchor
                                                href="https://wiki.civitai.com/wiki/Sampling_Steps"
                                                target="_blank"
                                                rel="nofollow noreferrer"
                                                span
                                              >
                                                Learn more
                                              </Anchor>
                                              .
                                            </InfoPopover>
                                          </div>
                                        }
                                        min={stepsMin}
                                        max={stepsMax}
                                        sliderProps={sharedSliderProps}
                                        numberProps={sharedNumberProps}
                                        presets={
                                          isFlux || isSD3
                                            ? undefined
                                            : [
                                                {
                                                  label: 'Fast',
                                                  value: Math.round(
                                                    Number(10 + samplerCfgOffset)
                                                  ).toString(),
                                                },
                                                {
                                                  label: 'Balanced',
                                                  value: Math.round(
                                                    Number(20 + samplerCfgOffset)
                                                  ).toString(),
                                                },
                                                {
                                                  label: 'High',
                                                  value: Math.round(
                                                    Number(30 + samplerCfgOffset)
                                                  ).toString(),
                                                },
                                              ]
                                        }
                                        reverse
                                        data-testid="gen-steps"
                                      />
                                    );
                                  }}
                                </Watch>
                              )}
                            </div>
                          )}
                          {/* {!disableSafetyTolerance && (
>>>>>>> 5227f2b4
                            <InputNumberSlider
                              name="safetyTolerance"
                              label="Safety Tolerance"
                              min={1}
                              max={6}
                              sliderProps={{
                                ...sharedSliderProps,
                                marks: flux1SafetyTolerance.map((_, index) => ({
                                  value: index + 1,
                                })),
                              }}
                              numberProps={sharedNumberProps}
                            />
                          )} */}
                            <InputSeed name="seed" label="Seed" />
                            {!disableClipSkip && (
                              <InputNumberSlider
                                name="clipSkip"
                                label="Clip Skip"
                                min={1}
                                max={generation.maxValues.clipSkip}
                                sliderProps={{
                                  ...sharedSliderProps,
                                  marks: clipSkipMarks,
                                }}
                                numberProps={sharedNumberProps}
                              />
                            )}
                            {!disableDenoise && (
                              <InputNumberSlider
                                name="denoise"
                                label="Denoise"
                                min={minDenoise}
                                max={!isImg2Img ? 0.75 : 1}
                                step={0.05}
                              />
                            )}
                            {!disableVae && (
                              <InputResourceSelect
                                name="vae"
                                label={
                                  <div className="flex items-center gap-1">
                                    <Input.Label>{getDisplayName(ModelType.VAE)}</Input.Label>
                                    <InfoPopover size="xs" iconProps={{ size: 14 }}>
                                      These provide additional color and detail improvements.{' '}
                                      <Anchor
                                        href="https://wiki.civitai.com/wiki/Variational_Autoencoder"
                                        target="_blank"
                                        rel="nofollow noreferrer"
                                        span
                                      >
                                        Learn more
                                      </Anchor>
                                      .
                                    </InfoPopover>
                                  </div>
                                }
                                buttonLabel="Add VAE"
                                options={{
                                  canGenerate: true,
                                  resources: resourceTypes.filter((x) => x.type === 'VAE'),
                                }}
                              />
                            )}
                          </div>
                          {/* <Text variant="link" onClick={() => {
                          const {prompt = '', negativePrompt = ''}= useGenerationStore.getState().data?.originalParams ?? {};
                          form.setValue('prompt', prompt)
                          form.setValue('negativePrompt', negativePrompt)
                        }}>Restore original prompt with weights?</Text> */}
<<<<<<< HEAD
                        </Accordion.Panel>
                      </Accordion.Item>
                    </PersistentAccordion>
                  )}
                  {!disablePriority && (
                    <InputRequestPriority name="priority" label="Request Priority" />
                  )}
                </div>
                <div className="shadow-topper sticky bottom-0 z-10 mt-5 flex flex-col gap-2 rounded-xl bg-gray-0 p-2 dark:bg-dark-7">
                  <DailyBoostRewardClaim />
                  {subscriptionMismatch && (
                    <DismissibleAlert
                      id="subscription-mismatch-generator-alert"
                      color="red"
                      title="Subscription Mismatch"
                    >
                      <Text size="xs">
                        Looks like we&rsquo;re having trouble correctly applying your membership
                        bonuses, try to <RefreshSessionButton />, if that doesn&rsquo;t work please
                        contact us here <Anchor href="https://civitai.com/support">here</Anchor>
                      </Text>
                    </DismissibleAlert>
                  )}
                  {promptWarning ? (
                    <div>
                      <Alert color="red" title="Prohibited Prompt">
                        <Text>{promptWarning}</Text>
=======
                      </Accordion.Panel>
                    </Accordion.Item>
                  </PersistentAccordion>
                )}
                {!disablePriority && (
                  <InputRequestPriority name="priority" label="Request Priority" />
                )}
              </div>
              <div className="shadow-topper sticky bottom-0 z-10 mt-5 flex flex-col gap-2 rounded-xl bg-gray-0 p-2 dark:bg-dark-7">
                <DailyBoostRewardClaim />
                {subscriptionMismatch && (
                  <DismissibleAlert
                    id="subscription-mismatch-generator-alert"
                    color="red"
                    title="Subscription Mismatch"
                  >
                    <Text size="xs">
                      Looks like we&rsquo;re having trouble correctly applying your membership
                      bonuses, try to <RefreshSessionButton />, if that doesn&rsquo;t work please
                      contact us here <Anchor href="https://civitai.com/support">here</Anchor>
                    </Text>
                  </DismissibleAlert>
                )}
                {promptWarning ? (
                  <div>
                    <Alert color="red" title="Prohibited Prompt">
                      <Text>{promptWarning}</Text>
                      <Button
                        color="red"
                        variant="light"
                        onClick={clearWarning}
                        style={{ marginTop: 10 }}
                        leftSection={<IconCheck />}
                        fullWidth
                      >
                        I Understand, Continue Generating
                      </Button>
                    </Alert>
                    {currentUser?.username && (
                      <Text size="xs" c="dimmed" mt={4}>
                        Is this a mistake?{' '}
                        <Text
                          component="a"
                          td="underline"
                          href={`https://forms.clickup.com/8459928/f/825mr-9671/KRFFR2BFKJCROV3B8Q?Civitai Username=${currentUser.username}`}
                          target="_blank"
                        >
                          Submit your prompt for review
                        </Text>{' '}
                        so we can refine our system.
                      </Text>
                    )}
                  </div>
                ) : !status.available ? (
                  <AlertWithIcon
                    color="yellow"
                    title="Generation Status Alert"
                    icon={<IconAlertTriangle size={20} />}
                    iconColor="yellow"
                  >
                    {status.message}
                  </AlertWithIcon>
                ) : (
                  <>
                    {!reviewed && (
                      <Alert color="yellow" title="Image Generation Terms" data-tour="gen:terms">
                        <Text size="xs">
                          By using the image generator you confirm that you have read and agree to
                          our{' '}
                          <Text component={Link} href="/content/tos" td="underline">
                            Terms of Service
                          </Text>{' '}
                          presented during onboarding. Failure to abide by{' '}
                          <Text component={Link} href="/safety#content-policies" td="underline">
                            our content policies
                          </Text>{' '}
                          will result in the loss of your access to the image generator. Illegal or
                          exploitative content will be removed and reported.
                        </Text>
>>>>>>> 5227f2b4
                        <Button
                          color="red"
                          variant="light"
                          onClick={clearWarning}
                          style={{ marginTop: 10 }}
                          leftSection={<IconCheck />}
                          fullWidth
                        >
                          I Understand, Continue Generating
                        </Button>
                      </Alert>
                      <Text size="xs" c="dimmed" mt={4}>
                        Is this a mistake?{' '}
                        <Text
                          component="a"
                          td="underline"
                          href={`https://forms.clickup.com/8459928/f/825mr-9671/KRFFR2BFKJCROV3B8Q?Civitai Username=${currentUser?.username}`}
                          target="_blank"
                        >
                          Submit your prompt for review
                        </Text>{' '}
                        so we can refine our system.
                      </Text>
                    </div>
                  ) : !status.available ? (
                    <AlertWithIcon
                      color="yellow"
                      title="Generation Status Alert"
                      icon={<IconAlertTriangle size={20} />}
                      iconColor="yellow"
                    >
                      {status.message}
                    </AlertWithIcon>
                  ) : (
                    <>
                      {!reviewed && (
                        <Alert color="yellow" title="Image Generation Terms" data-tour="gen:terms">
                          <Text size="xs">
                            By using the image generator you confirm that you have read and agree to
                            our{' '}
                            <Text component={Link} href="/content/tos" td="underline">
                              Terms of Service
                            </Text>{' '}
                            presented during onboarding. Failure to abide by{' '}
                            <Text component={Link} href="/safety#content-policies" td="underline">
                              our content policies
                            </Text>{' '}
                            will result in the loss of your access to the image generator. Illegal
                            or exploitative content will be removed and reported.
                          </Text>
                          <Button
                            color="yellow"
                            variant="light"
                            onClick={() => {
                              setReviewed(true);
                              if (running) helpers?.next();
                            }}
                            style={{ marginTop: 10 }}
                            leftSection={<IconCheck />}
                            fullWidth
                          >
                            I Confirm, Start Generating
                          </Button>
                        </Alert>
                      )}
                      {reviewed && (
                        <>
                          {!submitError ? (
                            <QueueSnackbar />
                          ) : (
                            <Notification
                              icon={<IconX size={18} />}
                              color="red"
                              onClose={() => setSubmitError(undefined)}
                              className="rounded-md bg-red-8/20"
                            >
                              {submitError}
                            </Notification>
                          )}
                          <WhatIfAlert />
                          <div className="flex gap-2">
                            <Card withBorder className="flex max-w-[88px] flex-col p-0">
                              <Text className="pr-6 text-center text-xs font-semibold" c="dimmed">
                                Quantity
                              </Text>
                              <InputQuantity
                                name="quantity"
                                className={classes.generateButtonQuantityInput}
                                min={minQuantity}
                                max={maxQuantity}
                                step={minQuantity}
                              />
                            </Card>

                            <SubmitButton isLoading={isLoading} />
                            <Button onClick={handleReset} variant="default" className="h-auto px-3">
                              Reset
                            </Button>
                          </div>
                        </>
                      )}
                      {status.available && status.message && messageHash && (
                        <DismissibleAlert
                          color="yellow"
                          title="Generation Status Alert"
                          id={messageHash}
                        >
                          <CustomMarkdown allowedElements={['a', 'strong']} unwrapDisallowed>
                            {status.message}
                          </CustomMarkdown>
                        </DismissibleAlert>
                      )}
                    </>
                  )}
                </div>
              </>
            );
          }}
        </Watch>
      </GenForm>
    </StepProvider>
  );
}

// #endregion

// #region [ready section]
function ReadySection() {
  const { data } = useTextToImageWhatIfContext();

  return data?.ready === false ? (
    <Card.Section m={0}>
      <Alert color="yellow" title="Potentially slow generation" radius={0}>
        <Text size="xs">
          {`We need to download additional resources to fulfill your request. This generation may take longer than usual to complete.`}
        </Text>
      </Alert>
    </Card.Section>
  ) : null;
}

// #endregion

function WhatIfAlert() {
  const { error } = useTextToImageWhatIfContext();
  if (!error) return null;

  return (
    <Alert color="yellow">
      {(error as any).message ?? 'Error calculating cost. Please try updating your values'}
    </Alert>
  );
}

// #region [submit button]
function SubmitButton(props: { isLoading?: boolean }) {
  const { data, isError, isInitialLoading } = useTextToImageWhatIfContext();
  const form = useGenerationForm();
  const features = useFeatureFlags();
  const { running, helpers } = useTourContext();
  const [baseModel, resources, vae] = form.watch(['baseModel', 'resources', 'vae']);
  const isFlux = getIsFlux(baseModel);
  const isSD3 = getIsSD3(baseModel);
  const isOpenAI = baseModel === 'OpenAI';
  const hasCreatorTip =
    (!isFlux && !isSD3 && !isOpenAI) ||
    [...(resources ?? []), vae].map((x) => (x ? x.id : undefined)).filter(isDefined).length > 0;

  const { creatorTip, civitaiTip } = useTipStore();
  if (!features.creatorComp) {
    tips.creators = 0;
    tips.civitai = 0;
  } else {
    tips.creators = hasCreatorTip ? creatorTip : 0;
    tips.civitai = civitaiTip;
  }

  const base = data?.cost?.base ?? 0;
  const totalTip = Math.ceil(base * tips.creators) + Math.ceil(base * tips.civitai);
  total = (data?.cost?.total ?? 0) + totalTip;

  const generateButton = (
    <GenerateButton
      type="submit"
      data-tour="gen:submit"
      className="h-full flex-1 px-2"
      loading={isInitialLoading || props.isLoading}
      cost={total}
      disabled={isError}
      onClick={() => {
        if (running) helpers?.next();
      }}
    />
  );

  if (!features.creatorComp) return generateButton;

  return (
    <div className="flex flex-1 items-center gap-1 rounded-md bg-gray-2 p-1 pr-1.5 dark:bg-dark-5">
      {generateButton}
      <GenerationCostPopover
        width={300}
        workflowCost={data?.cost ?? {}}
        hideCreatorTip={!hasCreatorTip}
      />
    </div>
  );
}

// #endregion

// #region [misc]
const sharedSliderProps: SliderProps = {
  size: 'sm',
};

const sharedNumberProps: NumberInputProps = {
  size: 'sm',
};

const getAspectRatioControls = (
  aspectRatios: { label: string; width: number; height: number }[]
) => {
  return aspectRatios.map(({ label, width, height }, index) => {
    const subLabel = `${width}x${height}`;
    return {
      label: (
        <Stack gap={2}>
          <Center>
            <Paper
              withBorder
              style={{ borderWidth: 2, aspectRatio: `${width}/${height}`, height: 20 }}
            />
          </Center>
          <Stack gap={0}>
            <Text size="xs">{label}</Text>
            {label !== subLabel.replace('x', ':') && (
              <Text fz={10} c="dimmed">
                {subLabel}
              </Text>
            )}
          </Stack>
        </Stack>
      ),
      value: getRatio(width, height),
    };
  });
};

const clipSkipMarks = Array(10)
  .fill(0)
  .map((_, index) => ({ value: index + 1 }));
// #endregion<|MERGE_RESOLUTION|>--- conflicted
+++ resolved
@@ -134,11 +134,8 @@
   hiDreamVariantsPrecisionMap,
 } from '~/shared/orchestrator/hidream.config';
 import classes from './GenerationForm2.module.scss';
-<<<<<<< HEAD
 import { StepProvider } from '~/components/Generation/Providers/StepProvider';
-=======
 import type { GenerationResource } from '~/server/services/generation/generation.service';
->>>>>>> 5227f2b4
 
 let total = 0;
 const tips = {
@@ -603,7 +600,6 @@
                         resourceSelectHandlerOptions
                       );
 
-<<<<<<< HEAD
                       return (
                         <Card
                           className={clsx(
@@ -668,40 +664,6 @@
                                       <div className="flex items-center gap-1">
                                         <Text size="sm" fw={590}>
                                           Additional Resources
-=======
-                                      <Button
-                                        component="span"
-                                        size="compact-sm"
-                                        variant="light"
-                                        onClick={(e: React.MouseEvent) => {
-                                          e.preventDefault();
-                                          e.stopPropagation();
-                                          const formResources = form.getValues('resources') ?? [];
-                                          resourceSelectHandler
-                                            .select({
-                                              title: additionResourceTitle,
-                                              excludedIds: formResources.map((x) => x.id),
-                                            })
-                                            .then((resource) => {
-                                              if (!resource) return;
-                                              const resources = [
-                                                ...formResources,
-                                                resource,
-                                              ] as GenerationResource[];
-                                              const newValue =
-                                                resourceSelectHandler.getValues(resources) ?? [];
-                                              form.setValue('resources', newValue);
-                                            });
-                                        }}
-                                        radius="xl"
-                                        ml="auto"
-                                        disabled={atLimit}
-                                        classNames={{ inner: 'flex gap-1' }}
-                                      >
-                                        <IconPlus size={16} />
-                                        <Text size="sm" fw={500}>
-                                          Add
->>>>>>> 5227f2b4
                                         </Text>
                                         {resources.length > 0 && (
                                           <Badge className="font-semibold">
@@ -724,7 +686,10 @@
                                               })
                                               .then((resource) => {
                                                 if (!resource) return;
-                                                const resources = [...formResources, resource];
+                                                const resources = [
+                                                  ...formResources,
+                                                  resource,
+                                                ] as GenerationResource[];
                                                 const newValue =
                                                   resourceSelectHandler.getValues(resources) ?? [];
                                                 form.setValue('resources', newValue);
@@ -1255,7 +1220,6 @@
                             zIndex={2}
                             visible={isDraft}
                           /> */}
-<<<<<<< HEAD
                                 {!disableCfgScale && (
                                   <InputNumberSlider
                                     name="cfgScale"
@@ -1331,7 +1295,8 @@
                                     {({ cfgScale, sampler }) => {
                                       const castedSampler = sampler as keyof typeof samplerOffsets;
                                       const samplerOffset = samplerOffsets[castedSampler] ?? 0;
-                                      const cfgOffset = Math.max((cfgScale ?? 0) - 4, 0) * 2;
+                                      const cfgOffset =
+                                        Math.max(((cfgScale as number) ?? 0) - 4, 0) * 2;
                                       const samplerCfgOffset = samplerOffset + cfgOffset;
 
                                       return (
@@ -1393,146 +1358,6 @@
                               </div>
                             )}
                             {/* {!disableSafetyTolerance && (
-=======
-                              {!disableCfgScale && (
-                                <InputNumberSlider
-                                  name="cfgScale"
-                                  label={
-                                    <div className="flex items-center gap-1">
-                                      <Input.Label>CFG Scale</Input.Label>
-                                      <InfoPopover size="xs" iconProps={{ size: 14 }}>
-                                        Controls how closely the image generation follows the text
-                                        prompt.{' '}
-                                        <Anchor
-                                          href="https://wiki.civitai.com/wiki/Classifier_Free_Guidance"
-                                          target="_blank"
-                                          rel="nofollow noreferrer"
-                                          span
-                                        >
-                                          Learn more
-                                        </Anchor>
-                                        .
-                                      </InfoPopover>
-                                    </div>
-                                  }
-                                  min={cfgScaleMin}
-                                  max={cfgScaleMax}
-                                  step={0.5}
-                                  precision={1}
-                                  sliderProps={sharedSliderProps}
-                                  numberProps={sharedNumberProps}
-                                  presets={
-                                    isFlux || isFluxKontext || isSD3
-                                      ? undefined
-                                      : [
-                                          { label: 'Creative', value: '4' },
-                                          { label: 'Balanced', value: '7' },
-                                          { label: 'Precise', value: '10' },
-                                        ]
-                                  }
-                                  reverse
-                                  disabled={cfgDisabled}
-                                  data-testid="gen-cfg-scale"
-                                />
-                              )}
-                              {!disableSampler && (
-                                <InputSelect
-                                  name="sampler"
-                                  disabled={samplerDisabled}
-                                  label={
-                                    <div className="flex items-center gap-1">
-                                      <Input.Label>Sampler</Input.Label>
-                                      <InfoPopover size="xs" iconProps={{ size: 14 }}>
-                                        Each will produce a slightly (or significantly) different
-                                        image result.{' '}
-                                        <Anchor
-                                          href="https://wiki.civitai.com/wiki/Sampler"
-                                          target="_blank"
-                                          rel="nofollow noreferrer"
-                                          span
-                                        >
-                                          Learn more
-                                        </Anchor>
-                                        .
-                                      </InfoPopover>
-                                    </div>
-                                  }
-                                  data={generation.samplers}
-                                  presets={[
-                                    { label: 'Fast', value: 'Euler a' },
-                                    { label: 'Popular', value: 'DPM++ 2M Karras' },
-                                  ]}
-                                />
-                              )}
-                              {!disableSteps && (
-                                <Watch {...form} fields={['cfgScale', 'sampler']}>
-                                  {({ cfgScale, sampler }) => {
-                                    const castedSampler = sampler as keyof typeof samplerOffsets;
-                                    const samplerOffset = samplerOffsets[castedSampler] ?? 0;
-                                    const cfgOffset =
-                                      Math.max(((cfgScale as number) ?? 0) - 4, 0) * 2;
-                                    const samplerCfgOffset = samplerOffset + cfgOffset;
-
-                                    return (
-                                      <InputNumberSlider
-                                        name="steps"
-                                        disabled={stepsDisabled}
-                                        label={
-                                          <div className="flex items-center gap-1">
-                                            <Input.Label>Steps</Input.Label>
-                                            <InfoPopover size="xs" iconProps={{ size: 14 }}>
-                                              The number of iterations spent generating an image.{' '}
-                                              <Anchor
-                                                href="https://wiki.civitai.com/wiki/Sampling_Steps"
-                                                target="_blank"
-                                                rel="nofollow noreferrer"
-                                                span
-                                              >
-                                                Learn more
-                                              </Anchor>
-                                              .
-                                            </InfoPopover>
-                                          </div>
-                                        }
-                                        min={stepsMin}
-                                        max={stepsMax}
-                                        sliderProps={sharedSliderProps}
-                                        numberProps={sharedNumberProps}
-                                        presets={
-                                          isFlux || isSD3
-                                            ? undefined
-                                            : [
-                                                {
-                                                  label: 'Fast',
-                                                  value: Math.round(
-                                                    Number(10 + samplerCfgOffset)
-                                                  ).toString(),
-                                                },
-                                                {
-                                                  label: 'Balanced',
-                                                  value: Math.round(
-                                                    Number(20 + samplerCfgOffset)
-                                                  ).toString(),
-                                                },
-                                                {
-                                                  label: 'High',
-                                                  value: Math.round(
-                                                    Number(30 + samplerCfgOffset)
-                                                  ).toString(),
-                                                },
-                                              ]
-                                        }
-                                        reverse
-                                        data-testid="gen-steps"
-                                      />
-                                    );
-                                  }}
-                                </Watch>
-                              )}
-                            </div>
-                          )}
-                          {/* {!disableSafetyTolerance && (
->>>>>>> 5227f2b4
                             <InputNumberSlider
                               name="safetyTolerance"
                               label="Safety Tolerance"
@@ -1603,7 +1428,6 @@
                           form.setValue('prompt', prompt)
                           form.setValue('negativePrompt', negativePrompt)
                         }}>Restore original prompt with weights?</Text> */}
-<<<<<<< HEAD
                         </Accordion.Panel>
                       </Accordion.Item>
                     </PersistentAccordion>
@@ -1631,87 +1455,6 @@
                     <div>
                       <Alert color="red" title="Prohibited Prompt">
                         <Text>{promptWarning}</Text>
-=======
-                      </Accordion.Panel>
-                    </Accordion.Item>
-                  </PersistentAccordion>
-                )}
-                {!disablePriority && (
-                  <InputRequestPriority name="priority" label="Request Priority" />
-                )}
-              </div>
-              <div className="shadow-topper sticky bottom-0 z-10 mt-5 flex flex-col gap-2 rounded-xl bg-gray-0 p-2 dark:bg-dark-7">
-                <DailyBoostRewardClaim />
-                {subscriptionMismatch && (
-                  <DismissibleAlert
-                    id="subscription-mismatch-generator-alert"
-                    color="red"
-                    title="Subscription Mismatch"
-                  >
-                    <Text size="xs">
-                      Looks like we&rsquo;re having trouble correctly applying your membership
-                      bonuses, try to <RefreshSessionButton />, if that doesn&rsquo;t work please
-                      contact us here <Anchor href="https://civitai.com/support">here</Anchor>
-                    </Text>
-                  </DismissibleAlert>
-                )}
-                {promptWarning ? (
-                  <div>
-                    <Alert color="red" title="Prohibited Prompt">
-                      <Text>{promptWarning}</Text>
-                      <Button
-                        color="red"
-                        variant="light"
-                        onClick={clearWarning}
-                        style={{ marginTop: 10 }}
-                        leftSection={<IconCheck />}
-                        fullWidth
-                      >
-                        I Understand, Continue Generating
-                      </Button>
-                    </Alert>
-                    {currentUser?.username && (
-                      <Text size="xs" c="dimmed" mt={4}>
-                        Is this a mistake?{' '}
-                        <Text
-                          component="a"
-                          td="underline"
-                          href={`https://forms.clickup.com/8459928/f/825mr-9671/KRFFR2BFKJCROV3B8Q?Civitai Username=${currentUser.username}`}
-                          target="_blank"
-                        >
-                          Submit your prompt for review
-                        </Text>{' '}
-                        so we can refine our system.
-                      </Text>
-                    )}
-                  </div>
-                ) : !status.available ? (
-                  <AlertWithIcon
-                    color="yellow"
-                    title="Generation Status Alert"
-                    icon={<IconAlertTriangle size={20} />}
-                    iconColor="yellow"
-                  >
-                    {status.message}
-                  </AlertWithIcon>
-                ) : (
-                  <>
-                    {!reviewed && (
-                      <Alert color="yellow" title="Image Generation Terms" data-tour="gen:terms">
-                        <Text size="xs">
-                          By using the image generator you confirm that you have read and agree to
-                          our{' '}
-                          <Text component={Link} href="/content/tos" td="underline">
-                            Terms of Service
-                          </Text>{' '}
-                          presented during onboarding. Failure to abide by{' '}
-                          <Text component={Link} href="/safety#content-policies" td="underline">
-                            our content policies
-                          </Text>{' '}
-                          will result in the loss of your access to the image generator. Illegal or
-                          exploitative content will be removed and reported.
-                        </Text>
->>>>>>> 5227f2b4
                         <Button
                           color="red"
                           variant="light"
@@ -1723,18 +1466,20 @@
                           I Understand, Continue Generating
                         </Button>
                       </Alert>
-                      <Text size="xs" c="dimmed" mt={4}>
-                        Is this a mistake?{' '}
-                        <Text
-                          component="a"
-                          td="underline"
-                          href={`https://forms.clickup.com/8459928/f/825mr-9671/KRFFR2BFKJCROV3B8Q?Civitai Username=${currentUser?.username}`}
-                          target="_blank"
-                        >
-                          Submit your prompt for review
-                        </Text>{' '}
-                        so we can refine our system.
-                      </Text>
+                      {currentUser?.username && (
+                        <Text size="xs" c="dimmed" mt={4}>
+                          Is this a mistake?{' '}
+                          <Text
+                            component="a"
+                            td="underline"
+                            href={`https://forms.clickup.com/8459928/f/825mr-9671/KRFFR2BFKJCROV3B8Q?Civitai Username=${currentUser.username}`}
+                            target="_blank"
+                          >
+                            Submit your prompt for review
+                          </Text>{' '}
+                          so we can refine our system.
+                        </Text>
+                      )}
                     </div>
                   ) : !status.available ? (
                     <AlertWithIcon
