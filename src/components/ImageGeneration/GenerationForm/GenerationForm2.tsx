--- conflicted
+++ resolved
@@ -97,15 +97,7 @@
   sanitizeParamsByWorkflowDefinition,
 } from '~/shared/constants/generation.constants';
 import { ModelType } from '~/shared/utils/prisma/enums';
-<<<<<<< HEAD
-import {
-  generationFormStore,
-  useGenerationFormStore,
-  useGenerationStore,
-  useRemixStore,
-} from '~/store/generation.store';
-=======
->>>>>>> 0fafdcc0
+import { useGenerationStore, useRemixStore } from '~/store/generation.store';
 import { useTipStore } from '~/store/tip.store';
 import { parsePromptMetadata } from '~/utils/metadata';
 import { showErrorNotification } from '~/utils/notifications';
@@ -323,11 +315,9 @@
     };
   }, []);
 
-<<<<<<< HEAD
-  // const workflowOptions =
-  //   workflowDefinitions
-  //     ?.filter((x) => x.selectable !== false && x.key !== undefined)
-  //     .map(({ key, label }) => ({ label, value: key })) ?? [];
+  const workflowOptions = workflowDefinitions
+    .filter((x) => x.selectable !== false)
+    .map(({ key, label }) => ({ label, value: key }));
 
   useEffect(() => {
     if (!status.available || status.isLoading || loadingGeneratorData) return;
@@ -366,11 +356,6 @@
     activeTour,
     loadingGeneratorData,
   ]); // These are the dependencies that make it work, please only update if you know what you're doing
-=======
-  const workflowOptions = workflowDefinitions
-    .filter((x) => x.selectable !== false)
-    .map(({ key, label }) => ({ label, value: key }));
->>>>>>> 0fafdcc0
 
   return (
     <Form
