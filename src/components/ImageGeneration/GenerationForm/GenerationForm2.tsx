import {
  Accordion,
  ActionIcon,
  Alert,
  Anchor,
  Badge,
  Button,
  Card,
  Center,
  createStyles,
  Divider,
  Group,
  Input,
  List,
  NumberInputProps,
  Paper,
  SliderProps,
  Stack,
  Text,
} from '@mantine/core';
import { useLocalStorage } from '@mantine/hooks';
import {
  IconAlertTriangle,
  IconArrowAutofitDown,
  IconCheck,
  IconInfoCircle,
  IconPlus,
  IconRestore,
  IconX,
} from '@tabler/icons-react';
import clsx from 'clsx';
import { clone } from 'lodash-es';
import { useEffect, useMemo, useState } from 'react';
import { AlertWithIcon } from '~/components/AlertWithIcon/AlertWithIcon';
import { useBuzzTransaction } from '~/components/Buzz/buzz.utils';
import { DailyBoostRewardClaim } from '~/components/Buzz/Rewards/DailyBoostRewardClaim';
import { CopyButton } from '~/components/CopyButton/CopyButton';
import { DismissibleAlert } from '~/components/DismissibleAlert/DismissibleAlert';
import { GeneratorImageInput } from '~/components/Generate/Input/GeneratorImageInput';
import { InputPrompt } from '~/components/Generate/Input/InputPrompt';
import { ImageById } from '~/components/Image/ById/ImageById';
import {
  useGenerationStatus,
  useUnstableResources,
} from '~/components/ImageGeneration/GenerationForm/generation.utils';
import { GenerationCostPopover } from '~/components/ImageGeneration/GenerationForm/GenerationCostPopover';
import {
  blockedRequest,
  GenerationFormOutput,
  useGenerationForm,
} from '~/components/ImageGeneration/GenerationForm/GenerationFormProvider';
import InputQuantity from '~/components/ImageGeneration/GenerationForm/InputQuantity';
import InputSeed from '~/components/ImageGeneration/GenerationForm/InputSeed';
import InputResourceSelect from '~/components/ImageGeneration/GenerationForm/ResourceSelect';
import InputResourceSelectMultiple from '~/components/ImageGeneration/GenerationForm/ResourceSelectMultiple';
import { useTextToImageWhatIfContext } from '~/components/ImageGeneration/GenerationForm/TextToImageWhatIfProvider';
import { useGenerationContext } from '~/components/ImageGeneration/GenerationProvider';
import { QueueSnackbar } from '~/components/ImageGeneration/QueueSnackbar';
import {
  useSubmitCreateImage,
  useInvalidateWhatIf,
} from '~/components/ImageGeneration/utils/generationRequestHooks';
import { InfoPopover } from '~/components/InfoPopover/InfoPopover';
import { CustomMarkdown } from '~/components/Markdown/CustomMarkdown';
import { NextLink as Link } from '~/components/NextLink/NextLink';
import { GenerateButton } from '~/components/Orchestrator/components/GenerateButton';
import { PersistentAccordion } from '~/components/PersistentAccordion/PersistantAccordion';
import { RefreshSessionButton } from '~/components/RefreshSessionButton/RefreshSessionButton';
import { useActiveSubscription } from '~/components/Stripe/memberships.util';
import { TrainedWords } from '~/components/TrainedWords/TrainedWords';
import { useCurrentUser } from '~/hooks/useCurrentUser';
import {
  Form,
  InputNumberSlider,
  InputSegmentedControl,
  InputSelect,
  InputSwitch,
} from '~/libs/form';
import { Watch } from '~/libs/form/components/Watch';
import { useFeatureFlags } from '~/providers/FeatureFlagsProvider';
import { useFiltersContext } from '~/providers/FiltersProvider';
import { useTourContext } from '~/providers/TourProvider';
import { generation, getGenerationConfig, samplerOffsets } from '~/server/common/constants';
import { imageGenerationSchema } from '~/server/schema/image.schema';
import {
  fluxModelId,
  fluxModeOptions,
  fluxStandardAir,
  fluxUltraAir,
  fluxUltraAspectRatios,
  getBaseModelResourceTypes,
  getIsFlux,
  getIsFluxUltra,
  getIsSD3,
  getIsSdxl,
  getWorkflowDefinitionFeatures,
  sanitizeParamsByWorkflowDefinition,
} from '~/shared/constants/generation.constants';
import { ModelType } from '~/shared/utils/prisma/enums';
import {
  generationFormStore,
  useGenerationFormStore,
  useGenerationStore,
  useRemixStore,
} from '~/store/generation.store';
import { useTipStore } from '~/store/tip.store';
import { parsePromptMetadata } from '~/utils/metadata';
import { showErrorNotification } from '~/utils/notifications';
import { numberWithCommas } from '~/utils/number-helpers';
import { getDisplayName, hashify, parseAIR } from '~/utils/string-helpers';
import { contentGenerationTour, remixContentGenerationTour } from '~/utils/tours/content-gen.tour';
import { trpc } from '~/utils/trpc';
import { isDefined } from '~/utils/type-guards';
<<<<<<< HEAD
=======
import { InputRequestPriority } from '~/components/Generation/Input/RequestPriority';
>>>>>>> 59bc0471

let total = 0;
const tips = {
  creators: 0,
  civitai: 0,
};

// #region [form component]
export function GenerationFormContent() {
  const { classes, cx, theme } = useStyles();
  const featureFlags = useFeatureFlags();
  const currentUser = useCurrentUser();
  const status = useGenerationStatus();
  const messageHash = useMemo(
    () => (status.message ? hashify(status.message).toString() : null),
    [status.message]
  );
  const { runTour, running, currentStep, setSteps, activeTour } = useTourContext();
  const loadingGeneratorData = useGenerationStore((state) => state.loading);
  const remixOfId = useRemixStore((state) => state.remixOfId);
  const [loadingGenQueueRequests, hasGeneratedImages] = useGenerationContext((state) => [
    state.requestsLoading,
    state.hasGeneratedImages,
  ]);

  const form = useGenerationForm();
  const invalidateWhatIf = useInvalidateWhatIf();

  const { unstableResources: allUnstableResources } = useUnstableResources();
  const [opened, setOpened] = useState(false);
  const [runsOnFalAI, setRunsOnFalAI] = useState(false);
  const [promptWarning, setPromptWarning] = useState<string | null>(null);
  const [reviewed, setReviewed] = useLocalStorage({
    key: 'review-generation-terms',
    defaultValue: window?.localStorage?.getItem('review-generation-terms') === 'true',
  });
  const { subscription, meta: subscriptionMeta } = useActiveSubscription();

  const { data: workflowDefinitions, isLoading: loadingWorkflows } =
    trpc.generation.getWorkflowDefinitions.useQuery();

  const [workflow, image] = form.watch(['workflow', 'image']) ?? 'txt2img';
  const workflowDefinition = workflowDefinitions?.find((x) => x.key === workflow);

  const features = getWorkflowDefinitionFeatures(workflowDefinition);
  features.draft = features.draft && featureFlags.draftMode;
  const subscriptionMismatch = subscription ? subscriptionMeta?.tier !== status.tier : false;

  const { errors } = form.formState;

  const { filters, setFilters } = useFiltersContext((state) => ({
    filters: state.markers,
    setFilters: state.setMarkerFilters,
  }));

  function clearWarning() {
    setPromptWarning(null);
  }

  function handleReset() {
    form.reset();
    useRemixStore.setState({
      remixOf: undefined,
      params: undefined,
      resources: undefined,
      remixOfId: undefined,
    });
    clearWarning();
  }

  // #region [handle parse prompt]
  const [showFillForm, setShowFillForm] = useState(false);

  async function handleParsePrompt() {
    const prompt = form.getValues('prompt');
    const metadata = parsePromptMetadata(prompt);
    const result = imageGenerationSchema.safeParse(metadata);
    if (result.success) {
      form.setValues(result.data);
      setShowFillForm(false);
    } else {
      console.error(result.error);
      showErrorNotification({
        title: 'Unable to parse prompt',
        error: new Error('We are unable to fill out the form with the provided prompt.'),
      });
    }
  }

  // #endregion

  const { conditionalPerformTransaction } = useBuzzTransaction({
    type: 'Generation',
    message: (requiredBalance) =>
      `You don't have enough funds to perform this action. Required Buzz: ${numberWithCommas(
        requiredBalance
      )}. Buy or earn more buzz to perform this action.`,
    performTransactionOnPurchase: true,
  });

  const { mutateAsync, isLoading } = useSubmitCreateImage();

  function handleSubmit(data: GenerationFormOutput) {
    if (isLoading) return;
    // const { cost = 0 } = useCostStore.getState();

    const {
      model,
      resources: additionalResources,
      vae,
      remixOfId,
      remixSimilarity,
      aspectRatio,
      upscaleHeight,
      upscaleWidth,
      ...params
    } = data;
    sanitizeParamsByWorkflowDefinition(params, workflowDefinition);
    const modelClone = clone(model);

    // const {
    //   sourceImage,
    //   width = params.width,
    //   height = params.height,
    // } = useGenerationFormStore.getState();

    // const imageDetails = data.workflow.includes('img2img')
    //   ? { image: sourceImage, width, height }
    //   : { width, height };

    const isFlux = getIsFlux(params.baseModel);
    if (isFlux) {
      if (params.fluxMode) {
        const { version } = parseAIR(params.fluxMode);
        modelClone.id = version;
      }
      if (params.fluxMode !== fluxUltraAir) {
        if (params.engine) delete params.engine;
      }
    } else {
      const keys = ['fluxMode', 'engine', 'fluxUltraAspectRatio'];
      for (const key in params) {
        if (keys.includes(key)) delete params[key as keyof typeof params];
      }
    }

    const resources = [modelClone, ...additionalResources, vae]
      .filter(isDefined)
      .filter((x) => x.canGenerate !== false);

    async function performTransaction() {
      if (!params.baseModel) throw new Error('could not find base model');
      try {
        const hasEarlyAccess = resources.some((x) => x.earlyAccessEndsAt);
        await mutateAsync({
          resources,
          params: {
            ...params,
            nsfw: hasMinorResources || !featureFlags.canViewNsfw ? false : params.nsfw,
            // ...imageDetails,
          },
          tips,
          remixOfId: remixSimilarity && remixSimilarity > 0.75 ? remixOfId : undefined,
        });
        if (hasEarlyAccess) {
          invalidateWhatIf();
        }
      } catch (e) {
        const error = e as Error;
        if (error.message.startsWith('Your prompt was flagged')) {
          setPromptWarning(error.message + '. Continued attempts will result in an automated ban.');
          currentUser?.refresh();
        }
      }
    }

    setPromptWarning(null);
    conditionalPerformTransaction(total, performTransaction);

    if (filters.marker) {
      setFilters({ marker: undefined });
    }
  }

  const { mutateAsync: reportProhibitedRequest } = trpc.user.reportProhibitedRequest.useMutation();
  const handleError = async (e: unknown) => {
    const promptError = (e as any)?.prompt as any;
    if (promptError?.type === 'custom') {
      const status = blockedRequest.status();
      setPromptWarning(promptError.message);
      if (status === 'notified' || status === 'muted') {
        const { prompt, negativePrompt } = form.getValues();
        const isBlocked = await reportProhibitedRequest({ prompt, negativePrompt });
        if (isBlocked) currentUser?.refresh();
      }
    } else {
      setPromptWarning(null);
    }
  };

  const [hasMinorResources, setHasMinorResources] = useState(false);

  useEffect(() => {
    const subscription = form.watch(({ model, resources = [], vae, fluxMode }, { name }) => {
      if (name === 'model' || name === 'resources' || name === 'vae') {
        setHasMinorResources([model, ...resources, vae].filter((x) => x?.model?.minor).length > 0);
      }

      setRunsOnFalAI(model?.model?.id === fluxModelId && fluxMode !== fluxStandardAir);
    });
    return () => {
      subscription.unsubscribe();
    };
  }, []);

  // const workflowOptions =
  //   workflowDefinitions
  //     ?.filter((x) => x.selectable !== false && x.key !== undefined)
  //     .map(({ key, label }) => ({ label, value: key })) ?? [];

  useEffect(() => {
    if (!status.available || status.isLoading || loadingGeneratorData) return;
    if (!running) runTour({ key: remixOfId ? 'remix-content-generation' : 'content-generation' });
  }, [
    status.isLoading,
    status.available,
    loadingGenQueueRequests,
    hasGeneratedImages,
    remixOfId,
    loadingGeneratorData,
  ]); // These are the dependencies that make it work, please only update if you know what you're doing

  useEffect(() => {
    if (!running || currentStep > 0 || loadingGeneratorData) return;
    const isRemix = remixOfId && activeTour === 'remix-content-generation';
    let genSteps = isRemix ? remixContentGenerationTour : contentGenerationTour;

    // Remove last two steps if user has not generated any images
    if (!loadingGenQueueRequests && !hasGeneratedImages) genSteps = genSteps.slice(0, -2);
    // Only show first few steps if user is not logged in
    if (!currentUser) genSteps = isRemix ? genSteps.slice(0, 4) : genSteps.slice(0, 6);

    const alreadyReviewedTerms =
      window?.localStorage?.getItem('review-generation-terms') === 'true';
    if (alreadyReviewedTerms)
      genSteps = genSteps.filter((x) => x.target !== '[data-tour="gen:terms"]');

    setSteps(genSteps);
  }, [
    loadingGenQueueRequests,
    hasGeneratedImages,
    remixOfId,
    currentUser,
    running,
    activeTour,
    loadingGeneratorData,
  ]); // These are the dependencies that make it work, please only update if you know what you're doing

  return (
    <Form
      form={form}
      onSubmit={handleSubmit}
      onError={handleError}
      className="relative flex flex-1 flex-col justify-between gap-2"
    >
      <Watch {...form} fields={['baseModel', 'fluxMode', 'draft', 'model']}>
        {({ baseModel, fluxMode, draft, model }) => {
          const isSDXL = getIsSdxl(baseModel);
          const isFlux = getIsFlux(baseModel);
          const isSD3 = getIsSD3(baseModel);
          const isDraft = isFlux
            ? fluxMode === 'urn:air:flux1:checkpoint:civitai:618692@699279'
            : isSD3
            ? model.id === 983611
            : features.draft && !!draft;
          const cfgDisabled = isDraft;
          const samplerDisabled = isDraft;
          const stepsDisabled = isDraft;
          let stepsMin = isDraft ? 3 : 10;
          let stepsMax = isDraft ? 12 : status.limits.steps;
          if (isFlux || isSD3) {
            stepsMin = isDraft ? 4 : 20;
            stepsMax = isDraft ? 4 : 50;
          }
          let cfgScaleMin = 1;
          let cfgScaleMax = isSDXL ? 10 : 30;
          if (isFlux || isSD3) {
            cfgScaleMin = isDraft ? 1 : 2;
            cfgScaleMax = isDraft ? 1 : 20;
          }
          const isFluxUltra = getIsFluxUltra({ modelId: model?.model.id, fluxMode });

          const resourceTypes = getBaseModelResourceTypes(baseModel);
          if (!resourceTypes) return <></>;

          return (
            <>
              <div className="flex flex-col gap-2 px-3">
                {!isFlux && !isSD3 && (
                  <>
                    <div className="flex items-start justify-start gap-3">
                      {features.image && image && (
                        <div className="relative mt-3">
                          {/* eslint-disable-next-line @next/next/no-img-element */}
                          <img
                            src={image}
                            alt="image to refine"
                            className="max-w-16 rounded-md shadow-sm shadow-black"
                          />
                          <ActionIcon
                            variant="light"
                            size="sm"
                            color="red"
                            radius="xl"
                            className="absolute -right-2 -top-2"
                            onClick={() => form.setValue('image', undefined)}
                          >
                            <IconX size={16} strokeWidth={2.5} />
                          </ActionIcon>
                        </div>
                      )}
                      <div className="flex-1">
                        <InputSelect
                          label={
                            <div className="flex items-center gap-1">
                              <Input.Label>Workflow</Input.Label>
                              <InfoPopover size="xs" iconProps={{ size: 14 }} withinPortal>
                                Go beyond text-to-image with different workflows. Currently we have
                                limited workflows that cover some of the most important use cases.
                                Community workflows coming soon.
                              </InfoPopover>
                              <Badge color="yellow" size="xs">
                                New
                              </Badge>
                            </div>
                          }
                          // label={workflowDefinition?.type === 'img2img' ? 'Image-to-image workflow' : 'Workflow'}
                          className="flex-1"
                          name="workflow"
                          data={[
                            // ...workflowOptions.filter((x) => x.value.startsWith('txt')),
                            // ...workflowOptions.filter((x) => x.value.startsWith('img')),
                            ...(workflowDefinitions
                              ?.filter(
                                (x) => x.type === workflowDefinition?.type && x.selectable !== false
                              )
                              .map(({ key, label }) => ({ label, value: key })) ?? []),
                          ]}
                          loading={loadingWorkflows}
                        />
                        {workflowDefinition?.description && (
                          <Text size="xs" lh={1.2} color="dimmed" className="my-2">
                            {workflowDefinition.description}
                          </Text>
                        )}
                      </div>
                    </div>
                    {/* {features.image && <GenerationImage />} */}
                  </>
                )}

                <div className="-mb-1 flex items-center gap-1">
                  <Input.Label style={{ fontWeight: 590 }} required>
                    Model
                  </Input.Label>
                  <InfoPopover size="xs" iconProps={{ size: 14 }} withinPortal>
                    <Text weight={400}>
                      Models are the resources you&apos;re generating with. Using a different base
                      model can drastically alter the style and composition of images, while adding
                      additional resource can change the characters, concepts and objects
                    </Text>
                  </InfoPopover>
                </div>

                <Watch {...form} fields={['model', 'resources', 'vae', 'fluxMode']}>
                  {({ model, resources = [], vae, fluxMode }) => {
                    const selectedResources = [...resources, vae, model].filter(isDefined);
                    const minorFlaggedResources = selectedResources.filter((x) => x.model.minor);
                    const unstableResources = selectedResources.filter((x) =>
                      allUnstableResources.includes(x.id)
                    );
                    const atLimit = resources.length >= status.limits.resources;

                    return (
                      <Card
                        className={cx(
                          { [classes.formError]: form.formState.errors.resources },
                          'overflow-visible'
                        )}
                        withBorder
                        p="sm"
                        radius="sm"
                      >
                        <InputResourceSelect
                          name="model"
                          buttonLabel="Add Model"
                          allowRemove={false}
                          options={{
                            canGenerate: true,
                            resources: resourceTypes
                              .filter((x) => x.type === 'Checkpoint')
                              .map(({ type, baseModels }) => ({
                                type,
                                baseModels: !!resources?.length || !!vae ? baseModels : undefined,
                              })), // TODO - needs to be able to work when no resources selected (baseModels should be empty array)
                          }}
                          hideVersion={isFlux}
                          pb={
                            unstableResources.length || minorFlaggedResources.length
                              ? 'sm'
                              : undefined
                          }
                        />
                        {!runsOnFalAI && (
                          <Card.Section
                            className={cx(
                              { [classes.formError]: form.formState.errors.resources },
                              'border-b-0 mt-3'
                            )}
                            withBorder
                          >
                            <PersistentAccordion
                              storeKey="generation-form-resources"
                              classNames={{
                                item: classes.accordionItem,
                                control: classes.accordionControl,
                                content: classes.accordionContent,
                              }}
                            >
                              <Accordion.Item value="resources" className="border-b-0">
                                <Accordion.Control
                                  className={cx({
                                    [classes.formError]: form.formState.errors.resources,
                                  })}
                                >
                                  <div className="flex flex-col gap-1">
                                    <div className="flex items-center gap-1">
                                      <Text size="sm" weight={590}>
                                        Additional Resources
                                      </Text>
                                      {resources.length > 0 && (
                                        <Badge className="font-semibold">
                                          {resources.length}/{status.limits.resources}
                                        </Badge>
                                      )}

                                      <Button
                                        component="span"
                                        compact
                                        variant="light"
                                        onClick={(e) => {
                                          e.preventDefault();
                                          e.stopPropagation();
                                          setOpened(true);
                                        }}
                                        radius="xl"
                                        ml="auto"
                                        disabled={atLimit}
                                        classNames={{ inner: 'flex gap-1' }}
                                      >
                                        <IconPlus size={16} />
                                        <Text size="sm" weight={500}>
                                          Add
                                        </Text>
                                      </Button>
                                    </div>

                                    {atLimit && (!currentUser || currentUser.tier === 'free') && (
                                      <Text size="xs">
                                        <Link legacyBehavior href="/pricing" passHref>
                                          <Anchor
                                            color="yellow"
                                            rel="nofollow"
                                            onClick={(e) => e.stopPropagation()}
                                          >
                                            Become a member
                                          </Anchor>
                                        </Link>{' '}
                                        <Text inherit span>
                                          to use more resources at once
                                        </Text>
                                      </Text>
                                    )}
                                  </div>
                                </Accordion.Control>
                                <Accordion.Panel>
                                  <InputResourceSelectMultiple
                                    name="resources"
                                    limit={status.limits.resources}
                                    buttonLabel="Add additional resource"
                                    modalOpened={opened}
                                    onCloseModal={() => setOpened(false)}
                                    options={{
                                      canGenerate: true,
                                      resources: resourceTypes.filter(
                                        (x) => x.type !== 'VAE' && x.type !== 'Checkpoint'
                                      ),
                                      excludeIds: selectedResources.map((r) => r.id),
                                    }}
                                    hideButton
                                  />
                                </Accordion.Panel>
                              </Accordion.Item>
                            </PersistentAccordion>
                          </Card.Section>
                        )}

                        {unstableResources.length > 0 && (
                          <Card.Section>
                            <Alert color="yellow" title="Unstable Resources" radius={0}>
                              <Text size="xs">
                                The following resources are experiencing a high generation failure
                                rate, possibly due to temporary generator instability. This usually
                                resolves with time and does not require action from you. This notice
                                will be removed once performance stabilizes.
                              </Text>
                              <List size="xs">
                                {unstableResources.map((resource) => (
                                  <List.Item key={resource.id}>
                                    {resource.model.name} - {resource.name}
                                  </List.Item>
                                ))}
                              </List>
                            </Alert>
                          </Card.Section>
                        )}
                        {minorFlaggedResources.length > 0 && (
                          <Card.Section>
                            <Alert color="yellow" title="Mature Content Restricted" radius={0}>
                              <Text size="xs">
                                {`A resource you selected does not allow the generation of Mature Content.
                    If you attempt to generate mature content with this resource,
                    the image will not be returned but you `}
                                <Text span italic inherit>
                                  will
                                </Text>
                                {` be charged Buzz.`}
                              </Text>{' '}
                              <List size="xs">
                                {minorFlaggedResources.map((resource) => (
                                  <List.Item key={resource.id}>
                                    {resource.model.name} - {resource.name}
                                  </List.Item>
                                ))}
                              </List>
                            </Alert>
                          </Card.Section>
                        )}
                        {!isFlux && !isSD3 && <ReadySection />}
                      </Card>
                    );
                  }}
                </Watch>

                {isSD3 && (
                  <Alert className="overflow-visible">
                    This is an experimental build, as such pricing and results are subject to change
                  </Alert>
                )}

                {isFlux && (
                  <Watch {...form} fields={['resources']}>
                    {({ resources }) => (
                      <div className="flex flex-col gap-0.5">
                        <Input.Label className="flex items-center gap-1">
                          Model Mode{' '}
                          <InfoPopover size="xs" iconProps={{ size: 14 }} withinPortal>
                            {`Flux comes with 3 model variants: Schnell, Dev, and Pro. We've
                       choosen names that we believe best align with their purpose.`}
                          </InfoPopover>
                        </Input.Label>
                        <InputSegmentedControl
                          name="fluxMode"
                          data={fluxModeOptions}
                          disabled={!!resources?.length}
                        />
                      </div>
                    )}
                  </Watch>
                )}

                <div className="flex flex-col">
                  <Watch {...form} fields={['remixSimilarity', 'remixOfId', 'remixPrompt']}>
                    {({ remixSimilarity, remixOfId, remixPrompt }) => {
                      if (!remixOfId || !remixPrompt || !remixSimilarity) return <></>;

                      return (
                        <div className="my-2 flex flex-col gap-2 overflow-hidden rounded-md">
                          <div
                            className={clsx('flex rounded-md', {
                              'border-2 border-red-500': remixSimilarity < 0.75,
                            })}
                          >
                            <div className=" flex-none">
                              <ImageById
                                imageId={remixOfId}
                                className="h-28 rounded-none rounded-l-md"
                                explain={false}
                              />
                            </div>
                            <div className="h-28 flex-1">
                              <Alert
                                style={{
                                  background:
                                    theme.colorScheme === 'dark' ? theme.colors.dark[6] : undefined,
                                  borderTopLeftRadius: 0,
                                  borderBottomLeftRadius: 0,
                                }}
                                h="100%"
                                py={0}
                              >
                                <Stack spacing={0} h="100%">
                                  <Text weight="bold" size="sm" mt={2}>
                                    Remixing
                                  </Text>
                                  {remixSimilarity >= 0.75 && (
                                    <Text size="xs" lineClamp={3}>
                                      {remixPrompt}
                                    </Text>
                                  )}
                                  {remixSimilarity < 0.75 && (
                                    <>
                                      <Text size="xs" lh={1.2} mb={6}>
                                        Your prompt has deviated sufficiently from the original that
                                        this generation will be treated as a new image rather than a
                                        remix
                                      </Text>
                                      <Group spacing="xs" grow noWrap>
                                        <Button
                                          variant="default"
                                          onClick={() => form.setValue('prompt', remixPrompt)}
                                          size="xs"
                                          color="default"
                                          fullWidth
                                          h={30}
                                          leftIcon={<IconRestore size={14} />}
                                        >
                                          Restore Prompt
                                        </Button>
                                        <Button
                                          variant="light"
                                          color="red"
                                          size="xs"
                                          onClick={() => {
                                            form.setValue('remixOfId', undefined);
                                            form.setValue('remixSimilarity', undefined);
                                            form.setValue('remixPrompt', undefined);
                                          }}
                                          fullWidth
                                          h={30}
                                          leftIcon={<IconX size={14} />}
                                        >
                                          Stop Remixing
                                        </Button>
                                      </Group>
                                    </>
                                  )}
                                </Stack>
                              </Alert>
                            </div>
                          </div>
                        </div>
                      );
                    }}
                  </Watch>
                  <Input.Wrapper
                    label={
                      <div className="mb-1 flex items-center gap-1">
                        <Input.Label required>Prompt</Input.Label>
                        <InfoPopover size="xs" iconProps={{ size: 14 }} withinPortal>
                          Type out what you&apos;d like to generate in the prompt, add aspects
                          you&apos;d like to avoid in the negative prompt
                        </InfoPopover>
                      </div>
                    }
                    error={errors.prompt?.message}
                  >
                    <Watch {...form} fields={['resources']}>
                      {({ resources = [] }) => {
                        const trainedWords = resources
                          .flatMap((x) => x.trainedWords)
                          .filter(isDefined);

                        return (
                          <Paper
                            px="sm"
                            sx={(theme) => ({
                              borderBottomLeftRadius: showFillForm ? 0 : undefined,
                              borderBottomRightRadius: showFillForm ? 0 : undefined,
                              borderColor: errors.prompt
                                ? theme.colors.red[theme.fn.primaryShade()]
                                : undefined,
                              marginBottom: errors.prompt ? 5 : undefined,
                              background:
                                theme.colorScheme === 'dark' ? theme.colors.dark[6] : undefined,

                              // Apply focus styles if textarea is focused
                              '&:has(textarea:focus)': {
                                ...theme.focusRingStyles.inputStyles(theme),
                              },
                            })}
                            withBorder
                          >
                            <InputPrompt
                              name="prompt"
                              data-tour="gen:prompt"
                              placeholder="Your prompt goes here..."
                              autosize
                              unstyled
                              styles={(theme) => ({
                                input: {
                                  background: 'transparent',
                                  width: '100%',
                                  resize: 'none',
                                  border: 'none',
                                  padding: '0',
                                  outline: 'none',
                                  fontFamily: theme.fontFamily,
                                  fontSize: theme.fontSizes.sm,
                                  lineHeight: theme.lineHeight,
                                  overflow: 'hidden',
                                  color:
                                    theme.colorScheme === 'dark' ? theme.colors.dark[0] : undefined,
                                },
                                // Prevents input from displaying form error
                                error: { display: 'none' },
                                wrapper: { margin: 0 },
                              })}
                              onPaste={(event) => {
                                const text = event.clipboardData.getData('text/plain');
                                if (text) setShowFillForm(text.includes('Steps:'));
                              }}
                            />
                            {trainedWords.length > 0 ? (
                              <div className="mb-1 flex flex-col gap-2">
                                <Divider />
                                <Text color="dimmed" className="text-xs font-semibold">
                                  Trigger words
                                </Text>
                                <div className="mb-2 flex items-center gap-1">
                                  <TrainedWords
                                    type="LORA"
                                    trainedWords={trainedWords}
                                    badgeProps={{ style: { textTransform: 'none' } }}
                                  />
                                  <CopyButton value={trainedWords.join(', ')}>
                                    {({ copied, copy, Icon, color }) => (
                                      <Button
                                        variant="subtle"
                                        size="xs"
                                        color={color ?? 'blue.5'}
                                        onClick={copy}
                                        compact
                                        classNames={{ inner: 'flex gap-1' }}
                                      >
                                        {copied ? 'Copied' : 'Copy All'} <Icon size={14} />
                                      </Button>
                                    )}
                                  </CopyButton>
                                </div>
                              </div>
                            ) : null}
                          </Paper>
                        );
                      }}
                    </Watch>
                  </Input.Wrapper>
                  {showFillForm && (
                    <Button
                      variant="light"
                      onClick={handleParsePrompt}
                      leftIcon={<IconArrowAutofitDown size={16} />}
                      sx={{ borderTopLeftRadius: 0, borderTopRightRadius: 0 }}
                      fullWidth
                    >
                      Apply Parameters
                    </Button>
                  )}
                </div>

                {!isFlux && <InputPrompt name="negativePrompt" label="Negative Prompt" autosize />}
                {isFluxUltra && (
                  <InputSwitch
                    name="fluxUltraRaw"
                    labelPosition="left"
                    label={
                      <div className="relative flex items-center gap-1">
                        <Input.Label>Raw mode</Input.Label>
                        <InfoPopover size="xs" iconProps={{ size: 14 }} withinPortal>
                          Generates images with a more natural, less synthetic aesthetic, enhancing
                          diversity in human subjects and improving the realism of nature
                          photography.
                        </InfoPopover>
                      </div>
                    }
                  />
                )}

                {!isFluxUltra && (
                  <div className="flex flex-col gap-0.5">
                    <Input.Label>Aspect Ratio</Input.Label>
                    <InputSegmentedControl
                      name="aspectRatio"
                      data={getAspectRatioControls(getGenerationConfig(baseModel).aspectRatios)}
                    />
                  </div>
                )}

                {isFluxUltra && (
                  <InputSelect
                    name="fluxUltraAspectRatio"
                    label="Aspect Ratio"
                    data={fluxUltraAspectRatios.map((ratio, i) => ({
                      label: ratio.label,
                      value: `${i}`,
                    }))}
                  />
                )}

                {!isFlux && !isSD3 && featureFlags.canViewNsfw && (
                  <div className="my-2 flex flex-wrap justify-between gap-3">
                    <InputSwitch
                      name="nsfw"
                      label="Mature content"
                      labelPosition="left"
                      disabled={hasMinorResources}
                      checked={hasMinorResources ? false : undefined}
                    />
                    {features.draft && (
                      <InputSwitch
                        name="draft"
                        labelPosition="left"
                        label={
                          <div className="relative flex items-center gap-1">
                            <Input.Label>Draft Mode</Input.Label>
                            <InfoPopover size="xs" iconProps={{ size: 14 }} withinPortal>
                              Draft Mode will generate images faster, cheaper, and with slightly
                              less quality. Use this for exploring concepts quickly.
                              <Text size="xs" color="dimmed" mt={4}>
                                Requires generating in batches of 4
                              </Text>
                            </InfoPopover>
                          </div>
                        }
                      />
                    )}
                    {/* {featureFlags.experimentalGen && (
                      <InputSwitch name="experimental" label="Experimental" labelPosition="left" />
                    )} */}
                  </div>
                )}

                {isFluxUltra && <InputSeed name="seed" label="Seed" />}
                {!isFluxUltra && (
                  <PersistentAccordion
                    storeKey="generation-form-advanced"
                    variant="contained"
                    classNames={{
                      item: classes.accordionItem,
                      control: classes.accordionControl,
                      content: classes.accordionContent,
                    }}
                  >
                    <Accordion.Item value="advanced">
                      <Accordion.Control>
                        <Text size="sm" weight={590}>
                          Advanced
                        </Text>
                      </Accordion.Control>
                      <Accordion.Panel>
                        <div className="flex flex-col gap-3">
                          {!isDraft && (
                            <div className="relative flex flex-col gap-3">
                              {/* <LoadingOverlay
                            color={theme.colorScheme === 'dark' ? theme.colors.dark[7] : '#fff'}
                            opacity={0.8}
                            m={-8}
                            radius="md"
                            loader={
                              <Text color="yellow" weight={500}>
                                Not available in Draft Mode
                              </Text>
                            }
                            zIndex={2}
                            visible={isDraft}
                          /> */}
                              {!isFluxUltra && (
                                <InputNumberSlider
                                  name="cfgScale"
                                  label={
                                    <div className="flex items-center gap-1">
                                      <Input.Label>CFG Scale</Input.Label>
                                      <InfoPopover size="xs" iconProps={{ size: 14 }}>
                                        Controls how closely the image generation follows the text
                                        prompt.{' '}
                                        <Anchor
                                          href="https://wiki.civitai.com/wiki/Classifier_Free_Guidance"
                                          target="_blank"
                                          rel="nofollow noreferrer"
                                          span
                                        >
                                          Learn more
                                        </Anchor>
                                        .
                                      </InfoPopover>
                                    </div>
                                  }
                                  min={cfgScaleMin}
                                  max={cfgScaleMax}
                                  step={0.5}
                                  precision={1}
                                  sliderProps={sharedSliderProps}
                                  numberProps={sharedNumberProps}
                                  presets={
                                    isFlux || isSD3
                                      ? undefined
                                      : [
                                          { label: 'Creative', value: '4' },
                                          { label: 'Balanced', value: '7' },
                                          { label: 'Precise', value: '10' },
                                        ]
                                  }
                                  reverse
                                  disabled={cfgDisabled}
                                />
                              )}
                              {!isFlux && !isSD3 && (
                                <InputSelect
                                  name="sampler"
                                  disabled={samplerDisabled}
                                  label={
                                    <div className="flex items-center gap-1">
                                      <Input.Label>Sampler</Input.Label>
                                      <InfoPopover size="xs" iconProps={{ size: 14 }}>
                                        Each will produce a slightly (or significantly) different
                                        image result.{' '}
                                        <Anchor
                                          href="https://wiki.civitai.com/wiki/Sampler"
                                          target="_blank"
                                          rel="nofollow noreferrer"
                                          span
                                        >
                                          Learn more
                                        </Anchor>
                                        .
                                      </InfoPopover>
                                    </div>
                                  }
                                  data={generation.samplers}
                                  presets={[
                                    { label: 'Fast', value: 'Euler a' },
                                    { label: 'Popular', value: 'DPM++ 2M Karras' },
                                  ]}
                                />
                              )}
                              {!isFluxUltra && (
                                <Watch {...form} fields={['cfgScale', 'sampler']}>
                                  {({ cfgScale, sampler }) => {
                                    const castedSampler = sampler as keyof typeof samplerOffsets;
                                    const samplerOffset = samplerOffsets[castedSampler] ?? 0;
                                    const cfgOffset = Math.max((cfgScale ?? 0) - 4, 0) * 2;
                                    const samplerCfgOffset = samplerOffset + cfgOffset;

                                    return (
                                      <InputNumberSlider
                                        name="steps"
                                        disabled={stepsDisabled}
                                        label={
                                          <div className="flex items-center gap-1">
                                            <Input.Label>Steps</Input.Label>
                                            <InfoPopover size="xs" iconProps={{ size: 14 }}>
                                              The number of iterations spent generating an image.{' '}
                                              <Anchor
                                                href="https://wiki.civitai.com/wiki/Sampling_Steps"
                                                target="_blank"
                                                rel="nofollow noreferrer"
                                                span
                                              >
                                                Learn more
                                              </Anchor>
                                              .
                                            </InfoPopover>
                                          </div>
                                        }
                                        min={stepsMin}
                                        max={stepsMax}
                                        sliderProps={sharedSliderProps}
                                        numberProps={sharedNumberProps}
                                        presets={
                                          isFlux || isSD3
                                            ? undefined
                                            : [
                                                {
                                                  label: 'Fast',
                                                  value: Number(10 + samplerCfgOffset).toString(),
                                                },
                                                {
                                                  label: 'Balanced',
                                                  value: Number(20 + samplerCfgOffset).toString(),
                                                },
                                                {
                                                  label: 'High',
                                                  value: Number(30 + samplerCfgOffset).toString(),
                                                },
                                              ]
                                        }
                                        reverse
                                      />
                                    );
                                  }}
                                </Watch>
                              )}
                            </div>
                          )}
                          <InputSeed name="seed" label="Seed" />
                          {!isSDXL && !isFlux && !isSD3 && (
                            <InputNumberSlider
                              name="clipSkip"
                              label="Clip Skip"
                              min={1}
                              max={generation.maxValues.clipSkip}
                              sliderProps={{
                                ...sharedSliderProps,
                                marks: clipSkipMarks,
                              }}
                              numberProps={sharedNumberProps}
                            />
                          )}
                          {features.denoise && (
                            <InputNumberSlider
                              name="denoise"
                              label="Denoise"
                              min={0}
                              max={0.75}
                              step={0.05}
                            />
                          )}
                          {!isFlux && !isSD3 && (
                            <InputResourceSelect
                              name="vae"
                              label={
                                <div className="flex items-center gap-1">
                                  <Input.Label>{getDisplayName(ModelType.VAE)}</Input.Label>
                                  <InfoPopover size="xs" iconProps={{ size: 14 }}>
                                    These provide additional color and detail improvements.{' '}
                                    <Anchor
                                      href="https://wiki.civitai.com/wiki/Variational_Autoencoder"
                                      target="_blank"
                                      rel="nofollow noreferrer"
                                      span
                                    >
                                      Learn more
                                    </Anchor>
                                    .
                                  </InfoPopover>
                                </div>
                              }
                              buttonLabel="Add VAE"
                              options={{
                                canGenerate: true,
                                resources: resourceTypes.filter((x) => x.type === 'VAE'),
                              }}
                            />
                          )}
                        </div>
                      </Accordion.Panel>
                    </Accordion.Item>
                  </PersistentAccordion>
                )}
                {!runsOnFalAI && <InputRequestPriority name="priority" label="Request Priority" />}
              </div>
              <div className="shadow-topper sticky bottom-0 z-10 mt-5 flex flex-col gap-2 rounded-xl bg-gray-0 p-2 dark:bg-dark-7">
                <DailyBoostRewardClaim />
                {subscriptionMismatch && (
                  <DismissibleAlert
                    id="subscription-mismatch-generator-alert"
                    color="red"
                    title="Subscription Mismatch"
                  >
                    <Text size="xs">
                      Looks like we&rsquo;re having trouble correctly applying your membership
                      bonuses, try to <RefreshSessionButton />, if that doesn&rsquo;t work please
                      contact us here <Anchor href="https://civitai.com/support">here</Anchor>
                    </Text>
                  </DismissibleAlert>
                )}
                {promptWarning ? (
                  <div>
                    <Alert color="red" title="Prohibited Prompt">
                      <Text>{promptWarning}</Text>
                      <Button
                        color="red"
                        variant="light"
                        onClick={clearWarning}
                        style={{ marginTop: 10 }}
                        leftIcon={<IconCheck />}
                        fullWidth
                      >
                        I Understand, Continue Generating
                      </Button>
                    </Alert>
                    <Text size="xs" color="dimmed" mt={4}>
                      Is this a mistake?{' '}
                      <Text
                        component="a"
                        td="underline"
                        href={`https://forms.clickup.com/8459928/f/825mr-9671/KRFFR2BFKJCROV3B8Q?Civitai Username=${currentUser?.username}`}
                        target="_blank"
                      >
                        Submit your prompt for review
                      </Text>{' '}
                      so we can refine our system.
                    </Text>
                  </div>
                ) : !status.available ? (
                  <AlertWithIcon
                    color="yellow"
                    title="Generation Status Alert"
                    icon={<IconAlertTriangle size={20} />}
                    iconColor="yellow"
                  >
                    {status.message}
                  </AlertWithIcon>
                ) : (
                  <>
                    {!reviewed && (
                      <Alert color="yellow" title="Image Generation Terms" data-tour="gen:terms">
                        <Text size="xs">
                          By using the image generator you confirm that you have read and agree to
                          our{' '}
                          <Text component={Link} href="/content/tos" td="underline">
                            Terms of Service
                          </Text>{' '}
                          presented during onboarding. Failure to abide by{' '}
                          <Text component={Link} href="/safety#content-policies" td="underline">
                            our content policies
                          </Text>{' '}
                          will result in the loss of your access to the image generator.
                        </Text>
                        <Button
                          color="yellow"
                          variant="light"
                          onClick={() => {
                            setReviewed(true);
                            if (running) runTour({ step: currentStep + 1 });
                          }}
                          style={{ marginTop: 10 }}
                          leftIcon={<IconCheck />}
                          fullWidth
                        >
                          I Confirm, Start Generating
                        </Button>
                      </Alert>
                    )}
                    {reviewed && (
                      <>
                        <QueueSnackbar />
                        <WhatIfAlert />
                        <div className="flex gap-2">
                          <Card withBorder className="flex max-w-24 flex-1 flex-col p-0">
                            <Text className="pr-6 text-center text-xs font-semibold" color="dimmed">
                              Quantity
                            </Text>
                            <InputQuantity
                              name="quantity"
                              className={classes.generateButtonQuantityInput}
                              min={!!isDraft ? 4 : 1}
                              max={
                                !!isDraft
                                  ? Math.floor(status.limits.quantity / 4) * 4
                                  : status.limits.quantity
                              }
                              step={!!isDraft ? 4 : 1}
                            />
                          </Card>

                          <SubmitButton isLoading={isLoading} />
                          <Button onClick={handleReset} variant="default" className="h-auto px-3">
                            Reset
                          </Button>
                        </div>
                      </>
                    )}
                    {status.available && status.message && messageHash && (
                      <DismissibleAlert
                        color="yellow"
                        title="Generation Status Alert"
                        id={messageHash}
                      >
                        <CustomMarkdown allowedElements={['a', 'strong']} unwrapDisallowed>
                          {status.message}
                        </CustomMarkdown>
                      </DismissibleAlert>
                    )}
                  </>
                )}
              </div>
            </>
          );
        }}
      </Watch>
    </Form>
  );
}

// #endregion

// #region [ready section]
function ReadySection() {
  const { data } = useTextToImageWhatIfContext();

  return data?.ready === false ? (
    <Card.Section>
      <Alert color="yellow" title="Potentially slow generation" radius={0}>
        <Text size="xs">
          {`We need to download additional resources to fulfill your request. This generation may take longer than usual to complete.`}
        </Text>
      </Alert>
    </Card.Section>
  ) : null;
}

// #endregion

function WhatIfAlert() {
  const { error } = useTextToImageWhatIfContext();
  if (!error) return null;

  return (
    <Alert color="yellow">
      {(error as any).message ?? 'Error calculating cost. Please try updating your values'}
    </Alert>
  );
}

// #region [submit button]
function SubmitButton(props: { isLoading?: boolean }) {
  const { data, isError, isInitialLoading } = useTextToImageWhatIfContext();
  const form = useGenerationForm();
  const features = useFeatureFlags();
  const { running, runTour, currentStep } = useTourContext();
  const [baseModel, resources = [], vae] = form.watch(['baseModel', 'resources', 'vae']);
  const isFlux = getIsFlux(baseModel);
  const isSD3 = getIsSD3(baseModel);
  const hasCreatorTip =
    (!isFlux && !isSD3) ||
    [...resources, vae].map((x) => (x ? x.id : undefined)).filter(isDefined).length > 0;

  const { creatorTip, civitaiTip } = useTipStore();
  if (!features.creatorComp) {
    tips.creators = 0;
    tips.civitai = 0;
  } else {
    tips.creators = hasCreatorTip ? creatorTip : 0;
    tips.civitai = civitaiTip;
  }

  const base = data?.cost?.base ?? 0;
  const totalTip = Math.ceil(base * tips.creators) + Math.ceil(base * tips.civitai);
  total = (data?.cost?.total ?? 0) + totalTip;

  const generateButton = (
    <GenerateButton
      type="submit"
      data-tour="gen:submit"
      className="h-full flex-1"
      loading={isInitialLoading || props.isLoading}
      cost={total}
      disabled={isError}
      onClick={() => {
        if (running) runTour({ step: currentStep + 1 });
      }}
    />
  );

  if (!features.creatorComp) return generateButton;

  return (
    <div className="flex flex-1 items-center gap-1 rounded-md bg-gray-2 p-1 pr-1.5 dark:bg-dark-5">
      {generateButton}
      <GenerationCostPopover
        width={300}
        workflowCost={data?.cost ?? {}}
        hideCreatorTip={!hasCreatorTip}
      />
    </div>
  );
}

// #endregion

// #region [styles]
const useStyles = createStyles((theme) => ({
  generateButtonQuantityInput: {
    marginTop: -16,
    input: {
      background: 'transparent',
      border: 'none',
      borderTopRightRadius: 0,
      borderBottomRightRadius: 0,
      borderTopLeftRadius: 0,
      textAlign: 'center',
      paddingRight: 25 + 12,
      paddingTop: 22,
      paddingBottom: 6,
      lineHeight: 1,
      fontWeight: 500,
      height: 'auto',
    },
  },

  promptInputLabel: {
    display: 'inline-flex',
    gap: 4,
    marginBottom: 5,
    alignItems: 'center',
  },
  accordionItem: {
    backgroundColor: theme.colorScheme === 'dark' ? theme.colors.dark[6] : '#fff',

    '&:first-of-type': {
      borderTopLeftRadius: theme.radius.sm,
      borderTopRightRadius: theme.radius.sm,
    },

    '&:last-of-type': {
      borderBottomLeftRadius: theme.radius.sm,
      borderBottomRightRadius: theme.radius.sm,
    },

    '&[data-active]': {
      backgroundColor: theme.colorScheme === 'dark' ? theme.colors.dark[6] : `#fff`,
    },
  },
  accordionControl: {
    padding: '8px 8px 8px 12px',

    '&:hover': {
      background: 'transparent',
    },

    '&[data-active]': {
      borderRadius: '0 !important',
      borderBottom: `1px solid ${
        theme.colorScheme === 'dark' ? theme.colors.dark[4] : theme.colors.gray[2]
      }`,
    },
  },
  accordionContent: {
    padding: '8px 12px 12px 12px',
  },
  formError: {
    borderColor: theme.colors.red[theme.fn.primaryShade()],
    color: theme.colors.red[theme.fn.primaryShade()],
  },
}));
// #endregion

// #region [misc]
const sharedSliderProps: SliderProps = {
  size: 'sm',
};

const sharedNumberProps: NumberInputProps = {
  size: 'sm',
};

const getAspectRatioControls = (
  aspectRatios: { label: string; width: number; height: number }[]
) => {
  return aspectRatios.map(({ label, width, height }, index) => ({
    label: (
      <Stack spacing={2}>
        <Center>
          <Paper
            withBorder
            sx={{ borderWidth: 2, aspectRatio: `${width}/${height}`, height: 20 }}
          />
        </Center>
        <Stack spacing={0}>
          <Text size="xs">{label}</Text>
          <Text size={10} color="dimmed">{`${width}x${height}`}</Text>
        </Stack>
      </Stack>
    ),
    value: `${index}`,
  }));
};

const clipSkipMarks = Array(10)
  .fill(0)
  .map((_, index) => ({ value: index + 1 }));
// #endregion

function GenerationImage() {
  const sourceImage = useGenerationFormStore((state) => state.sourceImage);
  return <GeneratorImageInput value={sourceImage} onChange={generationFormStore.setsourceImage} />;
}<|MERGE_RESOLUTION|>--- conflicted
+++ resolved
@@ -111,10 +111,7 @@
 import { contentGenerationTour, remixContentGenerationTour } from '~/utils/tours/content-gen.tour';
 import { trpc } from '~/utils/trpc';
 import { isDefined } from '~/utils/type-guards';
-<<<<<<< HEAD
-=======
 import { InputRequestPriority } from '~/components/Generation/Input/RequestPriority';
->>>>>>> 59bc0471
 
 let total = 0;
 const tips = {
