--- conflicted
+++ resolved
@@ -16,12 +16,8 @@
   SliderProps,
   Stack,
   Text,
-<<<<<<< HEAD
-  Notification,
   useMantineTheme,
   useComputedColorScheme,
-=======
->>>>>>> 9bfc4f19
 } from '@mantine/core';
 import { useLocalStorage } from '@mantine/hooks';
 import {
