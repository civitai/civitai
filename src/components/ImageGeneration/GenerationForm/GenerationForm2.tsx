--- conflicted
+++ resolved
@@ -126,16 +126,13 @@
 import { capitalize, getDisplayName, hashify, parseAIR } from '~/utils/string-helpers';
 import { trpc } from '~/utils/trpc';
 import { isDefined } from '~/utils/type-guards';
-<<<<<<< HEAD
 import {
   getHiDreamResourceFromPrecisionAndVariant,
   getHiDreamResourceFromVersionId,
   hiDreamPrecisions,
   hiDreamVariants,
 } from '~/shared/orchestrator/hidream.config';
-=======
 import classes from './GenerationForm2.module.scss';
->>>>>>> 6f402876
 
 let total = 0;
 const tips = {
@@ -1650,40 +1647,25 @@
 const getAspectRatioControls = (
   aspectRatios: { label: string; width: number; height: number }[]
 ) => {
-<<<<<<< HEAD
   return aspectRatios.map(({ label, width, height }, index) => {
     const subLabel = `${width}x${height}`;
     return {
       label: (
-        <Stack spacing={2}>
+        <Stack gap={2}>
           <Center>
             <Paper
               withBorder
-              sx={{ borderWidth: 2, aspectRatio: `${width}/${height}`, height: 20 }}
+              style={{ borderWidth: 2, aspectRatio: `${width}/${height}`, height: 20 }}
             />
           </Center>
-          <Stack spacing={0}>
+          <Stack gap={0}>
             <Text size="xs">{label}</Text>
             {label !== subLabel.replace('x', ':') && (
-              <Text size={10} color="dimmed">
+              <Text  fz={10} c="dimmed">
                 {subLabel}
               </Text>
             )}
           </Stack>
-=======
-  return aspectRatios.map(({ label, width, height }, index) => ({
-    label: (
-      <Stack gap={2}>
-        <Center>
-          <Paper
-            withBorder
-            style={{ borderWidth: 2, aspectRatio: `${width}/${height}`, height: 20 }}
-          />
-        </Center>
-        <Stack gap={0}>
-          <Text size="xs">{label}</Text>
-          <Text fz={10} c="dimmed">{`${width}x${height}`}</Text>
->>>>>>> 6f402876
         </Stack>
       ),
       value: getRatio(width, height),
