--- conflicted
+++ resolved
@@ -100,12 +100,7 @@
 import { getDisplayName, hashify, parseAIR } from '~/utils/string-helpers';
 import { trpc } from '~/utils/trpc';
 import { isDefined } from '~/utils/type-guards';
-<<<<<<< HEAD
-import { generationFormStore, useGenerationFormStore } from '~/store/generation.store';
-import { GeneratorImageInput } from '~/components/Generate/Input/GeneratorImageInput';
 import { Priority } from '@civitai/client';
-=======
->>>>>>> 9d3f9504
 
 const useCostStore = create<{ cost?: number }>(() => ({}));
 
