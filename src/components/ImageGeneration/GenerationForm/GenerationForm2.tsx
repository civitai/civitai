--- conflicted
+++ resolved
@@ -102,11 +102,7 @@
 import { getDisplayName, hashify, parseAIR } from '~/utils/string-helpers';
 import { trpc } from '~/utils/trpc';
 import { isDefined } from '~/utils/type-guards';
-<<<<<<< HEAD
-import { InputRequestPriority } from '~/components/Generation/Input/RequestPriority';
 import { InputSourceImageUpload } from '~/components/Generation/Input/SourceImageUpload';
-=======
->>>>>>> 981cbace
 
 let total = 0;
 const tips = {
