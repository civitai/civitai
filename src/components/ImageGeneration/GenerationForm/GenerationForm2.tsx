--- conflicted
+++ resolved
@@ -570,11 +570,7 @@
                                     : getImageGenerationBaseModels(),
                               })), // TODO - needs to be able to work when no resources selected (baseModels should be empty array)
                           }}
-<<<<<<< HEAD
-                          hideVersion={isFlux || isHiDream}
-=======
-                          hideVersion={isFluxStandard}
->>>>>>> 5020c4f3
+                          hideVersion={isFluxStandard || isHiDream}
                           pb={
                             unstableResources.length ||
                             minorFlaggedResources.length ||
@@ -736,7 +732,6 @@
                   </Alert>
                 )}
 
-<<<<<<< HEAD
                 {isHiDream && (
                   <>
                     <div className="flex flex-col gap-0.5">
@@ -756,10 +751,7 @@
                   </>
                 )}
 
-                {isFlux && (
-=======
                 {isFluxStandard && (
->>>>>>> 5020c4f3
                   <Watch {...form} fields={['resources']}>
                     {({ resources }) => (
                       <div className="flex flex-col gap-0.5">
@@ -1392,7 +1384,8 @@
                           <Text component={Link} href="/safety#content-policies" td="underline">
                             our content policies
                           </Text>{' '}
-                          will result in the loss of your access to the image generator. Illegal or exploitative content will be removed and reported.
+                          will result in the loss of your access to the image generator. Illegal or
+                          exploitative content will be removed and reported.
                         </Text>
                         <Button
                           color="yellow"
