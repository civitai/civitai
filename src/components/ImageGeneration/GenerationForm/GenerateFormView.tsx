import {
  Card,
  Group,
  NumberInputProps,
  SliderProps,
  Stack,
  Text,
  Button,
  CardProps,
  Center,
  Paper,
  Input,
  Accordion,
  Divider,
  createStyles,
  ScrollArea,
  Badge,
  CopyButton,
  Anchor,
} from '@mantine/core';
import { ModelType } from '@prisma/client';
import { IconAlertTriangle, IconArrowAutofitDown, IconCheck, IconCopy } from '@tabler/icons-react';
import { uniq } from 'lodash-es';
import React, { useEffect, useState } from 'react';
import { UseFormReturn, DeepPartial } from 'react-hook-form';
import { AlertWithIcon } from '~/components/AlertWithIcon/AlertWithIcon';
import { DismissibleAlert } from '~/components/DismissibleAlert/DismissibleAlert';
import { BaseModelProvider } from '~/components/ImageGeneration/GenerationForm/BaseModelProvider';
import InputSeed from '~/components/ImageGeneration/GenerationForm/InputSeed';
import InputResourceSelect from '~/components/ImageGeneration/GenerationForm/ResourceSelect';
import InputResourceSelectMultiple from '~/components/ImageGeneration/GenerationForm/ResourceSelectMultiple';
import { LoginRedirect } from '~/components/LoginRedirect/LoginRedirect';
import { PersistentAccordion } from '~/components/PersistentAccordion/PersistantAccordion';
import {
  InputNumber,
  InputNumberSlider,
  InputSegmentedControl,
  InputSelect,
  InputSwitch,
  InputTextArea,
  PersistentForm,
} from '~/libs/form';
import {
  BaseModelSetType,
  BaseModel,
  baseModelSets,
  generation,
  getGenerationConfig,
  constants,
} from '~/server/common/constants';
import { GenerateFormModel, generationFormShapeSchema } from '~/server/schema/generation.schema';
import { imageGenerationSchema } from '~/server/schema/image.schema';
import { generationStore, useGenerationStore } from '~/store/generation.store';
import { parsePromptMetadata } from '~/utils/metadata';
import { showErrorNotification } from '~/utils/notifications';
import { getDisplayName } from '~/utils/string-helpers';
import { trpc } from '~/utils/trpc';
import {
  useGetGenerationRequests,
  usePollGenerationRequests,
} from '../utils/generationRequestHooks';
import useIsClient from '~/hooks/useIsClient';
import { BuzzTransactionButton } from '~/components/Buzz/BuzzTransactionButton';
import { calculateGenerationBill } from '~/server/common/generation';
import { useFeatureFlags } from '~/providers/FeatureFlagsProvider';
import { TrainedWords } from '~/components/TrainedWords/TrainedWords';
<<<<<<< HEAD
import { isDefined } from '~/utils/type-guards';
import { useTempGenerateStore } from '~/components/ImageGeneration/GenerationForm/GenerateFormLogic';
=======
import { useCurrentUser } from '~/hooks/useCurrentUser';
>>>>>>> 9fffb8bb

export function GenerateFormView({
  form,
  onSubmit,
  onError,
  loading,
}: {
  form: UseFormReturn<GenerateFormModel>;
  onSubmit: (data: GenerateFormModel) => Promise<void>;
  onError?: (error: unknown) => void;
  loading?: boolean;
}) {
  const isClient = useIsClient();
  const { classes } = useStyles();
  const { formState } = form;
  const { isSubmitting } = formState;
  const features = useFeatureFlags();
  const currentUser = useCurrentUser();

  const type = useGenerationStore((state) => state.data?.type);

  // Might be worth moving this to a context provider or zustand store
  const { requests } = useGetGenerationRequests();
  const pendingProcessingCount = usePollGenerationRequests(requests);
  const reachedRequestLimit =
    pendingProcessingCount >= constants.imageGeneration.maxConcurrentRequests;

  // #region [Handle display of survey after 10 minutes]
  if (isClient && !localStorage.getItem('generation-first-loaded'))
    localStorage.setItem('generation-first-loaded', Date.now().toString());
  // const firstLoaded = parseInt(localStorage.getItem('generation-first-loaded') ?? '0');
  // const showSurvey = Date.now() - firstLoaded > 1000 * 60 * 10;
  // #endregion

  // #region [Handle parse prompt]
  const [showFillForm, setShowFillForm] = useState(false);
  const handleParsePrompt = async () => {
    const prompt = form.getValues('prompt');
    const metadata = await parsePromptMetadata(prompt);
    const result = imageGenerationSchema.safeParse(metadata);
    if (result.success) {
      generationStore.setParams(result.data);
      setShowFillForm(false);
    } else {
      console.error(result.error);
      showErrorNotification({
        title: 'Unable to parse prompt',
        error: new Error('We are unable to fill out the form with the provided prompt.'),
      });
    }
  };
  // #endregion

<<<<<<< HEAD
  const baseModel = useTempGenerateStore((state) =>
    state.baseModel
      ? Object.entries(baseModelSets).find(([, baseModels]) =>
          baseModels.includes(state.baseModel as BaseModel)
        )?.[0]
      : undefined
  );
  const hasResources = useTempGenerateStore((state) => state.hasResources);

  const [aspectRatio, steps, quantity] = form.watch(['aspectRatio', 'steps', 'quantity']);
  const totalCost = calculateGenerationBill({ baseModel, aspectRatio, steps, quantity });
=======
  // TODO.generation: Uncomment this out by next week when we start charging for sdxl generation
  // const [baseModel, aspectRatio, steps, quantity] = form.watch([
  //   'baseModel',
  //   'aspectRatio',
  //   'steps',
  //   'quantity',
  // ]);
  // const totalCost = calculateGenerationBill({ baseModel, aspectRatio, steps, quantity });
>>>>>>> 9fffb8bb

  const additionalResources = form.watch('resources');
  const trainedWords = additionalResources?.flatMap((resource) => resource.trainedWords) ?? [];

  useEffect(() => {
    setTimeout(() => {
      const values = form.getValues();
      const resources = [...(values.resources ?? []), ...[values.vae].filter(isDefined)];
      useTempGenerateStore.setState({
        baseModel: values.model?.baseModel,
        hasResources: !!resources?.length,
      });
    }, 0);

    const subscription = form.watch((data, { name, type }) => {
      console.log({ data });
      const resources = [...(data.resources ?? []), ...[data.vae].filter(isDefined)];

      useTempGenerateStore.setState({
        baseModel: data.model?.baseModel,
        hasResources: !!resources?.length,
      });
    });
    return () => subscription.unsubscribe();
  }, []); //eslint-disable-line

  const isSDXL = baseModel === 'SDXL';
  const disableGenerateButton = reachedRequestLimit || (isSDXL && !features.sdxlGeneration);

  console.log({ baseModel });

  return (
    <PersistentForm
      form={form}
      onSubmit={onSubmit}
      onError={onError}
      style={{ height: '100%', width: '100%' }}
      name="generation-form"
      storage={typeof window !== 'undefined' ? window.localStorage : undefined}
      schema={generationFormShapeSchema.deepPartial()}
    >
      <Stack spacing={0} h="100%">
        <ScrollArea sx={{ flex: 1 }}>
          <Stack p="md" pb={0}>
            {/* {type === 'remix' && (
                    <DismissibleAlert
                      id="image-gen-params"
                      content="Not all of the resources used in this image are available at this time, we've populated as much of the generation parameters as possible"
                    />
                  )} */}
            <InputResourceSelect
              name="model"
              label="Model"
              labelProps={{ mb: 5, style: { fontWeight: 590 } }}
              buttonLabel="Add Model"
              withAsterisk
              options={{
                baseModel: hasResources ? baseModel : undefined,
                type: ModelType.Checkpoint,
                canGenerate: true,
              }}
              allowRemove={false}
            />
            <PersistentAccordion
              storeKey="generation-form-resources"
              classNames={{
                item: classes.accordionItem,
                control: classes.accordionControl,
                content: classes.accordionContent,
              }}
              variant="contained"
            >
              <Accordion.Item value="resources">
                <Accordion.Control>
                  <Group spacing={4}>
                    <Text size="sm" weight={590}>
                      Additional Resources
                    </Text>
                    {!!additionalResources?.length && (
                      <Badge style={{ fontWeight: 590 }}>{additionalResources.length}</Badge>
                    )}
                  </Group>
                </Accordion.Control>
                <Accordion.Panel>
                  <InputResourceSelectMultiple
                    name="resources"
                    limit={9}
                    buttonLabel="Add additional resource"
                    options={{
<<<<<<< HEAD
                      baseModel: baseModel,
                      types: getGenerationConfig(baseModel).additionalResourceTypes,
=======
                      type: ModelType.Checkpoint,
                      baseModel: supportedBaseModel,
>>>>>>> 9fffb8bb
                      canGenerate: true,
                    }}
                  />
                </Accordion.Panel>
              </Accordion.Item>
            </PersistentAccordion>
            <Card {...sharedCardProps}>
              <Stack>
                <Stack spacing={0}>
                  <InputTextArea
                    name="prompt"
                    label="Prompt"
                    withAsterisk
                    autosize
                    styles={
                      showFillForm
                        ? { input: { borderBottomLeftRadius: 0, borderBottomRightRadius: 0 } }
                        : undefined
                    }
                    onPaste={(event) => {
                      const text = event.clipboardData.getData('text/plain');
                      if (text) setShowFillForm(text.includes('Steps:'));
                    }}
                  />
                  {showFillForm && (
                    <Button
                      variant="light"
                      onClick={handleParsePrompt}
                      leftIcon={<IconArrowAutofitDown size={16} />}
                      sx={{ borderTopLeftRadius: 0, borderTopRightRadius: 0 }}
                      fullWidth
                    >
                      Apply Parameters
                    </Button>
                  )}
                  {trainedWords.length > 0 ? (
                    <Stack spacing={8} mt={showFillForm ? 'md' : 8}>
                      <Text color="dimmed" size="xs" weight={590}>
                        Trigger words
                      </Text>
                      <TrainedWords
                        type="LORA"
                        trainedWords={trainedWords}
                        badgeProps={{ style: { textTransform: 'none' } }}
                      />
                      <CopyButton value={trainedWords.join(' ')}>
                        {({ copied, copy }) => (
                          <Group position="left">
                            <Button
                              variant="subtle"
                              size="xs"
                              color={copied ? 'green' : 'blue.5'}
                              onClick={copy}
                              compact
                            >
                              {copied ? (
                                <Group spacing={4}>
                                  Copied <IconCheck size={14} />
                                </Group>
                              ) : (
                                <Group spacing={4}>
                                  Copy all <IconCopy size={14} />
                                </Group>
                              )}
                            </Button>
                          </Group>
                        )}
                      </CopyButton>
                    </Stack>
                  ) : null}
                </Stack>

                <InputTextArea name="negativePrompt" label="Negative Prompt" autosize />
                {!isSDXL && <InputSwitch name="nsfw" label="Mature content" labelPosition="left" />}
              </Stack>
            </Card>
            <Card {...sharedCardProps} style={{ overflow: 'visible' }}>
              <Stack>
                <Stack spacing={0}>
                  <Input.Label>Aspect Ratio</Input.Label>
                  <InputSegmentedControl
                    name="aspectRatio"
                    data={getAspectRatioControls(baseModel)}
                  />
                </Stack>
                <PersistentAccordion
                  storeKey="generation-form-advanced"
                  variant="filled"
                  styles={(theme) => ({
                    content: {
                      padding: 0,
                    },
                    item: {
                      overflow: 'hidden',
                      border: 'none',
                      background: 'transparent',
                    },
                    control: {
                      padding: 0,
                      paddingBottom: theme.spacing.xs,
                    },
                  })}
                >
                  <Accordion.Item value="advanced">
                    <Accordion.Control>
                      <Divider
                        label="Advanced"
                        labelPosition="left"
                        labelProps={{ size: 'sm', weight: 500 }}
                      />
                    </Accordion.Control>
                    <Accordion.Panel>
                      <Stack>
                        <InputSelect name="sampler" label="Sampler" data={generation.samplers} />
                        <Group position="apart">
                          <InputNumberSlider
                            name="steps"
                            label="Steps"
                            min={10}
                            max={generation.maxValues.steps}
                            sliderProps={sharedSliderProps}
                            numberProps={sharedNumberProps}
                          />
                          <InputNumberSlider
                            name="cfgScale"
                            label="CFG Scale"
                            min={1}
                            max={isSDXL ? 10 : 30}
                            step={0.5}
                            precision={1}
                            sliderProps={sharedSliderProps}
                            numberProps={sharedNumberProps}
                          />
                        </Group>
                        <InputSeed
                          name="seed"
                          label="Seed"
                          min={1}
                          max={generation.maxValues.seed}
                        />
                        {!isSDXL && (
                          <InputNumberSlider
                            name="clipSkip"
                            label="Clip Skip"
                            min={1}
                            max={generation.maxValues.clipSkip}
                            sliderProps={{
                              ...sharedSliderProps,
                              marks: clipSkipMarks,
                            }}
                            numberProps={sharedNumberProps}
                          />
                        )}
                        <InputResourceSelect
                          name="vae"
                          label={getDisplayName(ModelType.VAE)}
                          buttonLabel="Add VAE"
                          options={{
                            baseModel: baseModel,
                            type: ModelType.VAE,
                            canGenerate: true,
                          }}
                        />
                      </Stack>
                    </Accordion.Panel>
                  </Accordion.Item>
                </PersistentAccordion>
              </Stack>
            </Card>
            {/* <Card {...sharedCardProps}>
          <Stack>
            <Text>TODO.hires</Text>
          </Stack>
        </Card> */}
<<<<<<< HEAD
          </Stack>
        </ScrollArea>
        <Stack spacing={4} p="md">
          <Group spacing="xs" className={classes.generateButtonContainer} noWrap>
            <Card withBorder className={classes.generateButtonQuantity} p={0}>
              <Stack spacing={0}>
                <Text
                  size="xs"
                  color="dimmed"
                  weight={500}
                  ta="center"
                  className={classes.generateButtonQuantityText}
                >
                  Quantity
=======
                </Stack>
              </ScrollArea>
              <Stack spacing={4} p="md">
                <Group spacing="xs" className={classes.generateButtonContainer} noWrap>
                  <Card withBorder className={classes.generateButtonQuantity} p={0}>
                    <Stack spacing={0}>
                      <Text
                        size="xs"
                        color="dimmed"
                        weight={500}
                        ta="center"
                        className={classes.generateButtonQuantityText}
                      >
                        Quantity
                      </Text>
                      <InputNumber
                        name="quantity"
                        min={1}
                        max={generation.maxValues.quantity}
                        className={classes.generateButtonQuantityInput}
                      />
                    </Stack>
                  </Card>
                  <LoginRedirect reason="image-gen" returnUrl="/generate">
                    {/* TODO.generation: Uncomment this out by next week */}
                    {/* {isSDXL ? (
                      <BuzzTransactionButton
                        type="submit"
                        size="lg"
                        label="Generate"
                        loading={isSubmitting || loading}
                        className={classes.generateButtonButton}
                        disabled={disableGenerateButton}
                        buzzAmount={totalCost}
                      />
                    ) : (
                      <Button
                        type="submit"
                        size="lg"
                        loading={isSubmitting || loading}
                        className={classes.generateButtonButton}
                        disabled={disableGenerateButton}
                      >
                        Generate
                      </Button>
                    )} */}
                    <Button
                      type="submit"
                      size="lg"
                      loading={isSubmitting || loading}
                      className={classes.generateButtonButton}
                      disabled={disableGenerateButton}
                    >
                      Generate
                    </Button>
                  </LoginRedirect>
                  {/* <Tooltip label="Reset" color="dark" withArrow> */}
                  <Button
                    onClick={() => form.reset()}
                    variant="outline"
                    className={classes.generateButtonReset}
                    px="xs"
                  >
                    {/* <IconX size={20} strokeWidth={3} /> */}
                    Clear All
                  </Button>
                  {/* </Tooltip> */}
                </Group>
                <Text size="xs" color="dimmed">
                  {reachedRequestLimit
                    ? 'You have reached the request limit. Please wait until your current requests are finished.'
                    : `You can queue ${
                        constants.imageGeneration.maxConcurrentRequests - pendingProcessingCount
                      } more jobs`}
>>>>>>> 9fffb8bb
                </Text>
                <InputNumber
                  name="quantity"
                  min={1}
                  max={generation.maxValues.quantity}
                  className={classes.generateButtonQuantityInput}
                />
              </Stack>
<<<<<<< HEAD
            </Card>
            <LoginRedirect reason="image-gen" returnUrl="/generate">
              {isSDXL ? (
                <BuzzTransactionButton
                  type="submit"
                  size="lg"
                  label="Generate"
                  loading={isSubmitting || loading}
                  className={classes.generateButtonButton}
                  disabled={disableGenerateButton}
                  buzzAmount={totalCost}
                />
              ) : (
                <Button
                  type="submit"
                  size="lg"
                  loading={isSubmitting || loading}
                  className={classes.generateButtonButton}
                  disabled={disableGenerateButton}
                >
                  Generate
                </Button>
              )}
            </LoginRedirect>
            {/* <Tooltip label="Reset" color="dark" withArrow> */}
            <Button
              onClick={() => form.reset()}
              variant="outline"
              className={classes.generateButtonReset}
              px="xs"
            >
              {/* <IconX size={20} strokeWidth={3} /> */}
              Clear All
            </Button>
            {/* </Tooltip> */}
          </Group>
          <Text size="xs" color="dimmed">
            {reachedRequestLimit
              ? 'You have reached the request limit. Please wait until your current requests are finished.'
              : `You can queue ${
                  constants.imageGeneration.maxConcurrentRequests - pendingProcessingCount
                } more jobs`}
          </Text>
        </Stack>
        <GenerationStatusMessage />
      </Stack>
=======
              <GenerationStatusMessage />
              {/* TODO.generation: Remove this by next week we start charging for sdxl generation */}
              {isSDXL && (
                <DismissibleAlert
                  id="sdxl-free-preview"
                  title="Free SDXL Generations!"
                  content={
                    <Text>
                      To celebrate{' '}
                      <Anchor
                        href="https://civitai.com/articles/2935/civitais-first-birthday-a-year-of-art-code-and-community"
                        target="_blank"
                        span
                      >
                        Civitai&apos;s Birthday
                      </Anchor>{' '}
                      we&apos;re letting everyone use SDXL for free!{' '}
                      <Anchor
                        href="https://education.civitai.com/using-civitai-the-on-site-image-generator/"
                        rel="noopener nofollow"
                      >
                        After that it will cost ⚡3 Buzz per image
                      </Anchor>
                      . Complete our{' '}
                      <Anchor
                        href={`https://forms.clickup.com/8459928/f/825mr-6111/V0OXEDK2MIO5YKFZV4?Username=${
                          currentUser?.username ?? 'Unauthed'
                        }`}
                        rel="noopener nofollow"
                        target="_blank"
                      >
                        SDXL generation survey
                      </Anchor>{' '}
                      to let us know how we did.
                    </Text>
                  }
                />
              )}
            </Stack>
          );
        }}
      </BaseModelProvider>
>>>>>>> 9fffb8bb
    </PersistentForm>
  );
}

const useStyles = createStyles((theme) => ({
  generationContainer: {},
  generateButtonContainer: {
    width: '100%',
    justifyContent: 'stretch',
    alignItems: 'stretch',
  },
  generateButtonQuantity: {
    width: 100,
    // borderTopRightRadius: 0,
    // borderBottomRightRadius: 0,
  },
  generateButtonQuantityText: {
    paddingRight: 25,
  },
  generateButtonQuantityInput: {
    marginTop: -20,
    input: {
      background: 'transparent',
      border: 'none',
      borderTopRightRadius: 0,
      borderBottomRightRadius: 0,
      borderTopLeftRadius: 0,
      textAlign: 'center',
      paddingRight: 25 + 12,
      paddingTop: 18,
      paddingBottom: 6,
      lineHeight: 1,
      fontWeight: 500,
      height: 'auto',
    },
  },
  generateButtonButton: {
    flex: 1,
    // borderRadius: 0,
    height: 'auto',
  },

  generateButtonReset: {
    // borderBottomLeftRadius: 0,
    // borderTopLeftRadius: 0,
    height: 'auto',
  },

  generateButtonRandom: {
    borderRadius: 0,
    height: 'auto',
    order: 3,
  },
  promptInputLabel: {
    display: 'inline-flex',
    gap: 4,
    marginBottom: 5,
    alignItems: 'center',
  },
  accordionItem: {
    '&:first-of-type': {
      borderTopLeftRadius: '8px',
      borderTopRightRadius: '8px',
    },

    '&:last-of-type': {
      borderBottomLeftRadius: '8px',
      borderBottomRightRadius: '8px',
    },

    '&[data-active]': {
      backgroundColor: theme.colorScheme === 'dark' ? theme.colors.dark[6] : 'transparent',
    },
  },
  accordionControl: {
    padding: '8px 8px 8px 12px',
    backgroundColor: theme.colorScheme === 'dark' ? theme.colors.dark[6] : 'transparent',

    '&[data-active]': {
      borderRadius: '0 !important',
      borderBottom: `1px solid ${
        theme.colorScheme === 'dark' ? theme.colors.dark[4] : theme.colors.gray[2]
      }`,
    },
  },
  accordionContent: {
    padding: '8px 12px 12px 12px',
  },
}));

const sharedCardProps: Omit<CardProps, 'children'> = {
  withBorder: true,
  radius: 'md',
};

const sharedSliderProps: SliderProps = {
  size: 'sm',
};

const sharedNumberProps: NumberInputProps = {
  size: 'sm',
};

const baseModelSetsEntries = Object.entries(baseModelSets);
const getBaseModels = (data: DeepPartial<GenerateFormModel>) => {
  const modelBaseModel = data.model?.baseModel;
  const resourcesBaseModels = [
    ...new Set(
      [...(data.resources ?? []), ...[data.vae].filter(isDefined)]
        .map((x) => x?.baseModel)
        .filter(isDefined)
    ),
  ];

  const baseModels: string[] = [];
  let baseModel: BaseModelSetType | undefined;
  const defaultResource = data.model ?? data.resources?.[0] ?? data.vae;
  const checkpointBaseModel = defaultResource?.baseModel;
  if (checkpointBaseModel) {
    baseModels.push(checkpointBaseModel);
    baseModel = baseModelSetsEntries.find(([, v]) =>
      v.includes(checkpointBaseModel as BaseModel)
    )?.[0] as BaseModelSetType;
  }
  if (data.resources) {
    for (const resource of data.resources) {
      if (resource?.baseModel) baseModels.push(resource.baseModel);
    }
  }

  return { baseModel, baseModels: uniq(baseModels) };
};

const getAspectRatioControls = (baseModel?: string) => {
  const aspectRatios = getGenerationConfig(baseModel).aspectRatios;
  return aspectRatios.map(({ label, width, height }, index) => ({
    label: (
      <Stack spacing={2}>
        <Center>
          <Paper
            withBorder
            sx={{ borderWidth: 2, aspectRatio: `${width}/${height}`, height: 20 }}
          />
        </Center>
        <Stack spacing={0}>
          <Text size="xs">{label}</Text>
          <Text size={10} color="dimmed">{`${width}x${height}`}</Text>
        </Stack>
      </Stack>
    ),
    value: `${index}`,
  }));
};

const GenerationStatusMessage = () => {
  const { data: status, isLoading } = trpc.generation.getStatusMessage.useQuery(undefined, {
    cacheTime: 0,
  });
  if (isLoading || !status) return null;

  return (
    <AlertWithIcon
      color="yellow"
      title="Image Generation Status Alert"
      icon={<IconAlertTriangle />}
      iconColor="yellow"
    >
      {status}
    </AlertWithIcon>
  );
};

const clipSkipMarks = Array(10)
  .fill(0)
  .map((_, index) => ({ value: index + 1 }));<|MERGE_RESOLUTION|>--- conflicted
+++ resolved
@@ -64,12 +64,9 @@
 import { calculateGenerationBill } from '~/server/common/generation';
 import { useFeatureFlags } from '~/providers/FeatureFlagsProvider';
 import { TrainedWords } from '~/components/TrainedWords/TrainedWords';
-<<<<<<< HEAD
 import { isDefined } from '~/utils/type-guards';
 import { useTempGenerateStore } from '~/components/ImageGeneration/GenerationForm/GenerateFormLogic';
-=======
 import { useCurrentUser } from '~/hooks/useCurrentUser';
->>>>>>> 9fffb8bb
 
 export function GenerateFormView({
   form,
@@ -123,7 +120,6 @@
   };
   // #endregion
 
-<<<<<<< HEAD
   const baseModel = useTempGenerateStore((state) =>
     state.baseModel
       ? Object.entries(baseModelSets).find(([, baseModels]) =>
@@ -133,18 +129,8 @@
   );
   const hasResources = useTempGenerateStore((state) => state.hasResources);
 
-  const [aspectRatio, steps, quantity] = form.watch(['aspectRatio', 'steps', 'quantity']);
-  const totalCost = calculateGenerationBill({ baseModel, aspectRatio, steps, quantity });
-=======
-  // TODO.generation: Uncomment this out by next week when we start charging for sdxl generation
-  // const [baseModel, aspectRatio, steps, quantity] = form.watch([
-  //   'baseModel',
-  //   'aspectRatio',
-  //   'steps',
-  //   'quantity',
-  // ]);
+  // const [aspectRatio, steps, quantity] = form.watch(['aspectRatio', 'steps', 'quantity']);
   // const totalCost = calculateGenerationBill({ baseModel, aspectRatio, steps, quantity });
->>>>>>> 9fffb8bb
 
   const additionalResources = form.watch('resources');
   const trainedWords = additionalResources?.flatMap((resource) => resource.trainedWords) ?? [];
@@ -234,13 +220,8 @@
                     limit={9}
                     buttonLabel="Add additional resource"
                     options={{
-<<<<<<< HEAD
                       baseModel: baseModel,
                       types: getGenerationConfig(baseModel).additionalResourceTypes,
-=======
-                      type: ModelType.Checkpoint,
-                      baseModel: supportedBaseModel,
->>>>>>> 9fffb8bb
                       canGenerate: true,
                     }}
                   />
@@ -415,7 +396,6 @@
             <Text>TODO.hires</Text>
           </Stack>
         </Card> */}
-<<<<<<< HEAD
           </Stack>
         </ScrollArea>
         <Stack spacing={4} p="md">
@@ -430,33 +410,18 @@
                   className={classes.generateButtonQuantityText}
                 >
                   Quantity
-=======
-                </Stack>
-              </ScrollArea>
-              <Stack spacing={4} p="md">
-                <Group spacing="xs" className={classes.generateButtonContainer} noWrap>
-                  <Card withBorder className={classes.generateButtonQuantity} p={0}>
-                    <Stack spacing={0}>
-                      <Text
-                        size="xs"
-                        color="dimmed"
-                        weight={500}
-                        ta="center"
-                        className={classes.generateButtonQuantityText}
-                      >
-                        Quantity
-                      </Text>
-                      <InputNumber
-                        name="quantity"
-                        min={1}
-                        max={generation.maxValues.quantity}
-                        className={classes.generateButtonQuantityInput}
-                      />
-                    </Stack>
-                  </Card>
-                  <LoginRedirect reason="image-gen" returnUrl="/generate">
-                    {/* TODO.generation: Uncomment this out by next week */}
-                    {/* {isSDXL ? (
+                </Text>
+                <InputNumber
+                  name="quantity"
+                  min={1}
+                  max={generation.maxValues.quantity}
+                  className={classes.generateButtonQuantityInput}
+                />
+              </Stack>
+            </Card>
+            <LoginRedirect reason="image-gen" returnUrl="/generate">
+              {/* TODO.generation: Uncomment this out by next week */}
+              {/* {isSDXL ? (
                       <BuzzTransactionButton
                         type="submit"
                         size="lg"
@@ -477,67 +442,15 @@
                         Generate
                       </Button>
                     )} */}
-                    <Button
-                      type="submit"
-                      size="lg"
-                      loading={isSubmitting || loading}
-                      className={classes.generateButtonButton}
-                      disabled={disableGenerateButton}
-                    >
-                      Generate
-                    </Button>
-                  </LoginRedirect>
-                  {/* <Tooltip label="Reset" color="dark" withArrow> */}
-                  <Button
-                    onClick={() => form.reset()}
-                    variant="outline"
-                    className={classes.generateButtonReset}
-                    px="xs"
-                  >
-                    {/* <IconX size={20} strokeWidth={3} /> */}
-                    Clear All
-                  </Button>
-                  {/* </Tooltip> */}
-                </Group>
-                <Text size="xs" color="dimmed">
-                  {reachedRequestLimit
-                    ? 'You have reached the request limit. Please wait until your current requests are finished.'
-                    : `You can queue ${
-                        constants.imageGeneration.maxConcurrentRequests - pendingProcessingCount
-                      } more jobs`}
->>>>>>> 9fffb8bb
-                </Text>
-                <InputNumber
-                  name="quantity"
-                  min={1}
-                  max={generation.maxValues.quantity}
-                  className={classes.generateButtonQuantityInput}
-                />
-              </Stack>
-<<<<<<< HEAD
-            </Card>
-            <LoginRedirect reason="image-gen" returnUrl="/generate">
-              {isSDXL ? (
-                <BuzzTransactionButton
-                  type="submit"
-                  size="lg"
-                  label="Generate"
-                  loading={isSubmitting || loading}
-                  className={classes.generateButtonButton}
-                  disabled={disableGenerateButton}
-                  buzzAmount={totalCost}
-                />
-              ) : (
-                <Button
-                  type="submit"
-                  size="lg"
-                  loading={isSubmitting || loading}
-                  className={classes.generateButtonButton}
-                  disabled={disableGenerateButton}
-                >
-                  Generate
-                </Button>
-              )}
+              <Button
+                type="submit"
+                size="lg"
+                loading={isSubmitting || loading}
+                className={classes.generateButtonButton}
+                disabled={disableGenerateButton}
+              >
+                Generate
+              </Button>
             </LoginRedirect>
             {/* <Tooltip label="Reset" color="dark" withArrow> */}
             <Button
@@ -560,51 +473,44 @@
           </Text>
         </Stack>
         <GenerationStatusMessage />
+        {/* TODO.generation: Remove this by next week we start charging for sdxl generation */}
+        {isSDXL && (
+          <DismissibleAlert
+            id="sdxl-free-preview"
+            title="Free SDXL Generations!"
+            content={
+              <Text>
+                To celebrate{' '}
+                <Anchor
+                  href="https://civitai.com/articles/2935/civitais-first-birthday-a-year-of-art-code-and-community"
+                  target="_blank"
+                  span
+                >
+                  Civitai&apos;s Birthday
+                </Anchor>{' '}
+                we&apos;re letting everyone use SDXL for free!{' '}
+                <Anchor
+                  href="https://education.civitai.com/using-civitai-the-on-site-image-generator/"
+                  rel="noopener nofollow"
+                >
+                  After that it will cost ⚡3 Buzz per image
+                </Anchor>
+                . Complete our{' '}
+                <Anchor
+                  href={`https://forms.clickup.com/8459928/f/825mr-6111/V0OXEDK2MIO5YKFZV4?Username=${
+                    currentUser?.username ?? 'Unauthed'
+                  }`}
+                  rel="noopener nofollow"
+                  target="_blank"
+                >
+                  SDXL generation survey
+                </Anchor>{' '}
+                to let us know how we did.
+              </Text>
+            }
+          />
+        )}
       </Stack>
-=======
-              <GenerationStatusMessage />
-              {/* TODO.generation: Remove this by next week we start charging for sdxl generation */}
-              {isSDXL && (
-                <DismissibleAlert
-                  id="sdxl-free-preview"
-                  title="Free SDXL Generations!"
-                  content={
-                    <Text>
-                      To celebrate{' '}
-                      <Anchor
-                        href="https://civitai.com/articles/2935/civitais-first-birthday-a-year-of-art-code-and-community"
-                        target="_blank"
-                        span
-                      >
-                        Civitai&apos;s Birthday
-                      </Anchor>{' '}
-                      we&apos;re letting everyone use SDXL for free!{' '}
-                      <Anchor
-                        href="https://education.civitai.com/using-civitai-the-on-site-image-generator/"
-                        rel="noopener nofollow"
-                      >
-                        After that it will cost ⚡3 Buzz per image
-                      </Anchor>
-                      . Complete our{' '}
-                      <Anchor
-                        href={`https://forms.clickup.com/8459928/f/825mr-6111/V0OXEDK2MIO5YKFZV4?Username=${
-                          currentUser?.username ?? 'Unauthed'
-                        }`}
-                        rel="noopener nofollow"
-                        target="_blank"
-                      >
-                        SDXL generation survey
-                      </Anchor>{' '}
-                      to let us know how we did.
-                    </Text>
-                  }
-                />
-              )}
-            </Stack>
-          );
-        }}
-      </BaseModelProvider>
->>>>>>> 9fffb8bb
     </PersistentForm>
   );
 }
