--- conflicted
+++ resolved
@@ -71,11 +71,7 @@
     // else params.engine = undefined;
 
     delete params.engine;
-<<<<<<< HEAD
-    if (model?.model?.id === fluxModelId && params.fluxUltraRaw && params.fluxMode === fluxUltraAir)
-=======
     if (isFluxStandard && params.fluxUltraRaw && params.fluxMode === fluxUltraAir)
->>>>>>> b06473de
       params.engine = 'flux-pro-raw';
     if (model.id === generationConfig.OpenAI.checkpoint.id) params.engine = 'openai';
 
