import { useDebouncedValue } from '@mantine/hooks';
import React, { createContext, useContext, useEffect, useMemo, useState } from 'react';
import { useWatch } from 'react-hook-form';
import { useGenerationForm } from '~/components/ImageGeneration/GenerationForm/GenerationFormProvider';
import { generationConfig } from '~/server/common/constants';
import type { TextToImageInput } from '~/server/schema/orchestrator/textToImage.schema';
import {
  fluxStandardAir,
  fluxUltraAir,
  getBaseModelSetType,
  getIsFlux,
  getIsFluxStandard,
  getIsSD3,
  getSizeFromAspectRatio,
  whatIfQueryOverrides,
  fluxModelId,
} from '~/shared/constants/generation.constants';
import { trpc } from '~/utils/trpc';

import type { UseTRPCQueryResult } from '@trpc/react-query/shared';
import { useCurrentUser } from '~/hooks/useCurrentUser';
import type { GenerationWhatIfResponse } from '~/server/services/orchestrator/types';
import { parseAIR } from '~/utils/string-helpers';
import { isDefined } from '~/utils/type-guards';
import { removeEmpty } from '~/utils/object-helpers';
// import { useFeatureFlags } from '~/providers/FeatureFlagsProvider';

const Context = createContext<UseTRPCQueryResult<
  GenerationWhatIfResponse | undefined,
  unknown
> | null>(null);

export function useTextToImageWhatIfContext() {
  const context = useContext(Context);
  if (!context) throw new Error('no TextToImageWhatIfProvider in tree');
  return context;
}

export function TextToImageWhatIfProvider({ children }: { children: React.ReactNode }) {
  const form = useGenerationForm();
  const currentUser = useCurrentUser();
  const watched = useWatch({ control: form.control });
  const [enabled, setEnabled] = useState(false);

  const query = useMemo(() => {
    const values = { ...form.getValues(), ...watched };
    const { model, resources, vae, ...params } = values;
    const defaultModel =
      generationConfig[getBaseModelSetType(params.baseModel) as keyof typeof generationConfig]
        ?.checkpoint ?? model;

    if (params.aspectRatio) {
      const size = getSizeFromAspectRatio(Number(params.aspectRatio), params.baseModel);
      if (size) {
        params.width = size.width;
        params.height = size.height;
      }
    }

    let modelId = model?.id ?? defaultModel.id;
    const isFlux = getIsFlux(params.baseModel);
    const isFluxStandard = getIsFluxStandard(modelId);
    if (isFlux && params.fluxMode && isFluxStandard) {
      const { version } = parseAIR(params.fluxMode);
      modelId = version;
      if (params.fluxMode !== fluxStandardAir) params.priority = 'low';
    }

<<<<<<< HEAD
    if (params.fluxUltraRaw && isFluxStandard) params.engine = 'flux-pro-raw';
    else if (model?.id === generationConfig.OpenAI.checkpoint.id) params.engine = 'openai';
    else params.engine = undefined;
=======
    // if (params.fluxUltraRaw) params.engine = 'flux-pro-raw';
    // else if (model?.id === generationConfig.OpenAI.checkpoint.id) params.engine = 'openai';
    // else params.engine = undefined;

    delete params.engine;
    if (model.id === fluxModelId && params.fluxUltraRaw && params.fluxMode === fluxUltraAir)
      params.engine = 'flux-pro-raw';
    if (model.id === generationConfig.OpenAI.checkpoint.id) params.engine = 'openai';
>>>>>>> e4999d0c

    const additionalResources =
      resources?.map((x) => {
        if (!x.epochDetails?.epochNumber) return { id: x.id as number };
        return { id: x.id as number, epochNumber: x.epochDetails?.epochNumber };
      }) ?? [];

    return {
      resources: [{ id: modelId }, ...additionalResources],
      params: removeEmpty({
        ...params,
        ...whatIfQueryOverrides,
      } as TextToImageInput),
    };
  }, [watched]);

  useEffect(() => {
    // enable after timeout to prevent multiple requests as form data is set
    setTimeout(() => setEnabled(true), 150);
  }, []);

  const [debounced] = useDebouncedValue(query, 100);

  const result = trpc.orchestrator.getImageWhatIf.useQuery(debounced, {
    enabled: !!currentUser && debounced && enabled,
  });

  return <Context.Provider value={result}>{children}</Context.Provider>;
}<|MERGE_RESOLUTION|>--- conflicted
+++ resolved
@@ -66,11 +66,6 @@
       if (params.fluxMode !== fluxStandardAir) params.priority = 'low';
     }
 
-<<<<<<< HEAD
-    if (params.fluxUltraRaw && isFluxStandard) params.engine = 'flux-pro-raw';
-    else if (model?.id === generationConfig.OpenAI.checkpoint.id) params.engine = 'openai';
-    else params.engine = undefined;
-=======
     // if (params.fluxUltraRaw) params.engine = 'flux-pro-raw';
     // else if (model?.id === generationConfig.OpenAI.checkpoint.id) params.engine = 'openai';
     // else params.engine = undefined;
@@ -79,7 +74,6 @@
     if (model.id === fluxModelId && params.fluxUltraRaw && params.fluxMode === fluxUltraAir)
       params.engine = 'flux-pro-raw';
     if (model.id === generationConfig.OpenAI.checkpoint.id) params.engine = 'openai';
->>>>>>> e4999d0c
 
     const additionalResources =
       resources?.map((x) => {
