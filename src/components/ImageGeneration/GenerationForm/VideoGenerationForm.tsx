--- conflicted
+++ resolved
@@ -54,9 +54,7 @@
 import { VideoGenerationConfig } from '~/server/orchestrator/infrastructure/GenerationConfig';
 import { useIsMutating } from '@tanstack/react-query';
 import { getQueryKey } from '@trpc/react-query';
-<<<<<<< HEAD
 import { viduDuration } from '~/server/orchestrator/vidu/vidu.schema';
-=======
 import { uniqBy } from 'lodash-es';
 import {
   lightricksAspectRatios,
@@ -65,7 +63,6 @@
 import { InputRequestPriority } from '~/components/Generation/Input/RequestPriority';
 import { GenerationCostPopover } from '~/components/ImageGeneration/GenerationForm/GenerationCostPopover';
 import { SourceImageUploadAccordion } from '~/components/Generation/Input/SourceImageUpload';
->>>>>>> a1d740b7
 
 const WorkflowContext = createContext<{
   workflow: VideoGenerationConfig;
@@ -82,19 +79,9 @@
   const workflow = useSelectedVideoWorkflow();
   const sourceImage = useGenerationFormStore((state) => state.sourceImage);
 
-<<<<<<< HEAD
-  const availableEngines = Object.keys(engineDefinitions)
-    .filter((key) =>
-      workflows
-        ?.filter((x) => (sourceImage ? x.subType === 'img2vid' : x.subType === 'txt2vid'))
-        .some((x) => x.engine === key && x.disabled !== true)
-    )
-    .map((key) => ({ key, ...engineDefinitions[key] }));
-=======
   const engineHasImg2Vid = workflows.some(
     (x) => x.engine === workflow.engine && x.subType === 'img2vid'
   );
->>>>>>> a1d740b7
 
   return (
     <div className="flex flex-1 flex-col gap-2">
@@ -195,17 +182,14 @@
       return <MinimaxTxt2VidGenerationForm />;
     case 'minimax-img2vid':
       return <MinimaxImg2VidGenerationForm />;
-<<<<<<< HEAD
     case 'vidu-txt2vid':
       return <ViduTxt2VidGenerationForm />;
     case 'vidu-img2vid':
       return <ViduImg2VidGenerationForm />;
-=======
     case 'lightricks-txt2vid':
       return <LightricksTxt2VidGenerationForm />;
     case 'lightricks-img2vid':
       return <LightricksImg2VidGenerationForm />;
->>>>>>> a1d740b7
     default:
       return null;
   }
@@ -434,11 +418,6 @@
   );
 }
 
-<<<<<<< HEAD
-function ViduTxt2VidGenerationForm() {
-  return (
-    <FormWrapper engine="vidu">
-=======
 function LightricksPromptDescription() {
   const url =
     'https://education.civitai.com/civitais-quickstart-guide-to-lightricks-ltxv/#prompting';
@@ -454,17 +433,12 @@
 function LightricksTxt2VidGenerationForm() {
   return (
     <FormWrapper engine="lightricks">
->>>>>>> a1d740b7
       <InputTextArea
         required
         name="prompt"
         label="Prompt"
         placeholder="Your prompt goes here..."
         autosize
-<<<<<<< HEAD
-      />
-      <InputSwitch name="enablePromptEnhancer" label="Enable prompt enhancer" />
-=======
         description={LightricksPromptDescription()}
       />
       <InputTextArea name="negativePrompt" label="Negative Prompt" autosize />
@@ -473,34 +447,16 @@
         label="Aspect Ratio"
         options={lightricksAspectRatios}
       />
->>>>>>> a1d740b7
       <div className="flex flex-col gap-0.5">
         <Input.Label>Duration</Input.Label>
         <InputSegmentedControl
           name="duration"
-<<<<<<< HEAD
-          data={viduDuration.map((value) => ({
-=======
           data={lightricksDuration.map((value) => ({
->>>>>>> a1d740b7
             label: `${value}s`,
             value,
           }))}
         />
       </div>
-<<<<<<< HEAD
-      <div className="flex flex-col gap-0.5">
-        <Input.Label>Style</Input.Label>
-        <InputSegmentedControl
-          name="style"
-          data={Object.values(ViduVideoGenStyle).map((value) => ({
-            label: value,
-            value,
-          }))}
-        />
-      </div>
-
-=======
       <InputNumberSlider
         name="cfgScale"
         label={
@@ -550,19 +506,11 @@
         max={40}
         reverse
       />
->>>>>>> a1d740b7
       <InputSeed name="seed" label="Seed" />
     </FormWrapper>
   );
 }
 
-<<<<<<< HEAD
-function ViduImg2VidGenerationForm() {
-  return (
-    <FormWrapper engine="vidu">
-      <InputTextArea name="prompt" label="Prompt" placeholder="Your prompt goes here..." autosize />
-      <InputSwitch name="enablePromptEnhancer" label="Enable prompt enhancer" />
-=======
 function LightricksImg2VidGenerationForm() {
   return (
     <FormWrapper engine="lightricks">
@@ -574,33 +522,16 @@
         description={LightricksPromptDescription()}
       />
       <InputTextArea name="negativePrompt" label="Negative Prompt" autosize />
->>>>>>> a1d740b7
       <div className="flex flex-col gap-0.5">
         <Input.Label>Duration</Input.Label>
         <InputSegmentedControl
           name="duration"
-<<<<<<< HEAD
-          data={viduDuration.map((value) => ({
-=======
           data={lightricksDuration.map((value) => ({
->>>>>>> a1d740b7
             label: `${value}s`,
             value,
           }))}
         />
       </div>
-<<<<<<< HEAD
-      <div className="flex flex-col gap-0.5">
-        <Input.Label>Style</Input.Label>
-        <InputSegmentedControl
-          name="style"
-          data={Object.values(ViduVideoGenStyle).map((value) => ({
-            label: value,
-            value,
-          }))}
-        />
-      </div>
-=======
       <InputNumberSlider
         name="cfgScale"
         label={
@@ -650,7 +581,73 @@
         max={40}
         reverse
       />
->>>>>>> a1d740b7
+      <InputSeed name="seed" label="Seed" />
+    </FormWrapper>
+  );
+}
+
+function ViduTxt2VidGenerationForm() {
+  return (
+    <FormWrapper engine="vidu">
+      <InputTextArea
+        required
+        name="prompt"
+        label="Prompt"
+        placeholder="Your prompt goes here..."
+        autosize
+      />
+      <InputSwitch name="enablePromptEnhancer" label="Enable prompt enhancer" />
+      <div className="flex flex-col gap-0.5">
+        <Input.Label>Duration</Input.Label>
+        <InputSegmentedControl
+          name="duration"
+          data={viduDuration.map((value) => ({
+            label: `${value}s`,
+            value,
+          }))}
+        />
+      </div>
+      <div className="flex flex-col gap-0.5">
+        <Input.Label>Style</Input.Label>
+        <InputSegmentedControl
+          name="style"
+          data={Object.values(ViduVideoGenStyle).map((value) => ({
+            label: value,
+            value,
+          }))}
+        />
+      </div>
+
+      <InputSeed name="seed" label="Seed" />
+    </FormWrapper>
+  );
+}
+
+function ViduImg2VidGenerationForm() {
+  return (
+    <FormWrapper engine="vidu">
+      <InputTextArea name="prompt" label="Prompt" placeholder="Your prompt goes here..." autosize />
+      <InputSwitch name="enablePromptEnhancer" label="Enable prompt enhancer" />
+      <div className="flex flex-col gap-0.5">
+        <Input.Label>Duration</Input.Label>
+        <InputSegmentedControl
+          name="duration"
+          data={viduDuration.map((value) => ({
+            label: `${value}s`,
+            value,
+          }))}
+        />
+      </div>
+      <div className="flex flex-col gap-0.5">
+        <Input.Label>Style</Input.Label>
+        <InputSegmentedControl
+          name="style"
+          data={Object.values(ViduVideoGenStyle).map((value) => ({
+            label: value,
+            value,
+          }))}
+        />
+      </div>
       <InputSeed name="seed" label="Seed" />
     </FormWrapper>
   );
