--- conflicted
+++ resolved
@@ -101,22 +101,6 @@
             <>
               <Text className="mb-1">Try out another video generation tool:</Text>
               <div className="flex flex-wrap gap-2">
-<<<<<<< HEAD
-                {workflows
-                  .filter((x) => !x.disabled)
-                  .map(({ engine }) => (
-                    <Button
-                      key={engine}
-                      compact
-                      onClick={() => generationFormStore.setEngine(engine)}
-                      variant="outline"
-                      color="yellow"
-                      className="capitalize"
-                    >
-                      {getDisplayName(engine)}
-                    </Button>
-                  ))}
-=======
                 {uniqBy(
                   workflows.filter((x) => !x.disabled),
                   'engine'
@@ -125,11 +109,13 @@
                     key={engine}
                     compact
                     onClick={() => generationFormStore.setEngine(engine)}
+                    variant="outline"
+                    color="yellow"
+                    className="capitalize"
                   >
-                    {engine}
+                    {getDisplayName(engine)}
                   </Button>
                 ))}
->>>>>>> c69d110e
               </div>
             </>
           )}
