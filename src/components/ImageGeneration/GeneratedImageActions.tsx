--- conflicted
+++ resolved
@@ -1,7 +1,3 @@
-<<<<<<< HEAD
-=======
-import type { MantineNumberSize } from '@mantine/core';
->>>>>>> aa1a0880
 import { ActionIcon, Button, Checkbox, Tooltip } from '@mantine/core';
 import { openConfirmModal } from '@mantine/modals';
 import { IconDownload, IconTrash } from '@tabler/icons-react';
