--- conflicted
+++ resolved
@@ -20,12 +20,8 @@
 import { useState } from 'react';
 import pLimit from 'p-limit';
 import { getJSZip } from '~/utils/lazy';
-<<<<<<< HEAD
 import { SortFilter } from '~/components/Filters';
-import { useTourContext } from '~/providers/TourProvider';
-=======
 import { useTourContext } from '~/components/Tours/ToursProvider';
->>>>>>> cfbc3014
 import { removeEmpty } from '~/utils/object-helpers';
 import { usePathname } from 'next/navigation';
 
