import type { MenuItemProps } from '@mantine/core';
import {
  ActionIcon,
  Center,
  Checkbox,
  Menu,
  Modal,
  Text,
  Stack,
  ThemeIcon,
  Tooltip,
  useComputedColorScheme,
  useMantineTheme,
} from '@mantine/core';
import { IntersectionObserverProvider } from '~/components/IntersectionObserver/IntersectionObserverProvider';
import { useClipboard, useHotkeys } from '@mantine/hooks';
import { openConfirmModal } from '@mantine/modals';
import {
  IconArrowsShuffle,
  IconCheck,
  IconDotsVertical,
  IconExternalLink,
  IconInfoCircle,
  IconInfoHexagon,
  IconPlayerTrackNextFilled,
  IconThumbDown,
  IconThumbUp,
  IconTrash,
  IconWand,
  IconHeart,
  IconDiamond,
} from '@tabler/icons-react';
import clsx from 'clsx';
import type { DragEvent } from 'react';
import { useState } from 'react';
import { useDialogContext } from '~/components/Dialog/DialogProvider';
import { dialogStore, useDialogStore } from '~/components/Dialog/dialogStore';
// import { GeneratedImageLightbox } from '~/components/ImageGeneration/GeneratedImageLightbox';
import { GenerationDetails } from '~/components/ImageGeneration/GenerationDetails';
import { orchestratorImageSelect } from '~/components/ImageGeneration/utils/generationImage.select';
import {
  useGetTextToImageRequestsImages,
  useUpdateImageStepMetadata,
} from '~/components/ImageGeneration/utils/generationRequestHooks';
import { ImageMetaPopover } from '~/components/ImageMeta/ImageMeta';
import { useInViewDynamic } from '~/components/IntersectionObserver/IntersectionObserverProvider';
import { TextToImageQualityFeedbackModal } from '~/components/Modals/GenerationQualityFeedbackModal';
import { UpscaleImageModal } from '~/components/Orchestrator/components/UpscaleImageModal';
import { TwCard } from '~/components/TwCard/TwCard';
import { constants } from '~/server/common/constants';
import type { TextToImageParams } from '~/server/schema/orchestrator/textToImage.schema';
import type {
  NormalizedGeneratedImage,
  NormalizedGeneratedImageResponse,
  NormalizedGeneratedImageStep,
} from '~/server/services/orchestrator';
import {
  getIsFlux,
  getIsSD3,
  getSourceImageFromUrl,
} from '~/shared/constants/generation.constants';
import { generationStore, useGenerationFormStore } from '~/store/generation.store';
import { trpc } from '~/utils/trpc';
import { EdgeMedia2 } from '~/components/EdgeMedia/EdgeMedia';
import type { MediaType } from '~/shared/utils/prisma/enums';
import { BackgroundRemovalModal } from '~/components/Orchestrator/components/BackgroundRemovalModal';
import { UpscaleEnhancementModal } from '~/components/Orchestrator/components/UpscaleEnhancementModal';
import { EnhanceVideoModal } from '~/components/Orchestrator/components/EnhanceVideoModal';
import { useTourContext } from '~/components/Tours/ToursProvider';
import { useCurrentUser } from '~/hooks/useCurrentUser';
import type { WorkflowDefinitionKey } from '~/server/services/orchestrator/comfy/comfy.types';
import { useGeneratedItemStore } from '~/components/Generation/stores/generated-item.store';
import { RequireMembership } from '~/components/RequireMembership/RequireMembership';
import { Embla } from '~/components/EmblaCarousel/EmblaCarousel';
import type { EmblaCarouselType } from 'embla-carousel';
import { getStepMeta } from './GenerationForm/generation.utils';
import { mediaDropzoneData } from '~/store/post-image-transmitter.store';
import classes from './GeneratedImage.module.css';
import { useGenerationEngines } from '~/components/Generation/Video/VideoGenerationProvider';
import { capitalize } from '~/utils/string-helpers';
<<<<<<< HEAD
import { LegacyActionIcon } from '~/components/LegacyActionIcon/LegacyActionIcon';
=======
import { NextLink } from '~/components/NextLink/NextLink';
>>>>>>> aa1a0880

export type GeneratedImageProps = {
  image: NormalizedGeneratedImage;
  request: NormalizedGeneratedImageResponse;
  step: NormalizedGeneratedImageStep;
};

export function GeneratedImage({
  image,
  request,
  step,
}: {
  image: NormalizedGeneratedImage;
  request: NormalizedGeneratedImageResponse;
  step: NormalizedGeneratedImageStep;
}) {
  const [ref, inView] = useInViewDynamic({ id: image.id });
  const [loaded, setLoaded] = useState(false);
  const selected = orchestratorImageSelect.useIsSelected({
    workflowId: request.id,
    stepName: step.name,
    imageId: image.id,
  });
  const isSelecting = orchestratorImageSelect.useIsSelecting();

  const [nsfwLevelError, setNsfwLevelError] = useState(false);

  const { updateImages } = useUpdateImageStepMetadata();

  const { running, helpers } = useTourContext();

  const toggleSelect = (checked?: boolean) =>
    orchestratorImageSelect.toggle(
      { workflowId: request.id, stepName: step.name, imageId: image.id },
      checked
    );

  const isLightbox = useDialogStore((state) =>
    state.dialogs.some((x) => x.id === 'generated-image')
  );
  const handleImageClick = () => {
    if (!image || !available || isLightbox || nsfwLevelError) return;

    if (isSelecting) {
      handleToggleSelect();
    } else {
      dialogStore.trigger({
        id: 'generated-image',
        component: GeneratedImageLightbox,
        props: { image, request },
      });
    }
  };

  const feedback = step.metadata?.images?.[image.id]?.feedback;
  const isFavorite = step.metadata?.images?.[image.id]?.favorite === true;
  const available = image.status === 'succeeded';

  const [state, setState] = useGeneratedItemStore({
    id: `${request.id}_${step.name}_${image.id}`,
    favorite: step.metadata?.images?.[image.id]?.favorite === true,
    feedback: step.metadata?.images?.[image.id]?.feedback,
  });

  function handleToggleFeedback(newFeedback: 'liked' | 'disliked') {
    const previousState = state;
    setState((state) => ({
      feedback: state.feedback === newFeedback ? undefined : newFeedback,
    }));

    const onError = () => setState(previousState);

    if (state.feedback !== 'disliked' && newFeedback === 'disliked') {
      dialogStore.trigger({
        component: TextToImageQualityFeedbackModal,
        props: {
          workflowId: request.id,
          imageId: image.id,
          comments: step.metadata?.images?.[image.id]?.comments,
          stepName: step.name,
        },
      });
    }

    updateImages(
      [
        {
          workflowId: request.id,
          stepName: step.name,
          images: {
            [image.id]: {
              feedback: newFeedback,
            },
          },
        },
      ],
      onError
    );
  }

  function handleToggleFavorite(newValue: true | false) {
    const previousState = state;
    setState({
      favorite: newValue,
    });

    const onError = () => setState(previousState);

    updateImages(
      [
        {
          workflowId: request.id,
          stepName: step.name,
          images: {
            [image.id]: {
              favorite: newValue,
            },
          },
        },
      ],
      onError
    );
  }

  if (!available) return <></>;

  function handleLoad() {
    setLoaded(true);
  }

  function handleError() {
    if (image.url.includes('nsfwLevel')) {
      setNsfwLevelError(true);
    }
  }

  function handleDataTransfer(e: DragEvent<HTMLVideoElement> | DragEvent<HTMLImageElement>) {
    const url = e.currentTarget.currentSrc;
    const meta = getStepMeta(step);
    if (meta) mediaDropzoneData.setData(url, meta);
    e.dataTransfer.setData('text/uri-list', url);
  }

  function handleDragVideo(e: DragEvent<HTMLVideoElement>) {
    handleDataTransfer(e);
  }

  function handleDragImage(e: DragEvent<HTMLImageElement>) {
    handleDataTransfer(e);
  }

  function handleToggleSelect(value = !selected) {
    toggleSelect(value);
    if (running && value) helpers?.next();
  }

  const blockedReason = getImageBlockedReason(image.blockedReason);
  const isBlocked = !!nsfwLevelError || !!blockedReason;
  const aspectRatio = isBlocked ? 1 : image.aspectRatio ?? image.width / image.height;

  return (
    <TwCard
      ref={ref}
      className={clsx('max-h-full max-w-full', classes.imageWrapper)}
      style={{ aspectRatio }}
    >
      {(isLightbox || inView) && (
        <>
          <div className={clsx('relative flex flex-1 flex-col items-center justify-center ')}>
            {nsfwLevelError ? (
              <BlockedBlock
                title="Blocked for Adult Content"
                message="Private generation is limited to PG, PG-13 only."
              />
            ) : blockedReason ? (
              <BlockedBlock title={`Blocked ${capitalize(image.type)}`} message={blockedReason} />
            ) : (
              <EdgeMedia2
                src={image.url}
                type={image.type}
                alt=""
                className={clsx('max-h-full w-auto max-w-full', {
                  ['cursor-pointer']: !isLightbox,
                  // ['pointer-events-none']: running,
                })}
                onClick={handleImageClick}
                onMouseDown={(e) => {
                  if (e.button === 1) return handleAuxClick(image.url);
                }}
                wrapperProps={{
                  onClick: handleImageClick,
                  onMouseDown: (e) => {
                    if (e.button === 1) return handleAuxClick(image.url);
                  },
                }}
                disableWebm
                disablePoster
                onLoad={handleLoad}
                onError={handleError}
                imageProps={{
                  onDragStart: handleDragImage,
                }}
                videoProps={{
                  onLoadedData: handleLoad,
                  onError: handleError,
                  onDragStart: handleDragVideo,
                  draggable: true,
                  autoPlay: true,
                }}
              />
            )}
            <div className="pointer-events-none absolute size-full rounded-md shadow-[inset_0_0_2px_1px_rgba(255,255,255,0.2)]" />
          </div>
          {!isLightbox && !isBlocked && (
            <label className="absolute left-3 top-3" data-tour="gen:select">
              <Checkbox
                className={classes.checkbox}
                checked={selected}
                onChange={(e) => handleToggleSelect(e.target.checked)}
              />
            </label>
          )}
          <Menu zIndex={400} withinPortal>
            <Menu.Target>
              <div className="absolute right-3 top-3">
                <LegacyActionIcon variant="transparent">
                  <IconDotsVertical
                    size={26}
                    color="#fff"
                    filter="drop-shadow(1px 1px 2px rgb(0 0 0 / 50%)) drop-shadow(0px 5px 15px rgb(0 0 0 / 60%))"
                  />
                </LegacyActionIcon>
              </div>
            </Menu.Target>
            <Menu.Dropdown>
              <GeneratedImageWorkflowMenuItems
                step={step}
                image={image}
                workflowId={request.id}
                isBlocked={isBlocked}
              />
            </Menu.Dropdown>
          </Menu>

          {!isBlocked && (
            <div
              className={clsx(
                classes.actionsWrapper,
                'absolute bottom-1 left-1 flex flex-wrap items-center gap-1 p-1'
              )}
            >
              <LegacyActionIcon
                size="md"
                className={state.favorite ? classes.favoriteButton : undefined}
                variant={state.favorite ? 'light' : 'subtle'}
                color={state.favorite ? 'red' : 'gray'}
                onClick={() => handleToggleFavorite(!state.favorite)}
              >
                <IconHeart size={16} />
              </LegacyActionIcon>

              <Menu
                zIndex={400}
                trigger="hover"
                openDelay={100}
                closeDelay={100}
                transitionProps={{
                  transition: 'fade',
                  duration: 150,
                }}
                withinPortal
                position="top"
              >
                <Menu.Target>
                  <LegacyActionIcon size="md">
                    <IconWand size={16} />
                  </LegacyActionIcon>
                </Menu.Target>
                <Menu.Dropdown className={classes.improveMenu}>
                  <GeneratedImageWorkflowMenuItems
                    step={step}
                    image={image}
                    workflowId={request.id}
                    workflowsOnly
                  />
                </Menu.Dropdown>
              </Menu>

              <LegacyActionIcon
                size="md"
                variant={state.feedback === 'liked' ? 'light' : 'subtle'}
                color={state.feedback === 'liked' ? 'green' : 'gray'}
                onClick={() => handleToggleFeedback('liked')}
              >
                <IconThumbUp size={16} />
              </LegacyActionIcon>

              <LegacyActionIcon
                size="md"
                variant={state.feedback === 'disliked' ? 'light' : 'subtle'}
                color={state.feedback === 'disliked' ? 'red' : 'gray'}
                onClick={() => handleToggleFeedback('disliked')}
              >
                <IconThumbDown size={16} />
              </LegacyActionIcon>
            </div>
          )}
          {!isLightbox && (
            <div className="absolute bottom-2 right-2">
              <ImageMetaPopover
                meta={step.params as any}
                zIndex={constants.imageGeneration.drawerZIndex + 1}
                hideSoftware
              >
                <LegacyActionIcon variant="transparent" size="md">
                  <IconInfoCircle
                    color="white"
                    filter="drop-shadow(1px 1px 2px rgb(0 0 0 / 50%)) drop-shadow(0px 5px 15px rgb(0 0 0 / 60%))"
                    opacity={0.8}
                    strokeWidth={2.5}
                    size={26}
                  />
                </LegacyActionIcon>
              </ImageMetaPopover>
            </div>
          )}
        </>
      )}
    </TwCard>
  );
}

<<<<<<< HEAD
function BlockedBlock({ title, message }: { title: string; message: string }) {
  return (
    <Center px="md">
      <Stack gap="xs">
        <Text c="red" fw="bold" align="center" size="sm">
          {title}
        </Text>
=======
const useStyles = createStyles((theme, _params, getRef) => {
  const thumbActionRef = getRef('thumbAction');
  const favoriteButtonRef = getRef('favoriteButton');

  const buttonBackground = {
    boxShadow: '0 -2px 6px 1px rgba(0,0,0,0.16)',
    background: theme.fn.rgba(
      theme.colorScheme === 'dark' ? theme.colors.dark[6] : theme.colors.gray[0],
      0.6
    ),
  };

  return {
    checkbox: {
      '& input:checked': {
        borderColor: theme.white,
      },
    },
    imageWrapper: {
      [`&:hover .${thumbActionRef}`]: buttonBackground,
      [`&:hover .${thumbActionRef}`]: {
        opacity: 1,
      },
    },
    actionsWrapper: {
      ref: thumbActionRef,
      borderRadius: theme.radius.sm,
      transition: 'opacity .3s',
      ...buttonBackground,
      opacity: 0,

      [`@container (max-width: 420px)`]: {
        width: 68,
        opacity: 1,
      },
    },
    favoriteButton: {
      ref: favoriteButtonRef,
      background: 'rgba(240, 62, 62, 0.5)',
    },

    improveMenu: {
      borderRadius: theme.radius.sm,
      background: theme.fn.rgba(
        theme.colorScheme === 'dark' ? theme.colors.dark[6] : theme.colors.gray[0],
        0.8
      ),
      border: 'none',
      boxShadow: '0 -2px 6px 1px rgba(0,0,0,0.16)',
      padding: 4,
    },
  };
});

function BlockedBlock({
  title,
  message,
}: {
  title: string;
  message: string | (() => JSX.Element);
}) {
  return (
    <Stack spacing="xs" className="p-2">
      <Text color="red" weight="bold" align="center" size="sm">
        {title}
      </Text>
      {typeof message === 'string' ? (
>>>>>>> aa1a0880
        <Text align="center" size="sm">
          {message}
        </Text>
      ) : (
        message()
      )}
    </Stack>
  );
}

export function GeneratedImageLightbox({
  image,
  request,
}: {
  image: NormalizedGeneratedImage;
  request: NormalizedGeneratedImageResponse;
}) {
  const dialog = useDialogContext();
  const { steps } = useGetTextToImageRequestsImages();
  const theme = useMantineTheme();
  const colorScheme = useComputedColorScheme('dark');

  const [embla, setEmbla] = useState<EmblaCarouselType | null>(null);
  // useAnimationOffsetEffect(embla, TRANSITION_DURATION);

  useHotkeys([
    ['ArrowLeft', () => embla?.scrollPrev()],
    ['ArrowRight', () => embla?.scrollNext()],
  ]);

  const images = steps.flatMap((step) =>
    step.images
      .filter((x) => x.status === 'succeeded')
      .map((image) => ({ ...image, params: { ...step.params, seed: image.seed }, step }))
  );

  const [slide, setSlide] = useState(() => {
    const initialSlide = images.findIndex((item) => item.id === image.id);
    return initialSlide > -1 ? initialSlide : 0;
  });

  return (
    <Modal
      {...dialog}
      closeButtonProps={{
        children: 'Close lightbox',
      }}
      fullScreen
    >
      <IntersectionObserverProvider id="generated-image-lightbox">
        <Embla
          align="center"
          withControls
          controlSize={40}
          startIndex={slide}
          loop
          onSlideChange={setSlide}
          withKeyboardEvents={false}
          setEmbla={setEmbla}
        >
          <Embla.Viewport>
            <Embla.Container className="flex" style={{ height: 'calc(100vh - 84px)' }}>
              {images.map((image, index) => (
                <Embla.Slide
                  key={`${image.workflowId}_${image.id}`}
                  index={index}
                  className="flex flex-[0_0_100%] items-center justify-center"
                >
                  {image.url && (
                    <GeneratedImage
                      image={image} // TODO - fix this
                      request={request}
                      step={image.step}
                    />
                  )}
                </Embla.Slide>
              ))}
            </Embla.Container>
          </Embla.Viewport>
        </Embla>
      </IntersectionObserverProvider>
      <div
        style={{
          position: 'fixed',
          bottom: 0,
          right: 0,
          width: '100%',
          maxWidth: 450,
          zIndex: 10,
        }}
      >
        <GenerationDetails
          label="Generation Details"
          params={images?.[slide]?.params}
          labelWidth={150}
          paperProps={{ radius: 0 }}
          controlProps={{
            style: {
              backgroundColor: colorScheme === 'dark' ? theme.colors.dark[5] : theme.colors.gray[2],
            },
          }}
          upsideDown
        />
      </div>
    </Modal>
  );
}

function GeneratedImageWorkflowMenuItems({
  image,
  step,
  workflowsOnly,
  workflowId,
  isBlocked,
}: {
  image: NormalizedGeneratedImage;
  step: NormalizedGeneratedImageStep;
  workflowId: string;
  workflowsOnly?: boolean;
  isBlocked?: boolean;
}) {
  const { updateImages } = useUpdateImageStepMetadata();
  const { data: workflowDefinitions = [] } = trpc.generation.getWorkflowDefinitions.useQuery();

  const { data: engines } = useGenerationEngines();

  const { copied, copy } = useClipboard();

  const isVideo = step.$type === 'videoGen';
  const isOpenAI = !isVideo && step.params.engine === 'openai';
  const isFlux = !isVideo && getIsFlux(step.params.baseModel);
  const isSD3 = !isVideo && getIsSD3(step.params.baseModel);
  const canImg2Img = !isFlux && !isSD3 && !isVideo && !isOpenAI;
  const img2imgWorkflows = !isVideo
    ? workflowDefinitions.filter(
        (x) => x.type === 'img2img' && (!canImg2Img ? x.selectable === false : true)
      )
    : [];

  const img2vidConfigs = !isVideo
    ? engines.filter((x) => !x.disabled && x.processes.includes('img2vid'))
    : [];

  const notSelectableMap: Partial<Record<WorkflowDefinitionKey, VoidFunction>> = {
    'img2img-upscale': handleUpscale,
    'img2img-background-removal': handleRemoveBackground,
    'img2img-upscale-enhancement-realism': handleUpscaleEnhance,
  };

  const canRemix =
    (!!step.params.workflow && !(step.params.workflow in notSelectableMap)) ||
    !!(step.params as any).engine;

  async function handleRemix(seed?: number) {
    handleCloseImageLightbox();
    generationStore.setData({
      resources: step.resources as any,
      params: { ...(step.params as any), seed: seed ?? null },
      remixOfId: step.metadata?.remixOfId,
      type: image.type,
      workflow: step.params.workflow,
      engine: (step.params as any).engine,
    });
  }

  async function handleGenerate(
    { ...rest }: Partial<TextToImageParams> = {},
    {
      type,
      workflow: workflow,
      engine,
    }: { type: MediaType; workflow?: string; engine?: string } = {
      type: image.type,
      workflow: step.params.workflow,
    }
  ) {
    handleCloseImageLightbox();
    generationStore.setData({
      resources: step.resources as any,
      params: {
        ...(step.params as any),
        ...rest,
        sourceImage: await getSourceImageFromUrl({ url: image.url }),
      },
      remixOfId: step.metadata?.remixOfId,
      type,
      workflow: workflow ?? step.params.workflow,
      engine: engine ?? (step.params as any).engine,
    });
  }

  async function handleImg2Vid() {
    generationStore.setData({
      resources: [],
      params: {
        ...(step.params as any),
        sourceImage: await getSourceImageFromUrl({ url: image.url }),
      },
      type: 'video',
      engine: useGenerationFormStore.getState().engine,
    });
  }

  async function handleSelectWorkflow(workflow: string) {
    handleGenerate({ workflow, sourceImage: image.url as any }); // TODO - see if there is a good way to handle this type mismatch. We're converting a string to a sourceImage object after we pass the data to the generation store
  }

  async function handleRemoveBackground() {
    dialogStore.trigger({
      component: BackgroundRemovalModal,
      props: {
        workflow: 'img2img-background-removal',
        sourceImage: await getSourceImageFromUrl({ url: image.url }),
        metadata: step.metadata,
      },
    });
  }

  async function handleUpscaleEnhance() {
    dialogStore.trigger({
      component: UpscaleEnhancementModal,
      props: {
        workflow: 'img2img-upscale-enhancement-realism',
        sourceImage: await getSourceImageFromUrl({ url: image.url, upscale: true }),
        metadata: step.metadata,
      },
    });
  }

  async function handleEnhanceVideo() {
    dialogStore.trigger({
      component: EnhanceVideoModal,
      props: {
        sourceUrl: image.url,
        params: step.params,
      },
    });
  }

  async function handleImg2ImgNoWorkflow() {
    handleGenerate({ sourceImage: image.url as any });
  }

  async function handleUpscale() {
    if (step.$type !== 'videoGen') {
      const sourceImage = await getSourceImageFromUrl({ url: image.url, upscale: true });
      dialogStore.trigger({
        component: UpscaleImageModal,
        props: {
          workflow: 'img2img-upscale',
          sourceImage,
          metadata: step.metadata,
        },
      });
    }
  }

  function handleDeleteImage() {
    openConfirmModal({
      title: 'Delete image',
      children:
        'Are you sure that you want to delete this image? This is a destructive action and cannot be undone.',
      labels: { cancel: 'Cancel', confirm: 'Yes, delete it' },
      confirmProps: { color: 'red' },
      onConfirm: () => {
        updateImages([
          {
            workflowId,
            stepName: step.name,
            images: {
              [image.id]: {
                hidden: true,
              },
            },
          },
        ]);
        handleCloseImageLightbox();
      },
      zIndex: constants.imageGeneration.drawerZIndex + 2,
      centered: true,
    });
  }

  return (
    <>
      {canRemix && !workflowsOnly && (
        <>
          <Menu.Item
            onClick={() => handleRemix()}
            leftSection={<IconArrowsShuffle size={14} stroke={1.5} />}
          >
            Remix
          </Menu.Item>
          {!isBlocked && image.seed && (
            <Menu.Item
              onClick={() => handleRemix(image.seed)}
              leftSection={<IconPlayerTrackNextFilled size={14} stroke={1.5} />}
            >
              Remix (with seed)
            </Menu.Item>
          )}
        </>
      )}
      {!workflowsOnly && (
        <Menu.Item
          color="red"
          onClick={handleDeleteImage}
          leftSection={<IconTrash size={14} stroke={1.5} />}
        >
          Delete
        </Menu.Item>
      )}
      {!isBlocked && !workflowsOnly && (!!img2vidConfigs.length || !!img2imgWorkflows.length) && (
        <Menu.Divider />
      )}

      {!isBlocked &&
        img2imgWorkflows.map((workflow) => {
          const handleMappedClick = notSelectableMap[workflow.key];
          const handleDefault = () => handleSelectWorkflow(workflow.key);
          const onClick = handleMappedClick ?? handleDefault;
          return (
            <WithMemberMenuItem
              key={workflow.key}
              onClick={onClick}
              memberOnly={workflow.memberOnly}
            >
              {workflow.name}
            </WithMemberMenuItem>
          );
        })}
      {!isBlocked && isOpenAI && (
        <WithMemberMenuItem onClick={handleImg2ImgNoWorkflow}>Image To Image</WithMemberMenuItem>
      )}
      {!isBlocked && !!img2imgWorkflows.length && !!img2vidConfigs.length && <Menu.Divider />}
      {!isBlocked && !!img2vidConfigs.length && (
        <>
          <Menu.Item onClick={handleImg2Vid}>Image To Video</Menu.Item>
        </>
      )}
      {/* {!isBlocked && image.type === 'video' && (
        <>
          <Menu.Item onClick={handleEnhanceVideo}>Upscale Video</Menu.Item>
        </>
      )} */}
      {!workflowsOnly && (
        <>
          <Menu.Divider />
          <Menu.Label>System</Menu.Label>
          <Menu.Item
            leftSection={
              copied ? (
                <IconCheck size={14} stroke={1.5} />
              ) : (
                <IconInfoHexagon size={14} stroke={1.5} />
              )
            }
            onClick={() => copy(image.jobId)}
          >
            Copy Job ID
          </Menu.Item>
          {!isBlocked && (
            <Menu.Item
              leftSection={<IconExternalLink size={14} stroke={1.5} />}
              onClick={() => handleAuxClick(image.url)}
            >
              Open in New Tab
            </Menu.Item>
          )}
        </>
      )}
    </>
  );
}

function WithMemberMenuItem({
  children,
  memberOnly,
  ...props
}: MenuItemProps & { memberOnly?: boolean; onClick?: VoidFunction }) {
  const currentUser = useCurrentUser();
  return memberOnly && !currentUser?.isPaidMember ? (
    <Tooltip label="Member only">
      <RequireMembership>
        <Menu.Item {...props} className="relative pr-10">
          <span>{children}</span>
          <div className="absolute inset-y-0 right-1 flex items-center">
            <ThemeIcon variant="filled" color="blue" size="md">
              <IconDiamond stroke={2} />
            </ThemeIcon>
          </div>
        </Menu.Item>
      </RequireMembership>
    </Tooltip>
  ) : (
    <Menu.Item {...props}>{children}</Menu.Item>
  );
}

function handleCloseImageLightbox() {
  dialogStore.closeById('generated-image');
}

function handleAuxClick(url: string) {
  window.open(url, '_blank');
}

const imageBlockedReasonMap: Record<string, string | (() => JSX.Element)> = {
  ChildReference: 'An inappropriate child reference was detected.',
  Bestiality: 'Bestiality detected.',
  'Child Sexual - Anime': 'Inappropriate minor content detected.',
  'Child Sexual - Realistic': 'Inappropriate minor content detected.',
  NSFWLevel: 'Mature content restriction.',
  NSFWLevelSourceImageRestricted: () => (
    <div className="flex flex-col gap-1">
      <Text align="center" size="sm">
        Mature content restriction.
      </Text>
      <Text align="center" size="sm">
        If your input image lacks valid metadata, generation is restricted to PG or PG-13 outputs
        only.
      </Text>
      <Text
        align="center"
        size="sm"
        component={NextLink}
        variant="link"
        href="https://civitai.com/changelog?id=11"
      >
        More info.
      </Text>
    </div>
  ),
};

function getImageBlockedReason(reason?: string | null) {
  if (!reason || reason === 'none') return;
  return imageBlockedReasonMap[reason] ?? reason;
}

// {
//   "ChildReference": "An inappropriate child reference was detected.",
//   "Bestiality": "Detected bestiality in the image.",
//   "Child Sexual - Anime": "An inappropriate child reference was detected.",
//   "Child Sexual - Realistic": "An inappropriate child reference was detected.",
//   "NSFWLevel": "Mature content restriction"
// }<|MERGE_RESOLUTION|>--- conflicted
+++ resolved
@@ -78,11 +78,8 @@
 import classes from './GeneratedImage.module.css';
 import { useGenerationEngines } from '~/components/Generation/Video/VideoGenerationProvider';
 import { capitalize } from '~/utils/string-helpers';
-<<<<<<< HEAD
+import { NextLink } from '~/components/NextLink/NextLink';
 import { LegacyActionIcon } from '~/components/LegacyActionIcon/LegacyActionIcon';
-=======
-import { NextLink } from '~/components/NextLink/NextLink';
->>>>>>> aa1a0880
 
 export type GeneratedImageProps = {
   image: NormalizedGeneratedImage;
@@ -415,83 +412,13 @@
   );
 }
 
-<<<<<<< HEAD
-function BlockedBlock({ title, message }: { title: string; message: string }) {
+function BlockedBlock({ title, message }: { title: string; message: string | (() => JSX.Element) }) {
   return (
-    <Center px="md">
-      <Stack gap="xs">
-        <Text c="red" fw="bold" align="center" size="sm">
-          {title}
-        </Text>
-=======
-const useStyles = createStyles((theme, _params, getRef) => {
-  const thumbActionRef = getRef('thumbAction');
-  const favoriteButtonRef = getRef('favoriteButton');
-
-  const buttonBackground = {
-    boxShadow: '0 -2px 6px 1px rgba(0,0,0,0.16)',
-    background: theme.fn.rgba(
-      theme.colorScheme === 'dark' ? theme.colors.dark[6] : theme.colors.gray[0],
-      0.6
-    ),
-  };
-
-  return {
-    checkbox: {
-      '& input:checked': {
-        borderColor: theme.white,
-      },
-    },
-    imageWrapper: {
-      [`&:hover .${thumbActionRef}`]: buttonBackground,
-      [`&:hover .${thumbActionRef}`]: {
-        opacity: 1,
-      },
-    },
-    actionsWrapper: {
-      ref: thumbActionRef,
-      borderRadius: theme.radius.sm,
-      transition: 'opacity .3s',
-      ...buttonBackground,
-      opacity: 0,
-
-      [`@container (max-width: 420px)`]: {
-        width: 68,
-        opacity: 1,
-      },
-    },
-    favoriteButton: {
-      ref: favoriteButtonRef,
-      background: 'rgba(240, 62, 62, 0.5)',
-    },
-
-    improveMenu: {
-      borderRadius: theme.radius.sm,
-      background: theme.fn.rgba(
-        theme.colorScheme === 'dark' ? theme.colors.dark[6] : theme.colors.gray[0],
-        0.8
-      ),
-      border: 'none',
-      boxShadow: '0 -2px 6px 1px rgba(0,0,0,0.16)',
-      padding: 4,
-    },
-  };
-});
-
-function BlockedBlock({
-  title,
-  message,
-}: {
-  title: string;
-  message: string | (() => JSX.Element);
-}) {
-  return (
-    <Stack spacing="xs" className="p-2">
-      <Text color="red" weight="bold" align="center" size="sm">
+    <Stack gap="xs" className="p-2">
+      <Text c="red" fw="bold" align="center" size="sm">
         {title}
       </Text>
       {typeof message === 'string' ? (
->>>>>>> aa1a0880
         <Text align="center" size="sm">
           {message}
         </Text>
