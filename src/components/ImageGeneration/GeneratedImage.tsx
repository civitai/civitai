--- conflicted
+++ resolved
@@ -53,11 +53,7 @@
 import { trpc } from '~/utils/trpc';
 import { EdgeMedia2 } from '~/components/EdgeMedia/EdgeMedia';
 import { MediaType } from '~/shared/utils/prisma/enums';
-<<<<<<< HEAD
-import { getImageData } from '~/utils/media-preprocessors';
 import { BackgroundRemovalModal } from '~/components/Orchestrator/components/BackgroundRemovalModal';
-=======
->>>>>>> 5b3f3f0e
 
 export type GeneratedImageProps = {
   image: NormalizedGeneratedImage;
