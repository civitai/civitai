import { Badge, Text, Button, createStyles, Progress, Card, Popover } from '@mantine/core';
import { GenerationStatusBadge } from '~/components/ImageGeneration/GenerationStatusBadge';
import { useGenerationContext } from '~/components/ImageGeneration/GenerationProvider';
import { IconHandStop } from '@tabler/icons-react';
import { generationStatusColors } from '~/shared/constants/generation.constants';
<<<<<<< HEAD
import { NextLink as Link } from '~/components/NextLink/NextLink'
=======
import { NextLink } from '@mantine/next';
>>>>>>> 648a5fa8
import { generationPanel } from '~/store/generation.store';
import { useRouter } from 'next/router';
import { WorkflowStatus } from '@civitai/client';
import React from 'react';
import { useBuzz } from '~/components/Buzz/useBuzz';
import { CurrencyBadge } from '~/components/Currency/CurrencyBadge';
import { abbreviateNumber } from '~/utils/number-helpers';

export function QueueSnackbar() {
  const router = useRouter();
  const { classes, cx, theme } = useStyles();
  const {
    queued,
    queueStatus,
    requestLimit,
    requestsRemaining,
    userTier,
    latestImage,
    requestsLoading,
  } = useGenerationContext((state) => state);
  const slots = Array(requestLimit).fill(0);
  const includeQueueLink = !router.pathname.includes('/generate');

  const { balance } = useBuzz(undefined, 'generation');

  const { complete, processing, quantity } = queued.reduce(
    (acc, request) => {
      acc.complete += request.complete;
      acc.processing += request.processing;
      acc.quantity += request.quantity;
      return acc;
    },
    { complete: 0, processing: 0, quantity: 0 }
  );

  if (requestsLoading) return null;

  const dictionary: Record<WorkflowStatus, () => React.ReactNode> = {
    unassigned: renderQueuePendingProcessing,
    preparing: renderQueuePendingProcessing,
    scheduled: renderQueuePendingProcessing,
    processing: renderQueuePendingProcessing,
    succeeded: () => 'All jobs complete',
    failed: () => 'All jobs complete',
    expired: () => 'All jobs expired',
    canceled: () => 'All jobs cancelled',
  };

  function renderQueuePendingProcessing() {
    return (
      <>
        <span>{`${queued.length} job${queued.length > 0 && 's'} in `}</span>
        {includeQueueLink ? (
          <Text
            inline
            variant="link"
            className="cursor-pointer"
            onClick={() => generationPanel.setView('queue')}
          >
            queue
          </Text>
        ) : (
          <span>queue</span>
        )}
      </>
    );
  }

  return (
    <div className="flex w-full flex-col gap-2 ">
      <Card
        radius="md"
        p={0}
        className={cx(classes.card, 'flex justify-center px-1 gap-2 items-stretch ')}
      >
        <div className="flex basis-20 items-center py-2 pl-1">
          {queueStatus ? (
            <GenerationStatusBadge
              status={queueStatus}
              complete={complete}
              processing={processing}
              quantity={quantity}
            />
          ) : balance ? (
            // <Tooltip
            //   label={
            //     <Text weight={600}>
            //       Generation Buzz Credit{' '}
            //       <Text color="blue.4" span>
            //         <div className="flex flex-row flex-nowrap items-center justify-center gap-1">
            //           <CurrencyIcon
            //             currency="BUZZ"
            //             size={16}
            //             color="currentColor"
            //             fill="currentColor"
            //           />
            //           {balanceLoading ? '...' : balance.toLocaleString()}
            //         </div>
            //       </Text>
            //     </Text>
            //   }
            //   refProp="innerRef"
            //   withinPortal
            // >
            <Popover withinPortal withArrow>
              <Popover.Target refProp="innerRef">
                <CurrencyBadge
                  currency="BUZZ"
                  size="sm"
                  unitAmount={balance}
                  displayCurrency={false}
                  formatter={abbreviateNumber}
                  textColor={theme.colors.blue[4]}
                  className="cursor-pointer"
                />
              </Popover.Target>
              <Popover.Dropdown>
                <div className="flex flex-col items-center">
                  <Text weight={600}>
                    Generation Buzz Credit{' '}
                    {/* <Text color="blue.4" span>
                    <div className="flex flex-row flex-nowrap items-center justify-center gap-1">
                      <CurrencyIcon
                        currency="BUZZ"
                        size={16}
                        color="currentColor"
                        fill="currentColor"
                      />
                      {balanceLoading ? '...' : balance.toLocaleString()}
                    </div>
                  </Text> */}
                  </Text>
                  <Text component={NextLink} variant="link" href="/articles/7012" target="_blank">
                    Learn more
                  </Text>
                </div>
              </Popover.Dropdown>
            </Popover>
          ) : // </Tooltip>
          null}
        </div>
        <div className="flex flex-1 flex-col items-center justify-center gap-1 py-2">
          <Text weight={500} className="flex items-center gap-1 text-sm">
            {!!queued.length && queueStatus
              ? dictionary[queueStatus]()
              : `${requestsRemaining} jobs available`}
          </Text>
          <div className="flex w-full justify-center gap-2">
            {slots.map((slot, i) => {
              const item = queued[i];
              const colors = theme.fn.variant({
                color: item ? generationStatusColors[item.status] : 'gray',
                variant: 'light',
              });
              const quantity = item ? item.quantity : 0;
              const complete = quantity ? item.complete / quantity : 0;
              const processing = quantity ? item.processing / quantity : 0;
              return (
                <Progress
                  key={i}
                  color={item ? generationStatusColors[item.status] : 'gray'}
                  radius="xl"
                  sections={[
                    { value: complete * 100, color: 'green' },
                    { value: processing * 100, color: 'yellow' },
                  ]}
                  h={6}
                  w="100%"
                  maw={32}
                  style={{ backgroundColor: item ? colors.background : undefined }}
                  className="flex-1"
                  styles={{
                    bar: {
                      transition: 'width 200ms, left 200ms',
                    },
                  }}
                />
              );
            })}
          </div>
        </div>
        <div className="flex basis-20 items-center justify-end py-1">
          {latestImage && (
            <Card
              withBorder
              radius="md"
              p={0}
              style={{
                height: 42,
              }}
            >
              {/* eslint-disable-next-line jsx-a11y/alt-text, @next/next/no-img-element */}
              <img alt="" src={latestImage.url} className="max-h-full" />
            </Card>
          )}
        </div>
      </Card>
      {requestsRemaining <= 0 && userTier === 'free' && (
        <Badge color="yellow" h={'auto'} w="100%" p={0} radius="xl" classNames={classes}>
          <div className="flex w-full flex-wrap items-center justify-between gap-2 p-0.5">
            <Text>
              <div className="flex items-center gap-1 pl-1">
                <IconHandStop size={16} />
                You can queue {requestLimit} jobs at once
              </div>
            </Text>
            <Button compact color="dark" radius="xl" component={NextLink} href="/pricing">
              <Text color="yellow">Increase</Text>
            </Button>
          </div>
        </Badge>
      )}
    </div>
  );
}

const useStyles = createStyles((theme) => ({
  card: {
    boxShadow: `inset 0 2px ${
      theme.colorScheme === 'dark' ? theme.colors.dark[4] : theme.colors.gray[2]
    }`,

    // '&:hover': {
    //   backgroundColor: theme.colorScheme === 'dark' ? theme.colors.dark[4] : theme.colors.gray[0],
    // },
  },
  inner: { width: '100%' },
}));<|MERGE_RESOLUTION|>--- conflicted
+++ resolved
@@ -3,11 +3,7 @@
 import { useGenerationContext } from '~/components/ImageGeneration/GenerationProvider';
 import { IconHandStop } from '@tabler/icons-react';
 import { generationStatusColors } from '~/shared/constants/generation.constants';
-<<<<<<< HEAD
-import { NextLink as Link } from '~/components/NextLink/NextLink'
-=======
-import { NextLink } from '@mantine/next';
->>>>>>> 648a5fa8
+import { NextLink as Link } from '~/components/NextLink/NextLink';
 import { generationPanel } from '~/store/generation.store';
 import { useRouter } from 'next/router';
 import { WorkflowStatus } from '@civitai/client';
@@ -140,7 +136,7 @@
                     </div>
                   </Text> */}
                   </Text>
-                  <Text component={NextLink} variant="link" href="/articles/7012" target="_blank">
+                  <Text component={Link} variant="link" href="/articles/7012" target="_blank">
                     Learn more
                   </Text>
                 </div>
@@ -214,7 +210,7 @@
                 You can queue {requestLimit} jobs at once
               </div>
             </Text>
-            <Button compact color="dark" radius="xl" component={NextLink} href="/pricing">
+            <Button compact color="dark" radius="xl" component={Link} href="/pricing">
               <Text color="yellow">Increase</Text>
             </Button>
           </div>
