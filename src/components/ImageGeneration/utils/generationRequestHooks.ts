import { applyPatch, JsonPatchFactory, WorkflowEvent, WorkflowStepJobEvent } from '@civitai/client';
import { InfiniteData } from '@tanstack/react-query';
import { getQueryKey } from '@trpc/react-query';
import produce from 'immer';
import { cloneDeep } from 'lodash-es';
import { useMemo } from 'react';
import { z } from 'zod';
import { useSignalConnection } from '~/components/Signals/SignalsProvider';
import { updateQueries } from '~/hooks/trpcHelpers';
import { useCurrentUser } from '~/hooks/useCurrentUser';
import { useFiltersContext } from '~/providers/FiltersProvider';
import { MarkerType, SignalMessages } from '~/server/common/enums';
import {
  GeneratedImageStepMetadata,
  TextToImageStepImageMetadata,
} from '~/server/schema/orchestrator/textToImage.schema';
import {
  PatchWorkflowParams,
  PatchWorkflowStepParams,
  TagsPatchSchema,
  workflowQuerySchema,
} from '~/server/schema/orchestrator/workflows.schema';
import { NormalizedGeneratedImageStep } from '~/server/services/orchestrator';
import {
  queryGeneratedImageWorkflows,
  WorkflowStepFormatted,
} from '~/server/services/orchestrator/common';
import { IWorkflow, IWorkflowsInfinite } from '~/server/services/orchestrator/orchestrator.schema';
import { WORKFLOW_TAGS } from '~/shared/constants/generation.constants';
import { createDebouncer } from '~/utils/debouncer';
import { showErrorNotification } from '~/utils/notifications';
import { removeEmpty } from '~/utils/object-helpers';
import { queryClient, trpc } from '~/utils/trpc';

type InfiniteTextToImageRequests = InfiniteData<
  AsyncReturnType<typeof queryGeneratedImageWorkflows>
>;
export type TextToImageSteps = ReturnType<typeof useGetTextToImageRequests>['steps'];

function imageFilter({ step, tags }: { step: NormalizedGeneratedImageStep; tags?: string[] }) {
  return step.images.filter(({ id }) => {
    const imageMeta = step.metadata?.images?.[id];
    if (imageMeta?.hidden) return false;
    if (tags?.includes(WORKFLOW_TAGS.FAVORITE) && !imageMeta?.favorite) return false;
    if (tags?.includes(WORKFLOW_TAGS.FEEDBACK.LIKED) && imageMeta?.feedback !== 'liked')
      return false;
    if (tags?.includes(WORKFLOW_TAGS.FEEDBACK.DISLIKED) && imageMeta?.feedback !== 'disliked')
      return false;
    return true;
  });
}

export function useGetTextToImageRequests(
  input?: z.input<typeof workflowQuerySchema>,
  options?: { enabled?: boolean; includeTags?: boolean }
) {
  const currentUser = useCurrentUser();

  const filters = useFiltersContext((state) => state.markers);

  const tags = useMemo(() => {
    switch (filters.marker) {
      case MarkerType.Favorited:
        return [WORKFLOW_TAGS.FAVORITE];

      case MarkerType.Liked:
        return [WORKFLOW_TAGS.FEEDBACK.LIKED];

      case MarkerType.Disliked:
        return [WORKFLOW_TAGS.FEEDBACK.DISLIKED];
      default:
        return [];
    }
  }, [filters.marker]);

  const { data, ...rest } = trpc.orchestrator.queryGeneratedImages.useInfiniteQuery(
    {
      ...input,
      tags: [
        WORKFLOW_TAGS.GENERATION,
<<<<<<< HEAD
        ...(options?.includeTags === false ? [] : tags),
        ...(input?.tags ?? []),
=======
        ...(options?.includeTags === false ? [] : [...tags, ...(filters.tags ?? [])]),
>>>>>>> 95d64ece
      ],
    },
    {
      getNextPageParam: (lastPage) => (!!lastPage ? lastPage.nextCursor : 0),
      enabled: !!currentUser && options?.enabled,
    }
  );

  const flatData = useMemo(
    () =>
      data?.pages.flatMap((x) =>
        (x.items ?? [])
          .filter((workflow) => {
            if (!!tags.length && workflow.tags.every((tag) => !tags.includes(tag))) return false;
            return true;
          })
          .map((response) => {
            const steps = response.steps.map((step) => {
              const images = imageFilter({ step, tags }).sort((a, b) => {
                if (!b.completed) return 1;
                if (!a.completed) return -1;
                return b.completed.getTime() - a.completed.getTime();
                // if (a.completed !== b.completed) {
                //   if (!b.completed) return 1;
                //   if (!a.completed) return -1;
                //   return b.completed.getTime() - a.completed.getTime();
                // } else {
                //   if (a.id < b.id) return -1;
                //   if (a.id > b.id) return 1;
                //   return 0;
                // }
              });
              return { ...step, images };
            });
            return { ...response, steps };
          })
      ) ?? [],
    [data]
  );

  const steps = useMemo(() => flatData.flatMap((x) => x.steps), [flatData]);
  const images = useMemo(() => steps.flatMap((step) => imageFilter({ step, tags })), [steps]);

  return { data: flatData, steps, images, ...rest };
}

export function useGetTextToImageRequestsImages(input?: z.input<typeof workflowQuerySchema>) {
  const { data, steps, ...rest } = useGetTextToImageRequests(input);

  return { requests: data, steps, ...rest };
}

function updateTextToImageRequests(cb: (data: InfiniteTextToImageRequests) => void) {
  const queryKey = getQueryKey(trpc.orchestrator.queryGeneratedImages);
  // const test = queryClient.getQueriesData({ queryKey, exact: false })
  queryClient.setQueriesData({ queryKey, exact: false }, (state) =>
    produce(state, (old?: InfiniteTextToImageRequests) => {
      if (!old) return;
      cb(old);
    })
  );
}

export function useSubmitCreateImage() {
  return trpc.orchestrator.generateImage.useMutation({
    onSuccess: (data) => {
      updateTextToImageRequests((old) => {
        old.pages[0].items.unshift(data);
      });
      updateFromEvents();
    },
    onError: (error) => {
      showErrorNotification({
        title: 'Failed to generate',
        error: new Error(error.message),
        reason: error.message ?? 'An unexpected error occurred. Please try again later.',
      });
    },
  });
}

export function useGenerate() {
  return trpc.orchestrator.generate.useMutation({
    onSuccess: (data) => {
      updateTextToImageRequests((old) => {
        old.pages[0].items.unshift(data);
      });
      updateFromEvents();
    },
    // onError: (error) => {
    //   showErrorNotification({
    //     title: 'Failed to generate',
    //     error: new Error(error.message),
    //     reason: error.message ?? 'An unexpected error occurred. Please try again later.',
    //   });
    // },
  });
}

export function useDeleteTextToImageRequest() {
  return trpc.orchestrator.deleteWorkflow.useMutation({
    onSuccess: (_, { workflowId }) => {
      updateTextToImageRequests((data) => {
        for (const page of data.pages) {
          const index = page.items.findIndex((x) => x.id === workflowId);
          if (index > -1) page.items.splice(index, 1);
        }
      });
    },
    onError: (error) => {
      showErrorNotification({
        title: 'Error deleting request',
        error: new Error(error.message),
      });
    },
  });
}

export function useCancelTextToImageRequest() {
  return trpc.orchestrator.cancelWorkflow.useMutation({
    onError: (error) => {
      showErrorNotification({
        title: 'Error cancelling request',
        error: new Error(error.message),
      });
    },
  });
}

export type UpdateImageStepMetadataArgs = {
  workflowId: string;
  stepName: string;
  images: Record<string, TextToImageStepImageMetadata>;
};

export function useUpdateImageStepMetadata(options?: { onSuccess?: () => void }) {
  const queryKey = getQueryKey(trpc.orchestrator.queryGeneratedImages);
  const { mutate, isLoading } = trpc.orchestrator.patch.useMutation();

  function updateImages(args: Array<UpdateImageStepMetadataArgs>, onError?: () => void) {
    const allQueriesData = queryClient.getQueriesData<IWorkflowsInfinite>({
      queryKey,
      exact: false,
    });

    // add workflows from query cache to an array for quick reference
    const workflows: IWorkflow[] = [];
    loop: for (const [, queryData] of allQueriesData) {
      for (const page of queryData?.pages ?? []) {
        for (const workflow of page.items) {
          const match = args.find((x) => x.workflowId === workflow.id);
          if (match) workflows.push(workflow);
          if (workflows.length === args.length) break loop;
        }
      }
    }

    const workflowPatches: PatchWorkflowParams[] = [];
    const stepPatches: PatchWorkflowStepParams[] = [];
    const updated: UpdateImageStepMetadataArgs[] = [];
    const tags: { workflowId: string; tag: string; op: 'add' | 'remove' }[] = [];
    const toDelete: string[] = [];

    for (const workflow of workflows) {
      const match = args.find((x) => x.workflowId === workflow.id);
      if (!match) continue;
      const { workflowId, stepName, images } = match;
      for (const step of workflow.steps as WorkflowStepFormatted[]) {
        if (step.name !== stepName) continue;
        const metadata = step.metadata ?? {};
        const jsonPatch = new JsonPatchFactory<GeneratedImageStepMetadata>();
        if (!metadata.images) jsonPatch.addOperation({ op: 'add', path: 'images', value: {} });
        for (const imageId in images) {
          if (!metadata.images?.[imageId])
            jsonPatch.addOperation({ op: 'add', path: `images/${imageId}`, value: {} });

          const current = metadata.images?.[imageId] ?? {};
          const { hidden, feedback, comments, postId, favorite } = match.images[imageId];
          if (hidden)
            jsonPatch.addOperation({ op: 'add', path: `images/${imageId}/hidden`, value: true });
          if (feedback) {
            jsonPatch.addOperation({
              op: feedback !== current.feedback ? 'add' : 'remove',
              path: `images/${imageId}/feedback`,
              value: feedback,
            });
          }
          if (comments)
            jsonPatch.addOperation({
              op: 'add',
              path: `images/${imageId}/comments`,
              value: comments,
            });
          if (postId)
            jsonPatch.addOperation({
              op: 'add',
              path: `images/${imageId}/postId`,
              value: postId,
            });
          if (favorite !== undefined) {
            jsonPatch.addOperation({
              op: favorite ? 'add' : 'remove',
              path: `images/${imageId}/favorite`,
              value: true,
            });
          }
        }

        const clone = cloneDeep(metadata);
        applyPatch(clone, jsonPatch.operations);
        const patchedImages = clone.images ?? {};

        // first check if the workflow should be deleted
        const hiddenCount = Object.values(patchedImages).filter((x) => x.hidden).length;
        if (step.images.length === hiddenCount) {
          toDelete.push(workflow.id);
        } else {
          const images = removeEmpty(patchedImages);
          // return transformed data
          updated.push({ workflowId, stepName, images });

          const hasTagFavorite = workflow.tags.includes(WORKFLOW_TAGS.FAVORITE);
          const hasTagLike = workflow.tags.includes(WORKFLOW_TAGS.FEEDBACK.LIKED);
          const hasTagDislike = workflow.tags.includes(WORKFLOW_TAGS.FEEDBACK.DISLIKED);

          const hasFavoriteImages = Object.values(images).some((x) => x.favorite);
          const hasLikedImages = Object.values(images).some((x) => x.feedback === 'liked');
          const hasDislikedImages = Object.values(images).some((x) => x.feedback === 'disliked');

          if (hasTagFavorite && !hasFavoriteImages) {
            tags.push({ workflowId, tag: WORKFLOW_TAGS.FAVORITE, op: 'remove' });
          } else if (!hasTagFavorite && hasFavoriteImages) {
            tags.push({ workflowId, tag: WORKFLOW_TAGS.FAVORITE, op: 'add' });
          }

          if (hasTagLike && !hasLikedImages) {
            tags.push({ workflowId, tag: WORKFLOW_TAGS.FEEDBACK.LIKED, op: 'remove' });
          } else if (!hasTagLike && hasLikedImages) {
            tags.push({ workflowId, tag: WORKFLOW_TAGS.FEEDBACK.LIKED, op: 'add' });
          }

          if (hasTagDislike && !hasDislikedImages) {
            tags.push({ workflowId, tag: WORKFLOW_TAGS.FEEDBACK.DISLIKED, op: 'remove' });
          } else if (!hasTagDislike && hasDislikedImages) {
            tags.push({ workflowId, tag: WORKFLOW_TAGS.FEEDBACK.DISLIKED, op: 'add' });
          }

          stepPatches.push({ workflowId, stepName, patches: jsonPatch.operations });
        }
      }
    }

    mutate(
      {
        workflows: workflowPatches.length ? workflowPatches : undefined,
        steps: stepPatches.length ? stepPatches : undefined,
        remove: toDelete.length ? toDelete : undefined,
        tags: tags.length ? tags : undefined,
      },
      {
        onSuccess: () => {
          updateQueries<IWorkflowsInfinite>(queryKey, (old) => {
            for (const page of old.pages) {
              // remove deleted items
              page.items = page.items.filter((x) => !toDelete.includes(x.id));
              for (const workflow of page.items) {
                // add/remove workflow tags
                const addTagsMatch = tags.find(
                  (x) => x.workflowId === workflow.id && x.op === 'add'
                );
                const removeTagsMatch = tags.find(
                  (x) => x.workflowId === workflow.id && x.op === 'remove'
                );
                if (addTagsMatch) workflow.tags.push(addTagsMatch.tag);
                if (removeTagsMatch)
                  workflow.tags = workflow.tags.filter((tag) => tag !== removeTagsMatch.tag);

                const toUpdate = updated.filter((x) => x.workflowId === workflow.id);
                if (!toUpdate.length) continue;
                for (const step of workflow.steps) {
                  const images = toUpdate.find((x) => x.stepName === step.name)?.images;
                  if (images) step.metadata = { ...step.metadata, images };
                }
              }
            }
          });

          const tagNames = [...new Set(tags.filter((x) => x.op === 'add').map((x) => x.tag))];
          // ['favorite' 'feedback:liked', 'feedback:'disliked']
          for (const tag of tagNames) {
            const key = getQueryKey(trpc.orchestrator.queryGeneratedImages, { tags: [tag] });
            queryClient.invalidateQueries(key, { exact: false });
          }

          options?.onSuccess?.();
        },
        onError,
      }
    );
  }

  return { updateImages, isLoading };
}

export function usePatchTags() {
  const { mutate, isLoading } = trpc.orchestrator.patch.useMutation();
  function patchTags(tags: TagsPatchSchema[]) {
    mutate({ tags });
  }

  return { patchTags, isLoading };
}

type CustomJobEvent = Omit<WorkflowStepJobEvent, '$type'> & {
  $type: 'job';
  completed?: Date;
  reason?: string;
};
type CustomWorkflowEvent = Omit<WorkflowEvent, '$type'> & { $type: 'workflow' };
const debouncer = createDebouncer(100);
const signalJobEventsDictionary: Record<string, CustomJobEvent> = {};
const signalWorkflowEventsDictionary: Record<string, CustomWorkflowEvent> = {};
export function useTextToImageSignalUpdate() {
  return useSignalConnection(
    SignalMessages.TextToImageUpdate,
    (data: CustomJobEvent | CustomWorkflowEvent) => {
      if (data.$type === 'job' && data.jobId) {
        signalJobEventsDictionary[data.jobId] = { ...data, completed: new Date() };
      } else if (data.$type === 'workflow' && data.workflowId) {
        signalWorkflowEventsDictionary[data.workflowId] = data;
      }

      debouncer(() => updateFromEvents());
    }
  );
}

function updateFromEvents() {
  if (!Object.keys(signalJobEventsDictionary).length) return;

  updateTextToImageRequests((old) => {
    for (const page of old.pages) {
      for (const item of page.items) {
        if (
          !Object.keys(signalJobEventsDictionary).length &&
          !Object.keys(signalWorkflowEventsDictionary).length
        )
          return;

        const workflowEvent = signalWorkflowEventsDictionary[item.id];
        if (workflowEvent) {
          item.status = workflowEvent.status!;
          if (item.status === signalWorkflowEventsDictionary[item.id].status)
            delete signalWorkflowEventsDictionary[item.id];
        }

        for (const step of item.steps) {
          // get all jobIds associated with images
          const imageJobIds = [...new Set(step.images.map((x) => x.jobId))];
          // get any pending events associated with imageJobIds
          const jobEventIds = Object.keys(signalJobEventsDictionary).filter((jobId) =>
            imageJobIds.includes(jobId)
          );

          for (const jobId of jobEventIds) {
            const signalEvent = signalJobEventsDictionary[jobId];
            if (!signalEvent) continue;
            const { status } = signalEvent;
            const images = step.images.filter((x) => x.jobId === jobId);
            for (const image of images) {
              image.status = signalEvent.status!;
              image.completed = signalEvent.completed;
              if (image.type === 'video') {
                image.progress = signalEvent.progress ?? 0;
                image.reason = image.reason ?? signalEvent.reason;
              }
            }

            if (status === signalJobEventsDictionary[jobId].status) {
              delete signalJobEventsDictionary[jobId];
              if (!Object.keys(signalJobEventsDictionary).length) break;
            }
          }
        }
      }
    }
  });
}<|MERGE_RESOLUTION|>--- conflicted
+++ resolved
@@ -78,12 +78,8 @@
       ...input,
       tags: [
         WORKFLOW_TAGS.GENERATION,
-<<<<<<< HEAD
-        ...(options?.includeTags === false ? [] : tags),
+        ...(options?.includeTags === false ? [] : [...tags, ...(filters.tags ?? [])]),
         ...(input?.tags ?? []),
-=======
-        ...(options?.includeTags === false ? [] : [...tags, ...(filters.tags ?? [])]),
->>>>>>> 95d64ece
       ],
     },
     {
