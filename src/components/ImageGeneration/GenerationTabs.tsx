import { Tooltip, ActionIcon, CloseButton, SegmentedControl } from '@mantine/core';
import { Icon, IconArrowsDiagonal, IconBrush, IconGridDots, IconProps } from '@tabler/icons-react';
import { Feed } from './Feed';
import { Queue } from './Queue';
import { GenerationPanelView, generationPanel, useGenerationStore } from '~/store/generation.store';
import { useCurrentUser } from '~/hooks/useCurrentUser';
<<<<<<< HEAD
import React, { useEffect } from 'react';
=======
import React, { ForwardRefExoticComponent, RefAttributes, useEffect } from 'react';
import { GenerationForm } from '~/components/ImageGeneration/GenerationForm/GenerationForm';
>>>>>>> e1bb9f13
import { useRouter } from 'next/router';
import { IconClockHour9 } from '@tabler/icons-react';
import { GeneratedImageActions } from '~/components/ImageGeneration/GeneratedImageActions';
import { GenerationProvider } from '~/components/ImageGeneration/GenerationProvider';
import { GenerationForm2 } from '~/components/ImageGeneration/GenerationForm/GenerationForm2';

export default function GenerationTabs({ fullScreen }: { fullScreen?: boolean }) {
  const router = useRouter();
  const currentUser = useCurrentUser();

  const isGeneratePage = router.pathname.startsWith('/generate');
  const isImageFeedSeparate = isGeneratePage && !fullScreen;

  const view = useGenerationStore((state) => state.view);
  const setView = useGenerationStore((state) => state.setView);

  const View = isImageFeedSeparate ? tabs.generate.Component : tabs[view].Component;
  const tabEntries = Object.entries(tabs).filter(([key]) =>
    isImageFeedSeparate ? key !== 'generate' : true
  );

  useEffect(() => {
    if (isImageFeedSeparate && view === 'generate') {
      setView('queue');
    }
  }, [isImageFeedSeparate, view]);

  return (
    <GenerationProvider>
      <div className="flex w-full flex-col gap-2 p-3">
        <div className="flex w-full items-center justify-between gap-2">
          <div className="flex-1">
            {/* <Text className="w-full" lineClamp={1}>
              Folder
            </Text> */}
          </div>
          {currentUser && tabEntries.length > 1 && (
            <SegmentedControl
              // TODO.briant: this fixes the issue with rendering the SegmentedControl
              key={tabEntries.map(([, item]) => item.label).join('-')}
              className="shrink-0"
              sx={{ overflow: 'visible' }}
              data={tabEntries.map(([key, { Icon, label }]) => ({
                label: (
                  <Tooltip label={label} position="bottom" color="dark" openDelay={200} offset={10}>
                    <Icon size={16} />
                  </Tooltip>
                ),
                value: key,
              }))}
              onChange={(key) => setView(key as any)}
              value={view}
            />
          )}
          <div className="flex flex-1 justify-end">
            {!fullScreen && !isGeneratePage && (
              <Tooltip label="Maximize">
                <ActionIcon
                  size="lg"
                  onClick={() => router.push('/generate')}
                  variant="transparent"
                >
                  <IconArrowsDiagonal size={20} />
                </ActionIcon>
              </Tooltip>
            )}
            <CloseButton
              onClick={isGeneratePage ? () => history.go(-1) : generationPanel.close}
              size="lg"
              variant="transparent"
            />
          </div>
        </div>
        {view !== 'generate' && !isGeneratePage && <GeneratedImageActions />}
      </div>
      <View />
    </GenerationProvider>
  );
}

type Tabs = Record<
  GenerationPanelView,
  {
    Icon: ForwardRefExoticComponent<IconProps & RefAttributes<Icon>>;
    label: string;
    Component: React.FC;
  }
>;

const tabs: Tabs = {
  generate: {
    Icon: IconBrush,
    label: 'Generate',
    Component: GenerationForm2,
  },
  queue: {
    Icon: IconClockHour9,
    label: 'Queue',
    Component: Queue,
  },
  feed: {
    Icon: IconGridDots,
    label: 'Feed',
    Component: Feed,
  },
};<|MERGE_RESOLUTION|>--- conflicted
+++ resolved
@@ -1,17 +1,18 @@
 import { Tooltip, ActionIcon, CloseButton, SegmentedControl } from '@mantine/core';
-import { Icon, IconArrowsDiagonal, IconBrush, IconGridDots, IconProps } from '@tabler/icons-react';
+import {
+  Icon,
+  IconArrowsDiagonal,
+  IconBrush,
+  IconGridDots,
+  IconProps,
+  IconClockHour9,
+} from '@tabler/icons-react';
 import { Feed } from './Feed';
 import { Queue } from './Queue';
 import { GenerationPanelView, generationPanel, useGenerationStore } from '~/store/generation.store';
 import { useCurrentUser } from '~/hooks/useCurrentUser';
-<<<<<<< HEAD
-import React, { useEffect } from 'react';
-=======
 import React, { ForwardRefExoticComponent, RefAttributes, useEffect } from 'react';
-import { GenerationForm } from '~/components/ImageGeneration/GenerationForm/GenerationForm';
->>>>>>> e1bb9f13
 import { useRouter } from 'next/router';
-import { IconClockHour9 } from '@tabler/icons-react';
 import { GeneratedImageActions } from '~/components/ImageGeneration/GeneratedImageActions';
 import { GenerationProvider } from '~/components/ImageGeneration/GenerationProvider';
 import { GenerationForm2 } from '~/components/ImageGeneration/GenerationForm/GenerationForm2';
