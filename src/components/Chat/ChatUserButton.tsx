<<<<<<< HEAD
import { Button, ButtonProps, Group, useComputedColorScheme, useMantineTheme } from '@mantine/core';
=======
import type { ButtonProps } from '@mantine/core';
import { Button, Group, useMantineTheme } from '@mantine/core';
>>>>>>> aa1a0880
import { IconMessage2 } from '@tabler/icons-react';
import { useChatContext } from '~/components/Chat/ChatProvider';
import { LoginPopover } from '~/components/LoginPopover/LoginPopover';
import { useCurrentUser } from '~/hooks/useCurrentUser';
import { useFeatureFlags } from '~/providers/FeatureFlagsProvider';
import type { UserWithCosmetics } from '~/server/selectors/user.selector';

export function ChatUserButton({
  user,
  label,
  ...buttonProps
}: {
  user: Partial<UserWithCosmetics>;
  label?: string;
} & ButtonProps) {
  const { setState } = useChatContext();
  const theme = useMantineTheme();
  const features = useFeatureFlags();
  const currentUser = useCurrentUser();
  const colorScheme = useComputedColorScheme('dark');

  const handleClick = () => {
    setState((prev) => ({
      ...prev,
      open: !prev.open,
      isCreating: true,
      existingChatId: undefined,
      selectedUsers: [user],
    }));
  };

  if (!features.chat || user.id === currentUser?.id) return <></>;

  return (
    <LoginPopover>
      <Button
        variant={colorScheme === 'dark' ? 'filled' : 'light'}
        color="gray"
        radius="xl"
        pl={8}
        pr={label ? 12 : 8}
        onClick={handleClick}
        // TODO do we like this color
        style={{ fontSize: 12, fontWeight: 600, lineHeight: 1.5, color: theme.colors.success[2] }}
        {...buttonProps}
      >
        <Group gap={4} wrap="nowrap">
          <IconMessage2 size={14} />
          {label ?? 'Chat'}
        </Group>
      </Button>
    </LoginPopover>
  );
}<|MERGE_RESOLUTION|>--- conflicted
+++ resolved
@@ -1,9 +1,5 @@
-<<<<<<< HEAD
-import { Button, ButtonProps, Group, useComputedColorScheme, useMantineTheme } from '@mantine/core';
-=======
 import type { ButtonProps } from '@mantine/core';
-import { Button, Group, useMantineTheme } from '@mantine/core';
->>>>>>> aa1a0880
+import { Button, Group, useComputedColorScheme, useMantineTheme } from '@mantine/core';
 import { IconMessage2 } from '@tabler/icons-react';
 import { useChatContext } from '~/components/Chat/ChatProvider';
 import { LoginPopover } from '~/components/LoginPopover/LoginPopover';
