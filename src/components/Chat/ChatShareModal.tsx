import {
  ActionIcon,
  Badge,
  Box,
  Button,
  Center,
  Divider,
  Group,
  Highlight,
  Image,
  Loader,
  Stack,
  Text,
  TextInput,
  Tooltip,
  Modal,
} from '@mantine/core';
import { ChatMemberStatus } from '~/shared/utils/prisma/enums';
import {
  IconCloudOff,
  IconSearch,
  IconSend,
  IconUsers,
  IconUserX,
  IconX,
} from '@tabler/icons-react';
import produce from 'immer';
import React, { useEffect, useState } from 'react';
import { useChatContext } from '~/components/Chat/ChatProvider';
import { UserAvatar } from '~/components/UserAvatar/UserAvatar';
import { useCurrentUser } from '~/hooks/useCurrentUser';
import type { ChatListMessage } from '~/types/router';
import { showErrorNotification } from '~/utils/notifications';
import { trpc } from '~/utils/trpc';
<<<<<<< HEAD
import classes from '~/components/Chat/ChatList.module.css';
import clsx from 'clsx';
import { LegacyActionIcon } from '~/components/LegacyActionIcon/LegacyActionIcon';

const { openModal: openChatShareModal, Modal } = createContextModal<{ message: string }>({
  name: 'chatShareModal',
  title: 'Send Chat',
  size: 'sm',
  Element: ({ context, props }) => {
    const currentUser = useCurrentUser();
    const { setState } = useChatContext();
    const queryUtils = trpc.useUtils();
    const [filteredData, setFilteredData] = useState<ChatListMessage[]>([]);
    const [searchInput, setSearchInput] = useState<string>('');
    const [selectedChat, setSelectedChat] = useState<number | undefined>(undefined);
    const [isSending, setIsSending] = useState(false);
=======
import { useDialogContext } from '~/components/Dialog/DialogProvider';

export default function ChatShareModal(props: { message: string }) {
  const dialog = useDialogContext();
>>>>>>> c58e8670

  const currentUser = useCurrentUser();
  const { setState } = useChatContext();
  const queryUtils = trpc.useUtils();
  const { classes, cx } = chatListStyles();
  const [filteredData, setFilteredData] = useState<ChatListMessage[]>([]);
  const [searchInput, setSearchInput] = useState<string>('');
  const [selectedChat, setSelectedChat] = useState<number | undefined>(undefined);
  const [isSending, setIsSending] = useState(false);

  const { data, isLoading } = trpc.chat.getAllByUser.useQuery();

  useEffect(() => {
    if (!data) return;

    const activeData = data.filter((d) => {
      const tStatus = d.chatMembers.find((cm) => cm.userId === currentUser?.id)?.status;
      if (tStatus === ChatMemberStatus.Joined) return d;
    });

    const activeFiltered =
      searchInput.length > 0
        ? activeData.filter((d) => {
            if (
              d.chatMembers
                .filter((cm) => cm.userId !== currentUser?.id)
                .some((cm) => cm.user.username?.toLowerCase().includes(searchInput))
            )
              return d;
          })
        : activeData;

    activeFiltered.sort((a, b) => {
      const aDate = a.messages[0]?.createdAt ?? a.createdAt;
      const bDate = b.messages[0]?.createdAt ?? b.createdAt;
      return aDate < bDate ? 1 : -1;
    });

    setFilteredData(activeFiltered);
  }, [currentUser?.id, data, searchInput]);

  const { mutate } = trpc.chat.createMessage.useMutation({
    onSuccess(data) {
      queryUtils.chat.getInfiniteMessages.setInfiniteData(
        { chatId: data.chatId },
        produce((old) => {
          if (!old) return old;

          const lastPage = old.pages[old.pages.length - 1];

          lastPage.items.push(data);
        })
      );

      queryUtils.chat.getAllByUser.setData(
        undefined,
        produce((old) => {
          if (!old) return old;

          const thisChat = old.find((o) => o.id === data.chatId);
          if (!thisChat) return old;
          thisChat.messages = [
            {
              content: data.content,
              contentType: data.contentType,
              createdAt: new Date(data.createdAt),
            },
          ];
        })
      );
      setState((prev) => ({ ...prev, existingChatId: selectedChat, open: true }));
      dialog.onClose();
      setIsSending(false);
    },
    onError(error) {
      setIsSending(false);
      showErrorNotification({
        title: 'Failed to send message.',
        error: new Error(error.message),
        autoClose: false,
      });
    },
  });

  const handleClick = () => {
    if (!selectedChat) return;

<<<<<<< HEAD
    return (
      <Stack gap={0} h="100%">
=======
    setIsSending(true);
    mutate({
      chatId: selectedChat,
      content: props.message,
    });
  };

  return (
    <Modal {...dialog} title="Send Chat" size="sm">
      <Stack spacing={0} h="100%">
>>>>>>> c58e8670
        <Box p="sm" pt={0}>
          <TextInput
            leftSection={<IconSearch size={16} />}
            placeholder="Filter by user"
            value={searchInput}
            onChange={(event) => setSearchInput(event.currentTarget.value.toLowerCase())}
            rightSection={
              <LegacyActionIcon
                onClick={() => {
                  setSearchInput('');
                }}
                disabled={!searchInput.length}
              >
                <IconX size={16} />
              </LegacyActionIcon>
            }
          />
        </Box>
        <Divider />
        <Box h="100%" mah={500} style={{ overflowY: 'auto' }}>
          {isLoading ? (
            <Center h="100%">
              <Loader />
            </Center>
          ) : !filteredData || filteredData.length === 0 ? (
            <Stack p="sm" align="center">
              <Text>No chats.</Text>
              <IconCloudOff size={36} />
            </Stack>
          ) : (
            <Stack p="xs" gap={4}>
              {filteredData.map((d) => {
                const myMember = d.chatMembers.find((cm) => cm.userId === currentUser?.id);
                const otherMembers = d.chatMembers.filter((cm) => cm.userId !== currentUser?.id);
                const isModSender = !!otherMembers.find(
                  (om) => om.isOwner === true && om.user.isModerator === true
                );
                const hasMod = otherMembers.some((om) => om.user.isModerator === true);

                return (
                  <Group
                    key={d.id}
                    wrap="nowrap"
                    className={clsx(classes.selectChat, {
                      [classes.selectedChat]: d.id === selectedChat,
                    })}
                    onClick={() => {
                      setSelectedChat(d.id);
                    }}
                  >
                    <Box>
                      {otherMembers.length > 1 ? (
                        <IconUsers width={26} />
                      ) : otherMembers.length === 0 ? (
                        <IconUserX width={26} />
                      ) : (
                        <UserAvatar user={otherMembers[0].user} />
                      )}
                    </Box>
                    <Stack style={{ overflow: 'hidden' }} gap={0}>
                      <Highlight
                        size="sm"
                        fw={500}
                        style={{
                          whiteSpace: 'nowrap',
                          overflow: 'hidden',
                          textOverflow: 'ellipsis',
                          minWidth: 0,
                        }}
                        color={hasMod ? 'red' : undefined}
                        highlight={searchInput}
                      >
                        {otherMembers.map((cm) => cm.user.username).join(', ')}
                      </Highlight>
                      {/* TODO this is kind of a hack, we should be returning only valid latest message */}
                      {!!d.messages[0]?.content && myMember?.status === ChatMemberStatus.Joined && (
                        <Text
                          size="xs"
                          style={{
                            whiteSpace: 'nowrap',
                            overflow: 'hidden',
                            textOverflow: 'ellipsis',
                            minWidth: 0,
                          }}
                        >
                          {d.messages[0].content}
                        </Text>
                      )}
                    </Stack>
                    <Group style={{ marginLeft: 'auto' }} wrap="nowrap" gap={6}>
                      {isModSender && (
                        <Tooltip
                          withArrow={false}
                          label="Moderator chat"
                          style={{ border: '1px solid gray' }}
                        >
                          <Image src="/images/civ-c.png" alt="Moderator" width={16} height={16} />
                        </Tooltip>
                      )}
                    </Group>
                  </Group>
                );
              })}
            </Stack>
          )}
        </Box>
        <Divider />
        <Group py="sm">
          <Badge>Message:</Badge>
          <Text size="sm" fs="italic">
            {props.message}
          </Text>
        </Group>
        <Divider />
        <Button
          loading={isSending}
          disabled={!selectedChat}
          leftSection={<IconSend />}
          onClick={handleClick}
        >
          Send
        </Button>
      </Stack>
    </Modal>
  );
}<|MERGE_RESOLUTION|>--- conflicted
+++ resolved
@@ -32,34 +32,14 @@
 import type { ChatListMessage } from '~/types/router';
 import { showErrorNotification } from '~/utils/notifications';
 import { trpc } from '~/utils/trpc';
-<<<<<<< HEAD
-import classes from '~/components/Chat/ChatList.module.css';
-import clsx from 'clsx';
-import { LegacyActionIcon } from '~/components/LegacyActionIcon/LegacyActionIcon';
-
-const { openModal: openChatShareModal, Modal } = createContextModal<{ message: string }>({
-  name: 'chatShareModal',
-  title: 'Send Chat',
-  size: 'sm',
-  Element: ({ context, props }) => {
-    const currentUser = useCurrentUser();
-    const { setState } = useChatContext();
-    const queryUtils = trpc.useUtils();
-    const [filteredData, setFilteredData] = useState<ChatListMessage[]>([]);
-    const [searchInput, setSearchInput] = useState<string>('');
-    const [selectedChat, setSelectedChat] = useState<number | undefined>(undefined);
-    const [isSending, setIsSending] = useState(false);
-=======
 import { useDialogContext } from '~/components/Dialog/DialogProvider';
 
 export default function ChatShareModal(props: { message: string }) {
   const dialog = useDialogContext();
->>>>>>> c58e8670
 
   const currentUser = useCurrentUser();
   const { setState } = useChatContext();
   const queryUtils = trpc.useUtils();
-  const { classes, cx } = chatListStyles();
   const [filteredData, setFilteredData] = useState<ChatListMessage[]>([]);
   const [searchInput, setSearchInput] = useState<string>('');
   const [selectedChat, setSelectedChat] = useState<number | undefined>(undefined);
@@ -142,10 +122,6 @@
   const handleClick = () => {
     if (!selectedChat) return;
 
-<<<<<<< HEAD
-    return (
-      <Stack gap={0} h="100%">
-=======
     setIsSending(true);
     mutate({
       chatId: selectedChat,
@@ -155,8 +131,7 @@
 
   return (
     <Modal {...dialog} title="Send Chat" size="sm">
-      <Stack spacing={0} h="100%">
->>>>>>> c58e8670
+      <Stack gap={0} h="100%">
         <Box p="sm" pt={0}>
           <TextInput
             leftSection={<IconSearch size={16} />}
