import { Anchor, Text } from '@mantine/core';
<<<<<<< HEAD
import { NextLink as Link } from '~/components/NextLink/NextLink';
=======
import type { IntermediateRepresentation, OptFn, Opts } from 'linkifyjs';
import Link from 'next/link';
import React, { ReactElement } from 'react';
import { constants } from '~/server/common/constants';
>>>>>>> b40d96b6

export const getLinkHref = (href: string | undefined) => {
  if (!href) return;

  if (constants.chat.externalRegex.test(href)) return href;

  let newHref: string;
  const airMatch = href.match(constants.chat.airRegex);
  if (airMatch && airMatch.groups) {
    const { mId, mvId } = airMatch.groups;
    newHref = `/models/${mId}?modelVersionId=${mvId}`;
  } else {
    newHref = href.replace(constants.chat.civRegex, '') || '/';
  }
  return newHref;
};

const renderLink: OptFn<(ir: IntermediateRepresentation) => ReactElement | undefined> = ({
  attributes,
  content,
}) => {
  const { href, ...props }: { href?: string } = attributes;

  const modHref = getLinkHref(href);
  if (!modHref) return;

  if (constants.chat.externalRegex.test(modHref)) {
    // TODO: In a perfect world, we wouldn't be relying on Mantine here.
    return (
      <Anchor
        href={modHref}
        target="_blank"
        rel="noopener noreferrer"
        variant="link"
        sx={{ textDecoration: 'underline', color: 'unset' }}
        {...props}
      >
        {content}
      </Anchor>
    );
  }

  return (
    // TODO: In a perfect world, we wouldn't be relying on Mantine here.
    <Link legacyBehavior href={modHref} passHref {...props}>
      <Text variant="link" component="a" sx={{ textDecoration: 'underline', color: 'unset' }}>
        {content}
      </Text>
    </Link>
  );
};
const validateLink = {
  url: (value: string) =>
    constants.chat.civRegex.test(value) ||
    constants.chat.airRegex.test(value) ||
    constants.chat.externalRegex.test(value),
};

export const linkifyOptions: Opts = {
  render: renderLink,
  validate: validateLink,
};

export const loadMotion = () => import('~/utils/lazy-motion').then((res) => res.default);<|MERGE_RESOLUTION|>--- conflicted
+++ resolved
@@ -1,12 +1,10 @@
 import { Anchor, Text } from '@mantine/core';
-<<<<<<< HEAD
-import { NextLink as Link } from '~/components/NextLink/NextLink';
-=======
 import type { IntermediateRepresentation, OptFn, Opts } from 'linkifyjs';
 import Link from 'next/link';
 import React, { ReactElement } from 'react';
 import { constants } from '~/server/common/constants';
->>>>>>> b40d96b6
+import { Anchor, Text } from '@mantine/core';
+import { NextLink as Link } from '~/components/NextLink/NextLink';
 
 export const getLinkHref = (href: string | undefined) => {
   if (!href) return;
