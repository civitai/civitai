--- conflicted
+++ resolved
@@ -9,16 +9,13 @@
 import { constants } from '~/server/common/constants';
 import { ReactionEntityType, ToggleReactionInput } from '~/server/schema/reaction.schema';
 import { ReactionButton, useReactionsStore } from './ReactionButton';
-<<<<<<< HEAD
 import {
   InteractiveTipBuzzButton,
   useBuzzTippingStore,
 } from '~/components/Buzz/InteractiveTipBuzzButton';
 import { abbreviateNumber } from '~/utils/number-helpers';
 import { trpc } from '~/utils/trpc';
-=======
 import { useReactionSettingsContext } from '~/components/Reaction/ReactionSettingsProvider';
->>>>>>> 45305a2a
 
 export type ReactionMetrics = {
   likeCount?: number;
