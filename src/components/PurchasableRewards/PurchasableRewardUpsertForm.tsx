--- conflicted
+++ resolved
@@ -11,11 +11,7 @@
   Stack,
   Text,
   Tooltip,
-<<<<<<< HEAD
-  TooltipProps,
   useMantineTheme,
-=======
->>>>>>> aa1a0880
 } from '@mantine/core';
 import { IconCalendar, IconCalendarDue, IconTrash } from '@tabler/icons-react';
 import React from 'react';
