--- conflicted
+++ resolved
@@ -57,7 +57,7 @@
                 <Title order={2} className="font-semibold">
                   {selected.name}
                 </Title>
-                {/* {selected.domain && (
+                {/* {/* {selected.domain && (
                   <Button
                     color="blue"
                     radius="xl"
@@ -70,8 +70,6 @@
                     Visit
                   </Button>
                 )} */}
-<<<<<<< HEAD
-=======
                 {selected.supported && (
                   <Button
                     color="blue"
@@ -82,8 +80,7 @@
                   >
                     Generate
                   </Button>
-                )}
->>>>>>> 639e38e7
+                )} */}
               </div>
             </div>
           </div>
