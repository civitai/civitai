<<<<<<< HEAD
import { Badge, Tabs, TabsProps, Text } from '@mantine/core';
=======
import type { TabsProps } from '@mantine/core';
import { Badge, createStyles, Tabs, Text } from '@mantine/core';
>>>>>>> aa1a0880
import {
  getCategoryDisplayName,
  useNotificationSettings,
  useQueryNotificationsCount,
} from '~/components/Notifications/notifications.utils';
import { TwScrollX } from '~/components/TwScrollX/TwScrollX';
import { useCurrentUser } from '~/hooks/useCurrentUser';
import { NotificationCategory, OnboardingSteps } from '~/server/common/enums';
import { Flags } from '~/shared/utils';
import { abbreviateNumber } from '~/utils/number-helpers';

const categoryTabs: string[] = Object.values(NotificationCategory);
const tabs = ['all', 'announcements', ...categoryTabs];

export function NotificationTabs({ onTabChange, enabled = true, ...tabsProps }: Props) {
  const count = useQueryNotificationsCount();
  const { isLoading, hasCategory } = useNotificationSettings(enabled);
  const currentUser = useCurrentUser();
  const isCreator = Flags.hasFlag(currentUser?.onboarding ?? 0, OnboardingSteps.CreatorProgram);

  const handleTabChange = (value: string | null) => {
    onTabChange?.(value !== 'all' ? value : null);
  };

  if (isLoading) return null;

  const allTabs = tabs.filter(
    (tab) =>
      tab === 'all' || tab === 'announcements' || (tab === 'Creator' ? isCreator : hasCategory[tab])
  );

  // const tabsWithNotifications = allTabs.filter(
  //   (tab) => count[tab.toLowerCase() as keyof typeof count] > 0
  // );

  return (
    <TwScrollX>
      <Tabs
        variant="pills"
        radius="xl"
        color="gray"
        defaultValue="all"
        onChange={handleTabChange}
        {...tabsProps}
      >
        <Tabs.List style={{ flexWrap: 'nowrap' }}>
          {allTabs.map((tab) => {
            const countValue = count[tab.toLowerCase() as keyof typeof count];

            return (
              <Tabs.Tab
                key={tab}
                value={tab}
                className="flex px-3 py-2"
                rightSection={
                  !!countValue ? (
                    <Badge
                      color="red"
                      size="xs"
                      variant="filled"
                      radius="xl"
                      classNames={{ label: 'flex' }}
                    >
                      <Text fz={12} fw={500} lh={1} span>
                        {abbreviateNumber(countValue)}
                      </Text>
                    </Badge>
                  ) : undefined
                }
              >
                <Text tt="capitalize" fw={590} inline>
                  {getCategoryDisplayName(tab as NotificationCategory)}
                </Text>
              </Tabs.Tab>
            );
          })}
        </Tabs.List>
      </Tabs>
    </TwScrollX>
  );
}

type Props = Omit<TabsProps, 'children'> & {
  enabled?: boolean;
  onTabChange: TabsProps['onChange'];
};<|MERGE_RESOLUTION|>--- conflicted
+++ resolved
@@ -1,9 +1,5 @@
-<<<<<<< HEAD
-import { Badge, Tabs, TabsProps, Text } from '@mantine/core';
-=======
 import type { TabsProps } from '@mantine/core';
-import { Badge, createStyles, Tabs, Text } from '@mantine/core';
->>>>>>> aa1a0880
+import { Badge, Tabs, Text } from '@mantine/core';
 import {
   getCategoryDisplayName,
   useNotificationSettings,
