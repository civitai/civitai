--- conflicted
+++ resolved
@@ -16,17 +16,6 @@
   },
 }));
 
-<<<<<<< HEAD
-const mapTabName: Partial<Record<NotificationCategory, string>> = {
-  [NotificationCategory.Comment]: 'Comments',
-  [NotificationCategory.Milestone]: 'Milestones',
-  [NotificationCategory.Update]: 'Updates',
-  [NotificationCategory.Bounty]: 'Bounties',
-  [NotificationCategory.Other]: 'Others',
-};
-
-=======
->>>>>>> 840c296e
 export function NotificationTabs({ onTabChange, enabled = true, ...tabsProps }: Props) {
   const { classes } = useStyles();
   const count = useQueryNotificationsCount();
