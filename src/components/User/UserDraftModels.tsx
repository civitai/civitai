import {
  ActionIcon,
  Anchor,
  Badge,
  Center,
  createStyles,
  Divider,
  Group,
  LoadingOverlay,
  Pagination,
  ScrollArea,
  Stack,
  Table,
  Text,
} from '@mantine/core';
import { openConfirmModal } from '@mantine/modals';
import { IconAlertCircle, IconExternalLink, IconTrash } from '@tabler/icons-react';
import Link from 'next/link';
import { useState } from 'react';

import { NoContent } from '~/components/NoContent/NoContent';
import { getModelWizardUrl } from '~/server/common/model-helpers';
import { formatDate } from '~/utils/date-helpers';
import { splitUppercase } from '~/utils/string-helpers';
import { trpc } from '~/utils/trpc';

const useStyles = createStyles((theme) => ({
  header: {
    position: 'sticky',
    top: 0,
    backgroundColor: theme.colorScheme === 'dark' ? theme.colors.dark[7] : theme.white,
    transition: 'box-shadow 150ms ease',
    zIndex: 10,

    '&::after': {
      content: '""',
      position: 'absolute',
      left: 0,
      right: 0,
      bottom: 0,
      borderBottom: `1px solid ${
        theme.colorScheme === 'dark' ? theme.colors.dark[3] : theme.colors.gray[2]
      }`,
    },
  },

  scrolled: {
    boxShadow: theme.shadows.sm,
  },
}));

export function UserDraftModels() {
  const { classes, cx } = useStyles();
  const queryUtils = trpc.useContext();

  const [page, setPage] = useState(1);
  const [scrolled, setScrolled] = useState(false);

  const { data, isLoading } = trpc.model.getMyDraftModels.useQuery({ page, limit: 10 });
  const { items, ...pagination } = data || {
    items: [],
    totalItems: 0,
    currentPage: 1,
    pageSize: 1,
    totalPages: 1,
  };

  const deleteMutation = trpc.model.delete.useMutation({
    onSuccess: async () => {
      await queryUtils.model.getMyDraftModels.invalidate();
    },
  });
  const handleDeleteModel = (model: (typeof items)[number]) => {
    openConfirmModal({
      title: 'Delete model',
      children:
        'Are you sure you want to delete this model? This action is destructive and you will have to contact support to restore your data.',
      centered: true,
      labels: { confirm: 'Delete Model', cancel: "No, don't delete it" },
      confirmProps: { color: 'red' },
      onConfirm: () => {
        deleteMutation.mutate({ id: model.id });
      },
    });
  };

  const hasDrafts = items.length > 0;

  return (
    <Stack>
      <ScrollArea
        // TODO [bw] this 600px here should be autocalced via a css var, to capture the top nav, user info section, and bottom bar
        style={{ height: 'max(400px, calc(100vh - 600px))' }}
        onScrollPositionChange={({ y }) => setScrolled(y !== 0)}
      >
        <Table verticalSpacing="md" fontSize="md" striped={hasDrafts}>
          <thead className={cx(classes.header, { [classes.scrolled]: scrolled })}>
            <tr>
              <th>Name</th>
              <th>Type</th>
              <th>Status</th>
              <th>Created</th>
              <th>Last Updated</th>
              <th>Missing info</th>
              <th />
            </tr>
          </thead>
          <tbody>
            {isLoading && (
              <tr>
                <td colSpan={7}>
                  <LoadingOverlay visible />
                </td>
              </tr>
            )}
            {hasDrafts ? (
              items.map((model) => {
                const hasVersion = model._count.modelVersions > 0;
                const hasFiles = model.modelVersions.some((version) => version._count.files > 0);
                const hasPosts = model.modelVersions.some((version) => version._count.posts > 0);

                return (
                  <tr key={model.id}>
                    <td>
<<<<<<< HEAD
                      <Link legacyBehavior href={getModelWizardUrl(model)} passHref>
                        <Anchor target="_blank" lineClamp={2}>
                          {model.name} <IconExternalLink size={16} stroke={1.5} />
                        </Anchor>
                      </Link>
=======
                      <Stack spacing={0}>
                        <Text lineClamp={2}> {model.name}</Text>
                        <Divider my={4} />
                        <Link href={getModelWizardUrl(model)} passHref>
                          <Anchor target="_blank" lineClamp={2}>
                            <Group spacing="xs" noWrap>
                              <Text size="xs">Continue Wizard</Text>{' '}
                              <IconExternalLink size={16} stroke={1.5} />
                            </Group>
                          </Anchor>
                        </Link>
                        <Link href={`/models/${model.id}`} passHref>
                          <Anchor target="_blank" lineClamp={2}>
                            <Group spacing="xs" noWrap>
                              <Text size="xs">Go to model page</Text>
                              <IconExternalLink size={16} stroke={1.5} />
                            </Group>
                          </Anchor>
                        </Link>
                      </Stack>
>>>>>>> f5ba7125
                    </td>
                    <td>
                      <Badge>{splitUppercase(model.type)}</Badge>
                    </td>
                    <td>
                      <Badge color="yellow">{splitUppercase(model.status)}</Badge>
                    </td>
                    <td>{formatDate(model.createdAt)}</td>
                    <td>{model.updatedAt ? formatDate(model.updatedAt) : 'N/A'}</td>
                    <td>
                      <Group>
                        {(!hasVersion || !hasFiles || !hasPosts) && (
                          <IconAlertCircle size={16} color="orange" />
                        )}
                        <Stack spacing={4}>
                          {!hasVersion && <Text inherit>Needs model version</Text>}
                          {!hasFiles && <Text inherit>Needs model files</Text>}
                          {!hasPosts && <Text inherit>Needs model post</Text>}
                        </Stack>
                      </Group>
                    </td>
                    <td>
                      <Group position="right" pr="xs">
                        <ActionIcon
                          color="red"
                          variant="subtle"
                          size="sm"
                          onClick={() => handleDeleteModel(model)}
                        >
                          <IconTrash />
                        </ActionIcon>
                      </Group>
                    </td>
                  </tr>
                );
              })
            ) : (
              <tr>
                <td colSpan={7}>
                  <Center py="md">
                    <NoContent message="You have no draft models" />
                  </Center>
                </td>
              </tr>
            )}
          </tbody>
        </Table>
      </ScrollArea>
      {pagination.totalPages > 1 && (
        <Group position="apart">
          <Text>Total {pagination.totalItems} items</Text>
          <Pagination page={page} onChange={setPage} total={pagination.totalPages} />
        </Group>
      )}
    </Stack>
  );
}<|MERGE_RESOLUTION|>--- conflicted
+++ resolved
@@ -122,17 +122,10 @@
                 return (
                   <tr key={model.id}>
                     <td>
-<<<<<<< HEAD
-                      <Link legacyBehavior href={getModelWizardUrl(model)} passHref>
-                        <Anchor target="_blank" lineClamp={2}>
-                          {model.name} <IconExternalLink size={16} stroke={1.5} />
-                        </Anchor>
-                      </Link>
-=======
                       <Stack spacing={0}>
                         <Text lineClamp={2}> {model.name}</Text>
                         <Divider my={4} />
-                        <Link href={getModelWizardUrl(model)} passHref>
+                        <Link legacyBehavior href={getModelWizardUrl(model)} passHref>
                           <Anchor target="_blank" lineClamp={2}>
                             <Group spacing="xs" noWrap>
                               <Text size="xs">Continue Wizard</Text>{' '}
@@ -140,7 +133,7 @@
                             </Group>
                           </Anchor>
                         </Link>
-                        <Link href={`/models/${model.id}`} passHref>
+                        <Link legacyBehavior href={`/models/${model.id}`} passHref>
                           <Anchor target="_blank" lineClamp={2}>
                             <Group spacing="xs" noWrap>
                               <Text size="xs">Go to model page</Text>
@@ -149,7 +142,6 @@
                           </Anchor>
                         </Link>
                       </Stack>
->>>>>>> f5ba7125
                     </td>
                     <td>
                       <Badge>{splitUppercase(model.type)}</Badge>
