--- conflicted
+++ resolved
@@ -1,8 +1,6 @@
 import type { MantineSize, TextProps } from '@mantine/core';
-<<<<<<< HEAD
 import { Group, Loader, Text, Tooltip } from '@mantine/core';
 import { useQueryBuzz } from '~/components/Buzz/useBuzz';
-import { getCurrencyConfig } from '~/server/common/constants';
 import { buzzSpendTypes } from '~/shared/constants/buzz.constants';
 import type { BuzzSpendType } from '~/shared/constants/buzz.constants';
 import {
@@ -10,17 +8,12 @@
   createBuzzDistributionLabel,
   getBuzzTypeDistribution,
 } from '~/utils/buzz';
-=======
-import { Group, Loader, Text, Tooltip, useMantineTheme } from '@mantine/core';
-import { useBuzz } from '~/components/Buzz/useBuzz';
-import { CurrencyConfig } from '~/shared/constants/currency.constants';
-import type { BuzzAccountType } from '~/server/schema/buzz.schema';
->>>>>>> 8945e8ab
 import { abbreviateNumber } from '~/utils/number-helpers';
 import classes from './UserBuzz.module.scss';
 import clsx from 'clsx';
 import { BuzzBoltSvg } from '~/components/User/BuzzBoltSvg';
 import { Currency } from '~/shared/utils/prisma/enums';
+import { getCurrencyConfig } from '~/shared/constants/currency.constants';
 
 type Props = TextProps & {
   iconSize?: number;
