--- conflicted
+++ resolved
@@ -12,15 +12,10 @@
   const { classes, cx } = useStyles();
 
   return (
-<<<<<<< HEAD
-    <Container fluid {...props}>
+    <Container px={0} fluid {...props}>
       <Container size="xl" className={cx({ [classes.bleedRight]: bleedRight })}>
         {children}
       </Container>
-=======
-    <Container px={0} fluid {...props}>
-      <Container size="xl">{children}</Container>
->>>>>>> a913199d
     </Container>
   );
 };
