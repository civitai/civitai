import { Box, Group, Stack, Text, useMantineTheme } from '@mantine/core';
import { IconCrown, IconTrophy } from '@tabler/icons-react';
import { NextLink as Link } from '~/components/NextLink/NextLink';

import { UserAvatar } from '~/components/UserAvatar/UserAvatar';
import type { LeaderboardGetModel } from '~/types/router';
import { abbreviateNumber } from '~/utils/number-helpers';
import { RankBadge } from '~/components/Leaderboard/RankBadge';
<<<<<<< HEAD
import { LeaderboardWithResults } from '~/server/services/leaderboard.service';
import { ContainerGrid2 } from '~/components/ContainerGrid/ContainerGrid';
=======
import type { LeaderboardWithResults } from '~/server/services/leaderboard.service';
import { ContainerGrid } from '~/components/ContainerGrid/ContainerGrid';

const useStyles = createStyles(() => ({
  wrapper: {
    minHeight: 42,
  },
}));
>>>>>>> aa1a0880

export const LeaderHomeBlockCreatorItem = ({
  data: { position, user, score },
  leaderboard,
}: {
  leaderboard: LeaderboardWithResults;
  data: LeaderboardGetModel;
}) => {
  const theme = useMantineTheme();
  const link = `/user/${user.username}`;
  const cosmetic = leaderboard.cosmetics.find(
    (cosmetic) => cosmetic.leaderboardPosition && cosmetic.leaderboardPosition >= position
  );
  const cosmeticData = cosmetic?.data as { url?: string };
  const isTop3 = position <= 3;
  const iconColor = [
    theme.colors.yellow[5], // Gold
    theme.colors.gray[5], // Silver
    theme.colors.orange[5], // Bronze
  ][position - 1];

  return (
    <div style={{ minHeight: 42 }}>
      <Link legacyBehavior href={link} passHref>
        <Box style={{ cursor: 'pointer' }}>
          <ContainerGrid2 align="center">
            <ContainerGrid2.Col span={8}>
              <Group gap="xs" wrap="nowrap">
                <UserAvatar
                  avatarProps={{
                    radius: 'xl',
                  }}
                  user={user}
                  textSize="lg"
                  size="md"
                />
                <Stack gap={4} style={{ overflow: 'hidden' }}>
                  <Text
                    style={{
                      whiteSpace: 'nowrap',
                      overflow: 'hidden',
                      textOverflow: 'ellipsis',
                    }}
                  >
                    {user.username}
                  </Text>
                  <Group gap={4}>
                    <IconTrophy size={12} />
                    <Text size="xs">{abbreviateNumber(score)}</Text>
                  </Group>
                </Stack>
              </Group>
            </ContainerGrid2.Col>
            <ContainerGrid2.Col span={3}>
              <Stack align="flex-end">
                {cosmetic && cosmeticData ? (
                  <RankBadge
                    size="xs"
                    rank={{
                      leaderboardRank: position,
                      leaderboardId: leaderboard.id,
                      leaderboardTitle: leaderboard.title,
                      leaderboardCosmetic: cosmeticData.url,
                    }}
                  />
                ) : isTop3 ? (
                  <IconCrown size={24} color={iconColor} style={{ fill: iconColor }} />
                ) : null}
              </Stack>
            </ContainerGrid2.Col>
          </ContainerGrid2>
        </Box>
      </Link>
    </div>
  );
};<|MERGE_RESOLUTION|>--- conflicted
+++ resolved
@@ -6,19 +6,8 @@
 import type { LeaderboardGetModel } from '~/types/router';
 import { abbreviateNumber } from '~/utils/number-helpers';
 import { RankBadge } from '~/components/Leaderboard/RankBadge';
-<<<<<<< HEAD
-import { LeaderboardWithResults } from '~/server/services/leaderboard.service';
+import type { LeaderboardWithResults } from '~/server/services/leaderboard.service';
 import { ContainerGrid2 } from '~/components/ContainerGrid/ContainerGrid';
-=======
-import type { LeaderboardWithResults } from '~/server/services/leaderboard.service';
-import { ContainerGrid } from '~/components/ContainerGrid/ContainerGrid';
-
-const useStyles = createStyles(() => ({
-  wrapper: {
-    minHeight: 42,
-  },
-}));
->>>>>>> aa1a0880
 
 export const LeaderHomeBlockCreatorItem = ({
   data: { position, user, score },
