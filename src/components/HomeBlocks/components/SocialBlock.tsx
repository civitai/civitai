--- conflicted
+++ resolved
@@ -2,11 +2,7 @@
 import { useId } from '@mantine/hooks';
 import { useEffect, useMemo, useState } from 'react';
 import { InstagramEmbed, TwitterEmbed, YouTubeEmbed } from 'react-social-media-embed';
-<<<<<<< HEAD
-import { SocialBlockSchema } from '~/server/schema/home-block.schema';
 import { containerQuery } from '~/utils/mantine-css-helpers';
-=======
->>>>>>> 3502ea9c
 
 export type SocialBlockProps = {
   url: string;
@@ -30,13 +26,8 @@
     iframe: {
       border: 'none !important',
     },
-<<<<<<< HEAD
     [containerQuery.largerThan('sm')]: {
-      gridColumn: type === 'yt-long' ? 'span 2' : undefined,
-=======
-    [theme.fn.largerThan('sm')]: {
       gridColumn: ['yt-long', 'twitch'].includes(type) ? 'span 2' : undefined,
->>>>>>> 3502ea9c
     },
   },
 }));
