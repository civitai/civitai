--- conflicted
+++ resolved
@@ -39,79 +39,8 @@
 import { ReactionSettingsProvider } from '~/components/Reaction/ReactionSettingsProvider';
 import { CollectionMode } from '@prisma/client';
 import { ImagesProvider } from '~/components/Image/Providers/ImagesProvider';
-import { useResizeObserver } from '~/hooks/useResizeObserver';
-import { containerQuery } from '~/utils/mantine-css-helpers';
 import { useApplyHiddenPreferences } from '~/components/HiddenPreferences/useApplyHiddenPreferences';
 
-<<<<<<< HEAD
-=======
-const useStyles = createStyles<string, { count: number; rows: number }>(
-  (theme, { count, rows }) => {
-    return {
-      grid: {
-        display: 'grid',
-        gridTemplateColumns: `repeat(auto-fill, minmax(320px, 1fr))`,
-        // gap: theme.spacing.md,
-        gridTemplateRows: `repeat(${rows}, auto)`,
-        gridAutoRows: 0,
-        overflow: 'hidden',
-        margin: -theme.spacing.md / 2,
-        // marginTop: -theme.spacing.md,
-        // paddingBottom: theme.spacing.md,
-
-        '& > *': {
-          margin: theme.spacing.md / 2,
-        },
-
-        [containerQuery.smallerThan('md')]: {
-          gridAutoFlow: 'column',
-          gridTemplateColumns: `repeat(${count / 2}, minmax(280px, 1fr) )`,
-          gridTemplateRows: `repeat(${rows}, auto)`,
-          scrollSnapType: 'x mandatory',
-          overflowX: 'auto',
-        },
-
-        [containerQuery.smallerThan('sm')]: {
-          gridAutoFlow: 'column',
-          gridTemplateColumns: `repeat(${count}, 280px)`,
-          gridTemplateRows: 'auto',
-          scrollSnapType: 'x mandatory',
-          overflowX: 'auto',
-          marginRight: -theme.spacing.md,
-          marginLeft: -theme.spacing.md,
-          paddingLeft: theme.spacing.md,
-
-          '& > *': {
-            scrollSnapAlign: 'center',
-          },
-        },
-      },
-
-      meta: {
-        display: 'none',
-        [containerQuery.smallerThan('md')]: {
-          display: 'block',
-        },
-      },
-
-      gridMeta: {
-        gridColumn: '1 / span 2',
-        display: 'flex',
-        flexDirection: 'column',
-
-        '& > *': {
-          flex: 1,
-        },
-
-        [containerQuery.smallerThan('md')]: {
-          display: 'none',
-        },
-      },
-    };
-  }
-);
-
->>>>>>> eadfe84a
 const icons = {
   model: IconCategory,
   image: IconPhoto,
