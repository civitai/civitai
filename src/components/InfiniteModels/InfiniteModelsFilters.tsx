<<<<<<< HEAD
import { ModelType, MetricTimeframe, CheckpointType } from '@prisma/client';
=======
import create from 'zustand';
import { ModelType, MetricTimeframe, CheckpointType, ModelStatus } from '@prisma/client';
import { ModelSort } from '~/server/common/enums';
import { SelectMenu } from '~/components/SelectMenu/SelectMenu';
import { splitUppercase } from '~/utils/string-helpers';
import { deleteCookie, setCookie as sc } from 'cookies-next';
import { immer } from 'zustand/middleware/immer';
import { modelFilterSchema, useCookies } from '~/providers/CookiesProvider';
>>>>>>> 2a5a5afe
import {
  Popover,
  ActionIcon,
  Stack,
  Checkbox,
  Indicator,
  Divider,
  SegmentedControl,
  Button,
  Chip,
} from '@mantine/core';
import { IconChevronDown, IconFilter, IconFilterOff } from '@tabler/icons';
import { deleteCookie } from 'cookies-next';
import { z } from 'zod';
import create from 'zustand';
import { immer } from 'zustand/middleware/immer';

import { SelectMenu } from '~/components/SelectMenu/SelectMenu';
import { useCurrentUser } from '~/hooks/useCurrentUser';
import { modelFilterSchema, useCookies } from '~/providers/CookiesProvider';
import { BaseModel, constants } from '~/server/common/constants';
import { ModelSort } from '~/server/common/enums';
import { setCookie } from '~/utils/cookies-helpers';
import { splitUppercase } from '~/utils/string-helpers';

type FilterProps = z.input<typeof modelFilterSchema>;

export const useFilters = create<{
  filters: FilterProps;
  setSort: (sort?: ModelSort) => void;
  setPeriod: (period?: MetricTimeframe) => void;
  setTypes: (types?: ModelType[]) => void;
  setCheckpointType: (checkpointType?: CheckpointType) => void;
  setBaseModels: (baseModels?: BaseModel[]) => void;
  setHideNSFW: (includeNSFW?: boolean) => void;
  setStatus: (status?: ModelStatus[]) => void;
}>()(
  immer((set) => ({
    filters: {},
    setSort: (sort) => {
      set((state) => {
        state.filters.sort = sort;
        !!sort ? setCookie('f_sort', sort) : deleteCookie('f_sort');
      });
    },
    setPeriod: (period) => {
      set((state) => {
        state.filters.period = period;
        !!period ? setCookie('f_period', period) : deleteCookie('f_period');
      });
    },
    setTypes: (types) => {
      set((state) => {
        state.filters.types = types;
        !!types?.length ? setCookie('f_types', types) : deleteCookie('f_types');
      });
    },
    setCheckpointType: (type) => {
      set((state) => {
        state.filters.checkpointType = type;
        !!type ? setCookie('f_ckptType', type) : deleteCookie('f_ckptType');
      });
    },
    setBaseModels: (baseModels) => {
      set((state) => {
        state.filters.baseModels = baseModels;
        !!baseModels?.length ? setCookie('f_baseModels', baseModels) : deleteCookie('f_baseModels');
      });
    },
    setHideNSFW: (hideNSFW) => {
      set((state) => {
        state.filters.hideNSFW = hideNSFW;
        hideNSFW ? setCookie('f_hideNSFW', hideNSFW) : deleteCookie('f_hideNSFW');
      });
    },
    setStatus: (status) => {
      set((state) => {
        state.filters.status = status;
        !!status?.length ? setCookie('f_status', status) : deleteCookie('f_status');
      });
    },
  }))
);

export const useInfiniteModelsFilters = () => {
  const {
    sort = constants.modelFilterDefaults.sort,
    period = constants.modelFilterDefaults.period,
    baseModels,
    types,
    hideNSFW,
    status,
  } = useCookies().models;

  const filters = useFilters((state) => state.filters);
  return { limit: 100, sort, period, types, baseModels, hideNSFW, status, ...filters };
};

const sortOptions = Object.values(ModelSort);
export function InfiniteModelsSort() {
  const cookies = useCookies().models;
  const setSort = useFilters((state) => state.setSort);
  const sort = useFilters(
    (state) => state.filters.sort ?? cookies.sort ?? constants.modelFilterDefaults.sort
  );

  return (
    <SelectMenu
      label={sort}
      options={sortOptions.map((x) => ({ label: x, value: x }))}
      onClick={(sort) => setSort(sort)}
      value={sort}
    />
  );
}

const periodOptions = Object.values(MetricTimeframe);
export function InfiniteModelsPeriod() {
  const cookies = useCookies().models;
  const setPeriod = useFilters((state) => state.setPeriod);
  const period = useFilters(
    (state) => state.filters.period ?? cookies.period ?? constants.modelFilterDefaults.period
  );

  return (
    <SelectMenu
      label={period && splitUppercase(period.toString())}
      options={periodOptions.map((option) => ({ label: splitUppercase(option), value: option }))}
      onClick={(period) => setPeriod(period)}
      value={period}
    />
  );
}

const availableStatus = Object.values(ModelStatus).filter((status) =>
  ['Draft', 'Deleted'].includes(status)
);

export function InfiniteModelsFilter() {
  const cookies = useCookies().models;
  const user = useCurrentUser();
  const setTypes = useFilters((state) => state.setTypes);
  const types = useFilters((state) => state.filters.types ?? cookies.types ?? []);
  const setStatus = useFilters((state) => state.setStatus);
  const status = useFilters((state) => state.filters.status ?? cookies.status ?? []);
  const setBaseModels = useFilters((state) => state.setBaseModels);
  const baseModels = useFilters((state) => state.filters.baseModels ?? cookies.baseModels ?? []);
  const hideNSFW = useFilters((state) => state.filters.hideNSFW ?? cookies.hideNSFW ?? false);
  const setHideNSFW = useFilters((state) => state.setHideNSFW);
  const setCheckpointType = useFilters((state) => state.setCheckpointType);
  const checkpointType = useFilters(
    (state) => state.filters.checkpointType ?? cookies.checkpointType ?? 'all'
  );
  const showNSFWToggle = !user || user.showNsfw;
  const showCheckpointType = !types?.length || types.includes('Checkpoint');

  const filterLength =
    types.length +
    baseModels.length +
    (showNSFWToggle && hideNSFW ? 1 : 0) +
    (showCheckpointType && checkpointType !== 'all' ? 1 : 0);
  const handleClear = () => {
    setTypes([]);
    setBaseModels([]);
    setHideNSFW(false);
    setCheckpointType(undefined);
  };

  return (
    <Popover withArrow>
      <Popover.Target>
        <Indicator
          offset={4}
          label={filterLength ? filterLength : undefined}
          showZero={false}
          dot={false}
          size={16}
          inline
          zIndex={10}
        >
          <ActionIcon color="dark" variant="transparent" sx={{ width: 40 }}>
            <IconFilter size={20} stroke={2.5} />
            <IconChevronDown size={16} stroke={3} />
          </ActionIcon>
        </Indicator>
      </Popover.Target>
      <Popover.Dropdown>
        <Stack spacing={0}>
          {showNSFWToggle && (
            <>
              <Divider label="Browsing Mode" labelProps={{ weight: 'bold' }} />
              <SegmentedControl
                my={5}
                value={!hideNSFW ? 'nsfw' : 'sfw'}
                size="xs"
                color="blue"
                styles={(theme) => ({
                  root: {
                    border: `1px solid ${
                      theme.colorScheme === 'dark' ? theme.colors.dark[4] : theme.colors.gray[4]
                    }`,
                    background: 'none',
                  },
                })}
                data={[
                  { label: 'Safe', value: 'sfw' },
                  { label: 'Adult', value: 'nsfw' },
                ]}
                onChange={(value) => {
                  setHideNSFW(value === 'sfw');
                }}
              />
            </>
          )}
          {user?.isModerator && (
            <>
              <Divider label="Model status" labelProps={{ weight: 'bold' }} />
              <Chip.Group
                spacing={4}
                value={status}
                onChange={(status: ModelStatus[]) => setStatus(status)}
                multiple
              >
                {availableStatus.map((status) => (
                  <Chip key={status} value={status} size="xs">
                    {status}
                  </Chip>
                ))}
              </Chip.Group>
            </>
          )}
          <Divider label="Model types" labelProps={{ weight: 'bold' }} />
          <Checkbox.Group
            value={types}
            orientation="vertical"
            spacing="xs"
            size="md"
            onChange={(types: ModelType[]) => setTypes(types)}
          >
            {Object.values(ModelType).map((type, index) => (
              <Checkbox key={index} value={type} label={splitUppercase(type)} />
            ))}
          </Checkbox.Group>
          {showCheckpointType ? (
            <>
              <Divider label="Checkpoint type" labelProps={{ weight: 'bold' }} />
              <SegmentedControl
                my={5}
                value={checkpointType}
                size="xs"
                color="blue"
                styles={(theme) => ({
                  root: {
                    border: `1px solid ${
                      theme.colorScheme === 'dark' ? theme.colors.dark[4] : theme.colors.gray[4]
                    }`,
                    background: 'none',
                  },
                })}
                data={[{ label: 'All', value: 'all' }].concat(
                  Object.values(CheckpointType).map((type) => ({
                    label: splitUppercase(type),
                    value: type,
                  }))
                )}
                onChange={(value: CheckpointType | 'all') => {
                  setCheckpointType(value !== 'all' ? value : undefined);
                }}
              />
            </>
          ) : null}
          <Divider label="Base model" labelProps={{ weight: 'bold' }} />
          <Checkbox.Group
            value={baseModels}
            orientation="vertical"
            spacing="xs"
            size="md"
            onChange={(baseModels: BaseModel[]) => setBaseModels(baseModels)}
          >
            {constants.baseModels.map((baseModel, index) => (
              <Checkbox key={index} value={baseModel} label={baseModel} />
            ))}
          </Checkbox.Group>
          {filterLength > 0 && (
            <Button mt="xs" compact onClick={handleClear} leftIcon={<IconFilterOff size={20} />}>
              Clear Filters
            </Button>
          )}
        </Stack>
      </Popover.Dropdown>
    </Popover>
  );
}<|MERGE_RESOLUTION|>--- conflicted
+++ resolved
@@ -1,6 +1,3 @@
-<<<<<<< HEAD
-import { ModelType, MetricTimeframe, CheckpointType } from '@prisma/client';
-=======
 import create from 'zustand';
 import { ModelType, MetricTimeframe, CheckpointType, ModelStatus } from '@prisma/client';
 import { ModelSort } from '~/server/common/enums';
@@ -9,7 +6,6 @@
 import { deleteCookie, setCookie as sc } from 'cookies-next';
 import { immer } from 'zustand/middleware/immer';
 import { modelFilterSchema, useCookies } from '~/providers/CookiesProvider';
->>>>>>> 2a5a5afe
 import {
   Popover,
   ActionIcon,
@@ -22,18 +18,11 @@
   Chip,
 } from '@mantine/core';
 import { IconChevronDown, IconFilter, IconFilterOff } from '@tabler/icons';
-import { deleteCookie } from 'cookies-next';
 import { z } from 'zod';
-import create from 'zustand';
-import { immer } from 'zustand/middleware/immer';
-
-import { SelectMenu } from '~/components/SelectMenu/SelectMenu';
+
 import { useCurrentUser } from '~/hooks/useCurrentUser';
-import { modelFilterSchema, useCookies } from '~/providers/CookiesProvider';
 import { BaseModel, constants } from '~/server/common/constants';
-import { ModelSort } from '~/server/common/enums';
 import { setCookie } from '~/utils/cookies-helpers';
-import { splitUppercase } from '~/utils/string-helpers';
 
 type FilterProps = z.input<typeof modelFilterSchema>;
 
