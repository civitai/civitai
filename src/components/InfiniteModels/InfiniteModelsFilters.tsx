--- conflicted
+++ resolved
@@ -1,12 +1,6 @@
 import { create } from 'zustand';
-<<<<<<< HEAD
-import { useEffect } from 'react';
-import { CheckpointType, MetricTimeframe, ModelStatus, ModelType } from '@prisma/client';
+import { ModelType, MetricTimeframe, CheckpointType, ModelStatus } from '@prisma/client';
 import { BrowsingMode, ModelKind, ModelSort } from '~/server/common/enums';
-=======
-import { ModelType, MetricTimeframe, CheckpointType, ModelStatus } from '@prisma/client';
-import { BrowsingMode, ModelSort } from '~/server/common/enums';
->>>>>>> 43ed028e
 import { SelectMenu } from '~/components/SelectMenu/SelectMenu';
 import { getDisplayName, splitUppercase } from '~/utils/string-helpers';
 import { deleteCookie } from 'cookies-next';
