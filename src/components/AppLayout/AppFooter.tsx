--- conflicted
+++ resolved
@@ -1,22 +1,6 @@
-<<<<<<< HEAD
-import {
-  Anchor,
-  Button,
-  ButtonProps,
-  Code,
-  createStyles,
-  Footer,
-  Group,
-  Stack,
-  Text,
-} from '@mantine/core';
+import { Anchor, Button, ButtonProps, Code, Group, Stack, Text } from '@mantine/core';
 import { NextLink as Link } from '~/components/NextLink/NextLink';
-import { useState } from 'react';
-=======
-import { Anchor, Button, ButtonProps, Code, Group, Stack, Text } from '@mantine/core';
-import { NextLink } from '@mantine/next';
 import { useRef, useState } from 'react';
->>>>>>> d5bbeb9a
 import { useContainerSmallerThan } from '~/components/ContainerProvider/useContainerSmallerThan';
 import { RoutedDialogLink } from '~/components/Dialog/RoutedDialogProvider';
 import { SocialLinks } from '~/components/SocialLinks/SocialLinks';
