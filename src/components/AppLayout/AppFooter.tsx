--- conflicted
+++ resolved
@@ -9,11 +9,7 @@
   Stack,
   Text,
 } from '@mantine/core';
-<<<<<<< HEAD
-import { NextLink as Link } from '~/components/NextLink/NextLink'
-=======
-import { NextLink } from '@mantine/next';
->>>>>>> 648a5fa8
+import { NextLink as Link } from '~/components/NextLink/NextLink';
 import { useState } from 'react';
 import { useContainerSmallerThan } from '~/components/ContainerProvider/useContainerSmallerThan';
 import { RoutedDialogLink } from '~/components/Dialog/RoutedDialogProvider';
@@ -72,7 +68,7 @@
         )}
         <Group spacing={0} sx={{ flexWrap: 'nowrap' }}>
           {/* <Button
-            component={NextLink}
+            component={Link}
             prefetch={false}
             href="/content/careers"
             {...buttonProps}
@@ -83,7 +79,7 @@
             Join Us 💼
           </Button> */}
           {/* <Button
-            component={NextLink}
+            component={Link}
             prefetch={false}
             href="/advertise-with-us"
             {...buttonProps}
@@ -96,7 +92,7 @@
             Advertise 📰
           </Button> */}
           <Button
-            component={NextLink}
+            component={Link}
             prefetch={false}
             href="/creators-program"
             {...buttonProps}
@@ -106,7 +102,7 @@
             Creators
           </Button>
           <Button
-            component={NextLink}
+            component={Link}
             prefetch={false}
             href="/content/tos"
             {...buttonProps}
@@ -115,7 +111,7 @@
             Terms of Service
           </Button>
           <Button
-            component={NextLink}
+            component={Link}
             prefetch={false}
             href="/content/privacy"
             {...buttonProps}
@@ -124,12 +120,12 @@
             Privacy
           </Button>
           {features.safety && (
-            <Button component={NextLink} href="/safety" prefetch={false} {...buttonProps}>
+            <Button component={Link} href="/safety" prefetch={false} {...buttonProps}>
               Safety
             </Button>
           )}
           {features.newsroom && (
-            <Button component={NextLink} href="/newsroom" {...buttonProps}>
+            <Button component={Link} href="/newsroom" {...buttonProps}>
               Newsroom
             </Button>
           )}
