import {
  Anchor,
  Button,
  ButtonProps,
  Code,
  createStyles,
  Footer,
  Group,
  Stack,
  Text,
} from '@mantine/core';
import { useDebouncedState, useWindowEvent } from '@mantine/hooks';
import { NextLink } from '@mantine/next';
import { useState } from 'react';
import { env } from '~/env/client.mjs';
import { useIsMobile } from '~/hooks/useIsMobile';

interface ScrollPosition {
  x: number;
  y: number;
}

function getScrollPosition(): ScrollPosition {
  return typeof window !== 'undefined'
    ? { x: window.pageXOffset, y: window.pageYOffset }
    : { x: 0, y: 0 };
}

const buttonProps: ButtonProps = {
  size: 'xs',
  variant: 'subtle',
  color: 'gray',
};

const hash = env.NEXT_PUBLIC_GIT_HASH;

export function AppFooter() {
  const { classes, cx } = useStyles();
  const [showHash, setShowHash] = useState(false);
  const [showFooter, setShowFooter] = useDebouncedState(true, 200);
  const mobile = useIsMobile();

  useWindowEvent('scroll', () => {
    const scroll = getScrollPosition();
    setShowFooter(scroll.y < 10);
  });

  return (
    <Footer className={cx(classes.root, { [classes.down]: !showFooter })} height="auto" p="sm">
      <Group spacing={mobile ? 'sm' : 'lg'} sx={{ flexWrap: 'nowrap' }}>
        <Text
          weight={700}
          sx={{ whiteSpace: 'nowrap', userSelect: 'none' }}
          onDoubleClick={() => {
            if (hash) setShowHash((x) => !x);
          }}
        >
          &copy; Civitai {new Date().getFullYear()}
        </Text>
        {showHash && hash && (
          <Stack spacing={2}>
            <Text weight={500} size="xs" sx={{ lineHeight: 1.1 }}>
              Site Version
            </Text>
            <Anchor
              target="_blank"
              href={`/github/commit/${hash}`}
              w="100%"
              sx={{ '&:hover': { textDecoration: 'none' } }}
            >
              <Code sx={{ textAlign: 'center', lineHeight: 1.1, display: 'block' }}>
                {hash.substring(0, 7)}
              </Code>
            </Anchor>
          </Stack>
        )}
        <Group spacing={0} sx={{ flexWrap: 'nowrap' }}>
          <Button
            component={NextLink}
            href="/pricing"
            {...buttonProps}
            variant="subtle"
            color="pink"
            px={mobile ? 5 : 'xs'}
          >
            Support Us ❤️
          </Button>
          <Button
            component={NextLink}
            prefetch={false}
            href="/content/tos"
            {...buttonProps}
            px={mobile ? 5 : 'xs'}
          >
            Terms of Service
          </Button>
          <Button
            component={NextLink}
            prefetch={false}
            href="/content/privacy"
            {...buttonProps}
            px={mobile ? 5 : 'xs'}
          >
            Privacy
          </Button>
          <Button component="a" href="/github" {...buttonProps} target="_blank">
            GitHub
          </Button>
          <Button component="a" href="/discord" {...buttonProps} target="_blank">
            Discord
          </Button>
          <Button component="a" href="/twitter" {...buttonProps} target="_blank">
            Twitter
          </Button>
          <Button component="a" href="/reddit" {...buttonProps} target="_blank">
            Reddit
          </Button>
          <Button
            component="a"
            href="/github/wiki/REST-API-Reference"
            {...buttonProps}
            target="_blank"
          >
            API
          </Button>
<<<<<<< HEAD
          <Button
            component={NextLink}
            prefetch={false}
            href="/posts/create"
            {...buttonProps}
            px={mobile ? 5 : 'xs'}
          >
            Create Post
=======
          <Button component="a" href="https://status.civitai.com" {...buttonProps} target="_blank">
            Status
>>>>>>> 86904d6c
          </Button>
        </Group>
        <Button
          component="a"
          href="/github/discussions/categories/ideas"
          ml="auto"
          variant="light"
          color="yellow"
          target="_blank"
        >
          💡 Ideas!
        </Button>
      </Group>
    </Footer>
  );
}

const useStyles = createStyles((theme) => ({
  root: {
    position: 'fixed',
    bottom: 0,
    right: 0,
    left: 0,
    borderTop: `1px solid ${
      theme.colorScheme === 'dark' ? theme.colors.dark[4] : theme.colors.gray[3]
    }`,
    // boxShadow: '0 -1px 3px rgba(0, 0, 0, 0.05), 0 -1px 2px rgba(0, 0, 0, 0.1)',
    transitionProperty: 'transform',
    transitionDuration: '0.3s',
    transitionTimingFunction: 'linear',
    overflowX: 'auto',
    // transform: 'translateY(0)',
  },
  down: {
    transform: 'translateY(200%)',
    // bottom: '-60',
  },
}));<|MERGE_RESOLUTION|>--- conflicted
+++ resolved
@@ -123,7 +123,6 @@
           >
             API
           </Button>
-<<<<<<< HEAD
           <Button
             component={NextLink}
             prefetch={false}
@@ -132,10 +131,9 @@
             px={mobile ? 5 : 'xs'}
           >
             Create Post
-=======
+          </Button>
           <Button component="a" href="https://status.civitai.com" {...buttonProps} target="_blank">
             Status
->>>>>>> 86904d6c
           </Button>
         </Group>
         <Button
