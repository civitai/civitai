import {
  Anchor,
  Burger,
  Button,
  createStyles,
  Group,
  Header,
  Menu,
  Switch,
  UnstyledButton,
  useMantineColorScheme,
  Transition,
  Paper,
  Grid,
  Badge,
  ActionIcon,
} from '@mantine/core';
import { useClickOutside, useDisclosure } from '@mantine/hooks';
import { NextLink } from '@mantine/next';
import {
  IconAlbum,
  IconCircleDashed,
  IconCrown,
  IconFile,
  IconHeart,
  IconHistory,
  IconLogout,
  IconMoonStars,
  IconPalette,
  IconPlus,
  IconQuestionCircle,
  IconSettings,
  IconSun,
  IconUpload,
  IconUserCircle,
  IconUsers,
} from '@tabler/icons';
import { signOut } from 'next-auth/react';
import Link from 'next/link';
import { useRouter } from 'next/router';
import { useMemo, useState } from 'react';
import { CivitaiLinkPopover } from '~/components/CivitaiLink/CivitaiLinkPopover';

import { ListSearch } from '~/components/ListSearch/ListSearch';
import { LoginRedirect } from '~/components/LoginRedirect/LoginRedirect';
import { Logo } from '~/components/Logo/Logo';
import { NotificationBell } from '~/components/Notifications/NotificationBell';
import { BlurToggle } from '~/components/Settings/BlurToggle';
import { SupportButton } from '~/components/SupportButton/SupportButton';
import { UserAvatar } from '~/components/UserAvatar/UserAvatar';
import { useCurrentUser } from '~/hooks/useCurrentUser';
import { LoginRedirectReason } from '~/utils/login-helpers';
import { UploadTracker } from '~/components/Resource/UploadTracker';

const HEADER_HEIGHT = 70;

const useStyles = createStyles((theme) => ({
  header: {
    display: 'flex',
    alignItems: 'center',
    justifyContent: 'space-between',
    height: '100%',
    flexWrap: 'nowrap',
    paddingLeft: theme.spacing.xs * 1.6, // 16px
    paddingRight: theme.spacing.xs * 1.6, // 16px

    [theme.fn.smallerThan('sm')]: {
      paddingLeft: theme.spacing.xs * 0.8, // 8px
      paddingRight: theme.spacing.xs * 0.8, // 8px
    },
  },

  burger: {
    display: 'flex',
    justifyContent: 'flex-end',
    [theme.fn.largerThan('md')]: {
      display: 'none',
    },
  },

  dropdown: {
    position: 'absolute',
    top: HEADER_HEIGHT,
    left: 0,
    right: 0,
    zIndex: 0,
    borderTopRightRadius: 0,
    borderTopLeftRadius: 0,
    borderTopWidth: 0,
    overflow: 'hidden',

    [theme.fn.largerThan('md')]: {
      display: 'none',
    },
  },

  search: {
    [theme.fn.smallerThan('xs')]: {
      display: 'none',
    },
  },

  links: {
    display: 'flex',
    [theme.fn.smallerThan('md')]: {
      display: 'none',
    },
  },

  link: {
    display: 'block',
    lineHeight: 1,
    padding: `${theme.spacing.xs}px ${theme.spacing.sm}px`,
    borderRadius: theme.radius.sm,
    textDecoration: 'none',
    color: theme.colorScheme === 'dark' ? theme.colors.dark[0] : theme.colors.gray[7],
    fontSize: theme.fontSizes.sm,
    fontWeight: 500,

    '&:hover': {
      backgroundColor: theme.colorScheme === 'dark' ? theme.colors.dark[6] : theme.colors.gray[0],
    },

    [theme.fn.smallerThan('md')]: {
      borderRadius: 0,
      padding: theme.spacing.md,
      display: 'flex',
      alignItems: 'center',
      justifyContent: 'space-between',
      width: '100%',
    },
  },

  linkActive: {
    '&, &:hover': {
      backgroundColor: theme.fn.variant({ variant: 'light', color: theme.primaryColor }).background,
      color: theme.fn.variant({ variant: 'light', color: theme.primaryColor }).color,
    },
  },

  user: {
    color: theme.colorScheme === 'dark' ? theme.colors.dark[0] : theme.black,
    borderRadius: theme.radius.sm,
    transition: 'background-color 100ms ease',

    '&:hover': {
      backgroundColor: theme.colorScheme === 'dark' ? theme.colors.dark[8] : theme.colors.gray[0],
    },

    [theme.fn.smallerThan('md')]: {
      display: 'none',
    },
  },

  userActive: {
    backgroundColor: theme.colorScheme === 'dark' ? theme.colors.dark[8] : theme.colors.gray[0],
  },
}));

type MenuLink = {
  label: React.ReactNode;
  href: string;
  redirectReason?: LoginRedirectReason;
  visible?: boolean;
};

export function AppHeader() {
  const currentUser = useCurrentUser();
  const { classes, cx, theme } = useStyles();
  const { colorScheme, toggleColorScheme } = useMantineColorScheme();
  const router = useRouter();

  const [burgerOpened, { open: openBurger, close: closeBurger }] = useDisclosure(false);
  const [userMenuOpened, setUserMenuOpened] = useState(false);
  const ref = useClickOutside(() => closeBurger());

  const isMuted = currentUser?.muted ?? false;

  const links: MenuLink[] = useMemo(
    () => [
      {
        href: '/models/v2/new',
        visible: !isMuted,
        loginRedirect: 'upload-model',
        label: (
          <Group align="center" spacing="xs">
            <IconUpload stroke={1.5} />
            Upload a model
          </Group>
        ),
      },
      {
        href: `/user/${currentUser?.username}`,
        visible: !!currentUser,
        label: (
          <Group align="center" spacing="xs">
            <IconFile stroke={1.5} color={theme.colors.blue[theme.fn.primaryShade()]} />
            Your models
          </Group>
        ),
      },
      {
        href: `/user/${currentUser?.username}/posts`,
        visible: !!currentUser,
        label: (
          <Group align="center" spacing="xs">
            <IconAlbum stroke={1.5} color={theme.colors.blue[theme.fn.primaryShade()]} />
            Your posts
          </Group>
        ),
      },
      {
        href: '/?favorites=true',
        visible: !!currentUser,
        label: (
          <Group align="center" spacing="xs">
            <IconHeart stroke={1.5} color={theme.colors.pink[theme.fn.primaryShade()]} />
            Liked models
          </Group>
        ),
      },
      {
        href: '/?hidden=true',
        visible: !!currentUser,
        label: (
          <Group align="center" spacing="xs">
            <IconCircleDashed stroke={1.5} color={theme.colors.yellow[theme.fn.primaryShade()]} />
            Hidden models
          </Group>
        ),
      },
      {
        href: '/questions',
        visible: !!currentUser,
        label: (
          <Group align="center" spacing="xs">
            <IconQuestionCircle stroke={1.5} />
            Questions{' '}
            <Badge color="yellow" size="xs">
              Beta
            </Badge>
          </Group>
        ),
      },
      {
        href: `/user/${currentUser?.username}/following`,
        visible: !!currentUser,
        label: (
          <Group align="center" spacing="xs">
            <IconUsers stroke={1.5} />
            Creators you follow
          </Group>
        ),
      },
      {
        href: '/user/downloads',
        visible: !!currentUser,
        label: (
          <Group align="center" spacing="xs">
            <IconHistory stroke={1.5} />
            Download History
          </Group>
        ),
      },
      {
        href: `/login?returnUrl=${router.asPath}`,
        visible: !currentUser,
        label: (
          <Group align="center" spacing="xs">
            <IconUserCircle stroke={1.5} />
            Sign In/Sign up
          </Group>
        ),
      },
      {
        href: '/leaderboard',
        label: (
          <Group align="center" spacing="xs">
            <IconCrown stroke={1.5} />
            Leaderboard
          </Group>
        ),
      },
    ],
    [currentUser, isMuted, router.asPath, theme]
  );

  const burgerMenuItems = useMemo(
    () =>
      links
        .filter(({ visible }) => visible !== false)
        .map((link) => {
          const item = (
            <Link key={link.href} href={link.href} passHref>
              <Anchor
                variant="text"
                className={cx(classes.link, { [classes.linkActive]: router.asPath === link.href })}
                onClick={() => closeBurger()}
              >
                {link.label}
              </Anchor>
            </Link>
          );

          return link.redirectReason ? (
            <LoginRedirect key={link.href} reason={link.redirectReason} returnUrl={link.href}>
              {item}
            </LoginRedirect>
          ) : (
            item
          );
        }),
    [classes, closeBurger, cx, links, router.asPath]
  );
  const userMenuItems = useMemo(
    () =>
      links
        .filter(({ href, visible }) => visible !== false && href !== '/models/v2/new')
        .map((link) => (
          <Menu.Item key={link.href} component={NextLink} href={link.href}>
            {link.label}
          </Menu.Item>
        )),
    [links]
  );

  return (
    <Header ref={ref} height={HEADER_HEIGHT} fixed>
      <Grid className={classes.header} m={0} gutter="xs" align="center">
        <Grid.Col span="auto" pl={0}>
          <Group spacing="xs" noWrap>
            <Link href="/" passHref>
              <Anchor variant="text" onClick={() => closeBurger()}>
                <Logo />
              </Anchor>
            </Link>
            {!isMuted && (
              <LoginRedirect reason="upload-model" returnUrl="/models/v2/new">
                <Button
                  className={classes.links}
                  component={NextLink}
<<<<<<< HEAD
                  href="/models/v2/new"
=======
                  href="/models/new"
>>>>>>> 47417eba
                  variant="filled"
                  size="xs"
                  pl={5}
                >
                  <IconPlus size={16} />
                  Upload a model
                </Button>
              </LoginRedirect>
            )}
            <SupportButton />
          </Group>
        </Grid.Col>
        <Grid.Col span={6} md={5}>
          <ListSearch onSearch={() => closeBurger()} />
        </Grid.Col>
        <Grid.Col span="auto" className={classes.links} sx={{ justifyContent: 'flex-end' }}>
          <Group spacing="xs" align="center">
            {!currentUser ? (
              <Button
                component={NextLink}
                href={`/login?returnUrl=${router.asPath}`}
                variant="default"
              >
                Sign In
              </Button>
            ) : null}
            {currentUser && (
              <>
                <UploadTracker />
                <CivitaiLinkPopover />
              </>
            )}
            {currentUser?.showNsfw && <BlurToggle />}
            {currentUser && <NotificationBell />}
            <Menu
              width={260}
              opened={userMenuOpened}
              position="bottom-end"
              transition="pop-top-right"
              onClose={() => setUserMenuOpened(false)}
            >
              <Menu.Target>
                <UnstyledButton
                  className={cx(classes.user, { [classes.userActive]: userMenuOpened })}
                  onClick={() => setUserMenuOpened(true)}
                >
                  <UserAvatar user={currentUser} avatarProps={{ size: 'md' }} />
                </UnstyledButton>
              </Menu.Target>
              <Menu.Dropdown>
                {userMenuItems}
                <Menu.Item
                  closeMenuOnClick={false}
                  icon={<IconPalette stroke={1.5} />}
                  onClick={() => toggleColorScheme()}
                >
                  <Group align="center" position="apart">
                    Dark mode
                    <Switch
                      checked={colorScheme === 'dark'}
                      sx={{ display: 'flex', alignItems: 'center' }}
                      onClick={(e) => e.stopPropagation()}
                    />
                  </Group>
                </Menu.Item>

                {currentUser ? (
                  <>
                    <Menu.Item
                      icon={<IconSettings stroke={1.5} />}
                      component={NextLink}
                      href="/user/account"
                    >
                      Account settings
                    </Menu.Item>
                    <Menu.Item
                      icon={<IconLogout color={theme.colors.red[9]} stroke={1.5} />}
                      onClick={() => signOut()}
                    >
                      Logout
                    </Menu.Item>
                  </>
                ) : null}
              </Menu.Dropdown>
            </Menu>
          </Group>
        </Grid.Col>
        <Grid.Col span="auto" className={classes.burger}>
          <Group spacing={4} noWrap>
            {currentUser && <CivitaiLinkPopover />}
            {currentUser && <NotificationBell />}
            <Burger
              opened={burgerOpened}
              onClick={burgerOpened ? closeBurger : openBurger}
              size="sm"
            />
            <Transition transition="scale-y" duration={200} mounted={burgerOpened}>
              {(styles) => (
                <Paper className={classes.dropdown} withBorder style={styles}>
                  {burgerMenuItems}
                  <Group p="md" position="apart" grow>
                    <ActionIcon
                      variant="default"
                      onClick={() => toggleColorScheme()}
                      size="lg"
                      sx={(theme) => ({
                        color:
                          theme.colorScheme === 'dark'
                            ? theme.colors.yellow[theme.fn.primaryShade()]
                            : theme.colors.blue[theme.fn.primaryShade()],
                      })}
                    >
                      {colorScheme === 'dark' ? <IconSun size={18} /> : <IconMoonStars size={18} />}
                    </ActionIcon>
                    {currentUser && (
                      <>
                        {currentUser?.showNsfw && (
                          <BlurToggle iconProps={{ stroke: 1.5 }}>
                            {({ icon, toggle }) => (
                              <ActionIcon variant="default" size="lg" onClick={toggle}>
                                {icon}
                              </ActionIcon>
                            )}
                          </BlurToggle>
                        )}
                        <Link href="/user/account" passHref>
                          <ActionIcon
                            variant="default"
                            component="a"
                            size="lg"
                            onClick={closeBurger}
                          >
                            <IconSettings stroke={1.5} />
                          </ActionIcon>
                        </Link>
                        <ActionIcon variant="default" onClick={() => signOut()} size="lg">
                          <IconLogout
                            stroke={1.5}
                            color={theme.colors.red[theme.fn.primaryShade()]}
                          />
                        </ActionIcon>
                      </>
                    )}
                  </Group>
                </Paper>
              )}
            </Transition>
          </Group>
        </Grid.Col>
      </Grid>
    </Header>
  );
}<|MERGE_RESOLUTION|>--- conflicted
+++ resolved
@@ -339,11 +339,7 @@
                 <Button
                   className={classes.links}
                   component={NextLink}
-<<<<<<< HEAD
                   href="/models/v2/new"
-=======
-                  href="/models/new"
->>>>>>> 47417eba
                   variant="filled"
                   size="xs"
                   pl={5}
