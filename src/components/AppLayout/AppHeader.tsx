import {
  Anchor,
  Burger,
  Button,
  createStyles,
  Group,
  Header,
  Menu,
  Switch,
  UnstyledButton,
  useMantineColorScheme,
  Transition,
  Paper,
  Grid,
  Badge,
  ActionIcon,
} from '@mantine/core';
import { useClickOutside, useDisclosure } from '@mantine/hooks';
import { NextLink } from '@mantine/next';
import {
  IconCircleDashed,
  IconCrown,
  IconFile,
  IconHeart,
  IconHistory,
  IconLogout,
  IconMoonStars,
  IconPalette,
  IconPlus,
  IconQuestionCircle,
  IconSettings,
  IconSun,
  IconUpload,
  IconUserCircle,
  IconUsers,
} from '@tabler/icons';
import { signOut } from 'next-auth/react';
import Link from 'next/link';
import { useRouter } from 'next/router';
<<<<<<< HEAD
import { useState } from 'react';
import { CivitaiLinkPopover } from '~/components/CivitaiLink/CivitaiLinkPopover';
=======
import { useMemo, useState } from 'react';
>>>>>>> 31749608

import { ListSearch } from '~/components/ListSearch/ListSearch';
import { LoginRedirect } from '~/components/LoginRedirect/LoginRedirect';
import { Logo } from '~/components/Logo/Logo';
import { NotificationBell } from '~/components/Notifications/NotificationBell';
import { BlurToggle } from '~/components/Settings/BlurToggle';
import { SupportButton } from '~/components/SupportButton/SupportButton';
import { UserAvatar } from '~/components/UserAvatar/UserAvatar';
import { useCurrentUser } from '~/hooks/useCurrentUser';
import { LoginRedirectReason } from '~/utils/login-helpers';

const HEADER_HEIGHT = 70;

const useStyles = createStyles((theme) => ({
  header: {
    display: 'flex',
    alignItems: 'center',
    justifyContent: 'space-between',
    height: '100%',
    flexWrap: 'nowrap',
    paddingLeft: theme.spacing.xs * 1.6, // 16px
    paddingRight: theme.spacing.xs * 1.6, // 16px

    [theme.fn.smallerThan('sm')]: {
      paddingLeft: theme.spacing.xs * 0.8, // 8px
      paddingRight: theme.spacing.xs * 0.8, // 8px
    },
  },

  burger: {
    display: 'flex',
    justifyContent: 'flex-end',
    [theme.fn.largerThan('md')]: {
      display: 'none',
    },
  },

  dropdown: {
    position: 'absolute',
    top: HEADER_HEIGHT,
    left: 0,
    right: 0,
    zIndex: 0,
    borderTopRightRadius: 0,
    borderTopLeftRadius: 0,
    borderTopWidth: 0,
    overflow: 'hidden',

    [theme.fn.largerThan('md')]: {
      display: 'none',
    },
  },

  search: {
    [theme.fn.smallerThan('xs')]: {
      display: 'none',
    },
  },

  links: {
    display: 'flex',
    [theme.fn.smallerThan('md')]: {
      display: 'none',
    },
  },

  link: {
    display: 'block',
    lineHeight: 1,
    padding: `${theme.spacing.xs}px ${theme.spacing.sm}px`,
    borderRadius: theme.radius.sm,
    textDecoration: 'none',
    color: theme.colorScheme === 'dark' ? theme.colors.dark[0] : theme.colors.gray[7],
    fontSize: theme.fontSizes.sm,
    fontWeight: 500,

    '&:hover': {
      backgroundColor: theme.colorScheme === 'dark' ? theme.colors.dark[6] : theme.colors.gray[0],
    },

    [theme.fn.smallerThan('md')]: {
      borderRadius: 0,
      padding: theme.spacing.md,
      display: 'flex',
      alignItems: 'center',
      justifyContent: 'space-between',
      width: '100%',
    },
  },

  linkActive: {
    '&, &:hover': {
      backgroundColor: theme.fn.variant({ variant: 'light', color: theme.primaryColor }).background,
      color: theme.fn.variant({ variant: 'light', color: theme.primaryColor }).color,
    },
  },

  user: {
    color: theme.colorScheme === 'dark' ? theme.colors.dark[0] : theme.black,
    borderRadius: theme.radius.sm,
    transition: 'background-color 100ms ease',

    '&:hover': {
      backgroundColor: theme.colorScheme === 'dark' ? theme.colors.dark[8] : theme.colors.gray[0],
    },

    [theme.fn.smallerThan('md')]: {
      display: 'none',
    },
  },

  userActive: {
    backgroundColor: theme.colorScheme === 'dark' ? theme.colors.dark[8] : theme.colors.gray[0],
  },
}));

type MenuLink = {
  label: React.ReactNode;
  href: string;
  redirectReason?: LoginRedirectReason;
  visible?: boolean;
};

export function AppHeader() {
  const currentUser = useCurrentUser();
  const { classes, cx, theme } = useStyles();
  const { colorScheme, toggleColorScheme } = useMantineColorScheme();
  const router = useRouter();

  const [burgerOpened, { open: openBurger, close: closeBurger }] = useDisclosure(false);
  const [userMenuOpened, setUserMenuOpened] = useState(false);
  const ref = useClickOutside(() => closeBurger());

  const isMuted = currentUser?.muted ?? false;

  const links: MenuLink[] = useMemo(
    () => [
      {
        href: '/models/create',
        visible: !isMuted,
        loginRedirect: 'upload-model',
        label: (
          <Group align="center" spacing="xs">
            <IconUpload stroke={1.5} />
            Upload a model
          </Group>
        ),
      },
      {
        href: `/user/${currentUser?.username}`,
        visible: !!currentUser,
        label: (
          <Group align="center" spacing="xs">
            <IconFile stroke={1.5} color={theme.colors.blue[theme.fn.primaryShade()]} />
            Your models
          </Group>
        ),
      },
      {
        href: '/?favorites=true',
        visible: !!currentUser,
        label: (
          <Group align="center" spacing="xs">
            <IconHeart stroke={1.5} color={theme.colors.pink[theme.fn.primaryShade()]} />
            Liked models
          </Group>
        ),
      },
      {
        href: '/?hidden=true',
        visible: !!currentUser,
        label: (
          <Group align="center" spacing="xs">
            <IconCircleDashed stroke={1.5} color={theme.colors.yellow[theme.fn.primaryShade()]} />
            Hidden models
          </Group>
        ),
      },
      {
        href: '/questions',
        visible: !!currentUser,
        label: (
          <Group align="center" spacing="xs">
            <IconQuestionCircle stroke={1.5} />
            Questions{' '}
            <Badge color="yellow" size="xs">
              Beta
            </Badge>
          </Group>
        ),
      },
      {
        href: `/user/${currentUser?.username}/following`,
        visible: !!currentUser,
        label: (
          <Group align="center" spacing="xs">
            <IconUsers stroke={1.5} />
            Creators you follow
          </Group>
        ),
      },
      {
        href: '/user/downloads',
        visible: !!currentUser,
        label: (
          <Group align="center" spacing="xs">
            <IconHistory stroke={1.5} />
            Download History
          </Group>
        ),
      },
      {
        href: `/login?returnUrl=${router.asPath}`,
        visible: !currentUser,
        label: (
          <Group align="center" spacing="xs">
            <IconUserCircle stroke={1.5} />
            Sign In/Sign up
          </Group>
        ),
      },
      {
        href: '/leaderboard',
        label: (
          <Group align="center" spacing="xs">
            <IconCrown stroke={1.5} />
            Leaderboard
          </Group>
        ),
      },
    ],
    [currentUser, isMuted, router.asPath, theme]
  );

  const burgerMenuItems = useMemo(
    () =>
      links
        .filter(({ visible }) => visible !== false)
        .map((link) => {
          const item = (
            <Link key={link.href} href={link.href} passHref>
              <Anchor
                variant="text"
                className={cx(classes.link, { [classes.linkActive]: router.asPath === link.href })}
                onClick={() => closeBurger()}
              >
                {link.label}
              </Anchor>
            </Link>
          );

          return link.redirectReason ? (
            <LoginRedirect key={link.href} reason={link.redirectReason} returnUrl={link.href}>
              {item}
            </LoginRedirect>
          ) : (
            item
          );
        }),
    [classes, closeBurger, cx, links, router.asPath]
  );
  const userMenuItems = useMemo(
    () =>
      links
        .filter(({ href, visible }) => visible !== false && href !== '/models/create')
        .map((link) => (
          <Menu.Item key={link.href} component={NextLink} href={link.href}>
            {link.label}
          </Menu.Item>
        )),
    [links]
  );

  return (
    <Header ref={ref} height={HEADER_HEIGHT} fixed>
      <Grid className={classes.header} m={0} gutter="xs" align="center">
        <Grid.Col span="auto" pl={0}>
          <Group spacing="xs" noWrap>
            <Link href="/" passHref>
              <Anchor variant="text" onClick={() => closeBurger()}>
                <Logo />
              </Anchor>
            </Link>
            {!isMuted && (
              <LoginRedirect reason="upload-model" returnUrl="/models/create">
                <Button
                  className={classes.links}
                  component={NextLink}
                  href="/models/create"
                  variant="filled"
                  size="xs"
                  pl={5}
                >
                  <IconPlus size={16} />
                  Upload a model
                </Button>
              </LoginRedirect>
            )}
            <SupportButton />
          </Group>
        </Grid.Col>
        <Grid.Col span={6} md={5}>
          <ListSearch onSearch={() => closeBurger()} />
        </Grid.Col>
        <Grid.Col span="auto" className={classes.links} sx={{ justifyContent: 'flex-end' }}>
          <Group spacing="xs" align="center">
            {!currentUser ? (
              <Button
                component={NextLink}
                href={`/login?returnUrl=${router.asPath}`}
                variant="default"
              >
                Sign In
              </Button>
            ) : null}
            {currentUser && <CivitaiLinkPopover />}
            {currentUser?.showNsfw && <BlurToggle />}
            {currentUser && <NotificationBell />}
            <Menu
              width={260}
              opened={userMenuOpened}
              position="bottom-end"
              transition="pop-top-right"
              onClose={() => setUserMenuOpened(false)}
            >
              <Menu.Target>
                <UnstyledButton
                  className={cx(classes.user, { [classes.userActive]: userMenuOpened })}
                  onClick={() => setUserMenuOpened(true)}
                >
                  <UserAvatar user={currentUser} avatarProps={{ size: 'md' }} />
                </UnstyledButton>
              </Menu.Target>
              <Menu.Dropdown>
                {userMenuItems}
                <Menu.Item
                  closeMenuOnClick={false}
                  icon={<IconPalette stroke={1.5} />}
                  onClick={() => toggleColorScheme()}
                >
                  <Group align="center" position="apart">
                    Dark mode
                    <Switch
                      checked={colorScheme === 'dark'}
                      sx={{ display: 'flex', alignItems: 'center' }}
                      onClick={(e) => e.stopPropagation()}
                    />
                  </Group>
                </Menu.Item>

                {currentUser ? (
                  <>
                    <Menu.Item
                      icon={<IconSettings stroke={1.5} />}
                      component={NextLink}
                      href="/user/account"
                    >
                      Account settings
                    </Menu.Item>
                    <Menu.Item
                      icon={<IconLogout color={theme.colors.red[9]} stroke={1.5} />}
                      onClick={() => signOut()}
                    >
                      Logout
                    </Menu.Item>
                  </>
                ) : null}
              </Menu.Dropdown>
            </Menu>
          </Group>
        </Grid.Col>
        <Grid.Col span="auto" className={classes.burger}>
          <Group spacing={4} noWrap>
            {currentUser && <CivitaiLinkPopover />}
            {currentUser && <NotificationBell />}
            <Burger
              opened={burgerOpened}
              onClick={burgerOpened ? closeBurger : openBurger}
              size="sm"
            />
            <Transition transition="scale-y" duration={200} mounted={burgerOpened}>
              {(styles) => (
                <Paper className={classes.dropdown} withBorder style={styles}>
                  {burgerMenuItems}
                  <Group p="md" position="apart" grow>
                    <ActionIcon
                      variant="default"
                      onClick={() => toggleColorScheme()}
                      size="lg"
                      sx={(theme) => ({
                        color:
                          theme.colorScheme === 'dark'
                            ? theme.colors.yellow[theme.fn.primaryShade()]
                            : theme.colors.blue[theme.fn.primaryShade()],
                      })}
                    >
                      {colorScheme === 'dark' ? <IconSun size={18} /> : <IconMoonStars size={18} />}
                    </ActionIcon>
                    {currentUser && (
                      <>
                        {currentUser?.showNsfw && (
                          <BlurToggle iconProps={{ stroke: 1.5 }}>
                            {({ icon, toggle }) => (
                              <ActionIcon variant="default" size="lg" onClick={toggle}>
                                {icon}
                              </ActionIcon>
                            )}
                          </BlurToggle>
                        )}
                        <Link href="/user/account" passHref>
                          <ActionIcon
                            variant="default"
                            component="a"
                            size="lg"
                            onClick={closeBurger}
                          >
                            <IconSettings stroke={1.5} />
                          </ActionIcon>
                        </Link>
                        <ActionIcon variant="default" onClick={() => signOut()} size="lg">
                          <IconLogout
                            stroke={1.5}
                            color={theme.colors.red[theme.fn.primaryShade()]}
                          />
                        </ActionIcon>
                      </>
                    )}
                  </Group>
                </Paper>
              )}
            </Transition>
          </Group>
        </Grid.Col>
      </Grid>
    </Header>
  );
}<|MERGE_RESOLUTION|>--- conflicted
+++ resolved
@@ -37,12 +37,8 @@
 import { signOut } from 'next-auth/react';
 import Link from 'next/link';
 import { useRouter } from 'next/router';
-<<<<<<< HEAD
-import { useState } from 'react';
 import { CivitaiLinkPopover } from '~/components/CivitaiLink/CivitaiLinkPopover';
-=======
 import { useMemo, useState } from 'react';
->>>>>>> 31749608
 
 import { ListSearch } from '~/components/ListSearch/ListSearch';
 import { LoginRedirect } from '~/components/LoginRedirect/LoginRedirect';
