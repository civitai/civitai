import { useRouter } from 'next/router';
import { ArticleFeedFilters } from '~/components/Filters/FeedFilters/ArticleFeedFilters';
import { BountyFeedFilters } from '~/components/Filters/FeedFilters/BountyFeedFilters';
import { ImageFeedFilters } from '~/components/Filters/FeedFilters/ImageFeedFilters';
import { ModelFeedFilters } from '~/components/Filters/FeedFilters/ModelFeedFilters';
import { PostFeedFilters } from '~/components/Filters/FeedFilters/PostFeedFilters';
import { VideoFeedFilters } from '~/components/Filters/FeedFilters/VideoFeedFilters';
import { ToolFeedFilters } from '~/components/Filters/FeedFilters/ToolFeedFilters';
import { ManageHomepageButton } from '~/components/HomeBlocks/ManageHomepageButton';
import { HomeTabs } from '~/components/HomeContentToggle/HomeContentToggle';
import { ToolImageFeedFilters } from '~/components/Filters/FeedFilters/ToolImageFeedFilters';
import clsx from 'clsx';

const filterSections = [
  { pathname: '/', component: <ManageHomepageButton ml="auto" /> },
  { pathname: '/models', component: <ModelFeedFilters ml="auto" /> },
  { pathname: '/images', component: <ImageFeedFilters ml="auto" /> },
  { pathname: '/videos', component: <VideoFeedFilters ml="auto" /> },
  { pathname: '/posts', component: <PostFeedFilters ml="auto" /> },
  { pathname: '/articles', component: <ArticleFeedFilters ml="auto" /> },
  { pathname: '/bounties', component: <BountyFeedFilters ml="auto" /> },
<<<<<<< HEAD
  { pathname: '/tools', component: <ToolFeedFilters ml="auto" /> },
  { pathname: '/tools/[slug]', component: <ImageFeedFilters ml="auto" hideMediaTypes hideTools /> },
=======
  { pathname: '/tools/[slug]', component: <ToolImageFeedFilters ml="auto" /> },
>>>>>>> 744d9c47
];

export function SubNav2() {
  const router = useRouter();
  const section = filterSections.find((x) => x.pathname === router.pathname);

  return (
    <div
      className={clsx('flex justify-between gap-2 px-2 py-1', {
        ['flex-wrap']: router.pathname !== '/',
      })}
    >
      <HomeTabs />
      {section?.component}
    </div>
  );
}<|MERGE_RESOLUTION|>--- conflicted
+++ resolved
@@ -19,12 +19,8 @@
   { pathname: '/posts', component: <PostFeedFilters ml="auto" /> },
   { pathname: '/articles', component: <ArticleFeedFilters ml="auto" /> },
   { pathname: '/bounties', component: <BountyFeedFilters ml="auto" /> },
-<<<<<<< HEAD
   { pathname: '/tools', component: <ToolFeedFilters ml="auto" /> },
-  { pathname: '/tools/[slug]', component: <ImageFeedFilters ml="auto" hideMediaTypes hideTools /> },
-=======
   { pathname: '/tools/[slug]', component: <ToolImageFeedFilters ml="auto" /> },
->>>>>>> 744d9c47
 ];
 
 export function SubNav2() {
