import { ActionIcon, Alert, Button, Divider, Grid, Header } from '@mantine/core';
import { IconSearch } from '@tabler/icons-react';
import { useRouter } from 'next/router';
import { ReactElement, RefObject, useRef, useState } from 'react';
import { BrowsingModeIcon } from '~/components/BrowsingMode/BrowsingMode';
import { ReadOnlyNotice } from '~/components/ReadOnlyNotice/ReadOnlyNotice';
import { ChatButton } from '~/components/Chat/ChatButton';
import { CivitaiLinkPopover } from '~/components/CivitaiLink/CivitaiLinkPopover';
import { Logo } from '~/components/Logo/Logo';
import { ImpersonateButton } from '~/components/Moderation/ImpersonateButton';
import { ModerationNav } from '~/components/Moderation/ModerationNav';
import { NotificationBell } from '~/components/Notifications/NotificationBell';
import { UploadTracker } from '~/components/Resource/UploadTracker';
import { SupportButton } from '~/components/SupportButton/SupportButton';
import { useCurrentUser } from '~/hooks/useCurrentUser';
import { useFeatureFlags } from '~/providers/FeatureFlagsProvider';
import { AutocompleteSearch } from '../../AutocompleteSearch/AutocompleteSearch';
import clsx from 'clsx';
import { NextLink as Link } from '~/components/NextLink/NextLink';
import { UserMenu } from '~/components/AppLayout/AppHeader/UserMenu';
import { CreateMenu } from '~/components/AppLayout/AppHeader/CreateMenu';

const HEADER_HEIGHT = 60;

function defaultRenderSearchComponent({ onSearchDone, isMobile, ref }: RenderSearchComponentProps) {
  if (isMobile) {
    return (
      <AutocompleteSearch
        variant="filled"
        onClear={onSearchDone}
        onSubmit={onSearchDone}
        rightSection={null}
        ref={ref}
      />
    );
  }

  return <AutocompleteSearch />;
}

export function AppHeader({
  renderSearchComponent = defaultRenderSearchComponent,
  fixed = true,
}: Props) {
  const currentUser = useCurrentUser();
  const router = useRouter();
  const features = useFeatureFlags();
  const searchRef = useRef<HTMLInputElement>(null);
  const isMuted = currentUser?.muted ?? false;

  const [showSearch, setShowSearch] = useState(false);
  const onSearchDone = () => setShowSearch(false);

  return (
    <>
      <Header
        height={HEADER_HEIGHT}
        fixed={fixed}
        zIndex={199}
        className={clsx({
          ['border-green-8 border-b-[3px]']: features.isGreen,
          ['border-red-8 border-b-[3px]']: features.isRed,
        })}
      >
<<<<<<< HEAD
        <div className={clsx('h-full', { ['hidden']: !showSearch })}>
          {renderSearchComponent({ onSearchDone, isMobile: true, ref: searchRef })}
        </div>

        <Grid
          className={clsx('flex h-full flex-nowrap items-center justify-between px-2 @md:px-4', {
            ['hidden']: showSearch,
          })}
          m={0}
          gutter="xs"
          align="center"
        >
          <Grid.Col span="auto" pl={0}>
            <div className="flex items-center gap-2.5">
              <Logo />
              <SupportButton />
              {/* Disabled until next event */}
              {/* <EventButton /> */}
            </div>
          </Grid.Col>
          <Grid.Col span={6} md={4} className="@max-md:hidden">
            {renderSearchComponent({ onSearchDone, isMobile: false })}
          </Grid.Col>
          <Grid.Col span="auto" className="flex items-center justify-end gap-3 @max-md:hidden">
            <div className="flex items-center gap-3">
              {!isMuted && <CreateMenu />}
              {currentUser && (
                <>
                  <UploadTracker />
                  <CivitaiLinkPopover />
                </>
              )}
              {currentUser && features.canViewNsfw && <BrowsingModeIcon />}
              {currentUser && <NotificationBell />}
              {currentUser && features.chat && <ChatButton />}
              {currentUser?.isModerator && <ModerationNav />}
              {currentUser && <ImpersonateButton />}
            </div>
            {!currentUser ? (
              <Button
                component={Link}
                href={`/login?returnUrl=${router.asPath}`}
                rel="nofollow"
                variant="default"
              >
                Sign In
              </Button>
            ) : (
              <Divider orientation="vertical" />
=======
        <Grid.Col span="auto" pl={0}>
          <div className="flex items-center gap-2.5">
            <Logo />
            {!features.canWrite ? <ReadOnlyNotice /> : <SupportButton />}
            {/* Disabled until next event */}
            {/* <EventButton /> */}
          </div>
        </Grid.Col>
        <Grid.Col span={6} md={4} className="@max-md:hidden">
          {renderSearchComponent({ onSearchDone, isMobile: false })}
        </Grid.Col>
        <Grid.Col span="auto" className="flex items-center justify-end gap-3 @max-md:hidden">
          <div className="flex items-center gap-3">
            {!isMuted && <CreateMenu />}
            {currentUser && (
              <>
                <UploadTracker />
                <CivitaiLinkPopover />
              </>
>>>>>>> 8b69d93d
            )}
            <UserMenu />
          </Grid.Col>
          <Grid.Col span="auto" className="flex items-center justify-end @md:hidden">
            <div className="flex items-center gap-1">
              {!isMuted && <CreateMenu />}
              <ActionIcon onClick={() => setShowSearch(true)}>
                <IconSearch />
              </ActionIcon>
              {currentUser && <CivitaiLinkPopover />}
              {currentUser && <NotificationBell />}
              {currentUser && features.chat && <ChatButton />}
              {/*{currentUser?.isModerator && <ModerationNav />}*/}
              {currentUser && <ImpersonateButton />}
              <UserMenu />
            </div>
          </Grid.Col>
        </Grid>
      </Header>
    </>
  );
}

type Props = {
  renderSearchComponent?: (opts: RenderSearchComponentProps) => ReactElement;
  fixed?: boolean;
};
export type RenderSearchComponentProps = {
  onSearchDone?: () => void;
  isMobile: boolean;
  ref?: RefObject<HTMLInputElement>;
};<|MERGE_RESOLUTION|>--- conflicted
+++ resolved
@@ -62,7 +62,6 @@
           ['border-red-8 border-b-[3px]']: features.isRed,
         })}
       >
-<<<<<<< HEAD
         <div className={clsx('h-full', { ['hidden']: !showSearch })}>
           {renderSearchComponent({ onSearchDone, isMobile: true, ref: searchRef })}
         </div>
@@ -78,7 +77,7 @@
           <Grid.Col span="auto" pl={0}>
             <div className="flex items-center gap-2.5">
               <Logo />
-              <SupportButton />
+              {!features.canWrite ? <ReadOnlyNotice /> : <SupportButton />}
               {/* Disabled until next event */}
               {/* <EventButton /> */}
             </div>
@@ -112,27 +111,6 @@
               </Button>
             ) : (
               <Divider orientation="vertical" />
-=======
-        <Grid.Col span="auto" pl={0}>
-          <div className="flex items-center gap-2.5">
-            <Logo />
-            {!features.canWrite ? <ReadOnlyNotice /> : <SupportButton />}
-            {/* Disabled until next event */}
-            {/* <EventButton /> */}
-          </div>
-        </Grid.Col>
-        <Grid.Col span={6} md={4} className="@max-md:hidden">
-          {renderSearchComponent({ onSearchDone, isMobile: false })}
-        </Grid.Col>
-        <Grid.Col span="auto" className="flex items-center justify-end gap-3 @max-md:hidden">
-          <div className="flex items-center gap-3">
-            {!isMuted && <CreateMenu />}
-            {currentUser && (
-              <>
-                <UploadTracker />
-                <CivitaiLinkPopover />
-              </>
->>>>>>> 8b69d93d
             )}
             <UserMenu />
           </Grid.Col>
