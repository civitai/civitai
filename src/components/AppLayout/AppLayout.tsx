import clsx from 'clsx';
import React, { useEffect, useRef, useState } from 'react';
import { useRouter } from 'next/router';
import { AppFooter } from '~/components/AppLayout/AppFooter';
import type { RenderSearchComponentProps } from '~/components/AppLayout/AppHeader/AppHeader';
import { AppHeader } from '~/components/AppLayout/AppHeader/AppHeader';
import { NotFound } from '~/components/AppLayout/NotFound';
import { SubNav2 } from '~/components/AppLayout/SubNav';
import { PageLoader } from '~/components/PageLoader/PageLoader';
import { ScrollArea } from '~/components/ScrollArea/ScrollArea';
import { useScrollAreaRef } from '~/components/ScrollArea/ScrollAreaContext';
import { Announcements } from '~/components/Announcements/Announcements';
import type { ScrollAreaProps } from '~/components/ScrollArea/ScrollArea';
import { AdhesiveAd } from '~/components/Ads/AdhesiveAd';
import { useCurrentUser } from '~/hooks/useCurrentUser';
import { openReadOnlyModal } from '~/components/Dialog/dialog-registry';
import { useFeatureFlags } from '~/providers/FeatureFlagsProvider';
import { useIsMounted } from '~/hooks/useIsMounted';
import { ChatPortal } from '~/components/Chat/ChatProvider';
import { useRegionWarning } from '~/components/RegionBlock/useRegionWarning';
<<<<<<< HEAD
import { useZkp2pPendingTransaction } from '~/hooks/useZkp2pPendingTransaction';
=======
import { useRegionRedirectDetection } from '~/components/RegionBlock/useRegionRedirectDetection';
>>>>>>> 8dfa3eee

let shownReadonly = false;
const readonlyAlertCutoff = Date.now() - 1000 * 60 * 30; // 30 minutes
export function AppLayout({
  children,
  renderSearchComponent,
  header = <AppHeader renderSearchComponent={renderSearchComponent} />,
  subNav = <SubNav2 />,
  left,
  right,
  scrollable = true,
  footer = <AppFooter />,
  loading,
  notFound,
  announcements,
}: {
  children: React.ReactNode;
  renderSearchComponent?: (opts: RenderSearchComponentProps) => React.ReactElement;
  subNav?: React.ReactNode | null;
  left?: React.ReactNode;
  right?: React.ReactNode;
  header?: React.ReactNode | null;
  scrollable?: boolean;
  footer?: React.ReactNode | null;
  loading?: boolean;
  notFound?: boolean;
  announcements?: boolean;
}) {
  const isMounted = useIsMounted();
  const features = useFeatureFlags();
  useRegionWarning();
<<<<<<< HEAD
  useZkp2pPendingTransaction();
=======
  useRegionRedirectDetection();
>>>>>>> 8dfa3eee

  useEffect(() => {
    if (isMounted() && !features.canWrite && !shownReadonly) {
      const lastReadOnly = Number(localStorage.getItem('lastReadOnlyNotice') ?? '0');
      if (lastReadOnly < readonlyAlertCutoff) {
        openReadOnlyModal();
        localStorage.setItem('lastReadOnlyNotice', Date.now().toString());
        shownReadonly = true;
      }
    }
  }, [isMounted, features.canWrite]);

  return (
    <div className="flex h-full flex-1 flex-col">
      {header}
      {loading ? (
        <PageLoader />
      ) : notFound ? (
        <NotFound />
      ) : (
        <div className="flex flex-1 overflow-hidden">
          {left}
          <MainContent
            subNav={subNav}
            scrollable={scrollable}
            footer={footer}
            announcements={announcements}
          >
            {children}
          </MainContent>
          {right && (
            <aside className="scroll-area relative border-l border-gray-3 dark:border-dark-4">
              {right}
            </aside>
          )}
        </div>
      )}
      <ChatPortal showFooter={false} />
      <AdhesiveFooter />
    </div>
  );
}

function AdhesiveFooter() {
  const currentUser = useCurrentUser();
  const router = useRouter();

  if (currentUser?.isPaidMember || router.asPath.includes('/moderator')) return null;
  return <AdhesiveAd />;
}

export function MainContent({
  children,
  subNav = <SubNav2 />,
  footer = <AppFooter />,
  scrollable = true,
  announcements,
  ...props
}: {
  children: React.ReactNode;
  subNav?: React.ReactNode | null;
  scrollable?: boolean;
  footer?: React.ReactNode | null;
  announcements?: boolean;
} & ScrollAreaProps) {
  return scrollable ? (
    <ScrollArea {...props}>
      <main className="flex-1">
        {subNav && <SubNav>{subNav}</SubNav>}
        {announcements && <Announcements />}
        {children}
      </main>
      {footer}
    </ScrollArea>
  ) : (
    <div className="no-scroll group flex flex-1 flex-col overflow-hidden">
      <main className="flex flex-1 flex-col overflow-hidden">
        {subNav && <SubNav>{subNav}</SubNav>}
        {children}
      </main>
      {footer}
    </div>
  );
}

export function SubNav({
  children,
  className,
  visible,
  ...props
}: { children: React.ReactNode; visible?: boolean } & React.HTMLProps<HTMLDivElement>) {
  const lastScrollRef = useRef(0);
  const lastDirectionChangeRef = useRef(0);
  const lastScrollDirectionRef = useRef('up');
  const [showNav, setShowNav] = useState(true);
  useScrollAreaRef({
    onScroll: (node) => {
      const diff = node.scrollTop - lastScrollRef.current;
      const scrollDirection = diff > 0 ? 'down' : 'up';
      const lastScrollDirection = lastScrollDirectionRef.current;
      if (scrollDirection !== lastScrollDirection) {
        lastScrollDirectionRef.current = scrollDirection;
        lastDirectionChangeRef.current = node.scrollTop;
      }

      const lastDirectionChangeDiff = node.scrollTop - lastDirectionChangeRef.current;

      if (node.scrollTop < 100) setShowNav(true);
      else if (lastDirectionChangeDiff > 100) setShowNav(false);
      else if (lastDirectionChangeDiff < -100) setShowNav(true);

      lastScrollRef.current = node.scrollTop;
    },
  });

  useEffect(() => {
    if (visible) setShowNav(true);
  }, [visible]);

  return (
    <div
      {...props}
      className={clsx(
        'sticky inset-x-0 top-0 z-50 mb-3 bg-gray-1 shadow transition-transform dark:bg-dark-6',
        className
      )}
      style={!showNav ? { transform: 'translateY(-200%)' } : undefined}
    >
      {children}
    </div>
  );
}<|MERGE_RESOLUTION|>--- conflicted
+++ resolved
@@ -18,11 +18,8 @@
 import { useIsMounted } from '~/hooks/useIsMounted';
 import { ChatPortal } from '~/components/Chat/ChatProvider';
 import { useRegionWarning } from '~/components/RegionBlock/useRegionWarning';
-<<<<<<< HEAD
 import { useZkp2pPendingTransaction } from '~/hooks/useZkp2pPendingTransaction';
-=======
 import { useRegionRedirectDetection } from '~/components/RegionBlock/useRegionRedirectDetection';
->>>>>>> 8dfa3eee
 
 let shownReadonly = false;
 const readonlyAlertCutoff = Date.now() - 1000 * 60 * 30; // 30 minutes
@@ -54,11 +51,8 @@
   const isMounted = useIsMounted();
   const features = useFeatureFlags();
   useRegionWarning();
-<<<<<<< HEAD
   useZkp2pPendingTransaction();
-=======
   useRegionRedirectDetection();
->>>>>>> 8dfa3eee
 
   useEffect(() => {
     if (isMounted() && !features.canWrite && !shownReadonly) {
