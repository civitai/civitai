--- conflicted
+++ resolved
@@ -9,10 +9,7 @@
 import { ScrollAreaMain } from '~/components/ScrollArea/ScrollAreaMain';
 import { useCurrentUser } from '~/hooks/useCurrentUser';
 import { useFeatureFlags } from '~/providers/FeatureFlagsProvider';
-<<<<<<< HEAD
-=======
 import { NewsletterDialog } from '../NewsletterDialog/NewsletterDialog';
->>>>>>> a4d905f7
 
 type AppLayoutProps = {
   innerLayout?: ({ children }: { children: React.ReactNode }) => React.ReactNode;
