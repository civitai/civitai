<<<<<<< HEAD
import { createContext, useEffect, useState } from 'react';
=======
import { createContext, useState, useEffect } from 'react';
>>>>>>> 40398ec0
import Script from 'next/script';
import { env } from '../../env/client.mjs';
import { Anchor, Text, TextProps } from '@mantine/core';
import { RecaptchaAction } from '../../server/common/constants';

type RecaptchaTokenInfo = {
  token: string | null;
  error: string | null;
  loading: boolean;
};

export const RecaptchaContext = createContext<{
  ready: boolean | null;
  tokens: Partial<Record<RecaptchaAction, RecaptchaTokenInfo>>;
  updateToken: (action: RecaptchaAction, token: RecaptchaTokenInfo) => void;
}>({ ready: false, tokens: {}, updateToken: () => undefined });

export function RecaptchaWidgetProvider({ children }: { children: React.ReactNode }) {
  const [ready, setReady] = useState(false);
  const [tokens, setTokens] = useState<Partial<Record<RecaptchaAction, RecaptchaTokenInfo>>>({});
  const updateToken = (action: RecaptchaAction, token: RecaptchaTokenInfo) => {
    setTokens((prev) => ({ ...prev, [action]: token }));
  };

  useEffect(() => {
<<<<<<< HEAD
    if (window.grecaptcha) {
      window.grecaptcha.enterprise.ready(() => setReady(true));
    }
=======
    if (window.grecaptcha)
      window.grecaptcha.enterprise.ready(() => {
        setReady(true);
      });
>>>>>>> 40398ec0
  }, []);

  return (
    <RecaptchaContext.Provider
      value={{
        ready,
        tokens,
        updateToken,
      }}
    >
      <Script
        src={`https://www.google.com/recaptcha/enterprise.js?render=${env.NEXT_PUBLIC_RECAPTCHA_KEY}`}
        onLoad={() => window.grecaptcha.enterprise.ready(() => setReady(true))}
      />
      {children}
    </RecaptchaContext.Provider>
  );
}

export function RecaptchaNotice(props: TextProps) {
  return (
    <Text size="xs" {...props}>
      This site is protected by reCAPTCHA and the Google{' '}
      <Anchor href="https://policies.google.com/privacy">Privacy Policy</Anchor> and{' '}
      <Anchor href="https://policies.google.com/terms">Terms of Service</Anchor> apply.
    </Text>
  );
}

declare global {
  interface Window {
    grecaptcha: any; // @ts-ignore: - this is coming from Google recaptcha
  }
}<|MERGE_RESOLUTION|>--- conflicted
+++ resolved
@@ -1,8 +1,4 @@
-<<<<<<< HEAD
-import { createContext, useEffect, useState } from 'react';
-=======
 import { createContext, useState, useEffect } from 'react';
->>>>>>> 40398ec0
 import Script from 'next/script';
 import { env } from '../../env/client.mjs';
 import { Anchor, Text, TextProps } from '@mantine/core';
@@ -28,16 +24,9 @@
   };
 
   useEffect(() => {
-<<<<<<< HEAD
     if (window.grecaptcha) {
       window.grecaptcha.enterprise.ready(() => setReady(true));
     }
-=======
-    if (window.grecaptcha)
-      window.grecaptcha.enterprise.ready(() => {
-        setReady(true);
-      });
->>>>>>> 40398ec0
   }, []);
 
   return (
