import { Card, Divider, Group, Select, Stack, Switch, Title } from '@mantine/core';

import { useCurrentUser } from '~/hooks/useCurrentUser';
import { constants } from '~/server/common/constants';
import { reloadSession } from '~/utils/next-auth-helpers';
import { showSuccessNotification } from '~/utils/notifications';
import { splitUppercase } from '~/utils/string-helpers';
import { trpc } from '~/utils/trpc';

const validModelFormats = constants.modelFileFormats.filter((format) => format !== 'Other');

export function SettingsCard() {
  const user = useCurrentUser();
  const utils = trpc.useContext();

  const { mutate, isLoading } = trpc.user.update.useMutation({
    async onSuccess() {
      await utils.model.getAll.invalidate();
      await utils.review.getAll.invalidate();
      await reloadSession();
      showSuccessNotification({ message: 'User profile updated' });
    },
  });

  if (!user) return null;

  return (
    <Card withBorder>
      <Stack>
        <Title order={2}>Browsing Settings</Title>
        <Switch
          name="autoplayGifs"
          label="Autoplay GIFs"
          checked={user.autoplayGifs}
          disabled={isLoading}
          onChange={(e) => mutate({ ...user, autoplayGifs: e.target.checked })}
        />
        <Divider label="Model File Preferences" mb={-12} />
        <Group noWrap grow>
          <Select
            label="Preferred Format"
            name="fileFormat"
            data={validModelFormats}
<<<<<<< HEAD
            defaultValue={user.filePreferences?.format ?? 'SafeTensor'}
            onChange={(value: ModelFileFormat) =>
              mutate({ ...user, filePreferences: { ...user.filePreferences, format: value } })
            }
=======
            value={user.preferredModelFormat ?? ModelFileFormat.SafeTensor}
            onChange={(value: ModelFileFormat) => mutate({ ...user, preferredModelFormat: value })}
>>>>>>> 47417eba
            disabled={isLoading}
          />
          <Select
            label="Preferred Size"
<<<<<<< HEAD
            name="size"
            data={constants.modelFileSizes.map((size) => ({
              value: size,
              label: splitUppercase(size),
            }))}
            defaultValue={user.filePreferences?.size ?? 'pruned'}
            onChange={(value: ModelFileSize) =>
              mutate({ ...user, filePreferences: { ...user.filePreferences, size: value } })
            }
            disabled={isLoading}
          />
          <Select
            label="Preferred Floating Point"
            name="fp"
            data={constants.modelFileFp}
            defaultValue={user.filePreferences?.fp ?? 'fp16'}
            onChange={(value: ModelFileSize) =>
              mutate({ ...user, filePreferences: { ...user.filePreferences, size: value } })
            }
=======
            name="fileFormat"
            data={['Full', 'Pruned']}
            value={user.preferredPrunedModel ? 'Pruned' : 'Full'}
            onChange={(value) => mutate({ ...user, preferredPrunedModel: value === 'Pruned' })}
>>>>>>> 47417eba
            disabled={isLoading}
          />
        </Group>
      </Stack>
    </Card>
  );
}<|MERGE_RESOLUTION|>--- conflicted
+++ resolved
@@ -41,26 +41,20 @@
             label="Preferred Format"
             name="fileFormat"
             data={validModelFormats}
-<<<<<<< HEAD
-            defaultValue={user.filePreferences?.format ?? 'SafeTensor'}
+            value={user.filePreferences?.format ?? 'SafeTensor'}
             onChange={(value: ModelFileFormat) =>
               mutate({ ...user, filePreferences: { ...user.filePreferences, format: value } })
             }
-=======
-            value={user.preferredModelFormat ?? ModelFileFormat.SafeTensor}
-            onChange={(value: ModelFileFormat) => mutate({ ...user, preferredModelFormat: value })}
->>>>>>> 47417eba
             disabled={isLoading}
           />
           <Select
             label="Preferred Size"
-<<<<<<< HEAD
             name="size"
             data={constants.modelFileSizes.map((size) => ({
               value: size,
               label: splitUppercase(size),
             }))}
-            defaultValue={user.filePreferences?.size ?? 'pruned'}
+            value={user.filePreferences?.size ?? 'pruned'}
             onChange={(value: ModelFileSize) =>
               mutate({ ...user, filePreferences: { ...user.filePreferences, size: value } })
             }
@@ -70,16 +64,10 @@
             label="Preferred Floating Point"
             name="fp"
             data={constants.modelFileFp}
-            defaultValue={user.filePreferences?.fp ?? 'fp16'}
+            value={user.filePreferences?.fp ?? 'fp16'}
             onChange={(value: ModelFileSize) =>
               mutate({ ...user, filePreferences: { ...user.filePreferences, size: value } })
             }
-=======
-            name="fileFormat"
-            data={['Full', 'Pruned']}
-            value={user.preferredPrunedModel ? 'Pruned' : 'Full'}
-            onChange={(value) => mutate({ ...user, preferredPrunedModel: value === 'Pruned' })}
->>>>>>> 47417eba
             disabled={isLoading}
           />
         </Group>
