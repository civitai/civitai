--- conflicted
+++ resolved
@@ -271,33 +271,6 @@
               searchText={searchText}
               size="lg"
               fw={500}
-<<<<<<< HEAD
-              style={{
-                textOverflow: 'ellipsis',
-                maxWidth: 'min(400px, 80vw)',
-                overflow: 'hidden',
-                whiteSpace: 'nowrap',
-                minWidth: 0,
-              }}
-              highlight={searchText}
-            >
-              {entityData?.model?.name ?? '(Unknown Model)'}
-            </Highlight>
-            <Highlight
-              size="sm"
-              c="dimmed"
-              style={{
-                textOverflow: 'ellipsis',
-                maxWidth: 'min(400px, 80vw)',
-                overflow: 'hidden',
-                whiteSpace: 'nowrap',
-                minWidth: 0,
-              }}
-              highlight={searchText}
-            >
-              {entityData?.name ?? '(Unknown Version)'}
-            </Highlight>
-=======
             />
             <OverflowTooltip
               label={entityData?.name ?? '(Unknown Version)'}
@@ -305,7 +278,6 @@
               size="sm"
               color="dimmed"
             />
->>>>>>> f370b682
           </>
         ) : (
           <div className="flex">
