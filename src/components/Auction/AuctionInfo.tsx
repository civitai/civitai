import {
  ActionIcon,
  Badge,
  Button,
  ButtonProps,
  Center,
  Checkbox,
  Divider,
  Group,
  HoverCard,
  Loader,
  Overlay,
  Paper,
  Stack,
  Text,
  TextInput,
  Title,
  Tooltip,
  useMantineTheme,
} from '@mantine/core';
import { DatePicker } from '@mantine/dates';
import {
  IconAlertCircle,
  IconAlertTriangle,
  IconCalendar,
  IconChevronLeft,
  IconChevronRight,
  IconLayoutBottombarExpand,
  IconMoodSmile,
  IconPlugConnected,
  IconSearch,
  IconX,
} from '@tabler/icons-react';
import { clsx } from 'clsx';
import dayjs from 'dayjs';
import { useRouter } from 'next/router';
import React, { useCallback, useEffect, useMemo, useRef, useState } from 'react';
import { useInView } from 'react-intersection-observer';
import { z } from 'zod';
import { AlertWithIcon } from '~/components/AlertWithIcon/AlertWithIcon';
import { getModelTypesForAuction } from '~/components/Auction/auction.utils';
import { ModelPlacementCard } from '~/components/Auction/AuctionPlacementCard';
import { useAuctionContext } from '~/components/Auction/AuctionProvider';
import { AuctionViews, usePurchaseBid } from '~/components/Auction/AuctionUtils';
import { BuzzTransactionButton } from '~/components/Buzz/BuzzTransactionButton';
import { CosmeticCard } from '~/components/CardTemplates/CosmeticCard';
import { Countdown } from '~/components/Countdown/Countdown';
import { CurrencyIcon } from '~/components/Currency/CurrencyIcon';
import { HelpButton } from '~/components/HelpButton/HelpButton';
import { ResourceSelect } from '~/components/ImageGeneration/GenerationForm/ResourceSelect';
import { useSignalContext } from '~/components/Signals/SignalsProvider';
import { useTourContext } from '~/components/Tours/ToursProvider';
import { useIsMobile } from '~/hooks/useIsMobile';
import { NumberInputWrapper } from '~/libs/form/components/NumberInputWrapper';
import { useFeatureFlags } from '~/providers/FeatureFlagsProvider';
import { constants } from '~/server/common/constants';
import { SignalTopic } from '~/server/common/enums';
import type { GetAuctionBySlugReturn } from '~/server/services/auction.service';
import type { GenerationResource } from '~/server/services/generation/generation.service';
import { baseModelResourceTypes } from '~/shared/constants/generation.constants';
import { AuctionType, Currency, ModelType } from '~/shared/utils/prisma/enums';
import { formatDate } from '~/utils/date-helpers';
import { showErrorNotification } from '~/utils/notifications';
import { asOrdinal } from '~/utils/number-helpers';
import { trpc } from '~/utils/trpc';
import { isDefined } from '~/utils/type-guards';

const auctionQuerySchema = z.object({ d: z.coerce.number().max(0).optional() });
type AuctionQuerySchema = z.infer<typeof auctionQuerySchema>;

const allCheckpointBaseModels = new Set(
  Object.values(baseModelResourceTypes)
    .flatMap((resources) =>
      resources
        .filter((resource) => resource.type === ModelType.Checkpoint)
        .map((resource) => resource.baseModels)
    )
    .flat()
) as Set<string>;

const QuickBid = ({
  label,
  onClick,
  children,
  ...buttonProps
}: ButtonProps & {
  label: string;
  onClick: (e: React.MouseEvent<HTMLButtonElement>) => void;
  children: React.ReactNode;
}) => {
  return (
    <Tooltip label={label} position="top" withinPortal>
      <Button
        variant="subtle"
        compact
        className="underline underline-offset-2"
        fz="xs"
        onClick={onClick}
        {...buttonProps}
      >
        {children}
      </Button>
    </Tooltip>
  );
};

export const AuctionTopSection = ({
  refreshFunc,
  showHistory = true,
  d,
}:
  | {
      showHistory: true;
      d: number;
      refreshFunc: () => unknown;
    }
  | {
      showHistory: false;
      d?: undefined;
      refreshFunc?: () => unknown;
    }) => {
  const features = useFeatureFlags();
  const { runTour } = useTourContext();
  const { drawerToggle, selectedAuction } = useAuctionContext();
  const { connected, registeredTopics } = useSignalContext();
  const router = useRouter();
  const ref = useRef<HTMLInputElement>(null);

  const realD = d ?? 0;
  const today = dayjs.utc();
  const dToDayjs = today.add(realD, 'day');
  const dToDate = dToDayjs.toDate();

  // TODO maybe get oldest dates for all auctions (or all valid dates), set minDate
  const minDate = dayjs.utc('2025-03-10');

  const navigateDate = (newD: number) => {
    const { d: currentD, ...queryRest } = router.query as AuctionQuerySchema;
    return router.push(
      {
        query: {
          ...queryRest,
          ...(currentD !== newD && newD < 0 ? { d: newD } : undefined),
        },
      },
      undefined,
      { shallow: true }
    );
  };

  // {/*<Group className="sticky top-0 right-0">*/}

  return (
    <Group position="apart" className="max-sm:justify-center">
      <Group position="left">
        {showHistory && (
          <Tooltip label="View History">
            <Group spacing={6}>
              <ActionIcon
                disabled={dToDayjs.valueOf() <= minDate.valueOf()}
                className="disabled:opacity-50"
                onClick={() => {
                  navigateDate(realD - 1).catch();
                }}
              >
                <IconChevronLeft size={18} />
              </ActionIcon>
              <DatePicker
                placeholder="View History"
                value={dToDate}
                ref={ref}
                onChange={(v) => {
                  const desired = !v ? 0 : dayjs.utc(v).diff(today, 'day');
                  navigateDate(desired).then(() => {
                    // nb: this is an incredibly stupid hack I have to do because mantine sucks
                    //     and won't update the value without a blur event
                    setTimeout(() => {
                      ref.current?.blur();
                    }, 1);
                  });
                }}
                minDate={minDate.toDate()}
                maxDate={today.toDate()}
                inputFormat={realD === 0 ? '[Today]' : undefined}
                classNames={{ input: 'text-center' }}
                radius="sm"
                icon={<IconCalendar size={14} />}
                w={165}
                size="xs"
              />
              <ActionIcon
                disabled={realD >= 0}
                className="disabled:opacity-50"
                onClick={() => {
                  navigateDate(realD + 1).catch();
                }}
              >
                <IconChevronRight size={18} />
              </ActionIcon>
            </Group>
          </Tooltip>
        )}
      </Group>
      <Group position="right" className="max-sm:justify-center">
        {(!connected ||
          (selectedAuction?.id &&
            !registeredTopics.includes(`${SignalTopic.Auction}:${selectedAuction?.id}`))) && (
          <Tooltip label="Not connected. May not receive live updates.">
            <IconPlugConnected color="orangered" />
          </Tooltip>
        )}
        {features.appTour && (
          <HelpButton
            data-tour="auction:reset"
            tooltip="Need help? Start the tour!"
            onClick={() => {
              runTour({
                key: 'auction',
                step: 0,
                forceRun: true,
              });
            }}
          />
        )}
        <HoverCard withArrow width={380}>
          <HoverCard.Target>
            <Text color="dimmed">
              <IconMoodSmile />
            </Text>
          </HoverCard.Target>
          <HoverCard.Dropdown maw="100%">
            <Stack spacing="xs">
              <Text size="sm" align="center">
                Perks of Winning
              </Text>
              <Divider />
              {/* TODO change wording if more than just models */}
              <Stack>
                <Text size="sm">
                  <Badge mr="xs">Visibility</Badge>The model will be featured in all valid resource
                  selectors (generation, resource editing, etc.), and has a chance to be featured on
                  the front page (SFW only).
                </Text>
                <Text size="sm">
                  <Badge color="green" mr="xs">
                    Generation
                  </Badge>
                  Checkpoints will be enabled for use in generation.
                </Text>
              </Stack>
            </Stack>
          </HoverCard.Dropdown>
        </HoverCard>
        <AuctionViews />
        <Button
          className="md:hidden"
          onClick={drawerToggle}
          variant="default"
          data-tour="auction:nav"
        >
          <Group spacing={4}>
            <IconLayoutBottombarExpand size={18} />
            <Text>Auctions</Text>
          </Group>
        </Button>
        {!!refreshFunc && (
          <Button variant="light" onClick={() => refreshFunc()}>
            Refresh
          </Button>
        )}
      </Group>
    </Group>
  );
};

export const AuctionInfo = () => {
  const mobile = useIsMobile({ breakpoint: 'md' });
  const theme = useMantineTheme();
  const { ref: placeBidRef, inView: placeBidInView } = useInView();
  const router = useRouter();
  const { selectedAuction, selectedModel, validAuction, setSelectedModel } = useAuctionContext();

  const [searchText, setSearchText] = useState<string>('');
  const searchLower = searchText.toLowerCase();

  const parseResult = useMemo(() => {
    if (!router.isReady) return { d: undefined, hasError: false };
    const result = auctionQuerySchema.safeParse(router.query);
    if (result.success) {
      return { d: result.data.d, hasError: false };
    }
    return { d: undefined, hasError: true };
  }, [router.isReady, router.query]);

  const showParseError = useRef(true);
<<<<<<< HEAD
  const dateToUse = parseResult.hasError ? today : parseResult.date ?? today;
  const canBid = dateToUse.getTime() >= today.getTime();
=======
  const d = parseResult.hasError ? 0 : parseResult.d ?? 0;
  const canBid = d === 0;
>>>>>>> 54a19cb2

  const {
    data: auctionData,
    // isLoading: isLoadingAuctionData,
    isInitialLoading: isInitialLoadingAuctionData,
    isRefetching: isRefetchingAuctionData,
    isError: isErrorAuctionData,
    refetch: refetchAuction,
  } = trpc.auction.getBySlug.useQuery(
    { slug: selectedAuction?.auctionBase?.slug ?? '', d },
    { enabled: validAuction && !!selectedAuction?.auctionBase?.slug }
  );

  const isLoadingAuctionData = isInitialLoadingAuctionData || isRefetchingAuctionData;

  const [bidPrice, setBidPrice] = useState(auctionData?.minPrice);
  const [isRecurring, setIsRecurring] = useState(false);
  const [recurUntil, setRecurUntil] = useState<Date | 'forever'>('forever');

  const { handleBuy, createLoading } = usePurchaseBid();

  useEffect(() => {
    if (parseResult.hasError && showParseError.current) {
      showErrorNotification({
        error: new Error('The date provided is not valid. Defaulting to today.'),
      });
      showParseError.current = false;
    }
  }, [parseResult.hasError]);

  const hasSearchText = useCallback(
    (
      base: GetAuctionBySlugReturn['auctionBase'],
      d: GetAuctionBySlugReturn['bids'][number]['entityData']
    ) => {
      if (!searchLower || !searchLower.length) return true;
      if (base.type === AuctionType.Model) {
        return (
          (d?.name?.toLowerCase() ?? '').includes(searchLower) ||
          (d?.model?.name?.toLowerCase() ?? '').includes(searchLower) ||
          (d?.model?.user?.username?.toLowerCase() ?? '').includes(searchLower)
        );
      }
      return true;
    },
    [searchLower]
  );

  const bidsAbove = useMemo(
    () =>
      auctionData?.bids?.length
        ? auctionData.bids.filter(
            (b) => b.totalAmount >= auctionData.minPrice && b.position <= auctionData.quantity
          )
        : [],
    [auctionData]
  );
  const bidsBelow = useMemo(
    () =>
      auctionData?.bids?.length
        ? auctionData.bids.filter(
            (b) => b.totalAmount < auctionData.minPrice || b.position > auctionData.quantity
          )
        : [],
    [auctionData]
  );

  const filteredBidsAbove = useMemo(
    () =>
      bidsAbove.length > 0 && !!auctionData
        ? bidsAbove.filter((b) => hasSearchText(auctionData.auctionBase, b.entityData))
        : [],
    [auctionData, bidsAbove, hasSearchText]
  );
  const filteredBidsBelow = useMemo(
    () =>
      bidsBelow.length > 0 && !!auctionData
        ? bidsBelow.filter((b) => hasSearchText(auctionData.auctionBase, b.entityData))
        : [],
    [auctionData, bidsBelow, hasSearchText]
  );

  const getPosFromBid = (n: number) => {
    if (!auctionData) return -1;
    if (n < auctionData.minPrice) return -1;
    if (!bidsAbove.length) return 1;

    const bidAbove = bidsAbove.find((b) => n > b.totalAmount);
    if (bidAbove) return bidAbove.position;

    if (bidsAbove.length >= auctionData.quantity) return -1;

    return bidsAbove.length + 1;
  };
  const getPosStringFromBid = (n: number) => {
    const spot = getPosFromBid(n);
    if (spot === -1) return 'last';
    return asOrdinal(spot);
  };

  const validBid = !!bidPrice && bidPrice > 0 && !!selectedModel;
  const selectedModelBid = useMemo(
    () => auctionData?.bids?.find((b) => b.entityId === selectedModel?.id)?.totalAmount ?? 0,
    [auctionData?.bids, selectedModel?.id]
  );

  const addBidFn = (entity: GenerationResource) => {
    setSelectedModel(entity);

    if (!placeBidInView) {
      const elem = document.getElementById(`scroll-to-bid`);
      if (elem) elem.scrollIntoView({ behavior: 'smooth' });
    }
  };

  const validFor = auctionData
    ? dayjs(auctionData.validTo).diff(dayjs(auctionData.validFrom), 'day')
    : 'Unknown';

  const uniqueModelIds = useMemo(() => {
    if (!auctionData?.bids) return new Set<number>();
    return new Set(
      auctionData.bids
        .filter((b) => b.entityData?.id !== selectedModel?.id)
        .map((b) => b.entityData?.model?.id)
        .filter(isDefined)
    );
  }, [auctionData?.bids, selectedModel?.id]);

  const hasOtherVersions = selectedModel ? uniqueModelIds.has(selectedModel.model.id) : false;

  const checkpointUnavailable =
    selectedModel &&
    selectedModel.model.type === ModelType.Checkpoint &&
    !allCheckpointBaseModels.has(selectedModel.baseModel);

  return (
    <Stack w="100%" spacing="sm">
      <AuctionTopSection showHistory={true} refreshFunc={refetchAuction} d={d} />
      {isErrorAuctionData ? (
        <Center>
          <AlertWithIcon icon={<IconAlertCircle />} color="red" iconColor="red">
            <Text>There was an error fetching the auction data. Please try again.</Text>
          </AlertWithIcon>
        </Center>
      ) : !validAuction ? (
        <Center>
          <AlertWithIcon icon={<IconAlertCircle />} color="yellow" iconColor="yellow">
            <Text>Invalid auction. Please select a valid one from the list.</Text>
          </AlertWithIcon>
        </Center>
      ) : (
        <Stack>
          <Title order={3}>{auctionData?.auctionBase?.name ?? 'Loading...'}</Title>
          {!!auctionData?.auctionBase?.description && (
            <Text size="md" color="dimmed" fs="italic">
              {auctionData.auctionBase.description}
            </Text>
          )}

          <Paper
            shadow="xs"
            radius="sm"
            w="fit-content"
            px="md"
            py="xs"
            className="w-full cursor-default bg-gray-0 dark:bg-dark-6"
            data-tour="auction:info"
          >
            <Group spacing="sm" className="max-md:justify-between max-md:gap-1">
              <Tooltip label={`Maximum # of entities that can win.`}>
                <Group spacing="sm" className="max-md:w-full">
                  <Badge className="max-md:w-[80px]">
                    <Text>Spots</Text>
                  </Badge>

                  {auctionData ? <Text>{auctionData.quantity}</Text> : <Loader variant="dots" />}
                </Group>
              </Tooltip>

              <Divider orientation="vertical" />

              <Tooltip label={`Minimum Buzz cost to place.`}>
                <Group spacing="sm" className="max-md:w-full">
                  <Badge className="max-md:w-[80px]">
                    <Text>Min ⚡</Text>
                  </Badge>

                  {auctionData ? (
                    <Text>{auctionData.minPrice.toLocaleString()}</Text>
                  ) : (
                    <Loader variant="dots" />
                  )}
                </Group>
              </Tooltip>

              <Divider orientation="vertical" />

              <Tooltip
                label={
                  auctionData ? (
                    <Stack spacing={4} align="end">
                      <Text>Winning resources will be featured:</Text>
                      <Text>
                        From: {formatDate(auctionData.validFrom, 'MMM DD, YYYY h:mm:ss a')}
                      </Text>
                      <Text>To: {formatDate(auctionData.validTo, 'MMM DD, YYYY h:mm:ss a')}</Text>
                    </Stack>
                  ) : undefined
                }
              >
                <Group spacing="sm" className="max-md:w-full">
                  <Badge className="max-md:w-[80px]">
                    <Text>Featured</Text>
                  </Badge>

                  {auctionData ? (
                    <Text>
                      For {validFor} day{validFor !== 1 ? 's' : ''}
                    </Text>
                  ) : (
                    <Loader variant="dots" />
                  )}
                </Group>
              </Tooltip>

              <Divider orientation="vertical" />

              <Tooltip
                label={
                  auctionData ? (
                    <Stack spacing={4} align="end">
                      <Text>
                        Start: {formatDate(auctionData.startAt, 'MMM DD, YYYY h:mm:ss a')}
                      </Text>
                      <Text>End: {formatDate(auctionData.endAt, 'MMM DD, YYYY h:mm:ss a')}</Text>
                    </Stack>
                  ) : undefined
                }
              >
                <Group spacing="sm" className="max-md:w-full">
                  <Badge className="max-md:w-[80px]">
                    <Text>Ends In</Text>
                  </Badge>

                  {auctionData ? (
                    <Countdown
                      endTime={auctionData.endAt}
                      refreshIntervalMs={1000}
                      format={mobile ? 'short' : 'long'}
                    />
                  ) : (
                    <Loader variant="dots" />
                  )}
                </Group>
              </Tooltip>
            </Group>
          </Paper>

          <Divider ref={placeBidRef} id="scroll-to-bid" />

          {/* Place Bid */}
          <Stack pos="relative">
            <Title order={5}>Place Bid</Title>
            {!canBid && (
              <>
                <Overlay
                  blur={1}
                  zIndex={11}
                  color={theme.colorScheme === 'dark' ? theme.colors.dark[7] : '#fff'}
                  opacity={0.85}
                />
                <Stack
                  align="center"
                  justify="center"
                  spacing={2}
                  className="absolute inset-x-0 z-20 m-auto h-full"
                >
                  <Text weight={500}>Cannot bid on a past auction.</Text>
                </Stack>
              </>
            )}
            <CosmeticCard data-tour="auction:bid" className="relative">
              <Group m="sm" className="max-md:flex-col md:flex-nowrap">
                {/* TODO handle other auction types */}
                <ResourceSelect
                  buttonLabel="Select model"
                  options={{
                    resources: getModelTypesForAuction(auctionData?.auctionBase),
                  }}
                  allowRemove={false}
                  selectSource="auction"
                  value={selectedModel}
                  onChange={(gVal) => {
                    if (gVal) {
                      setSelectedModel(gVal);
                    }
                  }}
                  sx={{
                    flexGrow: 1,
                    justifyItems: 'center',
                    display: 'grid', // for firefox
                  }}
                  buttonProps={{
                    fullWidth: mobile,
                  }}
                  groupPosition={!mobile ? 'left' : 'apart'}
                  showAsCheckpoint
                />

                {!mobile && <Divider orientation="vertical" />}

                <Stack spacing={4} className="max-md:w-full">
                  <Group position="apart">
                    <Text size="xs">Bid:</Text>
                    <Group spacing={4} position="right">
                      <QuickBid
                        label="Bid for the top spot"
                        disabled={
                          !!selectedModel?.id && selectedModel.id === bidsAbove?.[0]?.entityId
                        }
                        onClick={() => {
                          const topBid = Math.max(
                            1,
                            (bidsAbove?.[0]?.totalAmount ??
                              (auctionData ? auctionData.minPrice - 1 : 0)) -
                              selectedModelBid +
                              1
                          );
                          setBidPrice(topBid);
                        }}
                      >
                        {asOrdinal(1)}
                      </QuickBid>
                      <QuickBid
                        label="Bid for the last spot"
                        disabled={
                          !!selectedModel?.id &&
                          bidsAbove.map((b) => b.entityId).includes(selectedModel.id)
                        }
                        onClick={() => {
                          const topBid =
                            bidsAbove.length > 0
                              ? bidsAbove.length >= (auctionData?.quantity ?? 1)
                                ? bidsAbove[bidsAbove.length - 1].totalAmount + 1
                                : auctionData?.minPrice ?? 1
                              : auctionData?.minPrice ?? 1;
                          const requiredBid = topBid - selectedModelBid;
                          setBidPrice(requiredBid);
                        }}
                      >
                        Last
                      </QuickBid>
                      <QuickBid
                        label={`Add ${(10000).toLocaleString()} Buzz`}
                        onClick={() => {
                          setBidPrice((old) => (old ?? 0) + 10000);
                        }}
                      >
                        {`+10k`}
                      </QuickBid>
                    </Group>
                  </Group>
                  <NumberInputWrapper
                    // label="Buzz"
                    // labelProps={{ sx: { fontSize: 12, fontWeight: 590 } }}
                    placeholder="Enter Buzz..."
                    icon={<CurrencyIcon currency={Currency.BUZZ} size={18} />}
                    value={bidPrice}
                    min={1}
                    max={constants.buzz.maxChargeAmount}
                    onChange={(value) => {
                      setBidPrice(value);
                    }}
                    step={100}
                    w={!mobile ? 170 : undefined}
                  />
                </Stack>

                <BuzzTransactionButton
                  loading={createLoading}
                  disabled={!validBid || createLoading}
                  label={'Bid'}
                  buzzAmount={bidPrice ?? 0}
                  transactionType="Default"
                  onPerformTransaction={() =>
                    handleBuy({
                      bidPrice,
                      auctionId: selectedAuction?.id,
                      modelId: selectedModel?.id,
                      isRecurring,
                      recurUntil,
                    })
                  }
                  data-testid="place-bid-button"
                  // error={hasIssue ? 'Error computing cost' : undefined}
                  className={clsx('text-center max-md:w-full md:h-full md:w-[160px]', {
                    'animate-[wiggle_1.5s_ease-in-out_4.5]': validBid,
                  })}
                  size="md"
                  priceReplacement={
                    bidPrice && getPosFromBid(selectedModelBid + bidPrice) !== -1 ? (
                      <Tooltip
                        label={
                          validBid
                            ? `Bidding ${bidPrice.toLocaleString()} ⚡ will currently feature this model in the ~${getPosStringFromBid(
                                selectedModelBid + bidPrice
                              )} spot.`
                            : undefined
                        }
                        withinPortal
                      >
                        <Badge
                          variant={theme.colorScheme === 'dark' ? 'filled' : 'light'}
                          color={
                            validBid ? (theme.colorScheme === 'dark' ? 'gray' : 'gray.8') : 'dark'
                          }
                          radius="xl"
                          pl={8}
                          pr={12}
                        >
                          <Text>{`Est: ${
                            bidPrice ? getPosStringFromBid(selectedModelBid + bidPrice) : '?'
                          }`}</Text>
                        </Badge>
                      </Tooltip>
                    ) : (
                      <></>
                    )
                  }
                />
              </Group>
            </CosmeticCard>
            <Group position="right" align="center" spacing={8}>
              <Checkbox
                label="Make this recurring until:"
                size="xs"
                checked={isRecurring}
                onChange={(e) => {
                  setIsRecurring(e.target.checked);
                }}
              />
              <DatePicker
                placeholder="Forever"
                value={recurUntil === 'forever' ? null : recurUntil}
                onChange={(date) => {
                  if (date) setIsRecurring(true);
                  setRecurUntil(date ?? 'forever');
                }}
                minDate={dayjs().add(1, 'day').toDate()}
                radius="sm"
                icon={<IconCalendar size={14} />}
                w={165}
                size="xs"
              />
            </Group>
            {hasOtherVersions && (
              <AlertWithIcon
                icon={<IconAlertTriangle size={16} />}
                color="yellow"
                iconColor="yellow"
              >
                There are other versions of this model with active bids. Resource selectors will
                only show the top-level model.
              </AlertWithIcon>
            )}
            {checkpointUnavailable && (
              <AlertWithIcon
                icon={<IconAlertTriangle size={16} />}
                color="yellow"
                iconColor="yellow"
              >
                This checkpoint type ({selectedModel.baseModel}) is unavailable in the generator,
                but can still be featured.
              </AlertWithIcon>
            )}
          </Stack>

          <Divider />

          {/* View bids */}
          <Group position="apart">
            <Title order={5} data-tour="auction:bid-results">
              Active Bids
            </Title>
            <TextInput
              icon={<IconSearch size={16} />}
              placeholder="Filter items..."
              value={searchText}
              maxLength={150}
              disabled={!auctionData?.bids || auctionData.bids.length === 0}
              onChange={(event) => setSearchText(event.currentTarget.value)}
              rightSection={
                <ActionIcon onClick={() => setSearchText('')} disabled={!searchText.length}>
                  <IconX size={16} />
                </ActionIcon>
              }
            />
          </Group>
          {isLoadingAuctionData ? (
            <Center my="lg">
              <Loader />
            </Center>
          ) : !auctionData ? (
            <Center my="lg">
              <Text>Nothing here</Text>
            </Center>
          ) : !auctionData.bids.length ? (
            <Center>
              <Text>No bids yet. Be the first!</Text>
            </Center>
          ) : (
            <Stack>
              {filteredBidsAbove.length ? (
                filteredBidsAbove.map((b) => (
                  <ModelPlacementCard
                    key={b.entityId}
                    data={b}
                    aboveThreshold={true}
                    addBidFn={addBidFn}
                    searchText={searchText}
                    canBid={canBid}
                  />
                ))
              ) : (
                <Center>
                  <Text>No bids meeting minimum threshold.</Text>
                </Center>
              )}
              {filteredBidsBelow.length > 0 && (
                <>
                  <Divider label="Below Threshold" labelPosition="center" />
                  {filteredBidsBelow.map((b) => (
                    <ModelPlacementCard
                      key={b.entityId}
                      data={b}
                      aboveThreshold={false}
                      addBidFn={addBidFn}
                      searchText={searchText}
                      canBid={canBid}
                    />
                  ))}
                </>
              )}
            </Stack>
          )}
        </Stack>
      )}
    </Stack>
  );
};<|MERGE_RESOLUTION|>--- conflicted
+++ resolved
@@ -293,13 +293,8 @@
   }, [router.isReady, router.query]);
 
   const showParseError = useRef(true);
-<<<<<<< HEAD
-  const dateToUse = parseResult.hasError ? today : parseResult.date ?? today;
-  const canBid = dateToUse.getTime() >= today.getTime();
-=======
   const d = parseResult.hasError ? 0 : parseResult.d ?? 0;
   const canBid = d === 0;
->>>>>>> 54a19cb2
 
   const {
     data: auctionData,
