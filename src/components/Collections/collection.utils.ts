--- conflicted
+++ resolved
@@ -3,7 +3,6 @@
 import { z } from 'zod';
 import { removeEmpty } from '~/utils/object-helpers';
 import { CollectionItemExpanded } from '~/server/services/collection.service';
-<<<<<<< HEAD
 import { CollectionItemStatus } from '@prisma/client';
 import { ImageProps } from '~/components/ImageGuard/ImageGuard';
 import { UserWithCosmetics } from '~/server/selectors/user.selector';
@@ -11,8 +10,6 @@
 import { GetAllCollectionsInfiniteSchema } from '~/server/schema/collection.schema';
 import { trpc } from '~/utils/trpc';
 import { useFiltersContext } from '~/providers/FiltersProvider';
-=======
->>>>>>> 0ca6b644
 
 const collectionQueryParamSchema = z
   .object({
@@ -93,9 +90,6 @@
     default:
       throw new Error('unsupported collection type');
   }
-<<<<<<< HEAD
-
-  return reviewData;
 };
 export const useQueryCollections = (
   filters?: Partial<GetAllCollectionsInfiniteSchema>,
@@ -115,6 +109,4 @@
   const collections = useMemo(() => data?.pages.flatMap((x) => x.items) ?? [], [data]);
 
   return { data, collections, ...rest };
-=======
->>>>>>> 0ca6b644
 };