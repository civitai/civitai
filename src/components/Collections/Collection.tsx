import type { ContainerProps } from '@mantine/core';
import {
  ActionIcon,
  AspectRatio,
  Box,
  Button,
  Center,
<<<<<<< HEAD
  ContainerProps,
=======
  createStyles,
>>>>>>> aa1a0880
  Divider,
  Group,
  HoverCard,
  Menu,
  Popover,
  Progress,
  Stack,
  Text,
  ThemeIcon,
  Title,
  Tooltip,
  useMantineTheme,
} from '@mantine/core';
import {
  IconAlertCircle,
  IconCirclePlus,
  IconCloudOff,
  IconDotsVertical,
  IconInfoCircle,
  IconPhoto,
} from '@tabler/icons-react';
import { capitalize, truncate } from 'lodash-es';
import dynamic from 'next/dynamic';
import { useRouter } from 'next/router';
<<<<<<< HEAD
import React, { CSSProperties, useState } from 'react';
=======
import type { CSSProperties } from 'react';
import { useState } from 'react';
>>>>>>> aa1a0880
import rehypeRaw from 'rehype-raw';
import remarkGfm from 'remark-gfm';
import { AlertWithIcon } from '~/components/AlertWithIcon/AlertWithIcon';
import { useArticleQueryParams } from '~/components/Article/article.utils';
import { ArticleCategories } from '~/components/Article/Infinite/ArticleCategories';
import { ArticleFiltersDropdown } from '~/components/Article/Infinite/ArticleFiltersDropdown';
import { ArticlesInfinite } from '~/components/Article/Infinite/ArticlesInfinite';
import { BrowsingLevelProvider } from '~/components/BrowsingLevel/BrowsingLevelProvider';
import { CategoryTags } from '~/components/CategoryTags/CategoryTags';
import {
  contestCollectionReactionsHidden,
  isCollectionSubsmissionPeriod,
  useCollection,
  useCollectionEntryCount,
} from '~/components/Collections/collection.utils';
import { CollectionCategorySelect } from '~/components/Collections/components/CollectionCategorySelect';
import { CollectionContextMenu } from '~/components/Collections/components/CollectionContextMenu';
import { CollectionFollowAction } from '~/components/Collections/components/CollectionFollow';
import { dialogStore } from '~/components/Dialog/dialogStore';
import { EdgeMedia } from '~/components/EdgeMedia/EdgeMedia';
import { SortFilter } from '~/components/Filters';
import { AdaptiveFiltersDropdown } from '~/components/Filters/AdaptiveFiltersDropdown';
import { ImageContextMenuProvider } from '~/components/Image/ContextMenu/ImageContextMenu';
import { ImageCategories } from '~/components/Image/Filters/ImageCategories';
import { MediaFiltersDropdown } from '~/components/Image/Filters/MediaFiltersDropdown';
import { useImageQueryParams } from '~/components/Image/image.utils';
import ImagesInfinite from '~/components/Image/Infinite/ImagesInfinite';
import { IsClient } from '~/components/IsClient/IsClient';
import { CustomMarkdown } from '~/components/Markdown/CustomMarkdown';
import { MasonryContainer } from '~/components/MasonryColumns/MasonryContainer';
import { MasonryProvider } from '~/components/MasonryColumns/MasonryProvider';
import { RemoveFromCollectionMenuItem } from '~/components/MenuItems/RemoveFromCollectionMenuItem';
import { ModelContextMenuProvider } from '~/components/Model/Actions/ModelCardContextMenu';
import { ModelFiltersDropdown } from '~/components/Model/Infinite/ModelFiltersDropdown';
import { ModelsInfinite } from '~/components/Model/Infinite/ModelsInfinite';
import { useModelQueryParams } from '~/components/Model/model.utils';
import { PostCategories } from '~/components/Post/Infinite/PostCategories';
import { PostFiltersDropdown } from '~/components/Post/Infinite/PostFiltersDropdown';
import PostsInfinite from '~/components/Post/Infinite/PostsInfinite';
import { usePostQueryParams } from '~/components/Post/post.utils';
import { ReactionSettingsProvider } from '~/components/Reaction/ReactionSettingsProvider';
import { SensitiveShield } from '~/components/SensitiveShield/SensitiveShield';
import { ToolMultiSelect } from '~/components/Tool/ToolMultiSelect';
import { UserAvatar } from '~/components/UserAvatar/UserAvatar';
import { useHiddenPreferencesData } from '~/hooks/hidden-preferences';
import { useCurrentUser } from '~/hooks/useCurrentUser';
import { constants } from '~/server/common/constants';
import { ArticleSort, ImageSort, ModelSort, PostSort } from '~/server/common/enums';
import type { CollectionContributorPermissionFlags } from '~/server/services/collection.service';
import {
  Availability,
  CollectionItemStatus,
  CollectionMode,
  CollectionType,
  MetricTimeframe,
} from '~/shared/utils/prisma/enums';
import type { CollectionByIdModel } from '~/types/router';
import { getRandom } from '~/utils/array-helpers';
import { formatDate } from '~/utils/date-helpers';
import { containerQuery } from '~/utils/mantine-css-helpers';
import { showSuccessNotification } from '~/utils/notifications';
import { removeTags } from '~/utils/string-helpers';
import { trpc } from '~/utils/trpc';
import { isDefined } from '~/utils/type-guards';
import { Meta } from '../Meta/Meta';
import { BrowsingSettingsAddonsProvider } from '~/providers/BrowsingSettingsAddonsProvider';
import { LegacyActionIcon } from '../LegacyActionIcon/LegacyActionIcon';

const AddUserContentModal = dynamic(() =>
  import('~/components/Collections/AddUserContentModal').then((x) => x.AddUserContentModal)
);

const ModelCollection = ({ collection }: { collection: NonNullable<CollectionByIdModel> }) => {
  const { set, ...query } = useModelQueryParams();
  const isContestCollection = collection.mode === CollectionMode.Contest;
  const sort = isContestCollection
    ? getRandom(Object.values(ModelSort))
    : query.sort ?? ModelSort.Newest;
  const currentUser = useCurrentUser();

  // For contest collections, we need to keep the filters clean from outside intervention.
  const filters = isContestCollection
    ? {
        types: undefined,
        checkpointType: undefined,
        baseModels: undefined,
        browsingMode: undefined,
        status: undefined,
        earlyAccess: undefined,
        view: undefined,
        supportsGeneration: undefined,
        followed: undefined,
        hidden: undefined,
        fromPlatform: undefined,
        fileFormats: undefined,
        sort,
        period: MetricTimeframe.AllTime,
        collectionId: collection.id,
        collectionTagId: query.collectionTagId,
      }
    : {
        ...query,
        sort,
        followed: undefined,
        hidden: undefined,
        favorites: undefined,
        collectionId: collection.id,
      };

  return (
    <ModelContextMenuProvider
      setMenuItems={(data, menuItems) => {
        const items = menuItems.filter((m) => m.key !== 'add-to-collection');
        const isOwnerOrMod =
          currentUser?.id === collection.user.id ||
          currentUser?.id === data.user.id ||
          currentUser?.isModerator;

        if (isOwnerOrMod) {
          items.push({
            key: 'remove-from-collection',
            component: (
              <RemoveFromCollectionMenuItem collectionId={collection.id} itemId={data.id} />
            ),
          });
        }
        return items.filter(isDefined);
      }}
    >
      <Stack gap="xs">
        <IsClient>
          {!isContestCollection && (
            <>
              <Group justify="flex-end" gap={4}>
                <SortFilter
                  type="models"
                  value={sort}
                  onChange={(x) => set({ sort: x as ModelSort })}
                />
                <ModelFiltersDropdown
                  filterMode="query"
                  maxPopoverHeight={'calc(75vh - var(--header-height))'}
                />
              </Group>
              <CategoryTags />
            </>
          )}
          {isContestCollection && collection.tags.length > 0 && (
            <CollectionCategorySelect
              collectionId={collection.id}
              value={query.collectionTagId?.toString() ?? 'all'}
              onChange={(x) =>
                set({ collectionTagId: x && x !== 'all' ? parseInt(x, 10) : undefined })
              }
            />
          )}
          <ModelsInfinite filters={filters} disableStoreFilters />
        </IsClient>
      </Stack>
    </ModelContextMenuProvider>
  );
};

const imageCollectionSortOptions = [ImageSort.Newest, ImageSort.Oldest];
const ImageCollection = ({
  collection,
  permissions,
}: {
  collection: NonNullable<CollectionByIdModel>;
  permissions?: CollectionContributorPermissionFlags;
}) => {
  const isContestCollection = collection.mode === CollectionMode.Contest;
  const { replace, query } = useImageQueryParams();
  const defaultSort =
    query.sort && imageCollectionSortOptions.includes(query.sort) ? query.sort : ImageSort.Newest;
  const sort = isContestCollection ? ImageSort.Random : defaultSort;
  const period = query.period ?? MetricTimeframe.AllTime;
  const updateCollectionCoverImageMutation = trpc.collection.updateCoverImage.useMutation();
  const utils = trpc.useUtils();
  const currentUser = useCurrentUser();

  const [toolSearchOpened, setToolSearchOpened] = useState(false);

  // For contest collections, we need to keep the filters clean from outside intervention.
  const filters = isContestCollection
    ? {
        ...query,
        generation: undefined,
        view: undefined,
        hideAutoResources: undefined,
        hideManualResources: undefined,
        types: undefined,
        withMeta: undefined,
        hidden: undefined,
        followed: undefined,
        period: MetricTimeframe.AllTime,
        sort,
        collectionId: collection.id,
        collectionTagId: query.collectionTagId,
      }
    : {
        ...query,
        period,
        sort,
        collectionId: collection.id,
        hidden: undefined,
        followed: undefined,
      };

  return (
    <ImageContextMenuProvider
      additionalMenuItemsBefore={(image) => {
        const canUpdateCover = !permissions || !permissions.manage || !image.id;

        return (
          <>
            {canUpdateCover && (
              <Menu.Item
                leftSection={
                  <ThemeIcon color="pink.7" variant="transparent" size="xs">
                    <IconPhoto size={16} stroke={1.5} />
                  </ThemeIcon>
                }
                onClick={(e: React.MouseEvent) => {
                  e.preventDefault();
                  e.stopPropagation();
                  updateCollectionCoverImageMutation.mutate(
                    {
                      id: collection.id,
                      imageId: image.id,
                    },
                    {
                      onSuccess: async () => {
                        showSuccessNotification({
                          title: 'Cover image updated',
                          message: 'Collection cover image has been updated',
                        });
                        await utils.collection.getById.invalidate({ id: collection.id });
                      },
                    }
                  );
                }}
              >
                Use as cover image
              </Menu.Item>
            )}
          </>
        );
      }}
      additionalMenuItemsAfter={(image) => {
        const isOwnerOrMod =
          permissions?.manage || currentUser?.id === collection.user.id || currentUser?.isModerator;
        return (
          <>
            {isOwnerOrMod && (
              <RemoveFromCollectionMenuItem collectionId={collection.id} itemId={image.id} />
            )}
          </>
        );
      }}
    >
      <Stack gap="xs">
        <IsClient>
          {!isContestCollection && (
            <>
              <Group justify="flex-end" gap={4}>
                <SortFilter
                  type="images"
                  value={sort}
                  onChange={(x) => replace({ sort: x as ImageSort })}
                  options={imageCollectionSortOptions.map((x) => ({ label: x, value: x }))}
                />
                <MediaFiltersDropdown
                  filterType="images"
                  query={filters}
                  onChange={(value) => replace(value)}
                />
              </Group>
              <ImageCategories />
            </>
          )}

          {isContestCollection && collection.tags.length > 0 && (
            <CollectionCategorySelect
              collectionId={collection.id}
              value={query.collectionTagId?.toString() ?? 'all'}
              onChange={(x) =>
                replace({ collectionTagId: x && x !== 'all' ? parseInt(x, 10) : undefined })
              }
            />
          )}
          {isContestCollection && (
            <Group justify="flex-end">
              <AdaptiveFiltersDropdown
                // Small hack to make the dropdown visible when the dropdown is open
                dropdownProps={{ className: toolSearchOpened ? '!overflow-visible' : undefined }}
              >
                <Stack>
                  <Divider label="Tools" className="text-sm font-bold" />
                  <ToolMultiSelect
                    value={query.tools ?? []}
                    onChange={(tools) => {
                      if (!tools || tools.length === 0) {
                        replace({ tools: undefined });
                      } else {
                        replace({ tools });
                      }
                    }}
                    placeholder="Created with..."
                    // Needed to hack the select dropdown to be visible when the dropdown is open
                    onDropdownOpen={() => setToolSearchOpened(true)}
                    onDropdownClose={() => setToolSearchOpened(false)}
                    grouped={false}
                  />
                </Stack>
              </AdaptiveFiltersDropdown>
            </Group>
          )}
          <ReactionSettingsProvider
            settings={{
              hideReactionCount: isContestCollection,
              hideReactions: contestCollectionReactionsHidden(collection),
            }}
          >
            <ImagesInfinite filters={filters} disableStoreFilters collectionId={collection.id} />
          </ReactionSettingsProvider>
        </IsClient>
      </Stack>
    </ImageContextMenuProvider>
  );
};
const PostCollection = ({ collection }: { collection: NonNullable<CollectionByIdModel> }) => {
  const { replace, query } = usePostQueryParams();
  const period = query.period ?? MetricTimeframe.AllTime;
  const isContestCollection = collection.mode === CollectionMode.Contest;
  const sort = isContestCollection
    ? getRandom(Object.values(PostSort))
    : query.sort ?? PostSort.Newest;

  const filters = isContestCollection
    ? {
        modelId: undefined,
        modelVersionId: undefined, // not hooked up to service/schema yet
        tags: undefined,
        username: undefined,
        draftOnly: undefined,
        followed: undefined,
        sort,
        period: MetricTimeframe.AllTime,
        collectionId: collection.id,
      }
    : {
        ...query,
        period,
        sort,
        collectionId: collection.id,
        draftOnly: undefined,
        followed: undefined,
      };

  // For contest collections, we need to keep the filters clean from outside intervention.
  return (
    <Stack gap="xs">
      <IsClient>
        {!isContestCollection && (
          <>
            <Group justify="flex-end" gap={4}>
              <SortFilter
                type="posts"
                value={sort}
                onChange={(sort) => replace({ sort: sort as PostSort })}
              />
              <PostFiltersDropdown query={filters} onChange={(value) => replace(value)} />
            </Group>
            <PostCategories />
          </>
        )}
        <ReactionSettingsProvider settings={{ hideReactionCount: !isContestCollection }}>
          <PostsInfinite filters={filters} disableStoreFilters />
        </ReactionSettingsProvider>
      </IsClient>
    </Stack>
  );
};

const ArticleCollection = ({ collection }: { collection: NonNullable<CollectionByIdModel> }) => {
  const { replace, query } = useArticleQueryParams();
  const period = query.period ?? MetricTimeframe.AllTime;
  const isContestCollection = collection.mode === CollectionMode.Contest;
  const sort = isContestCollection
    ? getRandom(Object.values(ArticleSort))
    : query.sort ?? ArticleSort.Newest;

  // For contest collections, we need to keep the filters clean from outside intervention.
  const filters = isContestCollection
    ? {
        sort,
        period: MetricTimeframe.AllTime,
        collectionId: collection.id,
        followed: undefined,
        favorites: undefined,
        hidden: undefined,
      }
    : {
        ...query,
        sort,
        period,
        collectionId: collection.id,
        followed: undefined,
        favorites: undefined,
        hidden: undefined,
      };

  return (
    <Stack gap="xs">
      <IsClient>
        {!isContestCollection && (
          <>
            <Group justify="flex-end" gap={4}>
              <SortFilter
                type="articles"
                value={sort}
                onChange={(x) => replace({ sort: x as ArticleSort })}
              />
              <ArticleFiltersDropdown query={filters} onChange={(value) => replace(value)} />
            </Group>
            <ArticleCategories />
          </>
        )}
        <ArticlesInfinite filters={filters} disableStoreFilters />
      </IsClient>
    </Stack>
  );
};

export function Collection({
  collectionId,
  ...containerProps
}: { collectionId: number } & Omit<ContainerProps, 'children'>) {
  const router = useRouter();
  const theme = useMantineTheme();
  const currentUser = useCurrentUser();
  const { collection, permissions, isLoading } = useCollection(collectionId);
  const { data: entryCountDetails } = useCollectionEntryCount(collectionId, {
    enabled:
      !!currentUser?.id &&
      collection?.mode === CollectionMode.Contest &&
      !!collection?.metadata?.maxItemsPerUser,
  });

  const { blockedUsers } = useHiddenPreferencesData();
  const isBlocked = blockedUsers.find((u) => u.id === collection?.user.id);

  if (!isLoading && (!collection || isBlocked)) {
    return (
      <Stack w="100%" align="center">
        <Stack gap="md" align="center" maw={800}>
          <Title order={1} className="inline-block">
            Whoops!
          </Title>
          <Text className="text-center">
            It looks like you landed on the wrong place.The collection you are trying to access does
            not exist or you do not have the sufficient permissions to see it.
          </Text>
          <ThemeIcon size={128} radius={100} style={{ opacity: 0.5 }}>
            <IconCloudOff size={80} />
          </ThemeIcon>
        </Stack>
      </Stack>
    );
  }

  const collectionType = collection?.type;
  // TODO.collections: This is tied to images for now but
  // we will need to add a check for other resources later
  const metadata = collection?.metadata ?? {};
  const canAddContent =
    collectionType === CollectionType.Image &&
    (permissions?.write || permissions?.writeReview) &&
    (!metadata.submissionStartDate || new Date(metadata.submissionStartDate) < new Date()) &&
    (!metadata.submissionEndDate || new Date(metadata.submissionEndDate) > new Date());

  const submissionPeriod =
    metadata.submissionStartDate || metadata.submissionEndDate || metadata.maxItemsPerUser ? (
      <Popover
        zIndex={200}
        position="bottom-end"
        shadow="md"
        radius={12}
        middlewares={{ flip: true, shift: true }}
      >
        <Popover.Target>
          <LegacyActionIcon variant="transparent" size="lg">
            <IconInfoCircle />
          </LegacyActionIcon>
        </Popover.Target>
        <Popover.Dropdown maw={468} p="md" w="100%">
          <Stack gap="xs">
            {metadata.submissionStartDate && (
              <Text size="sm">
                Submission start date: {formatDate(metadata.submissionStartDate)}
              </Text>
            )}
            {metadata.submissionEndDate && (
              <Text size="sm">Submission end date: {formatDate(metadata.submissionEndDate)}</Text>
            )}

            {metadata.maxItemsPerUser && (
              <Text size="sm">Max items per user: {metadata.maxItemsPerUser}</Text>
            )}
          </Stack>
        </Popover.Dropdown>
      </Popover>
    ) : null;

  if (!collection) return null;

  return (
    <BrowsingLevelProvider browsingLevel={collection.metadata.forcedBrowsingLevel ?? undefined}>
      <BrowsingSettingsAddonsProvider>
        {collection && (
          <Meta
            title={`${collection.name} - collection posted by ${collection.user.username}`}
            description={
              collection.description
                ? truncate(removeTags(collection.description), { length: 150 })
                : ''
            }
            images={collection.image}
            deIndex={
              collection.read !== 'Public' || collection.availability === Availability.Unsearchable
            }
          />
        )}
        <SensitiveShield
          contentNsfwLevel={collection.metadata.forcedBrowsingLevel || collection.nsfwLevel}
        >
          <MasonryProvider
            columnWidth={constants.cardSizes.model}
            maxColumnCount={7}
            maxSingleColumnWidth={450}
          >
            <MasonryContainer {...containerProps} p={0}>
              <Stack gap="xl" w="100%">
                <Group gap="xl">
                  {collection?.image && (
                    <Box
                      w={220}
                      styles={{
                        overflow: 'hidden',
                        borderRadius: '8px',
                        boxShadow: theme.shadows.md,
                        [containerQuery.smallerThan('sm')]: {
                          width: '100%',
                          marginBottom: theme.spacing.xs,
                        },
                      }}
                    >
                      <AspectRatio ratio={3 / 2}>
                        <EdgeMedia
                          style={{
                            objectPosition: collection?.metadata?.bannerPosition ?? 'top center',
                          }}
                          src={collection.image.url}
                          type={collection.image.type}
                          name={collection.image.name ?? collection.image.url}
                          alt={
                            collection.image.meta
                              ? truncate(collection.image.meta.prompt, {
                                  length: constants.altTruncateLength,
                                })
                              : collection.image.name ?? undefined
                          }
                          width={collection.image.width ?? 1200}
                          loading="lazy"
                        />
                      </AspectRatio>
                    </Box>
                  )}
                  <Stack gap={8} style={{ flex: 1 }}>
                    <Stack gap={0}>
                      <Group>
                        <Title
                          order={1}
                          lineClamp={1}
                          styles={{
                            [containerQuery.smallerThan('sm')]: {
                              fontSize: '28px',
                            },
                          }}
                        >
                          {collection?.name ?? 'Loading...'}
                        </Title>
                        {submissionPeriod}
                      </Group>
                      {collection?.description && (
                        <Text size="xs" c="dimmed">
                          <CustomMarkdown
                            rehypePlugins={[rehypeRaw, remarkGfm]}
                            allowedElements={['a', 'p', 'strong', 'em', 'code', 'u']}
                            unwrapDisallowed
                          >
                            {collection.description}
                          </CustomMarkdown>
                        </Text>
                      )}
                    </Stack>
                    {collection && (
                      <Group gap={4} wrap="nowrap">
                        {collection.user.id !== -1 && (
                          <UserAvatar user={collection.user} withUsername linkToProfile />
                        )}
                        {/* TODO.collections: We need some metrics to actually display these badges */}
                        {/* <IconBadge className={classes.iconBadge} icon={<IconLayoutGrid size={14} />}>
                      <Text size="xs">{abbreviateNumber(data._count.items)}</Text>
                    </IconBadge>
                    <IconBadge className={classes.iconBadge} icon={<IconUser size={14} />}>
                      <Text size="xs">{abbreviateNumber(data._count.contributors)}</Text>
                    </IconBadge> */}
                      </Group>
                    )}
                  </Stack>
                  {collection && permissions && (
                    <Stack>
                      <Group gap={4} ml="auto" style={{ alignSelf: 'flex-start' }} wrap="nowrap">
                        {collection.mode === CollectionMode.Contest &&
                        // Respect the submission period:
                        (!metadata.submissionEndDate ||
                          new Date(metadata.submissionEndDate) > new Date()) &&
                        (!metadata.submissionStartDate ||
                          new Date(metadata.submissionStartDate) < new Date()) &&
                        [CollectionType.Image, CollectionType.Post].some(
                          (x) => x === collection.type
                        ) ? (
                          <HoverCard
                            width={300}
                            disabled={!currentUser?.meta?.contestBanDetails}
                            withArrow
                            withinPortal
                          >
                            <HoverCard.Target>
                              {/* Required div to display hovercard even when button is disabled */}
                              <div>
                                <Button
                                  color="blue"
                                  radius="xl"
                                  disabled={!!currentUser?.meta?.contestBanDetails}
                                  onClick={() => {
                                    if (currentUser?.meta?.contestBanDetails) {
                                      return;
                                    }

                                    if (
                                      !!metadata.existingEntriesDisabled ||
                                      collection.type === CollectionType.Post
                                    ) {
                                      router.push(`/posts/create?collectionId=${collection.id}`);
                                    } else {
                                      dialogStore.trigger({
                                        component: AddUserContentModal,
                                        props: {
                                          collectionId: collection.id,
                                        },
                                      });
                                    }
                                  }}
                                >
                                  Submit an entry
                                </Button>
                              </div>
                            </HoverCard.Target>
                            <HoverCard.Dropdown px="md" py={8}>
                              {currentUser?.meta?.contestBanDetails && (
                                <Text>
                                  Due to breaking the rules in the past, you are ineligible for
                                  participation in this event.
                                </Text>
                              )}
                            </HoverCard.Dropdown>
                          </HoverCard>
                        ) : (
                          <>
                            <CollectionFollowAction
                              collectionId={collection.id}
                              permissions={permissions}
                            />
                            {canAddContent && (
                              <Tooltip label="Add from your library." position="bottom" withArrow>
                                <LegacyActionIcon
                                  color="blue"
                                  variant="subtle"
                                  radius="xl"
                                  onClick={() => {
                                    if (!!metadata.existingEntriesDisabled) {
                                      router.push(`/posts/create?collectionId=${collection.id}`);
                                    } else {
                                      dialogStore.trigger({
                                        component: AddUserContentModal,
                                        props: {
                                          collectionId: collection.id,
                                        },
                                      });
                                    }
                                  }}
                                >
                                  <IconCirclePlus />
                                </LegacyActionIcon>
                              </Tooltip>
                            )}
                          </>
                        )}
                        <CollectionContextMenu
                          collectionId={collection.id}
                          ownerId={collection.user.id}
                          permissions={permissions}
                          mode={collection.mode}
                        >
                          <LegacyActionIcon variant="subtle">
                            <IconDotsVertical size={16} />
                          </LegacyActionIcon>
                        </CollectionContextMenu>
                      </Group>
                      {entryCountDetails?.max &&
                        (() => {
                          const statuses = [
                            CollectionItemStatus.REJECTED,
                            CollectionItemStatus.REVIEW,
                            CollectionItemStatus.ACCEPTED,
                          ];
                          const totalEntries =
                            (entryCountDetails[CollectionItemStatus.REJECTED] ?? 0) +
                            entryCountDetails.max;
                          const remainingEntries =
                            entryCountDetails.max -
                            // We only count review/accepted
                            [CollectionItemStatus.ACCEPTED, CollectionItemStatus.REVIEW].reduce(
                              // Sum all statuses
                              (acc, status) => acc + (entryCountDetails[status] ?? 0),
                              0
                            );

                          return (
                            <Stack gap={0}>
                              <Progress.Root size="xl">
                                {[
                                  ...statuses.map((status) => {
                                    const color =
                                      status === CollectionItemStatus.REVIEW
                                        ? 'blue'
                                        : status === CollectionItemStatus.ACCEPTED
                                        ? 'green'
                                        : 'red';

                                    const label = capitalize(status.toLowerCase());
                                    const entryCount = entryCountDetails[status];

                                    return entryCount
                                      ? {
                                          value: (entryCount / totalEntries) * 100,
                                          color,
                                          // label,
                                          tooltip: `${label}: ${entryCountDetails[status]}`,
                                        }
                                      : undefined;
                                  }),
                                  remainingEntries > 0
                                    ? {
                                        value: (remainingEntries / totalEntries) * 100,
                                        color: 'gray',
                                        // label: 'Remaining',
                                        tooltip: `Remaining: ${remainingEntries}`,
                                      }
                                    : undefined,
                                ]
                                  .filter(isDefined)
                                  .map((section) => {
                                    return (
                                      <Tooltip key={section.tooltip} label={section.tooltip}>
                                        <Progress.Section
                                          value={section.value}
                                          color={section.color}
                                        />
                                      </Tooltip>
                                    );
                                  })}
                              </Progress.Root>
                              <Tooltip label="Rejected entries do not count toward the allowed count.">
                                <Text size="xs" fw="bold">
                                  Max entries per participant: {entryCountDetails.max}
                                </Text>
                              </Tooltip>
                            </Stack>
                          );
                        })()}
                    </Stack>
                  )}
                </Group>
                {metadata.submissionStartDate &&
                new Date(metadata.submissionStartDate) > new Date() ? (
                  <AlertWithIcon icon={<IconAlertCircle />}>
                    <Text>
                      This collection is not accepting entries just yet. Please come back after{' '}
                      {formatDate(metadata.submissionStartDate)}
                    </Text>
                  </AlertWithIcon>
                ) : (
                  <>
                    {isCollectionSubsmissionPeriod(collection) && (
                      <AlertWithIcon icon={<IconAlertCircle />}>
                        <Text>
                          This collection is accepting entries until{' '}
                          {formatDate(metadata.submissionEndDate)}.{' '}
                          {metadata.submissionsHiddenUntilEndDate ? (
                            <>
                              You will only be able to see your own entries until the submission
                              period is over.
                            </>
                          ) : (
                            <>
                              Entries that have been approved will be visible to the public. Entries
                              under review are only visible to the owner.
                            </>
                          )}
                        </Text>
                      </AlertWithIcon>
                    )}
                    {collection && collectionType === CollectionType.Model && (
                      <ModelCollection collection={collection} />
                    )}
                    {collection && collectionType === CollectionType.Image && (
                      <ImageCollection collection={collection} permissions={permissions} />
                    )}
                    {collection && collectionType === CollectionType.Post && (
                      <PostCollection collection={collection} />
                    )}
                    {collection && collectionType === CollectionType.Article && (
                      <ArticleCollection collection={collection} />
                    )}
                  </>
                )}
                {!collectionType && !isLoading && (
                  <Center py="xl">
                    <Stack gap="xs">
                      <Text size="lg" fw="700" align="center">
                        Whoops!
                      </Text>
                      <Text align="center">This collection type is not supported</Text>
                    </Stack>
                  </Center>
                )}
              </Stack>
            </MasonryContainer>
          </MasonryProvider>
        </SensitiveShield>
      </BrowsingSettingsAddonsProvider>
    </BrowsingLevelProvider>
  );
}<|MERGE_RESOLUTION|>--- conflicted
+++ resolved
@@ -5,11 +5,6 @@
   Box,
   Button,
   Center,
-<<<<<<< HEAD
-  ContainerProps,
-=======
-  createStyles,
->>>>>>> aa1a0880
   Divider,
   Group,
   HoverCard,
@@ -34,12 +29,8 @@
 import { capitalize, truncate } from 'lodash-es';
 import dynamic from 'next/dynamic';
 import { useRouter } from 'next/router';
-<<<<<<< HEAD
-import React, { CSSProperties, useState } from 'react';
-=======
 import type { CSSProperties } from 'react';
 import { useState } from 'react';
->>>>>>> aa1a0880
 import rehypeRaw from 'rehype-raw';
 import remarkGfm from 'remark-gfm';
 import { AlertWithIcon } from '~/components/AlertWithIcon/AlertWithIcon';
