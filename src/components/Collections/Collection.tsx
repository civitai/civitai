import {
  ActionIcon,
  AspectRatio,
  Box,
  Button,
  Center,
  ContainerProps,
  createStyles,
  Divider,
  Group,
  HoverCard,
  Menu,
  Popover,
  Progress,
  Stack,
  Text,
  ThemeIcon,
  Title,
  Tooltip,
} from '@mantine/core';
import { CollectionItemStatus } from '@prisma/client';
import {
  IconAlertCircle,
  IconCirclePlus,
  IconCloudOff,
  IconDotsVertical,
  IconInfoCircle,
  IconPhoto,
} from '@tabler/icons-react';
import { capitalize, truncate } from 'lodash-es';
import dynamic from 'next/dynamic';
import { useRouter } from 'next/router';
import { CSSProperties, useState } from 'react';
import rehypeRaw from 'rehype-raw';
import remarkGfm from 'remark-gfm';
import { AlertWithIcon } from '~/components/AlertWithIcon/AlertWithIcon';
import { useArticleQueryParams } from '~/components/Article/article.utils';
import { ArticleCategories } from '~/components/Article/Infinite/ArticleCategories';
import { ArticleFiltersDropdown } from '~/components/Article/Infinite/ArticleFiltersDropdown';
import { ArticlesInfinite } from '~/components/Article/Infinite/ArticlesInfinite';
import { BrowsingLevelProvider } from '~/components/BrowsingLevel/BrowsingLevelProvider';
import { CategoryTags } from '~/components/CategoryTags/CategoryTags';
import {
  contestCollectionReactionsHidden,
  isCollectionSubsmissionPeriod,
  useCollection,
  useCollectionEntryCount,
} from '~/components/Collections/collection.utils';
import { CollectionCategorySelect } from '~/components/Collections/components/CollectionCategorySelect';
import { CollectionContextMenu } from '~/components/Collections/components/CollectionContextMenu';
import { CollectionFollowAction } from '~/components/Collections/components/CollectionFollow';
import { dialogStore } from '~/components/Dialog/dialogStore';
import { EdgeMedia } from '~/components/EdgeMedia/EdgeMedia';
import { SortFilter } from '~/components/Filters';
import { AdaptiveFiltersDropdown } from '~/components/Filters/AdaptiveFiltersDropdown';
import { ImageContextMenuProvider } from '~/components/Image/ContextMenu/ImageContextMenu';
import { ImageCategories } from '~/components/Image/Filters/ImageCategories';
import { MediaFiltersDropdown } from '~/components/Image/Filters/MediaFiltersDropdown';
import { useImageQueryParams } from '~/components/Image/image.utils';
import ImagesInfinite from '~/components/Image/Infinite/ImagesInfinite';
import { IsClient } from '~/components/IsClient/IsClient';
import { CustomMarkdown } from '~/components/Markdown/CustomMarkdown';
import { MasonryContainer } from '~/components/MasonryColumns/MasonryContainer';
import { MasonryProvider } from '~/components/MasonryColumns/MasonryProvider';
import { RemoveFromCollectionMenuItem } from '~/components/MenuItems/RemoveFromCollectionMenuItem';
import { ModelContextMenuProvider } from '~/components/Model/Actions/ModelCardContextMenu';
import { ModelFiltersDropdown } from '~/components/Model/Infinite/ModelFiltersDropdown';
import { ModelsInfinite } from '~/components/Model/Infinite/ModelsInfinite';
import { useModelQueryParams } from '~/components/Model/model.utils';
import { PostCategories } from '~/components/Post/Infinite/PostCategories';
import { PostFiltersDropdown } from '~/components/Post/Infinite/PostFiltersDropdown';
import PostsInfinite from '~/components/Post/Infinite/PostsInfinite';
import { usePostQueryParams } from '~/components/Post/post.utils';
import { ReactionSettingsProvider } from '~/components/Reaction/ReactionSettingsProvider';
import { SensitiveShield } from '~/components/SensitiveShield/SensitiveShield';
import { ToolMultiSelect } from '~/components/Tool/ToolMultiSelect';
import { UserAvatar } from '~/components/UserAvatar/UserAvatar';
import { useHiddenPreferencesData } from '~/hooks/hidden-preferences';
import { useCurrentUser } from '~/hooks/useCurrentUser';
import { constants } from '~/server/common/constants';
import { ArticleSort, ImageSort, ModelSort, PostSort } from '~/server/common/enums';
import { CollectionContributorPermissionFlags } from '~/server/services/collection.service';
import {
  Availability,
  CollectionMode,
  CollectionType,
  MetricTimeframe,
} from '~/shared/utils/prisma/enums';
import { CollectionByIdModel } from '~/types/router';
import { getRandom } from '~/utils/array-helpers';
import { formatDate } from '~/utils/date-helpers';
import { containerQuery } from '~/utils/mantine-css-helpers';
import { showSuccessNotification } from '~/utils/notifications';
import { removeTags } from '~/utils/string-helpers';
import { trpc } from '~/utils/trpc';
import { isDefined } from '~/utils/type-guards';
import { Meta } from '../Meta/Meta';

const AddUserContentModal = dynamic(() =>
  import('~/components/Collections/AddUserContentModal').then((x) => x.AddUserContentModal)
);

const ModelCollection = ({ collection }: { collection: NonNullable<CollectionByIdModel> }) => {
  const { set, ...query } = useModelQueryParams();
  const isContestCollection = collection.mode === CollectionMode.Contest;
  const sort = isContestCollection
    ? getRandom(Object.values(ModelSort))
    : query.sort ?? ModelSort.Newest;
  const currentUser = useCurrentUser();

  // For contest collections, we need to keep the filters clean from outside intervention.
  const filters = isContestCollection
    ? {
        types: undefined,
        checkpointType: undefined,
        baseModels: undefined,
        browsingMode: undefined,
        status: undefined,
        earlyAccess: undefined,
        view: undefined,
        supportsGeneration: undefined,
        followed: undefined,
        hidden: undefined,
        fromPlatform: undefined,
        fileFormats: undefined,
        sort,
        period: MetricTimeframe.AllTime,
        collectionId: collection.id,
        collectionTagId: query.collectionTagId,
      }
    : {
        ...query,
        sort,
        followed: undefined,
        hidden: undefined,
        favorites: undefined,
        collectionId: collection.id,
      };

  return (
    <ModelContextMenuProvider
      setMenuItems={(data, menuItems) => {
        const items = menuItems.filter((m) => m.key !== 'add-to-collection');
        const isOwnerOrMod =
          currentUser?.id === collection.user.id ||
          currentUser?.id === data.user.id ||
          currentUser?.isModerator;

        if (isOwnerOrMod) {
          items.push({
            key: 'remove-from-collection',
            component: (
              <RemoveFromCollectionMenuItem collectionId={collection.id} itemId={data.id} />
            ),
          });
        }
        return items.filter(isDefined);
      }}
    >
      <Stack spacing="xs">
        <IsClient>
          {!isContestCollection && (
            <>
              <Group position="right" spacing={4}>
                <SortFilter
                  type="models"
                  variant="button"
                  value={sort}
                  buttonProps={{ compact: false }}
                  onChange={(x) => set({ sort: x as ModelSort })}
                />
                <ModelFiltersDropdown
                  filterMode="query"
                  maxPopoverHeight={'calc(75vh - var(--header-height))'}
                />
              </Group>
              <CategoryTags />
            </>
          )}
          {isContestCollection && collection.tags.length > 0 && (
            <CollectionCategorySelect
              collectionId={collection.id}
              value={query.collectionTagId?.toString() ?? 'all'}
              onChange={(x) =>
                set({ collectionTagId: x && x !== 'all' ? parseInt(x, 10) : undefined })
              }
            />
          )}
          <ModelsInfinite filters={filters} disableStoreFilters />
        </IsClient>
      </Stack>
    </ModelContextMenuProvider>
  );
};

const ImageCollection = ({
  collection,
  permissions,
}: {
  collection: NonNullable<CollectionByIdModel>;
  permissions?: CollectionContributorPermissionFlags;
}) => {
  const isContestCollection = collection.mode === CollectionMode.Contest;
  const { replace, query } = useImageQueryParams();
  const sort = isContestCollection ? ImageSort.Random : query.sort ?? ImageSort.Newest;
  const period = query.period ?? MetricTimeframe.AllTime;
  const updateCollectionCoverImageMutation = trpc.collection.updateCoverImage.useMutation();
  const utils = trpc.useUtils();
  const currentUser = useCurrentUser();

  const [toolSearchOpened, setToolSearchOpened] = useState(false);

  // For contest collections, we need to keep the filters clean from outside intervention.
  const filters = isContestCollection
    ? {
        ...query,
        generation: undefined,
        view: undefined,
        hideAutoResources: undefined,
        hideManualResources: undefined,
        types: undefined,
        withMeta: undefined,
        hidden: undefined,
        followed: undefined,
        period: MetricTimeframe.AllTime,
        sort,
        collectionId: collection.id,
        collectionTagId: query.collectionTagId,
      }
    : {
        ...query,
        period,
        sort,
        collectionId: collection.id,
        hidden: undefined,
        followed: undefined,
      };

  return (
    <ImageContextMenuProvider
      additionalMenuItemsBefore={(image) => {
        const canUpdateCover = !permissions || !permissions.manage || !image.id;

        return (
          <>
            {canUpdateCover && (
              <Menu.Item
                icon={
                  // @ts-ignore: transparent variant actually works here.
                  <ThemeIcon color="pink.7" variant="transparent" size="xs">
                    <IconPhoto size={16} stroke={1.5} />
                  </ThemeIcon>
                }
                onClick={(e) => {
                  e.preventDefault();
                  e.stopPropagation();
                  updateCollectionCoverImageMutation.mutate(
                    {
                      id: collection.id,
                      imageId: image.id,
                    },
                    {
                      onSuccess: async () => {
                        showSuccessNotification({
                          title: 'Cover image updated',
                          message: 'Collection cover image has been updated',
                        });
                        await utils.collection.getById.invalidate({ id: collection.id });
                      },
                    }
                  );
                }}
              >
                Use as cover image
              </Menu.Item>
            )}
          </>
        );
      }}
      additionalMenuItemsAfter={(image) => {
        const isOwnerOrMod =
          permissions?.manage || currentUser?.id === collection.user.id || currentUser?.isModerator;
        return (
          <>
            {isOwnerOrMod && (
              <RemoveFromCollectionMenuItem collectionId={collection.id} itemId={image.id} />
            )}
          </>
        );
      }}
    >
      <Stack spacing="xs">
        <IsClient>
          {!isContestCollection && (
            <>
              <Group position="right" spacing={4}>
                <SortFilter
                  type="images"
                  variant="button"
                  value={sort}
                  buttonProps={{ compact: false }}
                  onChange={(x) => replace({ sort: x as ImageSort })}
                />
                <MediaFiltersDropdown
                  filterType="images"
                  query={filters}
                  onChange={(value) => replace(value)}
                />
              </Group>
              <ImageCategories />
            </>
          )}

          {isContestCollection && collection.tags.length > 0 && (
            <CollectionCategorySelect
              collectionId={collection.id}
              value={query.collectionTagId?.toString() ?? 'all'}
              onChange={(x) =>
                replace({ collectionTagId: x && x !== 'all' ? parseInt(x, 10) : undefined })
              }
            />
          )}
          {isContestCollection && (
            <Group position="right">
              <AdaptiveFiltersDropdown
                // Small hack to make the dropdown visible when the dropdown is open
                dropdownProps={{ className: toolSearchOpened ? '!overflow-visible' : undefined }}
              >
                <Stack>
                  <Divider label="Tools" labelProps={{ weight: 'bold', size: 'sm' }} />
                  <ToolMultiSelect
                    value={query.tools ?? []}
                    onChange={(tools) => {
                      if (!tools || tools.length === 0) {
                        replace({ tools: undefined });
                      } else {
                        replace({ tools });
                      }
                    }}
                    placeholder="Created with..."
                    // Needed to hack the select dropdown to be visible when the dropdown is open
                    onDropdownOpen={() => setToolSearchOpened(true)}
                    onDropdownClose={() => setToolSearchOpened(false)}
                    grouped={false}
                  />
                </Stack>
              </AdaptiveFiltersDropdown>
            </Group>
          )}
          <ReactionSettingsProvider
            settings={{
              hideReactionCount: isContestCollection,
              hideReactions: contestCollectionReactionsHidden(collection),
            }}
          >
            <ImagesInfinite filters={filters} disableStoreFilters collectionId={collection.id} />
          </ReactionSettingsProvider>
        </IsClient>
      </Stack>
    </ImageContextMenuProvider>
  );
};
const PostCollection = ({ collection }: { collection: NonNullable<CollectionByIdModel> }) => {
  const { replace, query } = usePostQueryParams();
  const period = query.period ?? MetricTimeframe.AllTime;
  const isContestCollection = collection.mode === CollectionMode.Contest;
  const sort = isContestCollection
    ? getRandom(Object.values(PostSort))
    : query.sort ?? PostSort.Newest;

  const filters = isContestCollection
    ? {
        modelId: undefined,
        modelVersionId: undefined, // not hooked up to service/schema yet
        tags: undefined,
        username: undefined,
        draftOnly: undefined,
        followed: undefined,
        sort,
        period: MetricTimeframe.AllTime,
        collectionId: collection.id,
      }
    : {
        ...query,
        period,
        sort,
        collectionId: collection.id,
        draftOnly: undefined,
        followed: undefined,
      };

  // For contest collections, we need to keep the filters clean from outside intervention.
  return (
    <Stack spacing="xs">
      <IsClient>
        {!isContestCollection && (
          <>
            <Group position="right" spacing={4}>
              <SortFilter
                type="posts"
                variant="button"
                value={sort}
                buttonProps={{ compact: false }}
                onChange={(sort) => replace({ sort: sort as PostSort })}
              />
              <PostFiltersDropdown query={filters} onChange={(value) => replace(value)} />
            </Group>
            <PostCategories />
          </>
        )}
        <ReactionSettingsProvider settings={{ hideReactionCount: !isContestCollection }}>
          <PostsInfinite filters={filters} disableStoreFilters />
        </ReactionSettingsProvider>
      </IsClient>
    </Stack>
  );
};

const ArticleCollection = ({ collection }: { collection: NonNullable<CollectionByIdModel> }) => {
  const { replace, query } = useArticleQueryParams();
  const period = query.period ?? MetricTimeframe.AllTime;
  const isContestCollection = collection.mode === CollectionMode.Contest;
  const sort = isContestCollection
    ? getRandom(Object.values(ArticleSort))
    : query.sort ?? ArticleSort.Newest;

  // For contest collections, we need to keep the filters clean from outside intervention.
  const filters = isContestCollection
    ? {
        sort,
        period: MetricTimeframe.AllTime,
        collectionId: collection.id,
        followed: undefined,
        favorites: undefined,
        hidden: undefined,
      }
    : {
        ...query,
        sort,
        period,
        collectionId: collection.id,
        followed: undefined,
        favorites: undefined,
        hidden: undefined,
      };

  return (
    <Stack spacing="xs">
      <IsClient>
        {!isContestCollection && (
          <>
            <Group position="right" spacing={4}>
              <SortFilter
                type="articles"
                variant="button"
                value={sort}
                buttonProps={{ compact: false }}
                onChange={(x) => replace({ sort: x as ArticleSort })}
              />
              <ArticleFiltersDropdown query={filters} onChange={(value) => replace(value)} />
            </Group>
            <ArticleCategories />
          </>
        )}
        <ArticlesInfinite filters={filters} disableStoreFilters />
      </IsClient>
    </Stack>
  );
};

export function Collection({
  collectionId,
  ...containerProps
}: { collectionId: number } & Omit<ContainerProps, 'children'>) {
  const router = useRouter();

  const currentUser = useCurrentUser();
  const { collection, permissions, isLoading } = useCollection(collectionId);
  const { data: entryCountDetails } = useCollectionEntryCount(collectionId, {
    enabled:
      !!currentUser?.id &&
      collection?.mode === CollectionMode.Contest &&
      !!collection?.metadata?.maxItemsPerUser,
  });

  const { classes } = useStyles({ bannerPosition: collection?.metadata?.bannerPosition });
  const { blockedUsers } = useHiddenPreferencesData();
  const isBlocked = blockedUsers.find((u) => u.id === collection?.user.id);

  if (!isLoading && (!collection || isBlocked)) {
    return (
      <Stack w="100%" align="center">
        <Stack spacing="md" align="center" maw={800}>
          <Title order={1} inline>
            Whoops!
          </Title>
          <Text align="center">
            It looks like you landed on the wrong place.The collection you are trying to access does
            not exist or you do not have the sufficient permissions to see it.
          </Text>
          <ThemeIcon size={128} radius={100} sx={{ opacity: 0.5 }}>
            <IconCloudOff size={80} />
          </ThemeIcon>
        </Stack>
      </Stack>
    );
  }

  const collectionType = collection?.type;
  // TODO.collections: This is tied to images for now but
  // we will need to add a check for other resources later
  const metadata = collection?.metadata ?? {};
  const canAddContent =
    collectionType === CollectionType.Image &&
    (permissions?.write || permissions?.writeReview) &&
    (!metadata.submissionStartDate || new Date(metadata.submissionStartDate) < new Date()) &&
    (!metadata.submissionEndDate || new Date(metadata.submissionEndDate) > new Date());

  const submissionPeriod =
    metadata.submissionStartDate || metadata.submissionEndDate || metadata.maxItemsPerUser ? (
      <Popover
        zIndex={200}
        position="bottom-end"
        shadow="md"
        radius={12}
        middlewares={{ flip: true, shift: true }}
      >
        <Popover.Target>
          <ActionIcon variant="transparent" size="lg">
            <IconInfoCircle />
          </ActionIcon>
        </Popover.Target>
        <Popover.Dropdown maw={468} p="md" w="100%">
          <Stack spacing="xs">
            {metadata.submissionStartDate && (
              <Text size="sm">
                Submission start date: {formatDate(metadata.submissionStartDate)}
              </Text>
            )}
            {metadata.submissionEndDate && (
              <Text size="sm">Submission end date: {formatDate(metadata.submissionEndDate)}</Text>
            )}

            {metadata.maxItemsPerUser && (
              <Text size="sm">Max items per user: {metadata.maxItemsPerUser}</Text>
            )}
          </Stack>
        </Popover.Dropdown>
      </Popover>
    ) : null;

  if (!collection) return null;

  return (
    <BrowsingLevelProvider browsingLevel={collection.metadata.forcedBrowsingLevel ?? undefined}>
      {collection && (
        <Meta
          title={`${collection.name} - collection posted by ${collection.user.username}`}
          description={
            collection.description
              ? truncate(removeTags(collection.description), { length: 150 })
              : ''
          }
          images={collection.image}
          deIndex={
            collection.read !== 'Public' || collection.availability === Availability.Unsearchable
          }
        />
      )}
      <SensitiveShield
        contentNsfwLevel={collection.metadata.forcedBrowsingLevel || collection.nsfwLevel}
      >
        <MasonryProvider
          columnWidth={constants.cardSizes.model}
          maxColumnCount={7}
          maxSingleColumnWidth={450}
        >
          <MasonryContainer {...containerProps} p={0}>
            <Stack spacing="xl" w="100%">
              <Group spacing="xl">
                {collection?.image && (
                  <Box
                    w={220}
                    sx={(theme) => ({
                      overflow: 'hidden',
                      borderRadius: '8px',
                      boxShadow: theme.shadows.md,
                      [containerQuery.smallerThan('sm')]: {
                        width: '100%',
                        marginBottom: theme.spacing.xs,
                      },
                    })}
                  >
                    <AspectRatio ratio={3 / 2}>
                      <EdgeMedia
                        className={classes.coverImage}
                        src={collection.image.url}
                        type={collection.image.type}
                        name={collection.image.name ?? collection.image.url}
                        alt={
                          collection.image.meta
                            ? truncate(collection.image.meta.prompt, {
                                length: constants.altTruncateLength,
                              })
                            : collection.image.name ?? undefined
                        }
                        width={collection.image.width ?? 1200}
                        loading="lazy"
                      />
                    </AspectRatio>
                  </Box>
                )}
                <Stack spacing={8} sx={{ flex: 1 }}>
                  <Stack spacing={0}>
                    <Group>
                      <Title
                        order={1}
                        lineClamp={1}
                        sx={() => ({
                          [containerQuery.smallerThan('sm')]: {
                            fontSize: '28px',
                          },
                        })}
                      >
                        {collection?.name ?? 'Loading...'}
                      </Title>
                      {submissionPeriod}
                    </Group>
                    {collection?.description && (
                      <Text size="xs" color="dimmed">
                        <CustomMarkdown
                          rehypePlugins={[rehypeRaw, remarkGfm]}
                          allowedElements={['a', 'p', 'strong', 'em', 'code', 'u']}
                          unwrapDisallowed
                        >
                          {collection.description}
                        </CustomMarkdown>
                      </Text>
                    )}
                  </Stack>
                  {collection && (
                    <Group spacing={4} noWrap>
                      {collection.user.id !== -1 && (
                        <UserAvatar user={collection.user} withUsername linkToProfile />
                      )}
                      {/* TODO.collections: We need some metrics to actually display these badges */}
                      {/* <IconBadge className={classes.iconBadge} icon={<IconLayoutGrid size={14} />}>
                      <Text size="xs">{abbreviateNumber(data._count.items)}</Text>
                    </IconBadge>
                    <IconBadge className={classes.iconBadge} icon={<IconUser size={14} />}>
                      <Text size="xs">{abbreviateNumber(data._count.contributors)}</Text>
                    </IconBadge> */}
                    </Group>
                  )}
                </Stack>
                {collection && permissions && (
                  <Stack>
                    <Group spacing={4} ml="auto" sx={{ alignSelf: 'flex-start' }} noWrap>
                      {collection.mode === CollectionMode.Contest &&
                      [CollectionType.Image, CollectionType.Post].some(
                        (x) => x === collection.type
                      ) ? (
                        <HoverCard
                          width={300}
                          disabled={!currentUser?.meta?.contestBanDetails}
                          withArrow
                          withinPortal
                        >
                          <HoverCard.Target>
                            {/* Required div to display hovercard even when button is disabled */}
                            <div>
                              <Button
                                color="blue"
                                radius="xl"
                                disabled={!!currentUser?.meta?.contestBanDetails}
                                onClick={() => {
                                  if (currentUser?.meta?.contestBanDetails) {
                                    return;
                                  }

                                  if (
                                    !!metadata.existingEntriesDisabled ||
                                    collection.type === CollectionType.Post
                                  ) {
                                    router.push(`/posts/create?collectionId=${collection.id}`);
                                  } else {
                                    dialogStore.trigger({
                                      component: AddUserContentModal,
                                      props: {
                                        collectionId: collection.id,
                                      },
                                    });
                                  }
                                }}
                              >
                                Submit an entry
                              </Button>
                            </div>
                          </HoverCard.Target>
                          <HoverCard.Dropdown px="md" py={8}>
                            {currentUser?.meta?.contestBanDetails && (
                              <Text>
                                Due to breaking the rules in the past, you are ineligible for
                                participation in this event.
                              </Text>
                            )}
                          </HoverCard.Dropdown>
                        </HoverCard>
                      ) : (
                        <>
                          <CollectionFollowAction
                            collectionId={collection.id}
                            permissions={permissions}
                          />
                          {canAddContent && (
                            <Tooltip label="Add from your library." position="bottom" withArrow>
                              <ActionIcon
                                color="blue"
                                variant="subtle"
                                radius="xl"
                                onClick={() => {
                                  if (!!metadata.existingEntriesDisabled) {
                                    router.push(`/posts/create?collectionId=${collection.id}`);
                                  } else {
                                    dialogStore.trigger({
                                      component: AddUserContentModal,
                                      props: {
                                        collectionId: collection.id,
                                      },
                                    });
                                  }
                                }}
                              >
                                <IconCirclePlus />
                              </ActionIcon>
                            </Tooltip>
                          )}
                        </>
                      )}
                      <CollectionContextMenu
                        collectionId={collection.id}
                        ownerId={collection.user.id}
                        permissions={permissions}
                        mode={collection.mode}
                      >
                        <ActionIcon variant="subtle">
                          <IconDotsVertical size={16} />
                        </ActionIcon>
                      </CollectionContextMenu>
                    </Group>
                    {entryCountDetails?.max &&
                      (() => {
                        const statuses = [
                          CollectionItemStatus.REJECTED,
                          CollectionItemStatus.REVIEW,
                          CollectionItemStatus.ACCEPTED,
                        ];
                        const totalEntries =
                          (entryCountDetails[CollectionItemStatus.REJECTED] ?? 0) +
                          entryCountDetails.max;
                        const remainingEntries =
                          entryCountDetails.max -
                          // We only count review/accepted
                          [CollectionItemStatus.ACCEPTED, CollectionItemStatus.REVIEW].reduce(
                            // Sum all statuses
                            (acc, status) => acc + (entryCountDetails[status] ?? 0),
                            0
                          );

                        return (
                          <Stack spacing={0}>
                            <Progress
                              size="xl"
                              sections={[
                                ...statuses.map((status) => {
                                  const color =
                                    status === CollectionItemStatus.REVIEW
                                      ? 'blue'
                                      : status === CollectionItemStatus.ACCEPTED
                                      ? 'green'
                                      : 'red';

                                  const label = capitalize(status.toLowerCase());
<<<<<<< HEAD
                                  const entryCount = entryCountDetails[status];

                                  return entryCount
                                    ? {
                                        value: (entryCount / totalEntries) * 100,
=======
                                  const entryDetails = entryCountDetails[status];

                                  return entryDetails
                                    ? {
                                        value: (entryDetails / totalEntries) * 100,
>>>>>>> 1fa0608a
                                        color,
                                        // label,
                                        tooltip: `${label}: ${entryCountDetails[status]}`,
                                      }
                                    : undefined;
                                }),
                                remainingEntries > 0
                                  ? {
                                      value: (remainingEntries / totalEntries) * 100,
                                      color: 'gray',
                                      // label: 'Remaining',
                                      tooltip: `Remaining: ${remainingEntries}`,
                                    }
                                  : undefined,
                              ].filter(isDefined)}
                            />
                            <Tooltip label="Rejected entries do not count toward the allowed count.">
                              <Text size="xs" weight="bold">
                                Max entries per participant: {entryCountDetails.max}
                              </Text>
                            </Tooltip>
                          </Stack>
                        );
                      })()}
                  </Stack>
                )}
              </Group>
              {metadata.submissionStartDate &&
              new Date(metadata.submissionStartDate) > new Date() ? (
                <AlertWithIcon icon={<IconAlertCircle />}>
                  <Text>
                    This collection is not accepting entries just yet. Please come back after{' '}
                    {formatDate(metadata.submissionStartDate)}
                  </Text>
                </AlertWithIcon>
              ) : (
                <>
                  {isCollectionSubsmissionPeriod(collection) && (
                    <AlertWithIcon icon={<IconAlertCircle />}>
                      <Text>
                        This collection is accepting entries until{' '}
                        {formatDate(metadata.submissionEndDate)}.{' '}
                        {metadata.submissionsHiddenUntilEndDate ? (
                          <>
                            You will only be able to see your own entries until the submission
                            period is over.
                          </>
                        ) : (
                          <>
                            Entries that have been approved will be visible to the public. Entries
                            under review are only visible to the owner.
                          </>
                        )}
                      </Text>
                    </AlertWithIcon>
                  )}
                  {collection && collectionType === CollectionType.Model && (
                    <ModelCollection collection={collection} />
                  )}
                  {collection && collectionType === CollectionType.Image && (
                    <ImageCollection collection={collection} permissions={permissions} />
                  )}
                  {collection && collectionType === CollectionType.Post && (
                    <PostCollection collection={collection} />
                  )}
                  {collection && collectionType === CollectionType.Article && (
                    <ArticleCollection collection={collection} />
                  )}
                </>
              )}
              {!collectionType && !isLoading && (
                <Center py="xl">
                  <Stack spacing="xs">
                    <Text size="lg" weight="700" align="center">
                      Whoops!
                    </Text>
                    <Text align="center">This collection type is not supported</Text>
                  </Stack>
                </Center>
              )}
            </Stack>
          </MasonryContainer>
        </MasonryProvider>
      </SensitiveShield>
    </BrowsingLevelProvider>
  );
}

const useStyles = createStyles<string, { bannerPosition?: CSSProperties['objectPosition'] }>(
  (_theme, params) => ({
    coverImage: {
      objectPosition: params.bannerPosition ?? 'top center',
    },
  })
);<|MERGE_RESOLUTION|>--- conflicted
+++ resolved
@@ -279,6 +279,7 @@
       }}
       additionalMenuItemsAfter={(image) => {
         const isOwnerOrMod =
+
           permissions?.manage || currentUser?.id === collection.user.id || currentUser?.isModerator;
         return (
           <>
@@ -781,19 +782,11 @@
                                       : 'red';
 
                                   const label = capitalize(status.toLowerCase());
-<<<<<<< HEAD
                                   const entryCount = entryCountDetails[status];
 
                                   return entryCount
                                     ? {
                                         value: (entryCount / totalEntries) * 100,
-=======
-                                  const entryDetails = entryCountDetails[status];
-
-                                  return entryDetails
-                                    ? {
-                                        value: (entryDetails / totalEntries) * 100,
->>>>>>> 1fa0608a
                                         color,
                                         // label,
                                         tooltip: `${label}: ${entryCountDetails[status]}`,
