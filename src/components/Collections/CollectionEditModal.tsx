--- conflicted
+++ resolved
@@ -304,15 +304,11 @@
                       icon={<IconCalendar size={16} />}
                       clearable
                     />
-<<<<<<< HEAD
                     <InputBrowsingLevels
                       name="metadata.forcedBrowsingLevel"
                       label="Forced Browsing Level"
                       description="Forces browsing level on this collection so that users will only see content based on this value regardless of their global settings."
                     />
-
-=======
->>>>>>> 3c77fe7e
                     {isImageCollection && (
                       <>
                         <Divider label="Youtube Support" />
