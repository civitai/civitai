--- conflicted
+++ resolved
@@ -1,12 +1,7 @@
 import React from 'react';
-<<<<<<< HEAD
-import { SegmentedControl, SegmentedControlItem, SegmentedControlProps } from '@mantine/core';
-import classes from './FeedContentToggle.module.scss';
-=======
 import type { SegmentedControlItem, SegmentedControlProps } from '@mantine/core';
 import { SegmentedControl } from '@mantine/core';
-import { containerQuery } from '~/utils/mantine-css-helpers';
->>>>>>> aa1a0880
+import classes from './FeedContentToggle.module.scss';
 
 const statuses: SegmentedControlItem[] = [
   { label: 'Published', value: 'published' },
