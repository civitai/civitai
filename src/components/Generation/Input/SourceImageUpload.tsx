import { Input, InputWrapperProps, CloseButton, Alert } from '@mantine/core';
import { getImageData } from '~/utils/media-preprocessors';
import { trpc } from '~/utils/trpc';
import { useEffect, useState } from 'react';
import { ImageDropzone } from '~/components/Image/ImageDropzone/ImageDropzone';
import { maxOrchestratorImageFileSize, maxUpscaleSize } from '~/server/common/constants';
import { withController } from '~/libs/form/hoc/withController';
import { fetchBlobAsFile, getBase64 } from '~/utils/file-utils';
import { SourceImageProps } from '~/server/orchestrator/infrastructure/base.schema';
import { resizeImage } from '~/utils/image-utils';
import { uniqBy } from 'lodash-es';
import { getMetadata } from '~/utils/metadata';
import clsx from 'clsx';

const key = 'img-uploads';
const timeoutError = 'Gateway Time-out';
export type SourceImageUploadProps = {
  value?: SourceImageProps | null;
  onChange?: (value?: SourceImageProps | null) => void;
  removable?: boolean;
  children?: React.ReactNode;
  iconSize?: number;
  warnOnMissingAiMetadata?: boolean;
  onWarnMissingAiMetadata?: (Warning: JSX.Element | null) => void;
} & Omit<InputWrapperProps, 'children' | 'value' | 'onChange'>;
export function SourceImageUpload({
  value,
  onChange,
  removable = true,
  label,
  children,
  iconSize,
  error: inputError,
  warnOnMissingAiMetadata,
  onWarnMissingAiMetadata,
  ...inputWrapperProps
}: SourceImageUploadProps) {
  const [loaded, setLoaded] = useState(false);
  const [loading, setLoading] = useState(false);
  const [error, setError] = useState<string | null>(null);
  // const [warning, setWarning] = useState<string | null>(null);
  const [Warning, setWarning] = useState<JSX.Element | null>(null);
  const { mutate, isLoading, isError } = trpc.orchestrator.imageUpload.useMutation({
    onSettled: () => {
      setLoading(false);
    },
    onError: (error) => {
      setError(error.message);
      setLoading(false);
    },
    onSuccess: ({ blob }) => {
      if (blob.url) handleUrlChange(blob.url);
      setLoading(false);
    },
  });

  function handleWarnOnMissingAiMetadata(Warning: JSX.Element | null) {
    setWarning(Warning);
    if (onWarnMissingAiMetadata) onWarnMissingAiMetadata(Warning);
  }

  function handleUrlChange(url: string) {
    getImageData(url).then(({ width, height }) => {
      setError(null);
      handleWarnOnMissingAiMetadata(null);
      onChange?.({ url, width, height });
    });
  }

  function handleChange(value?: string) {
    setError(null);
    handleWarnOnMissingAiMetadata(null);
    if (!value) onChange?.(null);
    else mutate({ sourceImage: value });
  }

  async function handleResizeToBase64(src: File | Blob | string) {
    setLoading(true);
    try {
      const resized = await resizeImage(src, {
        maxHeight: maxUpscaleSize,
        maxWidth: maxUpscaleSize,
      });
      return await getBase64(resized);
    } catch (e) {
      setLoading(false);
    }
  }

  async function handleDrop(files: File[]) {
    const base64 = await handleResizeToBase64(files[0]);
    if (base64) handleChange(base64);
  }

  async function handleDropCapture(src: File | Blob | string) {
    const base64 = await handleResizeToBase64(src);
    if (base64) handleChange(base64);
  }

  useEffect(() => {
    if (!error || error === timeoutError) {
      if (value && typeof value === 'string' && (value as string).length > 0)
        handleUrlChange(value);
      else if (value && value instanceof Blob) handleDropCapture(value);
    } else if (error) {
      onChange?.(null);
    }
  }, [value, error]);

  const _value = value instanceof Blob ? null : value;

  function getHistory() {
    const stored = localStorage.getItem(key);
    return stored ? (JSON.parse(stored) as SourceImageProps[]) : [];
  }

  function addToHistory(value: SourceImageProps) {
    const items = uniqBy([value, ...getHistory()], 'url').splice(0, 30);
    localStorage.setItem(key, JSON.stringify(items));
  }

  function removeFromHistory(url: string) {
    const items = getHistory().filter((x) => x.url !== url);
    localStorage.setItem(key, JSON.stringify(items));
  }

  useEffect(() => {
    if (_value) {
      addToHistory(_value);

      if (warnOnMissingAiMetadata || onWarnMissingAiMetadata) {
        fetchBlobAsFile(_value.url).then(async (file) => {
          if (file) {
            const meta = await getMetadata(file);
            if (!Object.keys(meta).length) {
              handleWarnOnMissingAiMetadata(
                <Alert color="yellow" title="We couldn't detect valid metadata in this image.">
                  {`Video outputs based on this image must be PG, PG-13, or they will be blocked and you will not be refunded.`}
                </Alert>
              );
            }
          }
        });
      }
    }
  }, [_value, warnOnMissingAiMetadata]);

  const _error = error ?? inputError;
  const showError = !!_error && _error !== timeoutError;

  return (
<<<<<<< HEAD
    <>
      <Input.Wrapper {...inputWrapperProps} className={className}>
        {/* <LegacyActionIcon size="xs">
=======
    <div className="flex flex-1 flex-col gap-2">
      <Input.Wrapper
        {...inputWrapperProps}
        className={clsx({
          ['rounded-md border-2 border-solid border-yellow-4 ']: Warning,
        })}
      >
        {/* <ActionIcon size="xs">
>>>>>>> 9bfc4f19
            <IconHistory />
          </LegacyActionIcon> */}
        {!_value ? (
          <div className="flex aspect-video size-full flex-col rounded-md">
            <ImageDropzone
              allowExternalImageDrop
              onDrop={handleDrop}
              count={_value ? 1 : 0}
              max={1}
              maxSize={maxOrchestratorImageFileSize}
              label="Drag image here or click to select a file"
              onDropCapture={handleDropCapture}
              loading={(loading || isLoading) && !isError}
              iconSize={iconSize}
              // onMissingAiMetadata={warnOnMissingAiMetadata ? handleMissingAiMetadata : undefined}
            >
              {children}
            </ImageDropzone>
            {showError && <Input.Error>{_error}</Input.Error>}
          </div>
        ) : (
          <div
            className={clsx(
              'relative flex aspect-video size-full items-stretch justify-center overflow-hidden rounded-md bg-gray-2 dark:bg-dark-6'
            )}
          >
            {/* eslint-disable-next-line @next/next/no-img-element */}
            <img
              src={_value.url}
              alt="image to refine"
              className="mx-auto max-h-full"
              onLoad={(e) => {
                setLoaded(true);
              }}
              onError={() => {
                removeFromHistory(_value.url);
                onChange?.(null);
              }}
            />
            {loaded && removable && (
              <CloseButton
                color="red"
                variant="filled"
                className="absolute right-0 top-0 rounded-md"
                onClick={() => handleChange()}
              />
            )}
            {loaded && (
              <div className="absolute bottom-0 right-0 rounded-br-md rounded-tl-md bg-dark-9/50 px-2 text-white">
                {_value.width} x {_value.height}
              </div>
            )}
          </div>
        )}
      </Input.Wrapper>
      {!onWarnMissingAiMetadata ? Warning : null}
    </div>
  );
}

export const InputSourceImageUpload = withController(SourceImageUpload, ({ field }) => ({
  value: field.value,
}));<|MERGE_RESOLUTION|>--- conflicted
+++ resolved
@@ -149,11 +149,6 @@
   const showError = !!_error && _error !== timeoutError;
 
   return (
-<<<<<<< HEAD
-    <>
-      <Input.Wrapper {...inputWrapperProps} className={className}>
-        {/* <LegacyActionIcon size="xs">
-=======
     <div className="flex flex-1 flex-col gap-2">
       <Input.Wrapper
         {...inputWrapperProps}
@@ -162,9 +157,8 @@
         })}
       >
         {/* <ActionIcon size="xs">
->>>>>>> 9bfc4f19
             <IconHistory />
-          </LegacyActionIcon> */}
+          </ActionIcon> */}
         {!_value ? (
           <div className="flex aspect-video size-full flex-col rounded-md">
             <ImageDropzone
