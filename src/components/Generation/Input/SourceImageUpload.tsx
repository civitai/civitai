--- conflicted
+++ resolved
@@ -233,8 +233,9 @@
 
   return (
     <div className="flex flex-col gap-3">
-<<<<<<< HEAD
-      {maxUpscaleSize <= min && <Alert>This image cannot be upscaled any further.</Alert>}
+      {(value.width === value.upscaleWidth || value.height === value.upscaleHeight) && (
+        <Alert color="yellow">This image cannot be upscaled any further.</Alert>
+      )}
       {upscaleMultiplier && (
         <Input.Wrapper label="Upscale Multiplier">
           <RadioGroup value={_value} onChange={handleChange} className="flex gap-2">
@@ -244,18 +245,6 @@
           </RadioGroup>
         </Input.Wrapper>
       )}
-=======
-      {(value.width === value.upscaleWidth || value.height === value.upscaleHeight) && (
-        <Alert color="yellow">This image cannot be upscaled any further.</Alert>
-      )}
-      <Input.Wrapper label="Upscale Multiplier">
-        <RadioGroup value={_value} onChange={handleChange} className="flex gap-2">
-          {multiplierOptions.map(({ label, value, disabled }) => (
-            <RadioInput key={value} value={value} label={label} disabled={disabled} />
-          ))}
-        </RadioGroup>
-      </Input.Wrapper>
->>>>>>> b5e211d4
 
       {upscaleResolution && (
         <Input.Wrapper label="Upscale Resolution">
