<<<<<<< HEAD
import {
  ActionIcon,
  Button,
  Card,
  Modal,
  Radio,
  SegmentedControl,
  Slider,
  Stack,
} from '@mantine/core';
import { useEffect, useMemo, useState } from 'react';
import { useDialogContext } from '~/components/Dialog/DialogProvider';
import Cropper, { getInitialCropFromCroppedAreaPercentages } from 'react-easy-crop';
import type { Point, Area, MediaSize } from 'react-easy-crop/types';
=======
import { ActionIcon, Button, Card, Modal, Radio, SegmentedControl, Slider } from '@mantine/core';
>>>>>>> f1241335
import { IconZoomIn, IconZoomOut } from '@tabler/icons-react';
import clsx from 'clsx';
import { useEffect, useMemo, useState } from 'react';
import type { Area, MediaSize, Point } from 'react-easy-crop';
import Cropper, { getInitialCropFromCroppedAreaPercentages } from 'react-easy-crop';
import { useDialogContext } from '~/components/Dialog/DialogProvider';
import { isMobileDevice } from '~/hooks/useIsMobile';
<<<<<<< HEAD
import { LegacyActionIcon } from '~/components/LegacyActionIcon/LegacyActionIcon';
=======
import { getCroppedImg } from '~/utils/image-utils';
>>>>>>> f1241335

type ImageProps = { url: string; width: number; height: number; label?: string };
type ImageCropperProps = { images: ImageProps[]; onCancel?: () => void; onConfirm: OnConfirmFn };
type CroppedImageProps = ImageProps & {
  zoom: number;
  crop: Point;
  croppedAreaPixels: Area | null;
  croppedArea: Area | null;
};
type OnConfirmFn = (urls: (string | Blob)[]) => void;

export function ImageCropModal(props: ImageCropperProps) {
  const dialog = useDialogContext();

  function handleCancel() {
    props.onCancel?.();
    dialog.onClose();
  }

  const handleConfirm: OnConfirmFn = (args) => {
    props.onConfirm(args);
    dialog.onClose();
  };

  return (
    <Modal
      {...dialog}
      title="Crop Images"
      size={768}
      transitionProps={{
        duration: 0,
      }}
      onClose={handleCancel}
      fullScreen={isMobileDevice()}
    >
      <ImageCropperContent {...props} onCancel={handleCancel} onConfirm={handleConfirm} />
    </Modal>
  );
}

export function ImageCropperContent({ images, onCancel, onConfirm }: ImageCropperProps) {
  const initialAspect = images[0].width / images[0].height;
  const [aspect, setAspect] = useState(initialAspect);
  const [selected, setSelected] = useState('0');
  const [loading, setLoading] = useState(false);
  const [state, setState] = useState<CroppedImageProps[]>(
    images.map((image) => ({
      ...image,
      zoom: 1,
      crop: { x: 0, y: 0 },
      croppedArea: null,
      croppedAreaPixels: null,
    }))
  );
  const selectedIndex = Number(selected);

  const availableAspects = useMemo(() => {
    return [
      { value: `${initialAspect}`, label: 'Default' },
      { value: `${3 / 2}`, label: 'Landscape (3:2)' },
      { value: `${1}`, label: 'Square (1:1)' },
      { value: `${2 / 3}`, label: 'Portrait (2:3)' },
    ];
  }, [initialAspect]);

  function handleCropComplete(
    croppedArea: Area,
    croppedAreaPixels: Area,
    crop: Point,
    zoom: number,
    index: number
  ) {
    setState((state) => {
      state[index] = {
        ...state[index],
        croppedArea,
        croppedAreaPixels,
        crop,
        zoom,
      };
      return [...state];
    });
  }

  async function handleConfirm() {
    setLoading(true);
    try {
      const croppedImages = await Promise.all(
        state.map(async (image) => {
          if (
            image.croppedAreaPixels &&
            (image.width !== image.croppedAreaPixels.width ||
              image.height !== image.croppedAreaPixels.height)
          ) {
            return await getCroppedImg(image.url, image.croppedAreaPixels).then(
              (res) => res ?? image.url
            );
          }
          return image.url;
        })
      );
      onConfirm(croppedImages);
    } catch (e) {
      console.error(e);
    }
    setLoading(false);
  }

  return (
    <div className="flex gap-3 max-sm:flex-col">
      <div className="flex flex-1 flex-col gap-3">
        <div className="flex flex-1 flex-col gap-3 rounded-md bg-[#000] py-3">
          <SegmentedControl
            onChange={setSelected}
            value={selected}
            data={images.map(({ label }, index) => ({
              label: label ?? `Image ${index + 1}`,
              value: `${index}`,
            }))}
            className="mx-3"
          />
          <div className="relative">
            {state.map((image, index) => (
              <div
                key={index}
                className={clsx({
                  ['absolute inset-0 invisible']: selectedIndex !== index,
                })}
              >
                <ImageCropper
                  {...image}
                  aspect={aspect}
                  onCropComplete={(...args) => handleCropComplete(...args, index)}
                />
              </div>
            ))}
          </div>
        </div>
      </div>
      <div className="flex flex-col justify-between gap-3  sm:w-48">
        <div className="flex flex-col gap-3">
          {state.map((image, index) => (
            <div
              key={index}
              className="overflow-hidden rounded-md max-sm:hidden"
              onClick={() => setSelected(`${index}`)}
            >
              <ImageCropper
                {...image}
                aspect={aspect}
                readonly
                classes={{ containerClassName: 'cursor-pointer' }}
              />
            </div>
          ))}
          <Card withBorder>
            <Radio.Group
              size="xs"
              label="Aspect Ratio"
              value={`${aspect}`}
              onChange={(value) => setAspect(Number(value))}
            >
              <Stack gap="sm">
                {availableAspects.map(({ label, value }, index) => (
                  <Radio key={index} value={value} label={label} />
                ))}
              </Stack>
            </Radio.Group>
          </Card>
        </div>
        <div className="flex justify-end gap-2">
          <Button className="flex-1" onClick={onCancel} variant="default">
            Cancel
          </Button>
          <Button className="flex-1" onClick={handleConfirm} loading={loading}>
            {!loading ? 'Confirm' : ''}
          </Button>
        </div>
      </div>
    </div>
  );
}

function ImageCropper({
  url,
  width,
  height,
  label,
  aspect,
  croppedArea: initialCroppedArea,
  croppedAreaPixels: initialCroppedAreaPixels,
  zoom: initialZoom,
  crop: initialCrop,
  onCropComplete,
  readonly,
  minZoom = 1,
  maxZoom = 3,
  classes,
}: CroppedImageProps & {
  aspect: number;
  onCropComplete?: (croppedArea: Area, croppedAreaPixels: Area, crop: Point, zoom: number) => void;
  readonly?: boolean;
  minZoom?: number;
  maxZoom?: number;
  classes?: {
    containerClassName?: string;
    mediaClassName?: string;
    cropAreaClassName?: string;
  };
}) {
  const [crop, setCrop] = useState<Point>(initialCrop);
  const [zoom, setZoom] = useState(initialZoom);
  const [cropSize, setCropSize] = useState({ width: 0, height: 0 });
  const [mediaSize, setMediaSize] = useState<MediaSize | null>();

  const [croppedAreaPixels, setCroppedAreaPixels] = useState<Area | null>(initialCroppedAreaPixels);
  const [croppedArea, setCroppedArea] = useState<Area | null>(initialCroppedArea);

  function handleCropComplete(croppedArea: Area, croppedAreaPixels: Area) {
    setCroppedArea(croppedArea);
    setCroppedAreaPixels(croppedAreaPixels);
  }

  useEffect(() => {
    if (croppedArea && croppedAreaPixels && !readonly) {
      onCropComplete?.(croppedArea, croppedAreaPixels, crop, zoom);
    }
  }, [croppedArea, croppedAreaPixels, readonly]);

  useEffect(() => {
    if (readonly && initialCroppedArea && mediaSize) {
      const { crop, zoom } = getInitialCropFromCroppedAreaPercentages(
        initialCroppedArea,
        mediaSize,
        0,
        cropSize,
        minZoom,
        maxZoom
      );
      setCrop(crop);
      setZoom(zoom);
    }
  }, [initialCroppedArea, readonly, mediaSize]);

  function handleZoomOut() {
    setZoom((z) => Math.max(minZoom, z - 0.5));
  }

  function handleZoomIn() {
    setZoom((z) => Math.min(maxZoom, z + 0.5));
  }

  return (
    <div className="flex flex-col gap-3">
      <div className="relative aspect-square">
        <Cropper
          classes={classes}
          image={url}
          crop={crop}
          zoom={zoom}
          aspect={aspect}
          onCropChange={!readonly ? setCrop : () => undefined}
          onZoomChange={!readonly ? setZoom : undefined}
          onCropComplete={!readonly ? handleCropComplete : undefined}
          onMediaLoaded={setMediaSize}
          setCropSize={setCropSize}
          minZoom={minZoom}
          maxZoom={maxZoom}
        />
      </div>
      {!readonly && (
        <div className="mx-auto flex w-full max-w-80 items-center gap-2">
          <LegacyActionIcon
            size="sm"
            disabled={zoom === minZoom}
            onClick={handleZoomOut}
            variant="transparent"
          >
            <IconZoomOut />
          </LegacyActionIcon>
          <Slider
            className="flex-1"
            value={zoom}
            onChange={(value) => setZoom(value)}
            min={minZoom}
            max={maxZoom}
            step={0.1}
            precision={1}
          />
          <LegacyActionIcon
            size="sm"
            disabled={zoom === maxZoom}
            onClick={handleZoomIn}
            variant="transparent"
          >
            <IconZoomIn />
          </LegacyActionIcon>
        </div>
      )}
    </div>
  );
}<|MERGE_RESOLUTION|>--- conflicted
+++ resolved
@@ -1,4 +1,3 @@
-<<<<<<< HEAD
 import {
   ActionIcon,
   Button,
@@ -13,9 +12,6 @@
 import { useDialogContext } from '~/components/Dialog/DialogProvider';
 import Cropper, { getInitialCropFromCroppedAreaPercentages } from 'react-easy-crop';
 import type { Point, Area, MediaSize } from 'react-easy-crop/types';
-=======
-import { ActionIcon, Button, Card, Modal, Radio, SegmentedControl, Slider } from '@mantine/core';
->>>>>>> f1241335
 import { IconZoomIn, IconZoomOut } from '@tabler/icons-react';
 import clsx from 'clsx';
 import { useEffect, useMemo, useState } from 'react';
@@ -23,11 +19,7 @@
 import Cropper, { getInitialCropFromCroppedAreaPercentages } from 'react-easy-crop';
 import { useDialogContext } from '~/components/Dialog/DialogProvider';
 import { isMobileDevice } from '~/hooks/useIsMobile';
-<<<<<<< HEAD
-import { LegacyActionIcon } from '~/components/LegacyActionIcon/LegacyActionIcon';
-=======
 import { getCroppedImg } from '~/utils/image-utils';
->>>>>>> f1241335
 
 type ImageProps = { url: string; width: number; height: number; label?: string };
 type ImageCropperProps = { images: ImageProps[]; onCancel?: () => void; onConfirm: OnConfirmFn };
@@ -300,14 +292,14 @@
       </div>
       {!readonly && (
         <div className="mx-auto flex w-full max-w-80 items-center gap-2">
-          <LegacyActionIcon
+          <ActionIcon
             size="sm"
             disabled={zoom === minZoom}
             onClick={handleZoomOut}
             variant="transparent"
           >
             <IconZoomOut />
-          </LegacyActionIcon>
+          </ActionIcon>
           <Slider
             className="flex-1"
             value={zoom}
@@ -317,14 +309,14 @@
             step={0.1}
             precision={1}
           />
-          <LegacyActionIcon
+          <ActionIcon
             size="sm"
             disabled={zoom === maxZoom}
             onClick={handleZoomIn}
             variant="transparent"
           >
             <IconZoomIn />
-          </LegacyActionIcon>
+          </ActionIcon>
         </div>
       )}
     </div>
