--- conflicted
+++ resolved
@@ -1,9 +1,5 @@
-<<<<<<< HEAD
-import { ActionIconProps, Loader, Menu } from '@mantine/core';
-=======
 import type { ActionIconProps } from '@mantine/core';
 import { ActionIcon, Loader, Menu } from '@mantine/core';
->>>>>>> aa1a0880
 import { openConfirmModal } from '@mantine/modals';
 import { NextLink as Link } from '~/components/NextLink/NextLink';
 import { IconBan, IconDotsVertical, IconFlag, IconPencil, IconTrash } from '@tabler/icons-react';
