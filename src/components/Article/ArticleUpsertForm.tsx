import type { ButtonProps, StackProps, TooltipProps } from '@mantine/core';
import {
  Anchor,
  Button,
  Group,
  Stack,
  Text,
  Title,
  Tooltip,
<<<<<<< HEAD
  TooltipProps,
=======
  createStyles,
  ActionIcon,
>>>>>>> aa1a0880
  Paper,
  Input,
  useMantineTheme,
} from '@mantine/core';
import { ArticleStatus, TagTarget } from '~/shared/utils/prisma/enums';
import { IconQuestionMark, IconTrash } from '@tabler/icons-react';
import { useRouter } from 'next/router';
import React, { useEffect, useRef, useState } from 'react';
import { z } from 'zod';

import { BackButton } from '~/components/BackButton/BackButton';
import { useFormStorage } from '~/hooks/useFormStorage';
import {
  Form,
  InputMultiFileUpload,
  InputRTE,
  InputSelect,
  InputSimpleImageUpload,
  InputTags,
  InputText,
  useForm,
} from '~/libs/form';
import utilClasses from '~/libs/helpers.module.scss';
import { upsertArticleInput } from '~/server/schema/article.schema';
import type { ArticleGetById } from '~/server/services/article.service';
import { formatDate } from '~/utils/date-helpers';
import { showErrorNotification } from '~/utils/notifications';
import { parseNumericString } from '~/utils/query-string-helpers';
import { titleCase } from '~/utils/string-helpers';
import { trpc } from '~/utils/trpc';
import { ContainerGrid2 } from '~/components/ContainerGrid/ContainerGrid';
import { FeatureIntroductionHelpButton } from '../FeatureIntroduction/FeatureIntroduction';
import { ContentPolicyLink } from '../ContentPolicyLink/ContentPolicyLink';
import { InfoPopover } from '~/components/InfoPopover/InfoPopover';
import { constants } from '~/server/common/constants';
import { imageSchema } from '~/server/schema/image.schema';
import { browsingLevelLabels, browsingLevels } from '~/shared/constants/browsingLevel.constants';
import { openBrowsingLevelGuide } from '~/components/Dialog/dialog-registry';
import { useCurrentUser } from '~/hooks/useCurrentUser';
import { ReadOnlyAlert } from '~/components/ReadOnlyAlert/ReadOnlyAlert';
import { useFeatureFlags } from '~/providers/FeatureFlagsProvider';
<<<<<<< HEAD
import { LegacyActionIcon } from '~/components/LegacyActionIcon/LegacyActionIcon';
=======
>>>>>>> aa1a0880

const schema = upsertArticleInput.omit({ coverImage: true, userNsfwLevel: true }).extend({
  categoryId: z.number().min(0, 'Please select a valid category'),
  coverImage: imageSchema.refine((data) => !!data.url, { message: 'Please upload a cover image' }),
  userNsfwLevel: z.string().optional(),
});
const querySchema = z.object({
  category: z.preprocess(parseNumericString, z.number().optional().default(-1)),
});

const tooltipProps: Partial<TooltipProps> = {
  maw: 300,
  multiline: true,
  position: 'bottom',
  withArrow: true,
  zIndex: 10,
  withinPortal: true,
};

export const browsingLevelSelectOptions = browsingLevels.map((level) => ({
  label: browsingLevelLabels[level],
  value: String(level),
}));

export function ArticleUpsertForm({ article }: Props) {
  const currentUser = useCurrentUser();
  const theme = useMantineTheme();
  const queryUtils = trpc.useUtils();
  const router = useRouter();
  const features = useFeatureFlags();
  const result = querySchema.safeParse(router.query);

  const defaultCategory = result.success ? result.data.category : -1;

  const lockedPropertiesRef = useRef<string[]>(article?.lockedProperties ?? []);
  const canEditUserNsfwLevel = !currentUser?.isModerator
    ? !article?.lockedProperties?.includes('userNsfwLevel')
    : true;

  const form = useForm({
    schema,
    shouldUnregister: false,
    defaultValues: {
      ...article,
      title: article?.title ?? '',
      content: article?.content ?? '',
      userNsfwLevel: article?.userNsfwLevel ? String(article.userNsfwLevel) : undefined,
      categoryId: article?.tags.find((tag) => tag.isCategory)?.id ?? defaultCategory,
      tags: article?.tags.filter((tag) => !tag.isCategory) ?? [],
      coverImage: article?.coverImage ?? null,
    } as any,
  });
  const clearStorage = useFormStorage({
    schema,
    form,
    timeout: 1000,
    key: `article${article?.id ? `_${article?.id}` : 'new'}`,
    watch: ({ content, coverImage, categoryId, tags, title }) => ({
      content,
      coverImage,
      categoryId,
      tags,
      title,
    }),
  });
  const [userNsfwLevel] = form.watch(['userNsfwLevel']);
  useEffect(() => {
    if (currentUser?.isModerator) {
      if (userNsfwLevel)
        lockedPropertiesRef.current = [
          ...new Set([...lockedPropertiesRef.current, 'userNsfwLevel']),
        ];
      else
        lockedPropertiesRef.current = lockedPropertiesRef.current.filter(
          (x) => x !== 'userNsfwLevel'
        );
    }
  }, [currentUser?.isModerator, userNsfwLevel]);

  const [publishing, setPublishing] = useState(false);

  const { data, isLoading: loadingCategories } = trpc.tag.getAll.useQuery({
    categories: true,
    entityType: [TagTarget.Article],
    unlisted: false,
    limit: 100,
  });
  const categories =
    data?.items.map((tag) => ({ label: titleCase(tag.name), value: tag.id })) ?? [];

  const upsertArticleMutation = trpc.article.upsert.useMutation();

  const handleSubmit = ({
    categoryId,
    tags: selectedTags,
    coverImage,
    userNsfwLevel,
    ...rest
  }: z.infer<typeof schema>) => {
    const selectedCategory = data?.items.find((cat) => cat.id === categoryId);
    const tags =
      selectedTags && selectedCategory ? selectedTags.concat([selectedCategory]) : selectedTags;

    upsertArticleMutation.mutate(
      {
        ...rest,
        userNsfwLevel: canEditUserNsfwLevel
          ? userNsfwLevel
            ? Number(userNsfwLevel)
            : 0
          : undefined,
        tags,
        publishedAt: publishing ? new Date() : null,
        status: publishing ? ArticleStatus.Published : undefined,
        coverImage: coverImage,
        lockedProperties: lockedPropertiesRef.current,
      },
      {
        async onSuccess(result) {
          await router.push(`/articles/${result.id}`);
          await queryUtils.article.getById.invalidate({ id: result.id });
          await queryUtils.article.getInfinite.invalidate();
          clearStorage();
        },
        onError(error) {
          showErrorNotification({
            title: 'Failed to save article',
            error: new Error(error.message),
          });
        },
      }
    );
  };

  return (
    <Form form={form} onSubmit={handleSubmit}>
      <ReadOnlyAlert
        message={
          "Civitai is currently in read-only mode and you won't be able to publish or see changes made to this article."
        }
      />
<<<<<<< HEAD
      <ContainerGrid2 gutter="xl">
        <ContainerGrid2.Col span={{ base: 12, md: 8 }}>
          <Stack gap="xl">
            <Group gap={8} wrap="nowrap">
=======
      <ContainerGrid gutter="xl">
        <ContainerGrid.Col xs={12} md={8}>
          <Stack spacing="xl">
            <Group spacing={8} noWrap>
>>>>>>> aa1a0880
              <BackButton url="/articles" />
              <Title>{article?.id ? 'Editing article' : 'Create an Article'}</Title>
              <FeatureIntroductionHelpButton
                feature="article-create"
                contentSlug={['feature-introduction', 'article-create']}
              />
            </Group>
            <InputText
              name="title"
              label="Title"
              placeholder="e.g.: How to create your own LoRA"
              withAsterisk
            />
            <InputRTE
              name="content"
              label="Content"
              editorSize="xl"
              includeControls={[
                'heading',
                'formatting',
                'list',
                'link',
                'media',
                'polls',
                'colors',
              ]}
              withAsterisk
              stickyToolbar
            />
          </Stack>
        </ContainerGrid2.Col>
        <ContainerGrid2.Col span={{ base: 12, md: 4 }}>
          <Stack
            style={{
              position: 'sticky',
              top: 70 + theme.spacing.xl,
            }}
            gap="xl"
          >
            <ActionButtons
              article={article}
              saveButtonProps={{
                loading: upsertArticleMutation.isLoading && !publishing,
                disabled: upsertArticleMutation.isLoading || !features.canWrite,
                onClick: () => setPublishing(false),
              }}
              publishButtonProps={{
                loading: upsertArticleMutation.isLoading && publishing,
                disabled: upsertArticleMutation.isLoading || !features.canWrite,
                onClick: () => setPublishing(true),
              }}
              className={utilClasses.hideMobile}
            />
            <InputSelect
              name="userNsfwLevel"
              data={browsingLevelSelectOptions}
              label={
                <Group gap={4} wrap="nowrap">
                  Maturity Level
                  <LegacyActionIcon
                    radius="xl"
                    size="xs"
                    variant="outline"
                    color="gray"
                    onClick={openBrowsingLevelGuide}
                  >
                    <IconQuestionMark />
                  </LegacyActionIcon>
                  <ContentPolicyLink size="xs" variant="text" c="dimmed" td="underline" />
                </Group>
              }
            />
            <InputSimpleImageUpload
              name="coverImage"
              label="Cover Image"
              description={`Suggested resolution: ${constants.article.coverImageWidth} x ${constants.article.coverImageHeight}`}
              withAsterisk
            />
            <InputSelect
              name="categoryId"
              label={
                <Group gap={4} wrap="nowrap">
                  <Input.Label required>Category</Input.Label>
                  <InfoPopover type="hover" size="xs" iconProps={{ size: 14 }}>
                    <Text>
                      Categories determine what kind of article you&apos;re making. Selecting a
                      category that&apos;s the closest match to your subject helps users find your
                      article
                    </Text>
                  </InfoPopover>
                </Group>
              }
              placeholder="Select a category"
              data={categories}
              nothingFoundMessage="Nothing found"
              loading={loadingCategories}
            />
            <InputTags
              name="tags"
              label={
                <Group gap={4} wrap="nowrap">
                  <Input.Label>Tags</Input.Label>
                  <InfoPopover type="hover" size="xs" iconProps={{ size: 14 }}>
                    <Text>
                      Tags are how users filter content on the site. It&apos;s important to
                      correctly tag your content so it can be found by interested users
                    </Text>
                  </InfoPopover>
                </Group>
              }
              target={[TagTarget.Article]}
              filter={(tag) =>
                data && tag.name ? !data.items.map((cat) => cat.name).includes(tag.name) : true
              }
            />
            <InputMultiFileUpload
              name="attachments"
              label={
                <Group gap={4} wrap="nowrap">
                  <Input.Label>Attachments</Input.Label>
                  <InfoPopover type="hover" size="xs" iconProps={{ size: 14 }}>
                    <Text>
                      Attachments may be additional context for your article, training data, or
                      larger files that don&apos;t make sense to post as a model
                    </Text>
                  </InfoPopover>
                </Group>
              }
              dropzoneProps={{
                maxSize: 30 * 1024 ** 2, // 30MB
                maxFiles: 10,
                accept: {
                  'application/pdf': ['.pdf'],
                  'application/zip': ['.zip'],
                  'application/json': ['.json'],
                  'application/x-yaml': ['.yaml', '.yml'],
                  'text/plain': ['.txt'],
                  'text/markdown': ['.md'],
                  'text/x-python-script': ['.py'],
                },
              }}
              renderItem={(file, onRemove) => (
                <Paper key={file.id} radius="sm" p={0} w="100%">
                  <Group justify="space-between">
                    {article && file.id ? (
                      <Anchor href={`/api/download/attachments/${file.id}`} lineClamp={1} download>
                        {file.name}
                      </Anchor>
                    ) : (
                      <Text size="sm" fw={500} lineClamp={1}>
                        {file.name}
                      </Text>
                    )}
                    <Tooltip label="Remove">
                      <LegacyActionIcon
                        size="sm"
                        color="red"
                        variant="transparent"
                        onClick={onRemove}
                      >
                        <IconTrash />
                      </LegacyActionIcon>
                    </Tooltip>
                  </Group>
                </Paper>
              )}
            />
            <ActionButtons
              article={article}
              saveButtonProps={{
                loading: upsertArticleMutation.isLoading && !publishing,
                disabled: upsertArticleMutation.isLoading || !features.canWrite,
                onClick: () => setPublishing(false),
              }}
              publishButtonProps={{
                loading: upsertArticleMutation.isLoading && publishing,
                disabled: upsertArticleMutation.isLoading || !features.canWrite,
                onClick: () => setPublishing(true),
              }}
              className={utilClasses.showMobile}
            />
          </Stack>
        </ContainerGrid2.Col>
      </ContainerGrid2>
    </Form>
  );
}

type Props = { article?: ArticleGetById };

function ActionButtons({
  article,
  className,
  saveButtonProps,
  publishButtonProps,
  ...stackProps
}: ActionButtonProps) {
  return (
    <Stack gap={8} {...stackProps}>
      {article?.publishedAt ? (
        <Button
          {...(article.status !== ArticleStatus.Published ? publishButtonProps : saveButtonProps)}
          type="submit"
          fullWidth
        >
          {article.status !== ArticleStatus.Published ? 'Publish' : 'Save'}
        </Button>
      ) : (
        <>
          <Button {...saveButtonProps} type="submit" variant="default" fullWidth>
            Save Draft
          </Button>
          <Button {...publishButtonProps} type="submit" fullWidth>
            Publish
          </Button>
        </>
      )}
      {article?.publishedAt ? (
        <Text size="xs" c="dimmed">
          Published at {formatDate(article.publishedAt)}
        </Text>
      ) : (
        <Text size="xs" c="dimmed">
          Your article is currently{' '}
          <Tooltip
            label="Click the publish button to make your article public to share with the Civitai community for comments and reactions."
            {...tooltipProps}
          >
            <Text span underline>
              hidden
            </Text>
          </Tooltip>
        </Text>
      )}
    </Stack>
  );
}

type FormButtonProps = Pick<ButtonProps, 'disabled' | 'loading'> & {
  onClick: React.MouseEventHandler<HTMLButtonElement>;
};

type ActionButtonProps = StackProps & {
  saveButtonProps: FormButtonProps;
  publishButtonProps: FormButtonProps;
  article?: ArticleGetById;
};<|MERGE_RESOLUTION|>--- conflicted
+++ resolved
@@ -7,12 +7,6 @@
   Text,
   Title,
   Tooltip,
-<<<<<<< HEAD
-  TooltipProps,
-=======
-  createStyles,
-  ActionIcon,
->>>>>>> aa1a0880
   Paper,
   Input,
   useMantineTheme,
@@ -54,10 +48,7 @@
 import { useCurrentUser } from '~/hooks/useCurrentUser';
 import { ReadOnlyAlert } from '~/components/ReadOnlyAlert/ReadOnlyAlert';
 import { useFeatureFlags } from '~/providers/FeatureFlagsProvider';
-<<<<<<< HEAD
 import { LegacyActionIcon } from '~/components/LegacyActionIcon/LegacyActionIcon';
-=======
->>>>>>> aa1a0880
 
 const schema = upsertArticleInput.omit({ coverImage: true, userNsfwLevel: true }).extend({
   categoryId: z.number().min(0, 'Please select a valid category'),
@@ -199,17 +190,10 @@
           "Civitai is currently in read-only mode and you won't be able to publish or see changes made to this article."
         }
       />
-<<<<<<< HEAD
       <ContainerGrid2 gutter="xl">
         <ContainerGrid2.Col span={{ base: 12, md: 8 }}>
           <Stack gap="xl">
             <Group gap={8} wrap="nowrap">
-=======
-      <ContainerGrid gutter="xl">
-        <ContainerGrid.Col xs={12} md={8}>
-          <Stack spacing="xl">
-            <Group spacing={8} noWrap>
->>>>>>> aa1a0880
               <BackButton url="/articles" />
               <Title>{article?.id ? 'Editing article' : 'Create an Article'}</Title>
               <FeatureIntroductionHelpButton
