import { IconArrowRight, IconPlus } from '@tabler/icons';

import { CategoryList } from '~/components/CategoryList/CategoryList';
import { useFeatureFlags } from '~/providers/FeatureFlagsProvider';
import { removeEmpty } from '~/utils/object-helpers';
import { useArticleFilters, useQueryArticleCategories } from '../article.utils';
import { ArticleCard } from '../Infinite/ArticleCard';
import { CategoryListEmpty } from '~/components/CategoryList/CategoryListEmpty';

type ArticleCategoriesState = {
  articleId?: number;
};

export function ArticleCategoriesInfinite({
  filters: filterOverrides = {},
  limit = 6,
}: {
  filters?: ArticleCategoriesState;
  limit?: number;
}) {
  const { adminTags } = useFeatureFlags();
  const globalFilters = useArticleFilters();
  const filters = removeEmpty({ ...globalFilters, ...filterOverrides, limit, tags: undefined });

  const { categories, isLoading, isRefetching, fetchNextPage, hasNextPage } =
    useQueryArticleCategories(filters);
  if (!categories) return null;

  return (
    <CategoryList
      data={categories}
      render={ArticleCard}
      isLoading={isLoading}
      isRefetching={isRefetching}
      fetchNextPage={fetchNextPage}
      hasNextPage={hasNextPage}
<<<<<<< HEAD
      actions={(category) =>
        !category.adminOnly || adminTags
          ? [
              {
                label: 'View more',
                href: `/articles?tags=${category.id}&view=feed`,
                icon: <IconArrowRight />,
                inTitle: true,
                shallow: true,
              },
              {
                label: 'Create an article',
                href: `/articles/create?category=${category.id}`,
                icon: <IconPlus />,
                inTitle: true,
              },
            ]
          : [
              {
                label: 'View more',
                href: `/articles?tags=${category.id}&view=feed`,
                icon: <IconArrowRight />,
                inTitle: true,
                shallow: true,
              },
            ]
      }
=======
      empty={({ id }) => <CategoryListEmpty type="article" categoryId={id} />}
      actions={(items) => [
        {
          label: 'View more',
          href: (category) => `/articles?tags=${category.id}&view=feed`,
          icon: <IconArrowRight />,
          inTitle: true,
          shallow: true,
          visible: !!items.length,
        },
        {
          label: 'Create an article',
          href: (category) => `/articles/create?category=${category.id}`,
          icon: <IconPlus />,
          inTitle: true,
        },
      ]}
>>>>>>> 41d8fa12
    />
  );
}<|MERGE_RESOLUTION|>--- conflicted
+++ resolved
@@ -34,7 +34,7 @@
       isRefetching={isRefetching}
       fetchNextPage={fetchNextPage}
       hasNextPage={hasNextPage}
-<<<<<<< HEAD
+      empty={({ id }) => <CategoryListEmpty type="article" categoryId={id} />}
       actions={(category) =>
         !category.adminOnly || adminTags
           ? [
@@ -62,25 +62,6 @@
               },
             ]
       }
-=======
-      empty={({ id }) => <CategoryListEmpty type="article" categoryId={id} />}
-      actions={(items) => [
-        {
-          label: 'View more',
-          href: (category) => `/articles?tags=${category.id}&view=feed`,
-          icon: <IconArrowRight />,
-          inTitle: true,
-          shallow: true,
-          visible: !!items.length,
-        },
-        {
-          label: 'Create an article',
-          href: (category) => `/articles/create?category=${category.id}`,
-          icon: <IconPlus />,
-          inTitle: true,
-        },
-      ]}
->>>>>>> 41d8fa12
     />
   );
 }