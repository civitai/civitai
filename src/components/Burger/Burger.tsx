<<<<<<< HEAD
import { MantineColor, MantineSize } from '@mantine/core';
=======
import type { MantineColor, MantineNumberSize } from '@mantine/core';
>>>>>>> aa1a0880
import styles from './Burger.module.scss';
import clsx from 'clsx';

export interface BurgerStylesParams {
  size: MantineSize | number;
  color?: MantineColor;
  transitionDuration: number;
}

export interface BurgerProps {
  opened: boolean;
  className?: string;
}

export function Burger({ opened, className }: BurgerProps) {
  return (
    <div className={clsx(styles.root, className)}>
      <div data-opened={opened || undefined} className={styles.burger} />
    </div>
  );
}<|MERGE_RESOLUTION|>--- conflicted
+++ resolved
@@ -1,8 +1,4 @@
-<<<<<<< HEAD
-import { MantineColor, MantineSize } from '@mantine/core';
-=======
 import type { MantineColor, MantineNumberSize } from '@mantine/core';
->>>>>>> aa1a0880
 import styles from './Burger.module.scss';
 import clsx from 'clsx';
 
