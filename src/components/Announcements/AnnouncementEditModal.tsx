--- conflicted
+++ resolved
@@ -1,9 +1,5 @@
-<<<<<<< HEAD
-import { Button, ColorSwatch, Modal, SelectProps, useMantineTheme } from '@mantine/core';
-=======
 import type { MantineColor } from '@mantine/core';
 import { Button, ColorSwatch, Modal, useMantineTheme } from '@mantine/core';
->>>>>>> aa1a0880
 import dayjs from 'dayjs';
 import { useRef } from 'react';
 import { z } from 'zod';
