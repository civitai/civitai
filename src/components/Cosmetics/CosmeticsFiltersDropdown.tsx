import type { ChipProps, ButtonProps } from '@mantine/core';
import {
  Popover,
  Group,
  Indicator,
  Stack,
  Divider,
  Chip,
  Button,
  Drawer,
<<<<<<< HEAD
  ButtonProps,
  useMantineTheme,
  useComputedColorScheme,
=======
>>>>>>> aa1a0880
} from '@mantine/core';
import { IconChevronDown, IconFilter } from '@tabler/icons-react';
import { getDisplayName } from '~/utils/string-helpers';
import { useCallback, useState } from 'react';
import { useIsMobile } from '~/hooks/useIsMobile';
import { containerQuery } from '~/utils/mantine-css-helpers';
import { PurchasableRewardModeratorViewMode } from '~/server/common/enums';
import type { GetPaginatedCosmeticsInput } from '~/server/schema/cosmetic.schema';
import { CosmeticType } from '~/shared/utils/prisma/enums';
import classes from './CosmeticsFiltersDropdown.module.scss';
import clsx from 'clsx';

type Filters = Omit<GetPaginatedCosmeticsInput, 'limit'>;

export function CosmeticsFiltersDropdown({ filters, setFilters, ...buttonProps }: Props) {
  const theme = useMantineTheme();
  const colorScheme = useComputedColorScheme('dark');
  const mobile = useIsMobile();

  const [opened, setOpened] = useState(false);
  const filterLength = !!filters.types ? filters.types.length : 0;

  const clearFilters = useCallback(
    () =>
      setFilters({
        name: undefined,
        types: [],
      }),
    [setFilters]
  );

  const chipProps: Partial<ChipProps> = {
    size: 'sm',
    radius: 'xl',
    variant: 'filled',
    classNames: classes,
  };

  const target = (
    <Indicator
      offset={4}
      label={filterLength ? filterLength : undefined}
      size={16}
      zIndex={10}
      disabled={!filterLength}
      classNames={{ root: classes.indicatorRoot, indicator: classes.indicatorIndicator }}
      inline
    >
      <Button
        className={classes.actionButton}
        color="gray"
        radius="xl"
        variant={colorScheme === 'dark' ? 'filled' : 'light'}
        {...buttonProps}
        rightSection={<IconChevronDown className={clsx({ [classes.opened]: opened })} size={16} />}
        onClick={() => setOpened((o) => !o)}
        data-expanded={opened}
      >
        <Group gap={4} wrap="nowrap">
          <IconFilter size={16} />
          Filters
        </Group>
      </Button>
    </Indicator>
  );

  const dropdown = (
    <Stack gap="lg">
      <Stack gap="md">
        <Divider label="Cosmetic Types" className="text-sm font-bold" />
        <Chip.Group
          value={filters.types ?? []}
          onChange={(types) => {
            setFilters({
              types: types as CosmeticType[],
            });
          }}
          multiple
        >
          <Group gap={8}>
            {Object.values(CosmeticType).map((type, index) => (
              <Chip key={index} value={type} {...chipProps}>
                <span>{getDisplayName(type)}</span>
              </Chip>
            ))}
          </Group>
        </Chip.Group>
      </Stack>
      {filterLength > 0 && (
        <Button
          color="gray"
          variant={colorScheme === 'dark' ? 'filled' : 'light'}
          onClick={clearFilters}
          fullWidth
        >
          Clear all filters
        </Button>
      )}
    </Stack>
  );

  if (mobile)
    return (
      <>
        {target}
        <Drawer
          opened={opened}
          onClose={() => setOpened(false)}
          size="90%"
          position="bottom"
          styles={{
            content: {
              height: 'auto',
              maxHeight: 'calc(100dvh - var(--header-height))',
              overflowY: 'auto',
            },
            body: { padding: 16, paddingTop: 0, overflowY: 'auto' },
            header: { padding: '4px 8px' },
            close: { height: 32, width: 32, '& > svg': { width: 24, height: 24 } },
          }}
        >
          {dropdown}
        </Drawer>
      </>
    );

  return (
    <Popover
      zIndex={200}
      position="bottom-end"
      shadow="md"
      radius={12}
      onClose={() => setOpened(false)}
      middlewares={{ flip: true, shift: true }}
    >
      <Popover.Target>{target}</Popover.Target>
      <Popover.Dropdown maw={468} p="md" w="100%">
        {dropdown}
      </Popover.Dropdown>
    </Popover>
  );
}

type Props = {
  setFilters: (filters: Partial<Filters>) => void;
  filters: Filters;
} & Omit<ButtonProps, 'onClick' | 'children' | 'rightIcon'>;<|MERGE_RESOLUTION|>--- conflicted
+++ resolved
@@ -8,12 +8,8 @@
   Chip,
   Button,
   Drawer,
-<<<<<<< HEAD
-  ButtonProps,
   useMantineTheme,
   useComputedColorScheme,
-=======
->>>>>>> aa1a0880
 } from '@mantine/core';
 import { IconChevronDown, IconFilter } from '@tabler/icons-react';
 import { getDisplayName } from '~/utils/string-helpers';
