--- conflicted
+++ resolved
@@ -1,7 +1,7 @@
 import type { DragEndEvent, UniqueIdentifier } from '@dnd-kit/core';
 import { closestCenter, DndContext, PointerSensor, useSensor, useSensors } from '@dnd-kit/core';
 import { arrayMove, SortableContext, verticalListSortingStrategy } from '@dnd-kit/sortable';
-import type { SelectItemProps } from '@mantine/core';
+import type { ComboboxItem } from '@mantine/core';
 import {
   Stack,
   Text,
@@ -13,10 +13,6 @@
   Loader,
   Alert,
   Badge,
-<<<<<<< HEAD
-  ComboboxItem,
-=======
->>>>>>> aa1a0880
   Box,
 } from '@mantine/core';
 import type { AssociationType } from '~/shared/utils/prisma/enums';
@@ -34,12 +30,8 @@
   getIsSafeBrowsingLevel,
   allBrowsingLevelsFlag,
 } from '~/shared/constants/browsingLevel.constants';
-<<<<<<< HEAD
-import { SearchIndexDataMap } from '~/components/Search/search.utils2';
+import type { SearchIndexDataMap } from '~/components/Search/search.utils2';
 import { LegacyActionIcon } from '~/components/LegacyActionIcon/LegacyActionIcon';
-=======
-import type { SearchIndexDataMap } from '~/components/Search/search.utils2';
->>>>>>> aa1a0880
 
 type State = Array<Omit<ModelGetAssociatedResourcesSimple[number], 'id'> & { id?: number }>;
 
