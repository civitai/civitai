<<<<<<< HEAD
import {
  Alert,
  AlertProps,
  Group,
  MantineColor,
  MantineTheme,
  Stack,
  Text,
  useComputedColorScheme,
  useMantineTheme,
  darken,
} from '@mantine/core';
import { StorageType, useStorage } from '~/hooks/useStorage';
=======
import type { AlertProps, MantineColor } from '@mantine/core';
import { Alert, createStyles, Group, Stack, Text } from '@mantine/core';
import type { StorageType } from '~/hooks/useStorage';
import { useStorage } from '~/hooks/useStorage';
>>>>>>> aa1a0880
import { useIsClient } from '~/providers/IsClientProvider';
import clsx from 'clsx';

export const DismissibleAlert = (props: DismissibleAlertProps) => {
  const isClient = useIsClient();
  if (!isClient) return null;
  if (!props.id) {
    return <AlertContentInner {...props} />;
  }
  return <AlertDismissable {...props} />;
};

function AlertDismissable({
  id,
  getInitialValueInEffect = true,
  storage = 'localStorage',
  ...props
}: DismissibleAlertProps) {
  const [dismissed, setDismissed] = useStorage({
    type: storage,
    key: `alert-dismissed-${id}`,
    defaultValue:
      typeof window !== 'undefined'
        ? window?.localStorage?.getItem(`alert-dismissed-${id}`) === 'true'
        : false,
    getInitialValueInEffect,
  });

  if (dismissed) return null;

  return <AlertContentInner onDismiss={() => setDismissed(true)} {...props} />;
}

function AlertContentInner({
  id,
  title,
  content,
  color = 'blue',
  size = 'md',
  emoji,
  icon,
  className,
  children,
  onDismiss,
  ...props
}: DismissibleAlertProps & { onDismiss?: () => void }) {
  const contentSize = size === 'md' ? 'sm' : 'xs';
  const theme = useMantineTheme();
  const colorScheme = useComputedColorScheme('dark');
  const styles = getStyle({ color, theme, colorScheme });

  return (
    <Alert
      py={8}
      {...props}
      className={clsx(className)}
      style={styles.announcement}
      onClose={onDismiss}
      closeButtonLabel="Close alert"
      withCloseButton={!!onDismiss}
    >
      <Group gap="xs" wrap="nowrap" pr="xs">
        {emoji && (
          <Text fz={36} p={0} style={{ lineHeight: 1.2 }}>
            {emoji}
          </Text>
        )}
        {icon}
        <Stack gap={0}>
          {title && (
            <Text size={size} fw={500} style={styles.title} mb={4}>
              {title}
            </Text>
          )}
          <Text size={contentSize} style={styles.text}>
            {children ?? content}
          </Text>
        </Stack>
      </Group>
    </Alert>
  );
}

type DismissibleAlertProps = {
  id?: string;
  content?: React.ReactNode;
  children?: React.ReactNode;
  title?: React.ReactNode;
  color?: MantineColor;
  emoji?: string | null;
  icon?: React.ReactNode;
  size?: 'sm' | 'md';
  getInitialValueInEffect?: boolean;
  storage?: StorageType;
} & Omit<AlertProps, 'color' | 'children'>;

const getStyle = ({
  color,
  theme,
  colorScheme,
}: {
  color: MantineColor;
  theme: MantineTheme;
  colorScheme: 'light' | 'dark';
}) => ({
  announcement: {
    border: `1px solid ${colorScheme === 'dark' ? theme.colors[color][9] : theme.colors[color][2]}`,
    backgroundColor:
      colorScheme === 'dark' ? darken(theme.colors[color][8], 0.5) : theme.colors[color][1],
  },
  title: {
    color: colorScheme === 'dark' ? theme.colors[color][0] : theme.colors[color][7],
    lineHeight: 1.1,
  },
  text: {
    color: colorScheme === 'dark' ? theme.colors[color][2] : theme.colors[color][9],
    lineHeight: 1.2,
    '& > div > a': {
      color: colorScheme === 'dark' ? theme.colors[color][1] : theme.colors[color][8],
    },
  },
});<|MERGE_RESOLUTION|>--- conflicted
+++ resolved
@@ -1,23 +1,7 @@
-<<<<<<< HEAD
-import {
-  Alert,
-  AlertProps,
-  Group,
-  MantineColor,
-  MantineTheme,
-  Stack,
-  Text,
-  useComputedColorScheme,
-  useMantineTheme,
-  darken,
-} from '@mantine/core';
-import { StorageType, useStorage } from '~/hooks/useStorage';
-=======
-import type { AlertProps, MantineColor } from '@mantine/core';
-import { Alert, createStyles, Group, Stack, Text } from '@mantine/core';
+import type { AlertProps, MantineColor, MantineTheme } from '@mantine/core';
+import { Alert, createStyles, Group, Stack, Text, useComputedColorScheme, useMantineTheme, darken } from '@mantine/core';
 import type { StorageType } from '~/hooks/useStorage';
 import { useStorage } from '~/hooks/useStorage';
->>>>>>> aa1a0880
 import { useIsClient } from '~/providers/IsClientProvider';
 import clsx from 'clsx';
 
