--- conflicted
+++ resolved
@@ -199,15 +199,12 @@
                 return aIntersects === bIntersects ? 0 : aIntersects ? -1 : 1;
               })
             : filteredImages;
-<<<<<<< HEAD
+
           if (sortedImages.length === 0) {
             hidden.noImages++;
           }
 
-          return sortedImages.length
-=======
           return sortedImages.length || showImageless
->>>>>>> 5e47774f
             ? {
                 ...x,
                 images: filteredImages,
@@ -331,16 +328,12 @@
               for (const tag of i.tagIds ?? []) if (hiddenTags.get(tag)) return false;
               return true;
             }) ?? [];
-<<<<<<< HEAD
 
           if (filteredImages.length === 0) {
             hidden.noImages++;
           }
-
-          return filteredImages.length
-=======
+          
           return filteredImages.length || showImageless
->>>>>>> 5e47774f
             ? {
                 ...x,
                 images: filteredImages,
@@ -428,19 +421,15 @@
             if (hiddenImages.get(image.id)) return false;
             for (const tag of image.tagIds ?? []) if (hiddenTags.get(tag)) return false;
             return true;
-          });
-<<<<<<< HEAD
+          }); 
 
           if (filteredImages.length === 0) {
             hidden.noImages++;
           }
 
-          return filteredImages.length ? { ...post, images: filteredImages } : null;
-=======
           return filteredImages.length || showImageless
             ? { ...post, images: filteredImages }
             : null;
->>>>>>> 5e47774f
         })
         .filter(isDefined);
 
