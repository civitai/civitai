import { SessionUser } from 'next-auth';
import { useSession } from 'next-auth/react';
<<<<<<< HEAD
import { createContext, useCallback, useContext, useMemo } from 'react';
import { trpc } from '~/utils/trpc';
import { useSignalConnection } from '~/components/Signals/SignalsProvider';
import { SignalMessages } from '~/server/common/enums';
import { BuzzUpdateSignalSchema } from '~/server/schema/signals.schema';
=======
import { createContext, useContext, useMemo } from 'react';
import posthog from 'posthog-js';
>>>>>>> a80df401

export type CivitaiSessionState = SessionUser & {
  isMember: boolean;
  refresh: () => void;
  balance: number;
};
const CivitaiSessionContext = createContext<CivitaiSessionState | null>(null);
export const useCivitaiSessionContext = () => useContext(CivitaiSessionContext);

export let isAuthed = false;
// export let isIdentified = false;
export function CivitaiSessionProvider({ children }: { children: React.ReactNode }) {
  const { data, update } = useSession();
  const { balance = 0 } = useQueryBuzzAccount({ enabled: !!data?.user });

  const value = useMemo(() => {
    if (!data?.user) return null;
    isAuthed = true;
    // TODO: PostHog - enable when we're ready
    // if (typeof window !== 'undefined' && !isIdentified) {
    //   posthog?.identify(data.user.id + '', {
    //     name: data.user.username,
    //     email: data.user.email,
    //   });
    //   isIdentified = true;
    // }
    return {
      ...data.user,
      isMember: data.user.tier != null,
      refresh: update,
      balance,
    };
  }, [balance, data?.user, update]);

  return <CivitaiSessionContext.Provider value={value}>{children}</CivitaiSessionContext.Provider>;
}

// export const reloadSession = async () => {
//   await fetch('/api/auth/session?update');
//   const event = new Event('visibilitychange');
//   document.dispatchEvent(event);
// };

type QueryOptions = { enabled?: boolean };
export const useQueryBuzzAccount = (options?: QueryOptions) => {
  const { data } = trpc.buzz.getUserAccount.useQuery(undefined, options);
  const queryUtils = trpc.useContext();

  const onBalanceUpdate = useCallback(
    (updated: BuzzUpdateSignalSchema) => {
      queryUtils.buzz.getUserAccount.setData(undefined, (old) => {
        if (!old) return old;
        return { ...old, balance: updated.balance };
      });
    },
    [queryUtils]
  );

  useSignalConnection(SignalMessages.BuzzUpdate, onBalanceUpdate);

  return data ?? { balance: 0 };
};<|MERGE_RESOLUTION|>--- conflicted
+++ resolved
@@ -1,15 +1,11 @@
 import { SessionUser } from 'next-auth';
 import { useSession } from 'next-auth/react';
-<<<<<<< HEAD
+import posthog from 'posthog-js';
 import { createContext, useCallback, useContext, useMemo } from 'react';
 import { trpc } from '~/utils/trpc';
 import { useSignalConnection } from '~/components/Signals/SignalsProvider';
 import { SignalMessages } from '~/server/common/enums';
 import { BuzzUpdateSignalSchema } from '~/server/schema/signals.schema';
-=======
-import { createContext, useContext, useMemo } from 'react';
-import posthog from 'posthog-js';
->>>>>>> a80df401
 
 export type CivitaiSessionState = SessionUser & {
   isMember: boolean;
