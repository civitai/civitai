--- conflicted
+++ resolved
@@ -14,13 +14,16 @@
 import { Flags } from '~/shared/utils';
 import { useCookies } from '~/providers/CookiesProvider';
 import { deleteCookie } from 'cookies-next';
-<<<<<<< HEAD
 const UserBanned = dynamic(() => import('~/components/User/UserBanned'), { ssr: false });
-=======
->>>>>>> 20c313c3
-const OnboardingModal = dynamic(() => import('~/components/Onboarding/OnboardingWizard'), {
-  ssr: false,
-});
+const OnboardingModal = dynamic(
+  () => import('~/components/Onboarding/OnboardingWizard'),
+  {
+    ssr: false,
+  },
+  {
+    ssr: false,
+  }
+);
 
 export function CivitaiSessionProvider({ children }: { children: React.ReactNode }) {
   const { data, update } = useSession();
