import { Button, ButtonProps, createStyles, HoverCard, Text } from '@mantine/core';
<<<<<<< HEAD
import { NextLink as Link } from '~/components/NextLink/NextLink'
=======
import { NextLink } from '@mantine/next';
>>>>>>> 648a5fa8
import { IconCaretRightFilled, IconChevronRight, IconHeart } from '@tabler/icons-react';
import { useEffect, useState } from 'react';
import { EdgeMedia } from '~/components/EdgeMedia/EdgeMedia';
import { wiggle } from '~/libs/animations';
import { constants } from '~/server/common/constants';
import { getRandom } from '~/utils/array-helpers';

export const SupportButton = ({ className, ...props }: Props) => {
  const { classes, cx, theme } = useStyles();
  const [button, setButton] = useState<React.ReactNode>(null);

  useEffect(() => {
    setButton(
      getRandom([
        <Button
          key={0}
          component={NextLink}
          variant="light"
          color="gray"
          href="/pricing?utm_campaign=badge"
          compact
          className={cx(classes.root, className)}
          px={4}
          py={2}
          h={36}
          {...props}
        >
          <EdgeMedia src={constants.supporterBadge} width={24} />
          <IconChevronRight size={18} strokeWidth={2.5} />
        </Button>,
        <Button
          key={1}
          component={NextLink}
          variant="outline"
          color="green"
          href="/pricing?utm_campaign=doit"
          compact
          className={cx(classes.root, className)}
          pr={2}
          py={2}
          h={36}
          {...props}
        >
          <Text weight={500}>Do It</Text>
          <IconChevronRight size={18} strokeWidth={2.5} />
        </Button>,
        <Button
          key={2}
          component={NextLink}
          variant="light"
          color="green"
          href="/pricing?utm_campaign=emoji_money"
          compact
          className={cx(classes.root, className)}
          px={4}
          py={2}
          h={36}
          {...props}
        >
          <Text size={24}>💸</Text>
          <IconChevronRight size={18} strokeWidth={2.5} />
        </Button>,
        <Button
          key={3}
          component={NextLink}
          variant="light"
          color="green"
          href="/pricing?utm_campaign=emoji_kiss"
          compact
          className={cx(classes.root, className)}
          px={4}
          py={2}
          h={36}
          {...props}
        >
          <Text size={24}>😘</Text>
          <IconChevronRight size={18} strokeWidth={2.5} />
        </Button>,
        <Button
          key={4}
          component={NextLink}
          variant="light"
          color="red"
          href="/pricing?utm_campaign=icon_heart"
          compact
          className={cx(classes.root, className)}
          px={4}
          py={2}
          h={36}
          {...props}
        >
          <IconHeart color={theme.colors.red[4]} strokeWidth={2.5} />
          <IconChevronRight size={18} strokeWidth={2.5} />
        </Button>,
      ])
    );
    // eslint-disable-next-line react-hooks/exhaustive-deps
  }, []);
  if (!button) return null;

  return (
    <HoverCard withArrow openDelay={500}>
      <HoverCard.Target>{button}</HoverCard.Target>
      <HoverCard.Dropdown>
        <Text>You should really press this button.</Text>
        <Text>{`There's stuff here you wanna see...`}</Text>
        <Text>Do it! Click it! Really!</Text>
      </HoverCard.Dropdown>
    </HoverCard>
  );
};

type Props = {
  size?: 'sm' | 'md' | 'lg' | 'xl';
} & ButtonProps;

const useStyles = createStyles((theme) => ({
  root: {
    height: 30,
    cursor: 'pointer',
    position: 'relative',
    zIndex: 3,
  },
  svg: {
    height: 32,
    transform: 'translateZ(0)',
    // animation: `${pulseSize} 1s ease-in-out infinite`,

    [`&:hover`]: {
      animation: `${wiggle()} 750ms ease-in-out infinite`,
    },
    [theme.fn.largerThan('sm')]: {
      height: 24,
      marginRight: 4,
    },
  },

  heart: {
    stroke: '#ff6666',
    strokeWidth: 2.5,
    transformOrigin: 'center',
    transform: 'scale(1)',
  },

  pulser: {
    transformOrigin: 'center',
    transform: 'scale(1) translateZ(0)',
    // animation: `${pulse} 1s ease-in-out infinite`,
  },
}));<|MERGE_RESOLUTION|>--- conflicted
+++ resolved
@@ -1,9 +1,5 @@
 import { Button, ButtonProps, createStyles, HoverCard, Text } from '@mantine/core';
-<<<<<<< HEAD
-import { NextLink as Link } from '~/components/NextLink/NextLink'
-=======
-import { NextLink } from '@mantine/next';
->>>>>>> 648a5fa8
+import { NextLink as Link } from '~/components/NextLink/NextLink';
 import { IconCaretRightFilled, IconChevronRight, IconHeart } from '@tabler/icons-react';
 import { useEffect, useState } from 'react';
 import { EdgeMedia } from '~/components/EdgeMedia/EdgeMedia';
@@ -20,7 +16,7 @@
       getRandom([
         <Button
           key={0}
-          component={NextLink}
+          component={Link}
           variant="light"
           color="gray"
           href="/pricing?utm_campaign=badge"
@@ -36,7 +32,7 @@
         </Button>,
         <Button
           key={1}
-          component={NextLink}
+          component={Link}
           variant="outline"
           color="green"
           href="/pricing?utm_campaign=doit"
@@ -52,7 +48,7 @@
         </Button>,
         <Button
           key={2}
-          component={NextLink}
+          component={Link}
           variant="light"
           color="green"
           href="/pricing?utm_campaign=emoji_money"
@@ -68,7 +64,7 @@
         </Button>,
         <Button
           key={3}
-          component={NextLink}
+          component={Link}
           variant="light"
           color="green"
           href="/pricing?utm_campaign=emoji_kiss"
@@ -84,7 +80,7 @@
         </Button>,
         <Button
           key={4}
-          component={NextLink}
+          component={Link}
           variant="light"
           color="red"
           href="/pricing?utm_campaign=icon_heart"
