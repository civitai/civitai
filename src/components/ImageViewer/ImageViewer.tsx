--- conflicted
+++ resolved
@@ -8,15 +8,12 @@
 import { ImageMetaProps } from '~/server/schema/image.schema';
 import { Modal } from '@mantine/core';
 import { NsfwLevel } from '~/server/common/enums';
-<<<<<<< HEAD
 import {
   BadgeCosmetic,
   ContentDecorationCosmetic,
   WithClaimKey,
 } from '~/server/selectors/cosmetic.selector';
-=======
 import { removeEmpty } from '~/utils/object-helpers';
->>>>>>> 097d1c29
 
 type ImageGuardConnect = {
   entityType:
@@ -51,12 +48,8 @@
   needsReview?: string | null;
   userId?: number;
   user?: SimpleUser;
-<<<<<<< HEAD
-  tags?: Array<{ id: number }>;
   cosmetic?: WithClaimKey<ContentDecorationCosmetic> | null;
-=======
   tags?: Array<{ id: number }> | number[];
->>>>>>> 097d1c29
 }
 
 type ImageViewerState = {
