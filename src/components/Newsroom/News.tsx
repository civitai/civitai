import { Button, Card, createStyles, Stack, Text, Title } from '@mantine/core';
<<<<<<< HEAD
import { NextLink as Link } from '~/components/NextLink/NextLink'
=======
import { NextLink } from '@mantine/next';
>>>>>>> 648a5fa8
import type { CivitaiNewsItem } from '~/server/services/article.service';
import { formatDate } from '~/utils/date-helpers';
import { containerQuery } from '~/utils/mantine-css-helpers';

export function News({ articles }: { articles: CivitaiNewsItem[] }) {
  return (
    <Stack spacing="md">
      {articles.map((article) => (
        <NewsItem key={article.id} article={article} />
      ))}
    </Stack>
  );
}

function NewsItem({ article }: { article: CivitaiNewsItem }) {
  const { classes, theme } = useStyles();
  return (
    <Card component={NextLink} href={`/articles/${article.id}`} className={classes.card} withBorder>
      <Title order={3} className={classes.title}>
        {article.title}
      </Title>
      <Text className={classes.publishDate}>{formatDate(article.publishedAt)}</Text>
      <Text className={classes.summary}>{article.summary}</Text>
      <Button className={classes.action} variant="outline">
        Read the Article
      </Button>
    </Card>
  );
}

const useStyles = createStyles((theme, _, getRef) => ({
  root: {
    backgroundColor: theme.colorScheme === 'dark' ? theme.colors.dark[8] : theme.white,
    paddingTop: theme.spacing.xl * 2,
    paddingBottom: theme.spacing.xl * 2,
  },

  articles: {
    display: 'grid',
    gridTemplateColumns: 'repeat(auto-fill, minmax(300px, 1fr))',
    gap: theme.spacing.xl,
  },

  card: {
    display: 'block',
    overflow: 'hidden',
    [`&:hover`]: {
      // backgroundColor: theme.colorScheme === 'dark' ? theme.colors.dark[5] : theme.colors.gray[1],
      borderColor: theme.colors.blue[7],
    },
    [`&:hover .${getRef('action')}`]: {
      backgroundColor: theme.fn.rgba(
        theme.colors.blue[7],
        theme.colorScheme === 'dark' ? 0.1 : 0.05
      ),
    },
  },

  imageContainer: {
    width: '100%',
    height: 200,
    overflow: 'hidden',
    [`@container (min-width: 800px)`]: {
      width: 200,
      height: 'auto',
    },
  },

  title: {
    fontSize: theme.fontSizes.lg,
    [containerQuery.largerThan('md')]: {
      fontSize: theme.fontSizes.xl,
    },
  },

  publishDate: {
    fontSize: theme.fontSizes.sm,
    color: theme.colorScheme === 'dark' ? theme.colors.dark[2] : theme.colors.gray[6],
  },

  summary: {
    fontSize: theme.fontSizes.md,
    marginTop: theme.spacing.xs,
    marginBottom: theme.spacing.md,
    [containerQuery.largerThan('md')]: {
      fontSize: theme.fontSizes.lg,
    },
  },

  action: {
    ref: getRef('action'),
  },
}));<|MERGE_RESOLUTION|>--- conflicted
+++ resolved
@@ -1,9 +1,5 @@
 import { Button, Card, createStyles, Stack, Text, Title } from '@mantine/core';
-<<<<<<< HEAD
-import { NextLink as Link } from '~/components/NextLink/NextLink'
-=======
-import { NextLink } from '@mantine/next';
->>>>>>> 648a5fa8
+import { NextLink as Link } from '~/components/NextLink/NextLink';
 import type { CivitaiNewsItem } from '~/server/services/article.service';
 import { formatDate } from '~/utils/date-helpers';
 import { containerQuery } from '~/utils/mantine-css-helpers';
@@ -21,7 +17,7 @@
 function NewsItem({ article }: { article: CivitaiNewsItem }) {
   const { classes, theme } = useStyles();
   return (
-    <Card component={NextLink} href={`/articles/${article.id}`} className={classes.card} withBorder>
+    <Card component={Link} href={`/articles/${article.id}`} className={classes.card} withBorder>
       <Title order={3} className={classes.title}>
         {article.title}
       </Title>
