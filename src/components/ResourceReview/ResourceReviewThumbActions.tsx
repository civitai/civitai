--- conflicted
+++ resolved
@@ -1,9 +1,5 @@
-<<<<<<< HEAD
-import { Button, Group, MantineSize, Text } from '@mantine/core';
-=======
 import type { MantineSize } from '@mantine/core';
-import { Button, createStyles, Group, Text } from '@mantine/core';
->>>>>>> aa1a0880
+import { Button, Group, Text } from '@mantine/core';
 import { LoginRedirect } from '~/components/LoginRedirect/LoginRedirect';
 import {
   useCreateResourceReview,
