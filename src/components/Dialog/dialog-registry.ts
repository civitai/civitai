--- conflicted
+++ resolved
@@ -34,11 +34,7 @@
 const ImageSelectModal = dynamic(() => import('~/components/Training/Form/ImageSelectModal'), {
   ssr: false,
 });
-<<<<<<< HEAD
-const ReadOnlyModal = dynamic(() => import('~/components/Modals/ReadOnlyModal'));
-=======
 const ReadOnlyModal = dynamic(() => import('~/components/Modals/ReadOnlyModal'), { ssr: false });
->>>>>>> 1db088fb
 const AddToCollectionModal = dynamic(
   () => import('~/components/Collections/AddToCollectionModal'),
   { ssr: false }
