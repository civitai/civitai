--- conflicted
+++ resolved
@@ -1,79 +1,8 @@
 import { Lightbulb } from './Lightbulb';
 import { useLocalStorage } from '@mantine/hooks';
-<<<<<<< HEAD
 import clsx from 'clsx';
-import { UserWithCosmetics } from '~/server/selectors/user.selector';
+import type { UserWithCosmetics } from '~/server/selectors/user.selector';
 import classes from './HolidayFrame.module.scss';
-=======
-import type { UserWithCosmetics } from '~/server/selectors/user.selector';
-
-const useStyles = createStyles<string, { size: number }>((_, params) => ({
-  root: {
-    position: 'relative',
-  },
-  wrapper: {
-    position: 'absolute',
-    bottom: '-10px',
-    width: '100%',
-    zIndex: 10,
-    maxWidth: 360,
-  },
-  decoration: {
-    position: 'relative',
-  },
-  lights: {
-    position: 'absolute',
-    top: '50%',
-    left: 0,
-    flexWrap: 'wrap',
-    display: 'flex',
-    alignItems: 'center',
-    justifyContent: 'space-between',
-    width: '100%',
-    height: 44,
-    transform: 'translateY(-50%)',
-    padding: '0 10px',
-  },
-  light: {
-    width: params.size,
-    height: params.size,
-    marginLeft: -(params.size * 0.75),
-    transform: 'translateY(50%) rotate(6deg)',
-    transformOrigin: 'top center',
-    '&:first-of-type': {
-      marginLeft: 0,
-    },
-    '&:nth-of-type(4n-2)': {
-      transform: 'rotate(186deg) translateY(-60%)',
-    },
-    '&:nth-of-type(4n-1)': {
-      transform: 'translateY(40%) rotate(-6deg)',
-    },
-    '&:nth-of-type(4n)': {
-      transform: 'rotate(174deg) translateY(-55%)',
-    },
-  },
-  upgradedLight: {
-    width: Math.floor(params.size * 1.2),
-    height: params.size * 1.2,
-    marginLeft: -Math.floor(params.size * 1.2 * 0.85),
-    transformOrigin: 'top center',
-    transform: 'translateY(45%) rotate(6deg)',
-    '&:first-of-type': {
-      marginLeft: '0',
-    },
-    '&:nth-of-type(4n-2)': {
-      transform: 'rotate(186deg) translateY(-70%)',
-    },
-    '&:nth-of-type(4n-1)': {
-      transform: 'translateY(50%) rotate(-6deg)',
-    },
-    '&:nth-of-type(4n)': {
-      transform: 'rotate(174deg) translateY(-75%)',
-    },
-  },
-}));
->>>>>>> aa1a0880
 
 const cosmeticTypeImage = {
   'holiday-lights': '/images/holiday/wreath.png',
