--- conflicted
+++ resolved
@@ -192,7 +192,6 @@
   };
 
   return (
-<<<<<<< HEAD
     <>
       {/*  hitsPerPage = 0 because this refers to the "main" index instead of the configured. Might get duped results if we don't remove the results */}
       {renderIndexes()}
@@ -201,18 +200,19 @@
         actions={actions}
         searchIcon={<IconSearch size={18} />}
         actionComponent={CustomSpotlightAction}
+        actionsWrapperComponent={ActionsWrapper}
         searchPlaceholder="Search models, users, articles, tags"
         nothingFoundMessage="Nothing found"
-        actionsWrapperComponent={ActionsWrapper}
         onQueryChange={setQuery}
         highlightQuery={false}
         filter={(_, actions) => actions}
         limit={20}
-        styles={(theme) => ({
-          inner: {
-            paddingTop: 70,
-          },
+        styles={() => ({
+          inner: { paddingTop: 70 },
+          spotlight: { overflow: 'hidden' },
+          actions: { overflow: 'auto', maxHeight: 'calc(100vh - 17rem)' },
         })}
+        cleanQueryOnClose={false}
       >
         <UnstyledButton className={classes.searchBar} onClick={() => openSpotlight()}>
           <Group position="apart" noWrap>
@@ -223,30 +223,6 @@
             <Text className={classes.keyboardIndicator} size="xs" color="dimmed">
               {os === 'macos' ? '⌘ + K' : 'Ctrl + K'}
             </Text>
-=======
-    <SpotlightProvider
-      actions={actions}
-      searchIcon={<IconSearch size={18} />}
-      actionComponent={CustomSpotlightAction}
-      actionsWrapperComponent={ActionsWrapper}
-      searchPlaceholder="Search models, users, articles, tags"
-      nothingFoundMessage="Nothing found"
-      onQueryChange={setQuery}
-      filter={(_, actions) => actions}
-      limit={20}
-      styles={() => ({
-        inner: { paddingTop: 70 },
-        spotlight: { overflow: 'hidden' },
-        actions: { overflow: 'auto', maxHeight: 'calc(100vh - 17rem)' },
-      })}
-      cleanQueryOnClose={false}
-    >
-      <UnstyledButton className={classes.searchBar} onClick={() => openSpotlight()}>
-        <Group position="apart" noWrap>
-          <Group spacing={8} noWrap>
-            <IconSearch size={16} />
-            <Text color="dimmed">Search</Text>
->>>>>>> cb5ca223
           </Group>
         </UnstyledButton>
       </SpotlightProvider>
