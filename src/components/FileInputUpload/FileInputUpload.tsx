--- conflicted
+++ resolved
@@ -1,13 +1,8 @@
 import { Stack, FileInput, Progress, FileInputProps, Group, Text } from '@mantine/core';
 import { IconUpload, IconCircleCheck, IconBan } from '@tabler/icons';
-<<<<<<< HEAD
-import { useEffect, useState } from 'react';
+import { useMemo } from 'react';
 import { useS3Upload } from '~/hooks/useS3Upload';
-=======
-import { useMemo } from 'react';
-import { useS3Upload } from '~/hooks/use-s3-upload';
 import useIsClient from '~/hooks/useIsClient';
->>>>>>> f9a0cbee
 import { UploadType, UploadTypeUnion } from '~/server/common/enums';
 import { formatBytes, formatSeconds } from '~/utils/number-helpers';
 
