--- conflicted
+++ resolved
@@ -1,17 +1,5 @@
-<<<<<<< HEAD
-import {
-  Stack,
-  FileInput,
-  Progress,
-  FileInputProps,
-  Group,
-  Text,
-  Box,
-} from '@mantine/core';
-=======
 import type { FileInputProps } from '@mantine/core';
-import { Stack, FileInput, Progress, Group, Text, createStyles, Box } from '@mantine/core';
->>>>>>> aa1a0880
+import { Stack, FileInput, Progress, Group, Text, Box } from '@mantine/core';
 import { IconUpload, IconCircleCheck, IconBan } from '@tabler/icons-react';
 import { useMemo, useState } from 'react';
 import { useS3Upload } from '~/hooks/useS3Upload';
@@ -22,15 +10,10 @@
 import { useDidUpdate } from '@mantine/hooks';
 import { isEqual } from 'lodash-es';
 import { bytesToKB } from '~/utils/number-helpers';
-<<<<<<< HEAD
-import { ModelFileInput } from '~/server/schema/model-file.schema';
-import { ModelFileType } from '~/server/common/constants';
+import type { ModelFileInput } from '~/server/schema/model-file.schema';
+import type { ModelFileType } from '~/server/common/constants';
 import classes from './FileInputUpload.module.scss';
 import clsx from 'clsx';
-=======
-import type { ModelFileInput } from '~/server/schema/model-file.schema';
-import type { ModelFileType } from '~/server/common/constants';
->>>>>>> aa1a0880
 
 export function FileInputUpload({
   uploadType = 'Model',
