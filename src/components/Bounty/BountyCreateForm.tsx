--- conflicted
+++ resolved
@@ -43,7 +43,6 @@
 import { MediaHash } from '~/components/ImageHash/ImageHash';
 import { AlertWithIcon } from '~/components/AlertWithIcon/AlertWithIcon';
 import dayjs from 'dayjs';
-import { z } from 'zod';
 
 const tooltipProps: Partial<TooltipProps> = {
   maw: 300,
@@ -75,27 +74,6 @@
     []
   );
 
-<<<<<<< HEAD
-  const defaultValues: CreateBountyInput = {
-    name: '',
-    description: '',
-    unitAmount: MIN_CREATE_BOUNTY_AMOUNT,
-    currency: Currency.BUZZ,
-    tags: [],
-    nsfw: false,
-    type: BountyType.LoraCreation,
-    mode: BountyMode.Individual,
-    entryMode: BountyEntryMode.Open,
-    minBenefactorUnitAmount: MIN_CREATE_BOUNTY_AMOUNT,
-    entryLimit: 1,
-    files: [],
-    expiresAt: new Date(dayjs().add(7, 'day').toDate()),
-    startsAt: new Date(),
-    images: [],
-  };
-
-  const form = useForm({ schema: createBountyInputSchema, defaultValues, shouldUnregister: false });
-=======
   const form = useForm({
     schema: createBountyInputSchema,
     defaultValues: {
@@ -116,7 +94,6 @@
     },
     shouldUnregister: false,
   });
->>>>>>> ade218e8
 
   const clearStorage = useFormStorage({
     schema: createBountyInputSchema,
