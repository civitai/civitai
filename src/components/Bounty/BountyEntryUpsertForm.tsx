--- conflicted
+++ resolved
@@ -196,13 +196,8 @@
           "Civitai is currently in read-only mode and you won't be able to publish or see changes made to this entry."
         }
       />
-<<<<<<< HEAD
       <Stack gap="xl">
         <Group gap="md">
-=======
-      <Stack spacing="xl">
-        <Group spacing="md">
->>>>>>> aa1a0880
           <BackButton url={`/bounties/${bounty.id}`} />
           <Title className="inline-block">{bountyEntry ? 'Update' : 'Submit new'} entry</Title>
           <FeatureIntroductionHelpButton
