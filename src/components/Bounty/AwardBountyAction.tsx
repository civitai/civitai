import { openConfirmModal } from '@mantine/modals';
import { Center, Stack, Text } from '@mantine/core';
import { CurrencyBadge } from '~/components/Currency/CurrencyBadge';
import { IconAward } from '@tabler/icons-react';
import React from 'react';
import { trpc } from '~/utils/trpc';
import produce from 'immer';
import { showErrorNotification, showSuccessNotification } from '~/utils/notifications';
import { BountyGetById } from '~/types/router';
import { useCurrentUser } from '~/hooks/useCurrentUser';
import { getBountyCurrency } from '~/components/Bounty/bounty.utils';
import { CreatorCard } from '~/components/CreatorCard/CreatorCard';
import { formatDate } from '~/utils/date-helpers';

export const AwardBountyAction = ({
  fileUnlockAmount,
  bountyEntryId,
  bounty,
  children,
}: {
  fileUnlockAmount: number;
  bountyEntryId: number;
  bounty: BountyGetById;
  children: ({
    onClick,
    isLoading,
  }: {
    onClick: (e: React.MouseEvent) => void;
    isLoading: boolean;
  }) => React.ReactElement;
}) => {
  const queryUtils = trpc.useContext();
  const currentUser = useCurrentUser();
  const currency = getBountyCurrency(bounty);
  const benefactorItem = !currentUser
    ? null
    : bounty.benefactors.find((b) => b.user.id === currentUser.id);
  const { data: bountyEntry } = trpc.bountyEntry.getById.useQuery({
    id: bountyEntryId,
  });

  const { isLoading: isAwardingBountyEntry, mutate: awardBountyEntryMutation } =
    trpc.bountyEntry.award.useMutation({
      onMutate: async ({ id }) => {
        if (!currentUser) {
          return;
        }

        const prevEntries = queryUtils.bounty.getEntries.getData({ id: bounty.id });
        const prevBounty = queryUtils.bounty.getById.getData({ id: bounty.id });
        const prevEntry = queryUtils.bountyEntry.getById.getData({ id: bountyEntryId });

        const benefactorItem = bounty.benefactors.find((b) => b.user.id === currentUser.id);

        if (prevBounty) {
<<<<<<< HEAD
          queryUtils.bounty.getById.setData(
=======
          await queryUtils.bounty.getById.setData(
>>>>>>> f7834ffe
            { id: bounty.id },
            produce((bounty) => {
              if (!bounty || !currentUser) {
                return bounty;
              }

              return {
                ...bounty,
                benefactors: bounty.benefactors.map((b) => {
                  if (b.user.id === currentUser?.id) {
                    return { ...b, awardedToId: id };
                  }

                  return b;
                }),
              };
            })
          );
        }

        if (prevEntries) {
<<<<<<< HEAD
          queryUtils.bounty.getEntries.setData(
=======
          await queryUtils.bounty.getEntries.setData(
>>>>>>> f7834ffe
            { id: bounty.id },
            produce((entries) => {
              if (!entries || !benefactorItem) {
                return entries;
              }

              return entries.map((entry) => {
                if (entry.id === id) {
                  return {
                    ...entry,
                    awardedUnitAmountTotal:
                      (entry.awardedUnitAmountTotal ?? 0) + benefactorItem.unitAmount,
                  };
                }

                return entry;
              });
            })
          );
        }

        if (prevEntry) {
          queryUtils.bountyEntry.getById.setData(
            { id: prevEntry.id },
            produce((entry) => {
              if (!entry) {
                return entry;
              }

              entry.awardedUnitAmountTotal =
                (entry.awardedUnitAmountTotal ?? 0) + (benefactorItem?.unitAmount ?? 0);

              return entry;
            })
          );
        }

        return {
          prevBounty,
          prevEntries,
          prevEntry,
        };
      },
      onSuccess: async () => {
        showSuccessNotification({
          title: 'You have awarded an entry!',
          message: `Your selected entry has been awarded!`,
        });

        await queryUtils.bountyEntry.getFiles.invalidate({ id: bountyEntryId });
      },
      onError: async (error, _variables, context) => {
        showErrorNotification({
          title: 'There was an error awarding the entry',
          error: new Error(error.message),
        });

        if (context?.prevBounty) {
          queryUtils.bounty.getById.setData({ id: bounty.id }, context.prevBounty);
        }

        if (context?.prevEntries) {
          queryUtils.bounty.getEntries.setData({ id: bounty.id }, context.prevEntries);
        }

        if (context?.prevEntry) {
          queryUtils.bountyEntry.getById.setData({ id: bountyEntryId }, context.prevEntry);
        }
      },
    });

  const onClick = (e: React.MouseEvent) => {
    e.preventDefault();
    e.stopPropagation();

    if (!benefactorItem) {
      return;
    }

    openConfirmModal({
      title: 'Award this entry?',
      children: (
        <Stack>
          {bountyEntry && bountyEntry?.user && (
            <Center>
              <Stack>
                <Text size="xs" color="dimmed">
                  Entry added on {formatDate(bountyEntry.createdAt)} by
                </Text>
                <CreatorCard user={bountyEntry.user} />
              </Stack>
            </Center>
          )}
          <Text>
            Are you sure you want to award{' '}
            {<CurrencyBadge currency={currency} unitAmount={benefactorItem.unitAmount ?? 0} />} to
            this entry?
          </Text>
          <Text>
            You will gain access to the files whose unlock amount have been reached after awarding.
          </Text>
          <Text color="red.4" size="sm">
            This action is non refundable.
          </Text>
          {fileUnlockAmount > benefactorItem.unitAmount && (
            <Text color="red.4" size="sm">
              <strong>Note:</strong> Some files on this entry <strong>will not</strong> reach the
              unlock amount after awarding this entry. If the bounty expires before the unlock
              amount is reached, you will not gain access to these files and your funds not be
              returned but instead will be kept by the selected entry.
            </Text>
          )}
        </Stack>
      ),
      centered: true,
      labels: { confirm: 'Award this entry', cancel: 'No, go back' },
      confirmProps: { color: 'yellow.7', rightIcon: <IconAward size={20} /> },
      onConfirm: () => {
        awardBountyEntryMutation({ id: bountyEntryId });
      },
    });
  };

  if (!benefactorItem || benefactorItem.awardedToId) {
    return null;
  }

  return children({ onClick, isLoading: isAwardingBountyEntry });
};<|MERGE_RESOLUTION|>--- conflicted
+++ resolved
@@ -53,11 +53,7 @@
         const benefactorItem = bounty.benefactors.find((b) => b.user.id === currentUser.id);
 
         if (prevBounty) {
-<<<<<<< HEAD
           queryUtils.bounty.getById.setData(
-=======
-          await queryUtils.bounty.getById.setData(
->>>>>>> f7834ffe
             { id: bounty.id },
             produce((bounty) => {
               if (!bounty || !currentUser) {
@@ -79,11 +75,7 @@
         }
 
         if (prevEntries) {
-<<<<<<< HEAD
           queryUtils.bounty.getEntries.setData(
-=======
-          await queryUtils.bounty.getEntries.setData(
->>>>>>> f7834ffe
             { id: bounty.id },
             produce((entries) => {
               if (!entries || !benefactorItem) {
