import { useRouter } from 'next/router';
<<<<<<< HEAD
import React, { cloneElement } from 'react';
import { env } from '~/env/client';
import { useTourContext } from '~/components/Tours/ToursProvider';
import { LoginRedirectReason } from '~/utils/login-helpers';
import { requireLogin } from '~/components/Login/requireLogin';
=======
import React, { MouseEventHandler, MouseEvent } from 'react';
import { useCurrentUser } from '~/hooks/useCurrentUser';
import { useTourContext } from '~/components/Tours/ToursProvider';
import { getLoginLink, LoginRedirectReason } from '~/utils/login-helpers';
import { QS } from '~/utils/qs';
>>>>>>> 730c58eb

export type Props = {
  reason: LoginRedirectReason;
  returnUrl?: string;
  children: React.ReactElement;
};
export function LoginRedirect({ children, reason, returnUrl }: Props) {
  const router = useRouter();
  const { running, closeTour, activeTour } = useTourContext();

  // TODO.tour
  const url = returnUrl ?? router.asPath;
  if (running && activeTour) {
    // Add the active tour to the query string
    const [path, params] = url.split('?');
    const query = params ? QS.parse(params) : {};
    const queryString = QS.stringify({ ...query, tour: activeTour });

    returnUrl = `${path}?${queryString}`;
  }

<<<<<<< HEAD
  function handleClick(e: React.MouseEvent) {
    e.stopPropagation();
    e.preventDefault();
    e.nativeEvent.stopImmediatePropagation();
    if (running) closeTour();
    requireLogin({
      reason,
      cb: () => children.props.onClick?.(e),
      returnUrl: url.toString(),
    });
  }

  return cloneElement(children, { onClick: handleClick });
=======
  return !user
    ? React.cloneElement(children, {
        ...children.props,
        onClick: (e: MouseEvent<HTMLElement>) => {
          e.preventDefault();
          beforeRedirect?.();
          router.push(getLoginLink({ returnUrl, reason }));
          if (running) closeTour();
        },
      })
    : children;
>>>>>>> 730c58eb
}<|MERGE_RESOLUTION|>--- conflicted
+++ resolved
@@ -1,17 +1,9 @@
 import { useRouter } from 'next/router';
-<<<<<<< HEAD
 import React, { cloneElement } from 'react';
-import { env } from '~/env/client';
 import { useTourContext } from '~/components/Tours/ToursProvider';
 import { LoginRedirectReason } from '~/utils/login-helpers';
 import { requireLogin } from '~/components/Login/requireLogin';
-=======
-import React, { MouseEventHandler, MouseEvent } from 'react';
-import { useCurrentUser } from '~/hooks/useCurrentUser';
-import { useTourContext } from '~/components/Tours/ToursProvider';
-import { getLoginLink, LoginRedirectReason } from '~/utils/login-helpers';
 import { QS } from '~/utils/qs';
->>>>>>> 730c58eb
 
 export type Props = {
   reason: LoginRedirectReason;
@@ -33,7 +25,6 @@
     returnUrl = `${path}?${queryString}`;
   }
 
-<<<<<<< HEAD
   function handleClick(e: React.MouseEvent) {
     e.stopPropagation();
     e.preventDefault();
@@ -42,22 +33,9 @@
     requireLogin({
       reason,
       cb: () => children.props.onClick?.(e),
-      returnUrl: url.toString(),
+      returnUrl: url,
     });
   }
 
   return cloneElement(children, { onClick: handleClick });
-=======
-  return !user
-    ? React.cloneElement(children, {
-        ...children.props,
-        onClick: (e: MouseEvent<HTMLElement>) => {
-          e.preventDefault();
-          beforeRedirect?.();
-          router.push(getLoginLink({ returnUrl, reason }));
-          if (running) closeTour();
-        },
-      })
-    : children;
->>>>>>> 730c58eb
 }