import { Anchor, Button, Card, Checkbox, Divider, Text } from '@mantine/core';
import { CollectionItemStatus, CollectionType } from '~/shared/utils/prisma/enums';
import { IconBan, IconCheck, IconTournament } from '@tabler/icons-react';
import { InfiniteData } from '@tanstack/react-query';
import { getQueryKey } from '@trpc/react-query';
import produce from 'immer';
import React, { useState } from 'react';
import { useImageContestCollectionDetails } from '~/components/Image/image.utils';
import { PopConfirm } from '~/components/PopConfirm/PopConfirm';
import { ShareButton } from '~/components/ShareButton/ShareButton';
import { CollectionGetAllItems } from '~/types/router';
import { formatDate } from '~/utils/date-helpers';
import { showSuccessNotification, showErrorNotification } from '~/utils/notifications';
import { trpc, queryClient } from '~/utils/trpc';
import { ContestCollectionItemScorer } from '~/components/Collections/components/ContestCollections/ContestCollectionItemScorer';
import { CollectionItemNSFWLevelSelector } from '~/components/Collections/components/ContestCollections/CollectionItemNSFWLevelSelector';
import { useImageDetailContext } from '~/components/Image/Detail/ImageDetailProvider';
import { InfoPopover } from '~/components/InfoPopover/InfoPopover';

export const ImageContestCollectionDetails = ({
  image,
  isOwner,
  isModerator,
  shareUrl,
  userId,
}: {
  image: {
    id: number;
    nsfwLevel?: number;
    postId?: number | null;
  };
  isOwner: boolean;
  isModerator?: boolean;
  shareUrl?: string;
  userId?: number;
}) => {
  const isOwnerOrMod = isOwner || isModerator;

  const { updateImage } = useImageDetailContext();
  const { collectionItems } = useImageContestCollectionDetails(
    { id: image.id },
    { enabled: !!image.id }
  );
  const queryUtils = trpc.useUtils();

  if ((collectionItems?.length ?? 0) === 0) return null;

  const displayedItems =
    collectionItems?.filter(
      (ci) => ci.status === CollectionItemStatus.ACCEPTED || isOwnerOrMod || ci.permissions?.manage
    ) ?? [];

  if (displayedItems.length === 0) return null;

  return (
    <Card className="flex flex-col gap-3 rounded-xl">
      <div className="flex items-center gap-3">
        <Text className="flex items-center gap-2 text-xl font-semibold">
          <IconTournament />
          <span>Contests</span>
        </Text>
      </div>
      <div className="flex flex-col gap-3">
        {collectionItems?.map((item) => {
          const tagDisplay = item?.tag ? (
            <>
              {' '}
              for the{' '}
              <Text component="span" tt="capitalize" weight="bold">
                {item?.tag.name}
              </Text>{' '}
              category
            </>
          ) : null;
          const inReview = item.status === CollectionItemStatus.REVIEW;
          const collectionSupportsScoring = item?.collection?.metadata?.judgesCanScoreEntries;
          const isCollectionJudge = item?.permissions?.manage || isModerator;
          const handleScoreUpdated = ({
            collectionItemId,
            score,
            userId,
          }: {
            collectionItemId: number;
            score: number;
            userId: number;
          }) => {
            queryUtils.image.getContestCollectionDetails.setData(
              { id: image.id },
              produce((old) => {
                if (!old) return;

                const item = old.collectionItems.find((item) => item.id === collectionItemId);
                if (!item) return;

                const existingScore = item.scores.find((itemScore) => itemScore.userId === userId);
                if (!existingScore) {
                  item.scores.push({ userId, score });
                  return;
                }

                existingScore.score = score;
              })
            );
          };

          if (isCollectionJudge && inReview) {
            return (
              <div key={item.collection.id} className="flex flex-col gap-3">
                <Divider />
                <Text>
                  This image is part of the{' '}
                  <Text weight="bold" component="span">
                    {item.collection.name}
                  </Text>{' '}
                  contest{tagDisplay}.{' '}
                </Text>
<<<<<<< HEAD
                <ReviewActions
                  itemId={item.id}
                  collectionId={item.collection.id}
                  imageId={image.id}
                />
=======
                {isCollectionJudge && (
                  <CollectionItemNSFWLevelSelector
                    collectionId={item.collection.id}
                    collectionItemId={item.id}
                    nsfwLevel={image?.nsfwLevel}
                    onNsfwLevelUpdated={(value) => {
                      queryUtils.image.get.setData(
                        { id: image.id },
                        produce((old) => {
                          if (!old) return;

                          old.nsfwLevel = parseInt(value, 10);
                          return old;
                        })
                      );

                      updateImage(image.id, { nsfwLevel: parseInt(value, 10) });
                    }}
                  />
                )}
                <ReviewActions itemId={item.id} collectionId={item.collection.id} />
                {isCollectionJudge && collectionSupportsScoring && (
                  <ContestCollectionItemScorer
                    collectionItemId={item.id}
                    onScoreChanged={handleScoreUpdated}
                    currentScore={item.scores.find((s) => s.userId === userId)?.score}
                    layout="minimal"
                  />
                )}
>>>>>>> 6a152fe6
              </div>
            );
          }

          if (isOwnerOrMod || isCollectionJudge) {
            return (
              <div key={item.collection.id} className="flex flex-col gap-3">
                {isCollectionJudge && (
                  <CollectionItemNSFWLevelSelector
                    collectionId={item.collection.id}
                    collectionItemId={item.id}
                    nsfwLevel={image?.nsfwLevel}
                    onNsfwLevelUpdated={(value) => {
                      queryUtils.image.get.setData(
                        { id: image.id },
                        produce((old) => {
                          if (!old) return;

                          old.nsfwLevel = parseInt(value, 10);
                          return old;
                        })
                      );

                      updateImage(image.id, { nsfwLevel: parseInt(value, 10) });
                    }}
                  />
                )}
                <Divider />
                <Text>
                  {isOwner ? 'You have' : 'This user has'} submitted this image to the{' '}
                  <Text weight="bold" component="span">
                    {item.collection.name}
                  </Text>{' '}
                  Contest{tagDisplay}.
                </Text>

                {!!item.collection.metadata?.votingPeriodStart && (
                  <Text>
                    The ability to react/vote for this film will go live starting at{' '}
                    <Text weight="bold" component="span">
                      {formatDate(item.collection.metadata?.votingPeriodStart)}
                    </Text>{' '}
                    when the Community Voting period begins
                  </Text>
                )}

                {item.status === CollectionItemStatus.REVIEW && (
                  <Text>
                    Your submission is currently under review and should be processed within 24 to
                    48 hours. Once done, you will get a notification.
                  </Text>
                )}
                {item.status === CollectionItemStatus.ACCEPTED && (
                  <div className="flex flex-col gap-3">
                    {isCollectionJudge && collectionSupportsScoring && (
                      <ContestCollectionItemScorer
                        collectionItemId={item.id}
                        onScoreChanged={handleScoreUpdated}
                        currentScore={item.scores.find((s) => s.userId === userId)?.score}
                        layout="minimal"
                      />
                    )}

                    <Text>
                      Share the link to your submission in the contest and have your friends react
                      on it. This could help you win the contest and the Community Choice award.
                    </Text>
                    <Text>
                      Please note than an account is required to react and reaction votes are
                      limited to one per account.
                    </Text>
                    <ShareButton
                      url={shareUrl}
                      title="Share now"
                      collect={{ type: CollectionType.Image, imageId: image.id }}
                    >
                      <Button radius="xl" color="gray" size="sm" compact className="text-center">
                        <Text size="xs">Share Now</Text>
                      </Button>
                    </ShareButton>
                  </div>
                )}
                {item.status === CollectionItemStatus.REJECTED && (
                  <Text>
                    Your submission to the {item.collection.name} contest has been rejected and will
                    not be visible in the contest collection.
                  </Text>
                )}

                <Anchor
                  href={`/collections/${item.collection.id}`}
                  className="text-center"
                  size="xs"
                >
                  View and vote on all contest entries
                </Anchor>
              </div>
            );
          }

          return (
            <div key={item.collection.id} className="flex flex-col gap-3">
              <Divider />
              <Text>
                This image is part of the{' '}
                <Text weight="bold" component="span">
                  {item.collection.name}
                </Text>{' '}
                contest{tagDisplay}.{' '}
              </Text>
              {!!item.collection.metadata?.votingPeriodStart && (
                <Text>
                  The ability to react/vote for this film will go live starting at{' '}
                  <Text weight="bold" component="span">
                    {formatDate(item.collection.metadata?.votingPeriodStart)}
                  </Text>{' '}
                  when the Community Voting period begins
                </Text>
              )}
              <Anchor href={`/collections/${item.collection.id}`} className="text-center" size="xs">
                View and vote on all contest entries
              </Anchor>
            </div>
          );
        })}
      </div>
    </Card>
  );
};

function ReviewActions({
  itemId,
  collectionId,
  imageId,
}: {
  itemId: number;
  collectionId: number;
  imageId: number;
}) {
  const queryUtils = trpc.useUtils();

  const [minor, setMinor] = useState(false);

  const updateImageMinorMutation = trpc.image.updateMinor.useMutation({
    onMutate: ({ minor }) => {
      setMinor(minor);
      const prevData = queryUtils.image.get.getData({ id: imageId });

      queryUtils.image.get.setData(
        { id: imageId },
        produce((old) => {
          if (!old) return;
          old.minor = minor;
          return old;
        })
      );

      return { prevData };
    },
    onError: (error, _, context) => {
      showErrorNotification({
        title: 'Failed to update image minor status',
        error: new Error(error.message),
      });
      setMinor((curr) => !curr);
      if (context?.prevData) queryUtils.image.get.setData({ id: imageId }, context.prevData);
    },
  });
  const handleMinorChange = (minor: boolean) => {
    updateImageMinorMutation.mutate({ minor, id: imageId, collectionId });
  };

  const updateCollectionItemsStatusMutation =
    trpc.collection.updateCollectionItemsStatus.useMutation({
      async onMutate({ collectionItemIds, status }) {
        await queryUtils.collection.getAllCollectionItems.cancel();

        const queryKey = getQueryKey(trpc.collection.getAllCollectionItems);
        queryClient.setQueriesData({ queryKey, exact: false }, (state) =>
          produce(state, (old?: InfiniteData<CollectionGetAllItems>) => {
            if (!old?.pages?.length) return;

            for (const page of old.pages)
              for (const item of page.collectionItems) {
                if (collectionItemIds.includes(item.id)) {
                  item.status = status;
                }
              }
          })
        );
      },
      onSuccess(_, { status }) {
        showSuccessNotification({ message: `The items have been ${status.toLowerCase()}` });
      },
      onError(error) {
        showErrorNotification({
          title: 'Failed to review items',
          error: new Error(error.message),
        });
      },
    });

  const handleSubmit = (status: CollectionItemStatus) => () => {
    updateCollectionItemsStatusMutation.mutate({
      collectionItemIds: [itemId],
      status,
      collectionId,
    });
  };

  const status = updateCollectionItemsStatusMutation.variables?.status;
  const loading = updateCollectionItemsStatusMutation.isLoading;

  return (
    <div className="flex flex-col gap-4">
      <div className="flex items-center gap-2">
        <Checkbox
          label="Realistic depiction of a minor"
          checked={minor}
          disabled={updateImageMinorMutation.isLoading}
          onChange={(e) => handleMinorChange(e.currentTarget.checked)}
        />
        <InfoPopover>
          <Text size="xs">
            Check this box if the image depicts an acceptable realistic depiction of a minor. This
            will help ensure that the image is not displayed in public feeds.
          </Text>
        </InfoPopover>
      </div>
      <div className="flex items-center justify-center gap-4">
        <PopConfirm
          message={`Are you sure you want to reject this entry?`}
          onConfirm={handleSubmit(CollectionItemStatus.REJECTED)}
          withArrow
          withinPortal
        >
          <Button
            className="flex-1"
            leftIcon={<IconBan size="1.25rem" />}
            color="red"
            disabled={loading}
            loading={loading && status === CollectionItemStatus.REJECTED}
          >
            Reject
          </Button>
        </PopConfirm>
        <PopConfirm
          message={`Are you sure you want to approve this entry?`}
          onConfirm={handleSubmit(CollectionItemStatus.ACCEPTED)}
          withArrow
          withinPortal
        >
          <Button
            className="flex-1"
            leftIcon={<IconCheck size="1.25rem" />}
            disabled={loading}
            loading={loading && status === CollectionItemStatus.ACCEPTED}
          >
            Approve
          </Button>
        </PopConfirm>
      </div>
    </div>
  );
}<|MERGE_RESOLUTION|>--- conflicted
+++ resolved
@@ -114,13 +114,6 @@
                   </Text>{' '}
                   contest{tagDisplay}.{' '}
                 </Text>
-<<<<<<< HEAD
-                <ReviewActions
-                  itemId={item.id}
-                  collectionId={item.collection.id}
-                  imageId={image.id}
-                />
-=======
                 {isCollectionJudge && (
                   <CollectionItemNSFWLevelSelector
                     collectionId={item.collection.id}
@@ -141,7 +134,11 @@
                     }}
                   />
                 )}
-                <ReviewActions itemId={item.id} collectionId={item.collection.id} />
+                <ReviewActions
+                  itemId={item.id}
+                  collectionId={item.collection.id}
+                  imageId={image.id}
+                />
                 {isCollectionJudge && collectionSupportsScoring && (
                   <ContestCollectionItemScorer
                     collectionItemId={item.id}
@@ -150,7 +147,6 @@
                     layout="minimal"
                   />
                 )}
->>>>>>> 6a152fe6
               </div>
             );
           }
