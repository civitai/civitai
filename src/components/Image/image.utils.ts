--- conflicted
+++ resolved
@@ -46,15 +46,12 @@
     followed: booleanString(),
     fromPlatform: booleanString(),
     notPublished: booleanString(),
-<<<<<<< HEAD
     tools: numericStringArray(),
-=======
     collectionTagId: numericString(),
     baseModels: z
       .union([z.enum(constants.baseModels).array(), z.enum(constants.baseModels)])
       .transform((val) => (Array.isArray(val) ? val : [val]))
       .optional(),
->>>>>>> cb2b4aa1
   })
   .partial();
 
