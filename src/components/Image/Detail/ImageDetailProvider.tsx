--- conflicted
+++ resolved
@@ -1,10 +1,7 @@
 import { useMantineTheme } from '@mantine/core';
 import { useHotkeys, useLocalStorage } from '@mantine/hooks';
-<<<<<<< HEAD
 import { ImageGuardConnect } from '~/components/ImageGuard/ImageGuard2';
 import { useQueryImages } from '~/components/Image/image.utils';
-=======
->>>>>>> 31e97d2a
 import { ReviewReactions } from '@prisma/client';
 import { useRouter } from 'next/router';
 import { createContext, useContext, useEffect, useMemo } from 'react';
