import {
  ActionIcon,
  Box,
  Card,
  CloseButton,
  createStyles,
  Divider,
  Group,
  MantineProvider,
  Paper,
  ScrollArea,
  Stack,
} from '@mantine/core';
import {
  IconFlag,
  IconInfoCircle,
  IconShare,
  IconDotsVertical,
  IconAlertTriangle,
} from '@tabler/icons';
import { NotFound } from '~/components/AppLayout/NotFound';
import { DaysFromNow } from '~/components/Dates/DaysFromNow';
import { ImageMeta } from '~/components/ImageMeta/ImageMeta';
import { PageLoader } from '~/components/PageLoader/PageLoader';
import { Reactions } from '~/components/Reaction/Reactions';
import { ShareButton } from '~/components/ShareButton/ShareButton';
import { UserAvatar } from '~/components/UserAvatar/UserAvatar';
import { ImageMetaProps } from '~/server/schema/image.schema';
import { ImageDetailContextMenu } from '~/components/Image/Detail/ImageDetailContextMenu';
import { AlertWithIcon } from '~/components/AlertWithIcon/AlertWithIcon';
import { VotableTags } from '~/components/VotableTags/VotableTags';
import { useImageDetailContext } from '~/components/Image/Detail/ImageDetailProvider';
import { ImageDetailComments } from '~/components/Image/Detail/ImageDetailComments';
import { ReportImageButton } from '~/components/Gallery/ReportImageButton';
import { ImageDetailCarousel } from '~/components/Image/Detail/ImageDetailCarousel';
import { ImageResources } from '~/components/Image/Detail/ImageResources';

export function ImageDetail() {
  const { classes, cx } = useStyles();
  const { image, isLoading, active, toggleInfo, close, isOwner, isMod, shareUrl } =
    useImageDetailContext();

  if (!image && isLoading) return <PageLoader />;
  if (!image) return <NotFound />;

  return (
    <MantineProvider theme={{ colorScheme: 'dark' }}>
      <Paper className={classes.root}>
        <CloseButton
          style={{ position: 'absolute', top: 15, right: 15, zIndex: 10 }}
          size="lg"
          variant="default"
          onClick={close}
          className={classes.mobileOnly}
        />
        <ImageDetailCarousel className={classes.carousel} />
        <ActionIcon
          size="lg"
          className={cx(classes.info, classes.mobileOnly)}
          onClick={toggleInfo}
          variant="default"
        >
          <IconInfoCircle />
        </ActionIcon>
        <Card
          className={cx(classes.sidebar, {
            [classes.active]: active,
          })}
        >
          <Card.Section withBorder>
            <Stack p="sm" spacing={8}>
              <Group noWrap>
                <Group position="apart" style={{ flex: 1 }}>
                  <UserAvatar
                    user={image.user}
                    subText={<DaysFromNow date={image.createdAt} />}
                    subTextForce
                    withUsername
                    linkToProfile
                  />
                  <Group spacing={4}>
                    <ShareButton url={shareUrl} title={`Image by ${image.user.username}`}>
                      <ActionIcon size="lg">
                        <IconShare />
                      </ActionIcon>
                    </ShareButton>
                    <ReportImageButton imageId={image.id}>
                      <ActionIcon size="lg">
                        <IconFlag />
                      </ActionIcon>
                    </ReportImageButton>
                    {(isMod || isOwner) && (
                      <ImageDetailContextMenu>
                        <ActionIcon size="lg">
                          <IconDotsVertical />
                        </ActionIcon>
                      </ImageDetailContextMenu>
                    )}
                  </Group>
                </Group>
                <CloseButton size="lg" variant="default" onClick={close} />
              </Group>
            </Stack>
          </Card.Section>
          <Card.Section
            component={ScrollArea}
            style={{ flex: 1, position: 'relative' }}
            classNames={{ viewport: classes.scrollViewport }}
          >
            <Stack spacing="md" pt={image.needsReview ? 0 : 'md'} pb="md" style={{ flex: 1 }}>
              {image.needsReview && (
                <AlertWithIcon
                  icon={<IconAlertTriangle />}
                  color="yellow"
                  iconColor="yellow"
                  title="Flagged for review"
                  radius={0}
                  px="md"
                >
                  {`This image won't be visible to other users until it's reviewed by our moderators.`}
                </AlertWithIcon>
              )}
<<<<<<< HEAD
              <VotableTags entityType="image" entityId={image.id} canAdd />
=======
              <VotableTags entityType="image" entityId={image.id} px="md" />
>>>>>>> b239112f
              <div>
                <Divider
                  label="Discussion"
                  labelPosition="center"
                  styles={{
                    label: {
                      marginTop: '-9px !important',
                      marginBottom: -9,
                    },
                  }}
                />
                <Paper p="sm" radius={0}>
                  <Stack spacing={8}>
                    <Reactions
                      entityId={image.id}
                      entityType="image"
                      reactions={image.reactions}
                      metrics={{
                        likeCount: image.stats?.likeCountAllTime,
                        dislikeCount: image.stats?.dislikeCountAllTime,
                        heartCount: image.stats?.heartCountAllTime,
                        laughCount: image.stats?.laughCountAllTime,
                        cryCount: image.stats?.cryCountAllTime,
                      }}
                    />
                    <ImageDetailComments imageId={image.id} userId={image.user.id} />
                  </Stack>
                </Paper>
              </div>
              <Stack spacing="md" mt="auto">
                <Divider label="Resources" labelPosition="center" />

                <Box px="md">
                  {/* <ScrollArea.Autosize maxHeight={300}> */}
                  <Box sx={{ maxHeight: 200, overflowY: 'auto' }}>
                    <ImageResources imageId={image.id} />
                  </Box>
                  {/* </ScrollArea.Autosize> */}
                </Box>
                {image.meta && (
                  <>
                    <Divider label="Generation Data" labelPosition="center" mb={-15} />
                    <Box px="md">
                      <ImageMeta meta={image.meta as ImageMetaProps} />
                    </Box>
                  </>
                )}
              </Stack>
            </Stack>
          </Card.Section>
        </Card>
      </Paper>
    </MantineProvider>
  );
}

const useStyles = createStyles((theme, _props, getRef) => {
  const isMobile = `@media (max-width: ${theme.breakpoints.md - 1}px)`;
  const isDesktop = `@media (min-width: ${theme.breakpoints.md}px)`;
  return {
    root: {
      width: '100vw',
      height: '100vh',
      display: 'flex',
      position: 'relative',
      overflow: 'hidden',
    },
    carousel: {
      flex: 1,
      alignItems: 'stretch',
    },
    active: { ref: getRef('active') },
    sidebar: {
      width: 400,
      borderRadius: 0,
      borderLeft: `1px solid ${theme.colors.dark[4]}`,
      display: 'flex',
      flexDirection: 'column',

      [isMobile]: {
        position: 'absolute',
        top: '100%',
        left: 0,
        width: '100%',
        height: '100%',
        transition: '.3s ease transform',
        // transform: 'translateY(100%)',
        zIndex: 20,

        [`&.${getRef('active')}`]: {
          transform: 'translateY(-100%)',
        },
      },
    },
    mobileOnly: { [isDesktop]: { display: 'none' } },
    desktopOnly: { [isMobile]: { display: 'none' } },
    info: {
      position: 'absolute',
      bottom: theme.spacing.md,
      right: theme.spacing.md,
    },
    // Overwrite scrollArea generated styles
    scrollViewport: {
      '& > div': {
        minHeight: '100%',
        display: 'flex !important',
      },
    },
  };
});<|MERGE_RESOLUTION|>--- conflicted
+++ resolved
@@ -120,11 +120,7 @@
                   {`This image won't be visible to other users until it's reviewed by our moderators.`}
                 </AlertWithIcon>
               )}
-<<<<<<< HEAD
-              <VotableTags entityType="image" entityId={image.id} canAdd />
-=======
-              <VotableTags entityType="image" entityId={image.id} px="md" />
->>>>>>> b239112f
+              <VotableTags entityType="image" entityId={image.id} canAdd px="md" />
               <div>
                 <Divider
                   label="Discussion"
