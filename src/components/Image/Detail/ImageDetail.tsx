--- conflicted
+++ resolved
@@ -43,11 +43,8 @@
 import { FollowUserButton } from '~/components/FollowUserButton/FollowUserButton';
 import { openContext } from '~/providers/CustomModalsProvider';
 import { TipBuzzButton } from '~/components/Buzz/TipBuzzButton';
-<<<<<<< HEAD
 import { trpc } from '~/utils/trpc';
-=======
 import { env } from '~/env/client.mjs';
->>>>>>> 93221c43
 
 export function ImageDetail() {
   const { classes, cx, theme } = useStyles();
