--- conflicted
+++ resolved
@@ -42,15 +42,12 @@
 import { isDefined } from '~/utils/type-guards';
 import { ImageIngestionStatus } from '@prisma/client';
 import { useHiddenPreferencesContext } from '~/providers/HiddenPreferencesProvider';
-<<<<<<< HEAD
 import { useEntityAccessRequirement } from '../../Club/club.utils';
 import { ResourceAccessWrap } from '../../Access/ResourceAccessWrap';
-=======
 import { IconSettings } from '@tabler/icons-react';
 import { ModelById } from '~/types/router';
 import { GalleryModerationModal } from './GalleryModerationModal';
 import { useModelGallerySettings } from './gallery.utils';
->>>>>>> fa09c6b4
 
 type ModelVersionsProps = { id: number; name: string; modelId: number };
 type ImagesAsPostsInfiniteState = {
