--- conflicted
+++ resolved
@@ -13,11 +13,6 @@
   ThemeIcon,
   Title,
 } from '@mantine/core';
-<<<<<<< HEAD
-import { NextLink as Link } from '~/components/NextLink/NextLink';
-=======
-import { NextLink } from '@mantine/next';
->>>>>>> 648a5fa8
 import {
   IconArrowsCross,
   IconCloudOff,
@@ -27,7 +22,7 @@
   IconSettings,
   IconStar,
 } from '@tabler/icons-react';
-import Link from 'next/link';
+import { NextLink as Link } from '~/components/NextLink/NextLink';
 import { useRouter } from 'next/router';
 import { createContext, useContext, useEffect, useMemo, useState } from 'react';
 import { useBrowsingLevelDebounced } from '~/components/BrowsingLevel/BrowsingLevelProvider';
@@ -274,7 +269,7 @@
                   resource are scanned for mature themes and manually reviewed by a moderator in
                   accordance with our{' '}
                   <Text
-                    component={NextLink}
+                    component={Link}
                     href="/content/rules/real-people"
                     variant="link"
                     td="underline"
