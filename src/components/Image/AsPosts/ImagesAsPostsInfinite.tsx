import {
  ActionIcon,
  Anchor,
  Box,
  Button,
  Center,
  Group,
  Loader,
  LoadingOverlay,
  Paper,
  Stack,
  Text,
  ThemeIcon,
  Title,
} from '@mantine/core';
import {
  IconArrowsCross,
  IconCloudOff,
  IconEye,
  IconEyeOff,
  IconPlus,
  IconStar,
} from '@tabler/icons-react';
import Link from 'next/link';
import { useRouter } from 'next/router';
import { createContext, useContext, useEffect, useMemo, useState } from 'react';

import { ButtonTooltip } from '~/components/CivitaiWrapped/ButtonTooltip';
import { useContainerSmallerThan } from '~/components/ContainerProvider/useContainerSmallerThan';
import { SortFilter } from '~/components/Filters';
import { ImagesAsPostsCard } from '~/components/Image/AsPosts/ImagesAsPostsCard';
import { useImageFilters } from '~/components/Image/image.utils';
import { InViewLoader } from '~/components/InView/InViewLoader';
import { LoginRedirect } from '~/components/LoginRedirect/LoginRedirect';
import { MasonryColumns } from '~/components/MasonryColumns/MasonryColumns';
import { MasonryContainer } from '~/components/MasonryColumns/MasonryContainer';
import { MasonryProvider } from '~/components/MasonryColumns/MasonryProvider';
import { ModelGenerationCard } from '~/components/Model/Generation/ModelGenerationCard';
import { useCurrentUser } from '~/hooks/useCurrentUser';
import { useSetFilters } from '~/providers/FiltersProvider';
import { removeEmpty } from '~/utils/object-helpers';
import { trpc } from '~/utils/trpc';
import { IconSettings } from '@tabler/icons-react';
import { ModelById } from '~/types/router';
import { GalleryModerationModal } from './GalleryModerationModal';
import { NextLink } from '@mantine/next';
import { useApplyHiddenPreferences } from '~/components/HiddenPreferences/useApplyHiddenPreferences';
import { Adunit } from '~/components/Ads/AdUnit';
import { adsRegistry } from '~/components/Ads/adsRegistry';
<<<<<<< HEAD
import { useBrowsingLevelDebounced } from '~/components/BrowsingLevel/BrowsingLevelProvider';
import { Flags } from '~/shared/utils';
import { dialogStore } from '~/components/Dialog/dialogStore';
=======
import { QS } from '~/utils/qs';
import { ImageFiltersDropdown } from '~/components/Image/Filters/ImageFiltersDropdown';
>>>>>>> cafa68cb

type ModelVersionsProps = { id: number; name: string; modelId: number };
type ImagesAsPostsInfiniteState = {
  model: ModelById;
  modelVersions?: ModelVersionsProps[];
  filters: {
    modelId?: number;
    username?: string;
  } & Record<string, unknown>;
  showModerationOptions?: boolean;
};
const ImagesAsPostsInfiniteContext = createContext<ImagesAsPostsInfiniteState | null>(null);
export const useImagesAsPostsInfiniteContext = () => {
  const context = useContext(ImagesAsPostsInfiniteContext);
  if (!context) throw new Error('ImagesInfiniteContext not in tree');
  return context;
};

type ImagesAsPostsInfiniteProps = {
  selectedVersionId?: number;
  model: ModelById;
  username?: string;
  modelVersions?: ModelVersionsProps[];
  generationOptions?: { generationModelId?: number; includeEditingActions?: boolean };
  showModerationOptions?: boolean;
  showPOIWarning?: boolean;
  canReview?: boolean;
};

const LIMIT = 50;
export default function ImagesAsPostsInfinite({
  model,
  username,
  modelVersions,
  selectedVersionId,
  generationOptions,
  showModerationOptions,
  showPOIWarning,
  canReview,
}: ImagesAsPostsInfiniteProps) {
  const currentUser = useCurrentUser();
  const router = useRouter();
  const isMobile = useContainerSmallerThan('sm');
<<<<<<< HEAD
  // const globalFilters = useImageFilters();
  const [limit] = useState(isMobile ? LIMIT / 2 : LIMIT);
=======
  const limit = isMobile ? LIMIT / 2 : LIMIT;

  const [opened, setOpened] = useState(false);
>>>>>>> cafa68cb
  const [showHidden, setShowHidden] = useState(false);

  const imageFilters = useImageFilters('modelImages');
  const setFilters = useSetFilters('modelImages');
  const filters = removeEmpty({
    ...imageFilters,
    modelVersionId: selectedVersionId,
    modelId: model.id,
    username,
    hidden: showHidden, // override global hidden filter
    // types: [MediaType.image, MediaType.video], // override global types image filter
  });

  const browsingLevel = useBrowsingLevelDebounced();
  const { data: gallerySettings } = trpc.model.getGallerySettings.useQuery({ id: model.id });
  let intersection = browsingLevel;
  if (gallerySettings?.level) {
    intersection = Flags.intersection(browsingLevel, gallerySettings.level);
  }
  const enabled = !!gallerySettings && intersection > 0;
  const { data, isLoading, fetchNextPage, hasNextPage, isRefetching } =
    trpc.image.getImagesAsPostsInfinite.useInfiniteQuery(
      { ...filters, limit, browsingLevel: intersection },
      {
        getNextPageParam: (lastPage) => lastPage.nextCursor,
        trpc: { context: { skipBatch: true } },
        keepPreviousData: true,
        enabled,
        // enabled: inView,
      }
    );

  const flatData = useMemo(() => data?.pages.flatMap((x) => (!!x ? x.items : [])), [data]);
  const { items } = useApplyHiddenPreferences({
    type: 'posts',
    data: flatData,
    hiddenImages: gallerySettings?.hiddenImages,
    hiddenUsers: gallerySettings?.hiddenUsers.map((x) => x.id),
    hiddenTags: gallerySettings?.hiddenTags.map((x) => x.id),
    browsingLevel: intersection,
  });

<<<<<<< HEAD
=======
  // const {
  //   images: hiddenImages,
  //   tags: hiddenTags,
  //   users: hiddenUsers,
  //   isLoading: isLoadingHidden,
  // } = useHiddenPreferencesContext();

  const {
    hiddenImages: galleryHiddenImages,
    hiddenTags: galleryHiddenTags,
    hiddenUsers: galleryHiddenUsers,
    isLoading: loadingGallerySettings,
  } = useModelGallerySettings({ modelId: model.id });

  const items = useMemo(() => {
    if (loadingGallerySettings) return [];
    return preferred
      .filter((post) => {
        if (!showHidden && galleryHiddenUsers.get(post.user.id)) return false;
        return true;
      })
      .map(({ images, ...post }) => {
        const filteredImages = images?.filter((i) => {
          // show hidden images only
          if (showHidden) return galleryHiddenImages.get(i.id);
          if (galleryHiddenImages.get(i.id)) return false;
          for (const tag of i.tagIds ?? []) {
            if (galleryHiddenTags.get(tag)) return false;
          }
          return true;
        });
        return !!filteredImages?.length ? { ...post, images: filteredImages } : null;
      })
      .filter(isDefined);
  }, [
    loadingGallerySettings,
    preferred,
    showHidden,
    galleryHiddenUsers,
    galleryHiddenImages,
    galleryHiddenTags,
  ]);

  // const items = useMemo(() => {
  //   // TODO - fetch user reactions for images separately
  //   if (isLoadingHidden || loadingGallerySettings) return [];
  //   const arr = data?.pages.flatMap((x) => x.items) ?? [];
  //   const filtered = arr
  //     .filter((x) => {
  //       if (x.user.id === currentUser?.id && browsingMode !== BrowsingMode.SFW) return true;
  //       if (hiddenUsers.get(x.user.id) || (!showHidden && galleryHiddenUsers.get(x.user.id)))
  //         return false;
  //       return true;
  //     })
  //     .map(({ images, ...x }) => {
  //       const filteredImages = images?.filter((i) => {
  //         // show hidden images only
  //         if (showHidden) return galleryHiddenImages.get(i.id);

  //         if (i.ingestion !== ImageIngestionStatus.Scanned) return false;
  //         if (hiddenImages.get(i.id) || galleryHiddenImages.get(i.id)) return false;
  //         for (const tag of i.tagIds ?? []) {
  //           if (hiddenTags.get(tag) || galleryHiddenTags.get(tag)) return false;
  //         }
  //         return true;
  //       });

  //       if (!filteredImages?.length) return null;

  //       return {
  //         ...x,
  //         images: filteredImages,
  //       };
  //     })
  //     .filter(isDefined);
  //   return filtered;
  // }, [
  //   data,
  //   currentUser,
  //   hiddenImages,
  //   hiddenTags,
  //   hiddenUsers,
  //   isLoadingHidden,
  //   galleryHiddenImages,
  //   galleryHiddenTags,
  //   galleryHiddenUsers,
  //   loadingGallerySettings,
  //   showHidden,
  // ]);

  const handleAddPostClick = (opts?: { reviewing?: boolean }) => {
    const queryString = QS.stringify({
      modelId: model.id,
      modelVersionId: selectedVersionId,
      returnUrl: router.asPath,
      reviewing: opts?.reviewing,
    });

    router.push(`/posts/create?${queryString}`);
  };

>>>>>>> cafa68cb
  useEffect(() => {
    if (!gallerySettings?.hiddenImages.length) setShowHidden(false);
  }, [gallerySettings?.hiddenImages]);

  const isMuted = currentUser?.muted ?? false;
  const { excludeCrossPosts } = imageFilters;
  const hasModerationPreferences =
    !!gallerySettings?.hiddenImages.length ||
    !!gallerySettings?.hiddenUsers.length ||
    !!gallerySettings?.hiddenTags.length;

  return (
    <ImagesAsPostsInfiniteContext.Provider
      value={{ filters, modelVersions, showModerationOptions, model }}
    >
      <Box
        py="xl"
        px="md"
        sx={(theme) => ({
          display: 'flex',
          justifyContent: 'space-around',
          gap: theme.spacing.md,
          background: theme.colorScheme === 'dark' ? theme.colors.dark[6] : theme.colors.gray[1],
        })}
      >
        <MasonryProvider
          columnWidth={310}
          maxColumnCount={6}
          maxSingleColumnWidth={450}
          style={{ flex: 1 }}
        >
          <MasonryContainer>
            <Stack spacing="md">
              <Adunit {...adsRegistry.modelDetailFeedHeader} />
              <Group spacing="xs">
                <Title order={2}>Gallery</Title>
                {!isMuted && (
                  <Group>
                    <LoginRedirect reason="post-images">
                      <Button
                        variant="outline"
                        size="xs"
                        leftIcon={<IconPlus size={16} />}
                        onClick={() => handleAddPostClick()}
                      >
                        Add Post
                      </Button>
                    </LoginRedirect>
                    {canReview && (
                      <LoginRedirect reason="create-review">
                        <Button
                          leftIcon={<IconStar size={16} />}
                          variant="outline"
                          size="xs"
                          onClick={() => handleAddPostClick({ reviewing: true })}
                        >
                          Add Review
                        </Button>
                      </LoginRedirect>
                    )}
                  </Group>
                )}
<<<<<<< HEAD
                {showModerationOptions && (
                  <Group ml="auto" spacing={8}>
                    {!!gallerySettings?.hiddenImages.length && (
                      <ButtonTooltip label={`${showHidden ? 'Hide' : 'Show'} hidden images`}>
                        <ActionIcon
                          variant="outline"
                          color="red"
                          onClick={() => setShowHidden((h) => !h)}
                        >
                          {showHidden ? <IconEye size={16} /> : <IconEyeOff size={16} />}
                        </ActionIcon>
                      </ButtonTooltip>
                    )}
                    <ButtonTooltip label="Gallery Moderation Preferences">
                      <ActionIcon
                        variant="outline"
                        onClick={() =>
                          dialogStore.trigger({
                            component: GalleryModerationModal,
                            props: { modelId: model.id },
                          })
                        }
                      >
                        <IconSettings size={16} />
                      </ActionIcon>
                    </ButtonTooltip>
                  </Group>
                )}
=======
                <Group ml="auto" spacing={8}>
                  <SortFilter type="modelImages" variant="button" />
                  <ImageFiltersDropdown size="sm" filterType="modelImages" compact />
                  <ButtonTooltip label={`${excludeCrossPosts ? 'Show' : 'Hide'} Cross-posts`}>
                    <ActionIcon
                      radius="xl"
                      variant={excludeCrossPosts ? 'light' : 'filled'}
                      color={excludeCrossPosts ? 'red' : undefined}
                      onClick={() => setFilters({ excludeCrossPosts: !excludeCrossPosts })}
                    >
                      <IconArrowsCross size={16} />
                    </ActionIcon>
                  </ButtonTooltip>
                  {showModerationOptions && (
                    <>
                      {galleryHiddenImages.size > 0 && (
                        <ButtonTooltip label={`${showHidden ? 'Hide' : 'Show'} hidden images`}>
                          <ActionIcon
                            variant="light"
                            radius="xl"
                            color="red"
                            onClick={() => setShowHidden((h) => !h)}
                          >
                            {showHidden ? <IconEye size={16} /> : <IconEyeOff size={16} />}
                          </ActionIcon>
                        </ButtonTooltip>
                      )}
                      <ButtonTooltip label="Gallery Moderation Preferences">
                        <ActionIcon variant="filled" radius="xl" onClick={() => setOpened(true)}>
                          <IconSettings size={16} />
                        </ActionIcon>
                      </ButtonTooltip>
                    </>
                  )}
                </Group>
>>>>>>> cafa68cb
              </Group>
              {showPOIWarning && (
                <Text size="sm" color="dimmed" lh={1.1}>
                  This resource is intended to depict a real person. All images that use this
                  resource are scanned for mature themes and manually reviewed by a moderator in
                  accordance with our{' '}
                  <Text
                    component={NextLink}
                    href="/content/rules/real-people"
                    variant="link"
                    td="underline"
                  >
                    real person policy
                  </Text>
                  .{' '}
                  <Text td="underline" component="span">
                    If you see an image that violates this policy, please report it immediately.
                  </Text>
                </Text>
              )}
              {hasModerationPreferences ? (
                <Text size="xs" color="dimmed" mt="-md">
                  Some images have been hidden based on moderation preferences set by the creator,{' '}
                  <Link href={`/images?modelVersionId=${selectedVersionId}`} passHref>
                    <Anchor span>view all images using this resource</Anchor>
                  </Link>
                  .
                </Text>
              ) : null}
              {/* <ImageCategories /> */}
              {enabled && isLoading ? (
                <Paper style={{ minHeight: 200, position: 'relative' }}>
                  <LoadingOverlay visible zIndex={10} />
                </Paper>
              ) : !!items.length ? (
                <div style={{ position: 'relative' }}>
                  <LoadingOverlay visible={isRefetching ?? false} zIndex={9} />
                  <MasonryColumns
                    data={items}
                    staticItem={
                      !!generationOptions?.generationModelId && selectedVersionId
                        ? (props) => (
                            <ModelGenerationCard
                              {...props}
                              versionId={selectedVersionId}
                              modelId={generationOptions.generationModelId}
                              withEditingActions={generationOptions?.includeEditingActions}
                            />
                          )
                        : undefined
                    }
                    imageDimensions={(data) => {
                      const tallestImage = data.images.sort((a, b) => {
                        const aHeight = a.height ?? 0;
                        const bHeight = b.height ?? 0;
                        const aAspectRatio = aHeight > 0 ? (a.width ?? 0) / aHeight : 0;
                        const bAspectRatio = bHeight > 0 ? (b.width ?? 0) / bHeight : 0;
                        if (aAspectRatio < 1 && bAspectRatio >= 1) return -1;
                        if (bAspectRatio < 1 && aAspectRatio <= 1) return 1;
                        if (aHeight === bHeight) return 0;
                        return aHeight > bHeight ? -1 : 1;
                      })[0];

                      const width = tallestImage?.width ?? 450;
                      const height = tallestImage?.height ?? 450;
                      return { width, height };
                    }}
                    adjustHeight={({ height }, data) => {
                      const imageHeight = Math.min(height, 600);
                      return imageHeight + 57 + (data.images.length > 1 ? 8 : 0);
                    }}
                    maxItemHeight={600}
                    render={ImagesAsPostsCard}
                    itemId={(data) => data.images.map((x) => x.id).join('_')}
                    withAds
                  />
                  {hasNextPage && (
                    <InViewLoader
                      loadFn={fetchNextPage}
                      loadCondition={!isRefetching}
                      style={{ gridColumn: '1/-1' }}
                    >
                      <Center p="xl" sx={{ height: 36 }} mt="md">
                        <Loader />
                      </Center>
                    </InViewLoader>
                  )}
                </div>
              ) : (
                <Stack align="center" py="lg">
                  <ThemeIcon size={128} radius={100}>
                    <IconCloudOff size={80} />
                  </ThemeIcon>
                  <Text size={32} align="center">
                    No results found
                  </Text>
                  <Text align="center">
                    {"Try adjusting your search or filters to find what you're looking for"}
                  </Text>
                </Stack>
              )}
            </Stack>
          </MasonryContainer>
        </MasonryProvider>
      </Box>
    </ImagesAsPostsInfiniteContext.Provider>
  );
}<|MERGE_RESOLUTION|>--- conflicted
+++ resolved
@@ -47,14 +47,11 @@
 import { useApplyHiddenPreferences } from '~/components/HiddenPreferences/useApplyHiddenPreferences';
 import { Adunit } from '~/components/Ads/AdUnit';
 import { adsRegistry } from '~/components/Ads/adsRegistry';
-<<<<<<< HEAD
 import { useBrowsingLevelDebounced } from '~/components/BrowsingLevel/BrowsingLevelProvider';
 import { Flags } from '~/shared/utils';
 import { dialogStore } from '~/components/Dialog/dialogStore';
-=======
 import { QS } from '~/utils/qs';
 import { ImageFiltersDropdown } from '~/components/Image/Filters/ImageFiltersDropdown';
->>>>>>> cafa68cb
 
 type ModelVersionsProps = { id: number; name: string; modelId: number };
 type ImagesAsPostsInfiniteState = {
@@ -98,14 +95,8 @@
   const currentUser = useCurrentUser();
   const router = useRouter();
   const isMobile = useContainerSmallerThan('sm');
-<<<<<<< HEAD
-  // const globalFilters = useImageFilters();
-  const [limit] = useState(isMobile ? LIMIT / 2 : LIMIT);
-=======
   const limit = isMobile ? LIMIT / 2 : LIMIT;
 
-  const [opened, setOpened] = useState(false);
->>>>>>> cafa68cb
   const [showHidden, setShowHidden] = useState(false);
 
   const imageFilters = useImageFilters('modelImages');
@@ -148,98 +139,6 @@
     browsingLevel: intersection,
   });
 
-<<<<<<< HEAD
-=======
-  // const {
-  //   images: hiddenImages,
-  //   tags: hiddenTags,
-  //   users: hiddenUsers,
-  //   isLoading: isLoadingHidden,
-  // } = useHiddenPreferencesContext();
-
-  const {
-    hiddenImages: galleryHiddenImages,
-    hiddenTags: galleryHiddenTags,
-    hiddenUsers: galleryHiddenUsers,
-    isLoading: loadingGallerySettings,
-  } = useModelGallerySettings({ modelId: model.id });
-
-  const items = useMemo(() => {
-    if (loadingGallerySettings) return [];
-    return preferred
-      .filter((post) => {
-        if (!showHidden && galleryHiddenUsers.get(post.user.id)) return false;
-        return true;
-      })
-      .map(({ images, ...post }) => {
-        const filteredImages = images?.filter((i) => {
-          // show hidden images only
-          if (showHidden) return galleryHiddenImages.get(i.id);
-          if (galleryHiddenImages.get(i.id)) return false;
-          for (const tag of i.tagIds ?? []) {
-            if (galleryHiddenTags.get(tag)) return false;
-          }
-          return true;
-        });
-        return !!filteredImages?.length ? { ...post, images: filteredImages } : null;
-      })
-      .filter(isDefined);
-  }, [
-    loadingGallerySettings,
-    preferred,
-    showHidden,
-    galleryHiddenUsers,
-    galleryHiddenImages,
-    galleryHiddenTags,
-  ]);
-
-  // const items = useMemo(() => {
-  //   // TODO - fetch user reactions for images separately
-  //   if (isLoadingHidden || loadingGallerySettings) return [];
-  //   const arr = data?.pages.flatMap((x) => x.items) ?? [];
-  //   const filtered = arr
-  //     .filter((x) => {
-  //       if (x.user.id === currentUser?.id && browsingMode !== BrowsingMode.SFW) return true;
-  //       if (hiddenUsers.get(x.user.id) || (!showHidden && galleryHiddenUsers.get(x.user.id)))
-  //         return false;
-  //       return true;
-  //     })
-  //     .map(({ images, ...x }) => {
-  //       const filteredImages = images?.filter((i) => {
-  //         // show hidden images only
-  //         if (showHidden) return galleryHiddenImages.get(i.id);
-
-  //         if (i.ingestion !== ImageIngestionStatus.Scanned) return false;
-  //         if (hiddenImages.get(i.id) || galleryHiddenImages.get(i.id)) return false;
-  //         for (const tag of i.tagIds ?? []) {
-  //           if (hiddenTags.get(tag) || galleryHiddenTags.get(tag)) return false;
-  //         }
-  //         return true;
-  //       });
-
-  //       if (!filteredImages?.length) return null;
-
-  //       return {
-  //         ...x,
-  //         images: filteredImages,
-  //       };
-  //     })
-  //     .filter(isDefined);
-  //   return filtered;
-  // }, [
-  //   data,
-  //   currentUser,
-  //   hiddenImages,
-  //   hiddenTags,
-  //   hiddenUsers,
-  //   isLoadingHidden,
-  //   galleryHiddenImages,
-  //   galleryHiddenTags,
-  //   galleryHiddenUsers,
-  //   loadingGallerySettings,
-  //   showHidden,
-  // ]);
-
   const handleAddPostClick = (opts?: { reviewing?: boolean }) => {
     const queryString = QS.stringify({
       modelId: model.id,
@@ -251,7 +150,6 @@
     router.push(`/posts/create?${queryString}`);
   };
 
->>>>>>> cafa68cb
   useEffect(() => {
     if (!gallerySettings?.hiddenImages.length) setShowHidden(false);
   }, [gallerySettings?.hiddenImages]);
@@ -314,36 +212,6 @@
                     )}
                   </Group>
                 )}
-<<<<<<< HEAD
-                {showModerationOptions && (
-                  <Group ml="auto" spacing={8}>
-                    {!!gallerySettings?.hiddenImages.length && (
-                      <ButtonTooltip label={`${showHidden ? 'Hide' : 'Show'} hidden images`}>
-                        <ActionIcon
-                          variant="outline"
-                          color="red"
-                          onClick={() => setShowHidden((h) => !h)}
-                        >
-                          {showHidden ? <IconEye size={16} /> : <IconEyeOff size={16} />}
-                        </ActionIcon>
-                      </ButtonTooltip>
-                    )}
-                    <ButtonTooltip label="Gallery Moderation Preferences">
-                      <ActionIcon
-                        variant="outline"
-                        onClick={() =>
-                          dialogStore.trigger({
-                            component: GalleryModerationModal,
-                            props: { modelId: model.id },
-                          })
-                        }
-                      >
-                        <IconSettings size={16} />
-                      </ActionIcon>
-                    </ButtonTooltip>
-                  </Group>
-                )}
-=======
                 <Group ml="auto" spacing={8}>
                   <SortFilter type="modelImages" variant="button" />
                   <ImageFiltersDropdown size="sm" filterType="modelImages" compact />
@@ -359,7 +227,7 @@
                   </ButtonTooltip>
                   {showModerationOptions && (
                     <>
-                      {galleryHiddenImages.size > 0 && (
+                      {!!gallerySettings?.hiddenImages.length && (
                         <ButtonTooltip label={`${showHidden ? 'Hide' : 'Show'} hidden images`}>
                           <ActionIcon
                             variant="light"
@@ -372,14 +240,22 @@
                         </ButtonTooltip>
                       )}
                       <ButtonTooltip label="Gallery Moderation Preferences">
-                        <ActionIcon variant="filled" radius="xl" onClick={() => setOpened(true)}>
+                        <ActionIcon
+                          variant="filled"
+                          radius="xl"
+                          onClick={() =>
+                            dialogStore.trigger({
+                              component: GalleryModerationModal,
+                              props: { modelId: model.id },
+                            })
+                          }
+                        >
                           <IconSettings size={16} />
                         </ActionIcon>
                       </ButtonTooltip>
                     </>
                   )}
                 </Group>
->>>>>>> cafa68cb
               </Group>
               {showPOIWarning && (
                 <Text size="sm" color="dimmed" lh={1.1}>
