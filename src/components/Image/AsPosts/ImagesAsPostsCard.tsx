--- conflicted
+++ resolved
@@ -17,6 +17,7 @@
 import { Reactions } from '~/components/Reaction/Reactions';
 import { StarRating } from '~/components/StartRating/StarRating';
 import { UserAvatar } from '~/components/UserAvatar/UserAvatar';
+import { useCurrentUser } from '~/hooks/useCurrentUser';
 import { useInView } from '~/hooks/useInView';
 import { ImagesAsPostModel } from '~/server/controllers/image.controller';
 
@@ -29,20 +30,13 @@
   width: number;
   height: number;
 }) {
-<<<<<<< HEAD
   const { ref, inView } = useInView({ rootMargin: '200%' });
   const { classes } = useStyles();
+  const currentUser = useCurrentUser();
 
   const { modelVersions, showModerationOptions, model } = useImagesAsPostsInfiniteContext();
   const targetModelVersion = modelVersions?.find((x) => x.id === data.modelVersionId);
   const modelVersionName = targetModelVersion?.name;
-=======
-  const { ref, inView } = useInView({ rootMargin: '600px 0px' });
-  const currentUser = useCurrentUser();
-  const { classes, cx } = useStyles();
-  const { filters, modelVersions } = useImagesAsPostsInfiniteContext();
-  const modelVersionName = modelVersions?.find((x) => x.id === data.modelVersionId)?.name;
->>>>>>> 1931ad24
   const postId = data.postId ?? undefined;
 
   const cover = data.images[0];
@@ -92,135 +86,6 @@
 
   return (
     <MasonryCard withBorder shadow="sm" p={0} height={height} ref={ref} className={classes.card}>
-<<<<<<< HEAD
-      {inView && (
-        <>
-          <Paper radius={0}>
-            <Group p="xs" align="flex-start" noWrap maw="100%">
-              <UserAvatar
-                user={data.user}
-                subText={
-                  <>
-                    <DaysFromNow date={data.createdAt} /> - {modelVersionName ?? 'Cross-post'}
-                  </>
-                }
-                subTextForce
-                size="md"
-                spacing="xs"
-                withUsername
-                linkToProfile
-              />
-              <Group ml="auto" noWrap>
-                {!data.publishedAt && (
-                  <Tooltip label="Post not Published" withArrow>
-                    <Link href={`/posts/${data.postId}/edit`}>
-                      <ActionIcon color="red" variant="outline">
-                        <IconExclamationMark />
-                      </ActionIcon>
-                    </Link>
-                  </Tooltip>
-                )}
-                {data.review ? (
-                  <RoutedDialogLink name="resourceReview" state={{ reviewId: data.review.id }}>
-                    <IconBadge
-                      className={classes.statBadge}
-                      sx={{
-                        userSelect: 'none',
-                        paddingTop: 4,
-                        paddingBottom: 4,
-                        height: 'auto',
-                      }}
-                      style={{ paddingRight: data.review?.details ? undefined : 0 }}
-                      icon={
-                        <Group spacing={2} align="center" noWrap>
-                          <StarRating size={14} value={data.review.rating / 5} count={1} />
-                          <Text size="xs" sx={{ lineHeight: 1.2 }}>
-                            {`${data.review.rating}.0`}
-                          </Text>
-                        </Group>
-                      }
-                    >
-                      {data.review?.details && (
-                        <Center>
-                          <IconMessage size={18} strokeWidth={2.5} />
-                        </Center>
-                      )}
-                    </IconBadge>
-                  </RoutedDialogLink>
-                ) : null}
-              </Group>
-            </Group>
-          </Paper>
-          {data.images.length === 1 ? (
-            <ImageGuard
-              images={[cover]}
-              render={(image) => (
-                <ImageGuard.Content>
-                  {({ safe }) => (
-                    <div className={classes.imageContainer}>
-                      {image.meta && 'civitaiResources' in (image.meta as object) && (
-                        <OnsiteIndicator />
-                      )}
-                      <ImageGuard.Report additionalMenuItems={moderationOptions(image.id)} />
-                      <ImageGuard.ToggleImage position="top-left" />
-                      <RoutedDialogLink
-                        name="imageDetail"
-                        state={{ imageId: image.id, images: [image] }}
-                        className={classes.link}
-                      >
-                        <>
-                          <MediaHash {...image} />
-                          {safe && (
-                            <EdgeMedia
-                              src={image.url}
-                              name={image.name ?? image.id.toString()}
-                              alt={image.name ?? undefined}
-                              type={image.type}
-                              width={450}
-                              placeholder="empty"
-                              className={classes.image}
-                            />
-                          )}
-                        </>
-                      </RoutedDialogLink>
-
-                      <Reactions
-                        entityId={image.id}
-                        entityType="image"
-                        reactions={image.reactions}
-                        metrics={{
-                          likeCount: image.stats?.likeCountAllTime,
-                          dislikeCount: image.stats?.dislikeCountAllTime,
-                          heartCount: image.stats?.heartCountAllTime,
-                          laughCount: image.stats?.laughCountAllTime,
-                          cryCount: image.stats?.cryCountAllTime,
-                        }}
-                        readonly={!safe}
-                        className={classes.reactions}
-                        targetUserId={image.user.id}
-                      />
-                      {!image.hideMeta && image.meta && (
-                        <ImageMetaPopover
-                          meta={image.meta}
-                          generationProcess={image.generationProcess ?? undefined}
-                          imageId={image.id}
-                        >
-                          <ActionIcon className={classes.info} variant="transparent" size="lg">
-                            <IconInfoCircle
-                              color="white"
-                              filter="drop-shadow(1px 1px 2px rgb(0 0 0 / 50%)) drop-shadow(0px 5px 15px rgb(0 0 0 / 60%))"
-                              opacity={0.8}
-                              strokeWidth={2.5}
-                              size={26}
-                            />
-                          </ActionIcon>
-                        </ImageMetaPopover>
-                      )}
-                    </div>
-                  )}
-                </ImageGuard.Content>
-              )}
-=======
       <Paper radius={0} h={58}>
         {inView && (
           <Group p="xs" align="flex-start" noWrap maw="100%">
@@ -236,7 +101,6 @@
               spacing="xs"
               withUsername
               linkToProfile
->>>>>>> 1931ad24
             />
             <Group ml="auto" noWrap>
               {!data.publishedAt && (
@@ -290,77 +154,6 @@
           <div className={classes.content} style={{ opacity: 1 }}>
             {data.images.length === 1 ? (
               <ImageGuard
-<<<<<<< HEAD
-                images={data.images}
-                connect={postId ? { entityType: 'post', entityId: postId } : undefined}
-                render={(image, index) => (
-                  <Carousel.Slide className={classes.slide} sx={{ height: carouselHeight }}>
-                    {slidesInView.includes(index) && (
-                      <ImageGuard.Content>
-                        {({ safe }) => (
-                          <div className={classes.imageContainer}>
-                            {image.meta && 'civitaiResources' in (image.meta as object) && (
-                              <OnsiteIndicator />
-                            )}
-                            <ImageGuard.Report additionalMenuItems={moderationOptions(image.id)} />
-                            <ImageGuard.ToggleConnect position="top-left" />
-                            <RoutedDialogLink
-                              name="imageDetail"
-                              state={{ imageId: image.id, images: data.images }}
-                              className={classes.link}
-                            >
-                              <>
-                                <MediaHash {...image} />
-                                {safe && (
-                                  <EdgeMedia
-                                    src={image.url}
-                                    name={image.name ?? image.id.toString()}
-                                    alt={image.name ?? undefined}
-                                    type={image.type}
-                                    width={450}
-                                    placeholder="empty"
-                                    className={classes.image}
-                                  />
-                                )}
-                              </>
-                            </RoutedDialogLink>
-                            <Reactions
-                              entityId={image.id}
-                              entityType="image"
-                              reactions={image.reactions}
-                              metrics={{
-                                likeCount: image.stats?.likeCountAllTime,
-                                dislikeCount: image.stats?.dislikeCountAllTime,
-                                heartCount: image.stats?.heartCountAllTime,
-                                laughCount: image.stats?.laughCountAllTime,
-                                cryCount: image.stats?.cryCountAllTime,
-                                tippedAmountCount: image.stats?.tippedAmountCountAllTime,
-                              }}
-                              readonly={!safe}
-                              className={classes.reactions}
-                              targetUserId={image.user.id}
-                            />
-                            {!image.hideMeta && image.meta && (
-                              <ImageMetaPopover
-                                meta={image.meta}
-                                generationProcess={image.generationProcess ?? undefined}
-                                imageId={image.id}
-                              >
-                                <ActionIcon
-                                  className={classes.info}
-                                  variant="transparent"
-                                  size="lg"
-                                >
-                                  <IconInfoCircle
-                                    color="white"
-                                    filter="drop-shadow(1px 1px 2px rgb(0 0 0 / 50%)) drop-shadow(0px 5px 15px rgb(0 0 0 / 60%))"
-                                    opacity={0.8}
-                                    strokeWidth={2.5}
-                                    size={26}
-                                  />
-                                </ActionIcon>
-                              </ImageMetaPopover>
-=======
                 images={[cover]}
                 render={(image) => (
                   <ImageGuard.Content>
@@ -369,7 +162,7 @@
                         {image.meta && 'civitaiResources' in (image.meta as object) && (
                           <OnsiteIndicator />
                         )}
-                        <ImageGuard.Report />
+                        <ImageGuard.Report additionalMenuItems={moderationOptions(image.id)} />
                         <ImageGuard.ToggleImage position="top-left" />
                         <RoutedDialogLink
                           name="imageDetail"
@@ -388,7 +181,6 @@
                                 className={classes.image}
                                 fadeIn
                               />
->>>>>>> 1931ad24
                             )}
                           </>
                         </RoutedDialogLink>
@@ -470,7 +262,9 @@
                               {image.meta && 'civitaiResources' in (image.meta as object) && (
                                 <OnsiteIndicator />
                               )}
-                              <ImageGuard.Report />
+                              <ImageGuard.Report
+                                additionalMenuItems={moderationOptions(image.id)}
+                              />
                               <ImageGuard.ToggleConnect position="top-left" />
                               <RoutedDialogLink
                                 name="imageDetail"
