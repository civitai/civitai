--- conflicted
+++ resolved
@@ -93,23 +93,17 @@
                       <MediaHash {...image} />
                     )}
                   </RoutedDialogLink>
-
-<<<<<<< HEAD
-                <div className="absolute left-2 top-2">
-                  <div className="flex flex-nowrap items-center gap-1">
-                    <ImageGuard2.BlurToggle radius="xl" h={26} sx={{ pointerEvents: 'auto' }} />
-                    {safe &&
-                      image.type === 'video' &&
-                      image.metadata &&
-                      'duration' in image.metadata && (
-                        <DurationBadge duration={image.metadata.duration ?? 0} />
-                      )}
+                  <div className="absolute left-2 top-2">
+                    <div className="flex flex-nowrap items-center gap-1">
+                      <ImageGuard2.BlurToggle radius="xl" h={26} sx={{ pointerEvents: 'auto' }} />
+                      {safe &&
+                        image.type === 'video' &&
+                        image.metadata &&
+                        'duration' in image.metadata && (
+                          <DurationBadge duration={image.metadata.duration ?? 0} />
+                        )}
+                    </div>
                   </div>
-                </div>
-=======
-                  <ImageGuard2.BlurToggle className="absolute left-2 top-2" />
->>>>>>> 744d9c47
-
                   {safe && (
                     <div className="absolute right-2 top-2 flex flex-col gap-2">
                       {!isBlocked && <ImageContextMenu image={image} />}
