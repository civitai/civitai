<<<<<<< HEAD
import { Group, Input, InputWrapperProps, MantineSize, Text } from '@mantine/core';
=======
import type { CSSObject, InputWrapperProps, MantineSize } from '@mantine/core';
import { createStyles, Group, Input, Text } from '@mantine/core';
>>>>>>> aa1a0880
import { openModal } from '@mantine/modals';
import { hideNotification, showNotification } from '@mantine/notifications';
import type { RichTextEditorProps } from '@mantine/tiptap';
import { Link, RichTextEditor as RTE } from '@mantine/tiptap';
import { IconAlertTriangle } from '@tabler/icons-react';
import { Color } from '@tiptap/extension-color';
import Heading from '@tiptap/extension-heading';
import Mention from '@tiptap/extension-mention';
import Placeholder from '@tiptap/extension-placeholder';
import TextStyle from '@tiptap/extension-text-style';
import Underline from '@tiptap/extension-underline';
import Youtube from '@tiptap/extension-youtube';
import type { Editor, Extensions } from '@tiptap/react';
import { BubbleMenu, Extension, mergeAttributes, nodePasteRule, useEditor } from '@tiptap/react';
import StarterKit from '@tiptap/starter-kit';
import { CSSProperties, useEffect, useImperativeHandle, useRef } from 'react';
import slugify from 'slugify';
import { InsertInstagramEmbedControl } from '~/components/RichTextEditor/InsertInstagramEmbedControl';
import { InsertStrawPollControl } from '~/components/RichTextEditor/InsertStrawPollControl';
import { useCFImageUpload } from '~/hooks/useCFImageUpload';
import { CustomImage } from '~/libs/tiptap/extensions/CustomImage';
import { Instagram } from '~/libs/tiptap/extensions/Instagram';
import { StrawPoll } from '~/libs/tiptap/extensions/StrawPoll';
import { constants } from '~/server/common/constants';
import { getRandomId, validateThirdPartyUrl } from '~/utils/string-helpers';
import { InsertImageControl } from './InsertImageControl';
import { InsertYoutubeVideoControl } from './InsertYoutubeVideoControl';
import { getSuggestions } from './suggestion';
import classes from './RichTextEditorComponent.module.scss';

// const mapEditorSizeHeight: Omit<Record<MantineSize, string>, 'xs'> = {
//   sm: '30px',
//   md: '50px',
//   lg: '70px',
//   xl: '90px',
// };

const mapEditorSize: Omit<Record<MantineSize, CSSProperties>, 'xs'> = {
  sm: {
    minHeight: 30,
    fontSize: 14,
  },
  md: {
    minHeight: 50,
  },
  lg: {
    minHeight: 70,
  },
  xl: {
    minHeight: 90,
  },
};

function openLinkWhitelistRequestModal() {
  return openModal({
    title: (
      <Group gap="xs">
        <IconAlertTriangle color="gold" />
        <Text size="lg">Blocked URL</Text>
      </Group>
    ),
    children: (
      <Text>
        The URL you entered is not allowed. You can submit a request to add it to the whitelist.
        Please follow{' '}
        <Text
          component="a"
          variant="link"
          href="https://forms.gle/MzMCVA4mq3r4osv6A"
          target="_blank"
          rel="nofollow noreferrer"
        >
          this link
        </Text>{' '}
        to do so.
      </Text>
    ),
  });
}

const LinkWithValidation = Link.extend({
  onUpdate() {
    const url = this.editor.getAttributes('link')?.href;

    if (url) {
      const valid = validateThirdPartyUrl(url);
      if (!valid) {
        this.editor.chain().focus().extendMarkRange('link').unsetLink().run();
        openLinkWhitelistRequestModal();
      }
    }
  },
}).configure({
  validate: (url) => {
    const valid = validateThirdPartyUrl(url);
    if (!valid) openLinkWhitelistRequestModal();

    return valid;
  },
});

const UPLOAD_NOTIFICATION_ID = 'upload-image-notification';

export function RichTextEditor({
  id,
  label,
  labelProps,
  description,
  withAsterisk,
  error,
  placeholder,
  value,
  onChange,
  includeControls = ['formatting'],
  disabled = false,
  hideToolbar = false,
  editorSize = 'sm',
  reset = 0,
  autoFocus,
  defaultSuggestions,
  innerRef,
  onSuperEnter,
  withLinkValidation,
  stickyToolbar,
  toolbarOffset = 70,
  inputClasses,
  ...props
}: Props) {
  const addHeading = includeControls.includes('heading');
  const addFormatting = includeControls.includes('formatting');
  const addColors = addFormatting && includeControls.includes('colors');
  const addList = includeControls.includes('list');
  const addLink = includeControls.includes('link');
  const addMedia = includeControls.includes('media');
  const addMentions = includeControls.includes('mentions');
  const addPolls = includeControls.includes('polls');

  const linkExtension = withLinkValidation ? LinkWithValidation : Link;

  const { uploadToCF } = useCFImageUpload();

  const extensions: Extensions = [
    Placeholder.configure({ placeholder }),
    StarterKit.configure({
      // heading: !addHeading ? false : { levels: [1, 2, 3] },
      heading: false,
      bulletList: !addList ? false : undefined,
      orderedList: !addList ? false : undefined,
      bold: !addFormatting ? false : undefined,
      italic: !addFormatting ? false : undefined,
      strike: !addFormatting ? false : undefined,
      code: !addFormatting ? false : undefined,
      blockquote: !addFormatting ? false : undefined,
      codeBlock: !addFormatting ? false : undefined,
      dropcursor: !addMedia ? false : undefined,
    }),
    ...(addHeading
      ? [
          Heading.configure({
            levels: [1, 2, 3],
          }).extend({
            addAttributes() {
              return {
                ...this.parent?.(),
                id: { default: null },
              };
            },
            addOptions() {
              return {
                ...this.parent?.(),
                HTMLAttributes: {
                  id: null,
                },
              };
            },
            renderHTML({ node }) {
              const hasLevel = this.options.levels.includes(node.attrs.level);
              const level = hasLevel ? node.attrs.level : this.options.levels[0];
              const id = `${slugify(node.textContent.toLowerCase())}-${getRandomId()}`;

              return [`h${level}`, mergeAttributes(this.options.HTMLAttributes, { id }), 0];
            },
          }),
        ]
      : []),
    ...(onSuperEnter
      ? [
          Extension.create({
            name: 'onSubmitShortcut',
            addKeyboardShortcuts: () => ({
              'Mod-Enter': () => {
                onSuperEnter();
                return true; // Dunno why they want a boolean here
              },
            }),
          }),
        ]
      : []),
    ...(addFormatting ? [Underline] : []),
    ...(addColors ? [TextStyle, Color] : []),
    ...(addLink ? [linkExtension] : []),
    ...(addMedia
      ? [
          CustomImage.configure({
            // To allow links on images
            inline: true,
            uploadImage: uploadToCF,
            onUploadStart: () => {
              showNotification({
                id: UPLOAD_NOTIFICATION_ID,
                loading: true,
                withCloseButton: false,
                autoClose: false,
                message: 'Uploading images...',
              });
            },
            onUploadEnd: () => {
              hideNotification(UPLOAD_NOTIFICATION_ID);
            },
          }),
          Youtube.configure({
            addPasteHandler: false,
            modestBranding: false,
          }).extend({
            renderHTML(input) {
              const { HTMLAttributes } = input;
              if (!HTMLAttributes.src || !this.parent) return ['div', { 'data-youtube-video': '' }];

              return this.parent(input);
            },
            addPasteRules() {
              return [
                nodePasteRule({
                  find: /^(https?:\/\/)?(www\.|music\.)?(youtube\.com|youtu\.be)(?!.*\/channel\/)(?!\/@)(.+)?$/g,
                  type: this.type,
                  getAttributes: (match) => ({ src: match.input }),
                }),
              ];
            },
          }),
          Instagram.configure({
            HTMLAttributes: { class: classes.instagramEmbed },
            height: 'auto',
          }),
        ]
      : []),
    ...(addMentions
      ? [
          Mention.configure({
            suggestion: getSuggestions({ defaultSuggestions }),
            HTMLAttributes: {
              class: classes.mention,
            },
            renderLabel({ options, node }) {
              return `${options.suggestion.char}${node.attrs.label ?? node.attrs.id}`;
            },
          }),
        ]
      : []),
    ...(addPolls
      ? [
          StrawPoll.configure({
            HTMLAttributes: { class: classes.strawPollEmbed },
            height: 'auto',
          }),
        ]
      : []),
  ];

  const editor = useEditor({
    extensions,
    content: value,
    onUpdate: onChange ? ({ editor }) => onChange(editor.getHTML()) : undefined,
    editable: !disabled,
  });

  const editorRef = useRef<Editor>();

  // To clear content after a form submission
  useEffect(() => {
    if (!value && editor) editor.commands.clearContent();
  }, [editor, value]);

  useEffect(() => {
    if (reset > 0 && editor && value && editor.getHTML() !== value) {
      editor.commands.setContent(value);
    }
  }, [reset]); //eslint-disable-line

  useEffect(() => {
    if (editor && autoFocus) editor.commands.focus('end', { scrollIntoView: true });
  }, [editor, autoFocus]);

  useEffect(() => {
    if (editor && !editorRef.current) editorRef.current = editor;
  }, [editor]);

  // Used to call editor commands outside the component via a ref
  useImperativeHandle(innerRef, () => ({
    insertContentAtCursor: (value) => {
      if (editorRef.current && innerRef) {
        const currentPosition = editorRef.current.state.selection.$anchor.pos;
        editorRef.current.commands.insertContentAt(currentPosition, value);
      }
    },
    focus: () => {
      if (editorRef.current && innerRef) {
        editorRef.current.commands.focus('end');
      }
    },
  }));

  return (
    <Input.Wrapper
      id={id}
      label={label}
      labelProps={labelProps}
      description={description}
      withAsterisk={withAsterisk}
      error={error}
      className={inputClasses}
    >
      <RTE {...props} editor={editor} id={id} className={classes.ritchTextEditor}>
        {!hideToolbar && (
          <RTE.Toolbar sticky={stickyToolbar} stickyOffset={toolbarOffset}>
            {addHeading && (
              <RTE.ControlsGroup>
                <RTE.H1 />
                <RTE.H2 />
                <RTE.H3 />
              </RTE.ControlsGroup>
            )}

            {addFormatting && (
              <RTE.ControlsGroup>
                <RTE.Bold />
                <RTE.Italic />
                <RTE.Underline />
                <RTE.Strikethrough />
                <RTE.ClearFormatting />
                <RTE.CodeBlock />
                {addColors && (
                  <RTE.ColorPicker colors={[...constants.richTextEditor.presetColors]} />
                )}
              </RTE.ControlsGroup>
            )}

            {addList && (
              <RTE.ControlsGroup>
                <RTE.BulletList />
                <RTE.OrderedList />
              </RTE.ControlsGroup>
            )}

            {addLink && (
              <RTE.ControlsGroup>
                <RTE.Link />
                <RTE.Unlink />
              </RTE.ControlsGroup>
            )}

            {addMedia && (
              <RTE.ControlsGroup>
                <InsertImageControl />
                <InsertYoutubeVideoControl />
                <InsertInstagramEmbedControl />
              </RTE.ControlsGroup>
            )}
            {addPolls && (
              <RTE.ControlsGroup>
                <InsertStrawPollControl />
              </RTE.ControlsGroup>
            )}
          </RTE.Toolbar>
        )}

        {editor && (
          // Don't show the bubble menu for images, to prevent setting images as headings, etc.
          <BubbleMenu
            editor={editor}
            shouldShow={({ editor }) => !editor.state.selection.empty && !editor.isActive('image')}
            className={classes.bubbleTooltip}
          >
            <RTE.ControlsGroup>
              {addHeading ? (
                <>
                  <RTE.H1 />
                  <RTE.H2 />
                  <RTE.H3 />
                </>
              ) : null}
              {addFormatting ? (
                <>
                  <RTE.Bold />
                  <RTE.Italic />
                </>
              ) : null}
              {addList ? <RTE.BulletList /> : null}
              {addLink ? <RTE.Link /> : null}
            </RTE.ControlsGroup>
          </BubbleMenu>
        )}

        <RTE.Content />
      </RTE>
    </Input.Wrapper>
  );
}

export type EditorCommandsRef = {
  insertContentAtCursor: (value: string) => void;
  focus: () => void;
};

type ControlType =
  | 'heading'
  | 'formatting'
  | 'list'
  | 'link'
  | 'media'
  | 'mentions'
  | 'polls'
  | 'colors';
type Props = Omit<RichTextEditorProps, 'editor' | 'children' | 'onChange'> &
  Pick<InputWrapperProps, 'label' | 'labelProps' | 'description' | 'withAsterisk' | 'error'> & {
    value?: string;
    includeControls?: ControlType[];
    onChange?: (value: string) => void;
    disabled?: boolean;
    hideToolbar?: boolean;
    editorSize?: 'sm' | 'md' | 'lg' | 'xl';
    reset?: number;
    autoFocus?: boolean;
    defaultSuggestions?: Array<{ id: number; label: string }>;
    innerRef?: React.ForwardedRef<EditorCommandsRef>;
    onSuperEnter?: () => void;
    withLinkValidation?: boolean;
    stickyToolbar?: boolean;
    toolbarOffset?: number;
    inputClasses?: string;
  };<|MERGE_RESOLUTION|>--- conflicted
+++ resolved
@@ -1,9 +1,5 @@
-<<<<<<< HEAD
-import { Group, Input, InputWrapperProps, MantineSize, Text } from '@mantine/core';
-=======
 import type { CSSObject, InputWrapperProps, MantineSize } from '@mantine/core';
-import { createStyles, Group, Input, Text } from '@mantine/core';
->>>>>>> aa1a0880
+import { Group, Input, Text } from '@mantine/core';
 import { openModal } from '@mantine/modals';
 import { hideNotification, showNotification } from '@mantine/notifications';
 import type { RichTextEditorProps } from '@mantine/tiptap';
@@ -41,7 +37,7 @@
 //   xl: '90px',
 // };
 
-const mapEditorSize: Omit<Record<MantineSize, CSSProperties>, 'xs'> = {
+const mapEditorSize: Omit<Record<MantineSize, CSSObject>, 'xs'> = {
   sm: {
     minHeight: 30,
     fontSize: 14,
