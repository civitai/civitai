import dynamic from 'next/dynamic';

const RichTextEditor = dynamic(() =>
  import('~/components/RichTextEditor/RichTextEditorComponent').then((x) => x.RichTextEditor)
);

<<<<<<< HEAD
export { RichTextEditor };
=======
const mapEditorSize: Omit<Record<MantineSize, CSSObject>, 'xs'> = {
  sm: {
    minHeight: 30,
    fontSize: 14,
  },
  md: {
    minHeight: 50,
  },
  lg: {
    minHeight: 70,
  },
  xl: {
    minHeight: 90,
  },
};

const useStyles = createStyles((theme) => ({
  mention: {
    color: theme.colors.blue[4],
  },
  instagramEmbed: {
    aspectRatio: '9/16',
    maxHeight: 1060,
    maxWidth: '50%',
    overflow: 'hidden',

    [containerQuery.smallerThan('sm')]: {
      maxWidth: '100%',
    },
  },
  strawPollEmbed: {
    aspectRatio: '4/3',
    maxHeight: 480,
    // Ignoring because we want to use !important, if not then it complaints about it
    // eslint-disable-next-line @typescript-eslint/no-explicit-any
    pointerEvents: 'auto !important' as any,
  },
  bubbleTooltip: {
    backgroundColor: theme.colorScheme === 'dark' ? theme.colors.dark[6] : theme.white,
  },
}));

function openLinkWhitelistRequestModal() {
  return openModal({
    title: (
      <Group spacing="xs">
        <IconAlertTriangle color="gold" />
        <Text size="lg">Blocked URL</Text>
      </Group>
    ),
    children: (
      <Text>
        The URL you entered is not allowed. You can submit a request to add it to the whitelist.
        Please follow{' '}
        <Text
          component="a"
          variant="link"
          href="https://forms.gle/MzMCVA4mq3r4osv6A"
          target="_blank"
          rel="nofollow noreferrer"
        >
          this link
        </Text>{' '}
        to do so.
      </Text>
    ),
  });
}

const LinkWithValidation = Link.extend({
  onUpdate() {
    const url = this.editor.getAttributes('link')?.href;

    if (url) {
      const valid = validateThirdPartyUrl(url);
      if (!valid) {
        this.editor.chain().focus().extendMarkRange('link').unsetLink().run();
        openLinkWhitelistRequestModal();
      }
    }
  },
}).configure({
  validate: (url) => {
    const valid = validateThirdPartyUrl(url);
    if (!valid) openLinkWhitelistRequestModal();

    return valid;
  },
});

const UPLOAD_NOTIFICATION_ID = 'upload-image-notification';

export function RichTextEditor({
  id,
  label,
  labelProps,
  description,
  withAsterisk,
  error,
  placeholder,
  value,
  onChange,
  includeControls = ['formatting'],
  disabled = false,
  hideToolbar = false,
  editorSize = 'sm',
  reset = 0,
  autoFocus,
  defaultSuggestions,
  innerRef,
  onSuperEnter,
  withLinkValidation,
  stickyToolbar,
  toolbarOffset = 44,
  ...props
}: Props) {
  const { classes } = useStyles();
  const addHeading = includeControls.includes('heading');
  const addFormatting = includeControls.includes('formatting');
  const addColors = addFormatting && includeControls.includes('colors');
  const addList = includeControls.includes('list');
  const addLink = includeControls.includes('link');
  const addMedia = includeControls.includes('media');
  const addMentions = includeControls.includes('mentions');
  const addPolls = includeControls.includes('polls');

  const linkExtension = withLinkValidation ? LinkWithValidation : Link;

  const { uploadToCF } = useCFImageUpload();

  const extensions: Extensions = [
    Placeholder.configure({ placeholder }),
    StarterKit.configure({
      // heading: !addHeading ? false : { levels: [1, 2, 3] },
      heading: false,
      bulletList: !addList ? false : undefined,
      orderedList: !addList ? false : undefined,
      bold: !addFormatting ? false : undefined,
      italic: !addFormatting ? false : undefined,
      strike: !addFormatting ? false : undefined,
      code: !addFormatting ? false : undefined,
      blockquote: !addFormatting ? false : undefined,
      codeBlock: !addFormatting ? false : undefined,
      dropcursor: !addMedia ? false : undefined,
    }),
    ...(addHeading
      ? [
          Heading.configure({
            levels: [1, 2, 3],
          }).extend({
            addAttributes() {
              return {
                ...this.parent?.(),
                id: { default: null },
              };
            },
            addOptions() {
              return {
                ...this.parent?.(),
                HTMLAttributes: {
                  id: null,
                },
              };
            },
            renderHTML({ node }) {
              const hasLevel = this.options.levels.includes(node.attrs.level);
              const level = hasLevel ? node.attrs.level : this.options.levels[0];
              const id = `${slugify(node.textContent.toLowerCase())}-${getRandomId()}`;

              return [`h${level}`, mergeAttributes(this.options.HTMLAttributes, { id }), 0];
            },
          }),
        ]
      : []),
    ...(onSuperEnter
      ? [
          Extension.create({
            name: 'onSubmitShortcut',
            addKeyboardShortcuts: () => ({
              'Mod-Enter': () => {
                onSuperEnter();
                return true; // Dunno why they want a boolean here
              },
            }),
          }),
        ]
      : []),
    ...(addFormatting ? [Underline] : []),
    ...(addColors ? [TextStyle, Color] : []),
    ...(addLink ? [linkExtension] : []),
    ...(addMedia
      ? [
          CustomImage.configure({
            // To allow links on images
            inline: true,
            uploadImage: uploadToCF,
            onUploadStart: () => {
              showNotification({
                id: UPLOAD_NOTIFICATION_ID,
                loading: true,
                disallowClose: true,
                autoClose: false,
                message: 'Uploading images...',
              });
            },
            onUploadEnd: () => {
              hideNotification(UPLOAD_NOTIFICATION_ID);
            },
          }),
          Youtube.configure({
            addPasteHandler: false,
            modestBranding: false,
          }).extend({
            addPasteRules() {
              return [
                nodePasteRule({
                  find: /^(https?:\/\/)?(www\.|music\.)?(youtube\.com|youtu\.be)(?!.*\/channel\/)(?!\/@)(.+)?$/g,
                  type: this.type,
                  getAttributes: (match) => ({ src: match.input }),
                }),
              ];
            },
          }),
          Instagram.configure({
            HTMLAttributes: { class: classes.instagramEmbed },
            height: 'auto',
          }),
        ]
      : []),
    ...(addMentions
      ? [
          Mention.configure({
            suggestion: getSuggestions({ defaultSuggestions }),
            HTMLAttributes: {
              class: classes.mention,
            },
            renderLabel({ options, node }) {
              return `${options.suggestion.char}${node.attrs.label ?? node.attrs.id}`;
            },
          }),
        ]
      : []),
    ...(addPolls
      ? [
          StrawPoll.configure({
            HTMLAttributes: { class: classes.strawPollEmbed },
            height: 'auto',
          }),
        ]
      : []),
  ];

  const editor = useEditor({
    extensions,
    content: value,
    onUpdate: onChange ? ({ editor }) => onChange(editor.getHTML()) : undefined,
    editable: !disabled,
  });

  const editorRef = useRef<Editor>();

  // To clear content after a form submission
  useEffect(() => {
    if (!value && editor) editor.commands.clearContent();
  }, [editor, value]);

  useEffect(() => {
    if (reset > 0 && editor && value && editor.getHTML() !== value) {
      editor.commands.setContent(value);
    }
  }, [reset]); //eslint-disable-line

  useEffect(() => {
    if (editor && autoFocus) editor.commands.focus('end', { scrollIntoView: true });
  }, [editor, autoFocus]);

  useEffect(() => {
    if (editor && !editorRef.current) editorRef.current = editor;
  }, [editor]);

  // Used to call editor commands outside the component via a ref
  useImperativeHandle(innerRef, () => ({
    insertContentAtCursor: (value) => {
      if (editorRef.current && innerRef) {
        const currentPosition = editorRef.current.state.selection.$anchor.pos;
        editorRef.current.commands.insertContentAt(currentPosition, value);
      }
    },
    focus: () => {
      if (editorRef.current && innerRef) {
        editorRef.current.commands.focus('end');
      }
    },
  }));

  return (
    <Input.Wrapper
      id={id}
      label={label}
      labelProps={labelProps}
      description={description}
      withAsterisk={withAsterisk}
      error={error}
    >
      <RTE
        {...props}
        editor={editor}
        id={id}
        sx={(theme) => ({
          marginTop: description ? 5 : undefined,
          marginBottom: error ? 5 : undefined,
          borderColor: error ? theme.colors.red[8] : undefined,

          // Fixes gapcursor color for dark mode
          '& .ProseMirror-gapcursor:after': {
            borderTop: `1px solid ${theme.colorScheme === 'dark' ? 'white' : 'black'}`,
          },

          '& .ProseMirror': {
            ...mapEditorSize[editorSize],
            // minHeight: mapEditorSizeHeight[editorSize],

            '& p.is-editor-empty:first-of-type::before': {
              color: error ? theme.colors.red[8] : undefined,
              fontSize: 14,
            },
          },

          '& iframe': {
            pointerEvents: 'none',
          },
        })}
      >
        {!hideToolbar && (
          <RTE.Toolbar sticky={stickyToolbar} stickyOffset={toolbarOffset}>
            {addHeading && (
              <RTE.ControlsGroup>
                <RTE.H1 />
                <RTE.H2 />
                <RTE.H3 />
              </RTE.ControlsGroup>
            )}

            {addFormatting && (
              <RTE.ControlsGroup>
                <RTE.Bold />
                <RTE.Italic />
                <RTE.Underline />
                <RTE.Strikethrough />
                <RTE.ClearFormatting />
                <RTE.CodeBlock />
                {addColors && (
                  <RTE.ColorPicker colors={[...constants.richTextEditor.presetColors]} />
                )}
              </RTE.ControlsGroup>
            )}

            {addList && (
              <RTE.ControlsGroup>
                <RTE.BulletList />
                <RTE.OrderedList />
              </RTE.ControlsGroup>
            )}

            {addLink && (
              <RTE.ControlsGroup>
                <RTE.Link />
                <RTE.Unlink />
              </RTE.ControlsGroup>
            )}

            {addMedia && (
              <RTE.ControlsGroup>
                <InsertImageControl />
                <InsertYoutubeVideoControl />
                <InsertInstagramEmbedControl />
              </RTE.ControlsGroup>
            )}
            {addPolls && (
              <RTE.ControlsGroup>
                <InsertStrawPollControl />
              </RTE.ControlsGroup>
            )}
          </RTE.Toolbar>
        )}

        {editor && (
          // Don't show the bubble menu for images, to prevent setting images as headings, etc.
          <BubbleMenu
            editor={editor}
            shouldShow={({ editor }) => !editor.state.selection.empty && !editor.isActive('image')}
            className={classes.bubbleTooltip}
          >
            <RTE.ControlsGroup>
              {addHeading ? (
                <>
                  <RTE.H1 />
                  <RTE.H2 />
                  <RTE.H3 />
                </>
              ) : null}
              {addFormatting ? (
                <>
                  <RTE.Bold />
                  <RTE.Italic />
                </>
              ) : null}
              {addList ? <RTE.BulletList /> : null}
              {addLink ? <RTE.Link /> : null}
            </RTE.ControlsGroup>
          </BubbleMenu>
        )}

        <RTE.Content />
      </RTE>
    </Input.Wrapper>
  );
}

export type EditorCommandsRef = {
  insertContentAtCursor: (value: string) => void;
  focus: () => void;
};

type ControlType =
  | 'heading'
  | 'formatting'
  | 'list'
  | 'link'
  | 'media'
  | 'mentions'
  | 'polls'
  | 'colors';
type Props = Omit<RichTextEditorProps, 'editor' | 'children' | 'onChange'> &
  Pick<InputWrapperProps, 'label' | 'labelProps' | 'description' | 'withAsterisk' | 'error'> & {
    value?: string;
    includeControls?: ControlType[];
    onChange?: (value: string) => void;
    disabled?: boolean;
    hideToolbar?: boolean;
    editorSize?: 'sm' | 'md' | 'lg' | 'xl';
    reset?: number;
    autoFocus?: boolean;
    defaultSuggestions?: Array<{ id: number; label: string }>;
    innerRef?: React.ForwardedRef<EditorCommandsRef>;
    onSuperEnter?: () => void;
    withLinkValidation?: boolean;
    stickyToolbar?: boolean;
    toolbarOffset?: number;
  };
>>>>>>> c1476de6
<|MERGE_RESOLUTION|>--- conflicted
+++ resolved
@@ -4,457 +4,4 @@
   import('~/components/RichTextEditor/RichTextEditorComponent').then((x) => x.RichTextEditor)
 );
 
-<<<<<<< HEAD
-export { RichTextEditor };
-=======
-const mapEditorSize: Omit<Record<MantineSize, CSSObject>, 'xs'> = {
-  sm: {
-    minHeight: 30,
-    fontSize: 14,
-  },
-  md: {
-    minHeight: 50,
-  },
-  lg: {
-    minHeight: 70,
-  },
-  xl: {
-    minHeight: 90,
-  },
-};
-
-const useStyles = createStyles((theme) => ({
-  mention: {
-    color: theme.colors.blue[4],
-  },
-  instagramEmbed: {
-    aspectRatio: '9/16',
-    maxHeight: 1060,
-    maxWidth: '50%',
-    overflow: 'hidden',
-
-    [containerQuery.smallerThan('sm')]: {
-      maxWidth: '100%',
-    },
-  },
-  strawPollEmbed: {
-    aspectRatio: '4/3',
-    maxHeight: 480,
-    // Ignoring because we want to use !important, if not then it complaints about it
-    // eslint-disable-next-line @typescript-eslint/no-explicit-any
-    pointerEvents: 'auto !important' as any,
-  },
-  bubbleTooltip: {
-    backgroundColor: theme.colorScheme === 'dark' ? theme.colors.dark[6] : theme.white,
-  },
-}));
-
-function openLinkWhitelistRequestModal() {
-  return openModal({
-    title: (
-      <Group spacing="xs">
-        <IconAlertTriangle color="gold" />
-        <Text size="lg">Blocked URL</Text>
-      </Group>
-    ),
-    children: (
-      <Text>
-        The URL you entered is not allowed. You can submit a request to add it to the whitelist.
-        Please follow{' '}
-        <Text
-          component="a"
-          variant="link"
-          href="https://forms.gle/MzMCVA4mq3r4osv6A"
-          target="_blank"
-          rel="nofollow noreferrer"
-        >
-          this link
-        </Text>{' '}
-        to do so.
-      </Text>
-    ),
-  });
-}
-
-const LinkWithValidation = Link.extend({
-  onUpdate() {
-    const url = this.editor.getAttributes('link')?.href;
-
-    if (url) {
-      const valid = validateThirdPartyUrl(url);
-      if (!valid) {
-        this.editor.chain().focus().extendMarkRange('link').unsetLink().run();
-        openLinkWhitelistRequestModal();
-      }
-    }
-  },
-}).configure({
-  validate: (url) => {
-    const valid = validateThirdPartyUrl(url);
-    if (!valid) openLinkWhitelistRequestModal();
-
-    return valid;
-  },
-});
-
-const UPLOAD_NOTIFICATION_ID = 'upload-image-notification';
-
-export function RichTextEditor({
-  id,
-  label,
-  labelProps,
-  description,
-  withAsterisk,
-  error,
-  placeholder,
-  value,
-  onChange,
-  includeControls = ['formatting'],
-  disabled = false,
-  hideToolbar = false,
-  editorSize = 'sm',
-  reset = 0,
-  autoFocus,
-  defaultSuggestions,
-  innerRef,
-  onSuperEnter,
-  withLinkValidation,
-  stickyToolbar,
-  toolbarOffset = 44,
-  ...props
-}: Props) {
-  const { classes } = useStyles();
-  const addHeading = includeControls.includes('heading');
-  const addFormatting = includeControls.includes('formatting');
-  const addColors = addFormatting && includeControls.includes('colors');
-  const addList = includeControls.includes('list');
-  const addLink = includeControls.includes('link');
-  const addMedia = includeControls.includes('media');
-  const addMentions = includeControls.includes('mentions');
-  const addPolls = includeControls.includes('polls');
-
-  const linkExtension = withLinkValidation ? LinkWithValidation : Link;
-
-  const { uploadToCF } = useCFImageUpload();
-
-  const extensions: Extensions = [
-    Placeholder.configure({ placeholder }),
-    StarterKit.configure({
-      // heading: !addHeading ? false : { levels: [1, 2, 3] },
-      heading: false,
-      bulletList: !addList ? false : undefined,
-      orderedList: !addList ? false : undefined,
-      bold: !addFormatting ? false : undefined,
-      italic: !addFormatting ? false : undefined,
-      strike: !addFormatting ? false : undefined,
-      code: !addFormatting ? false : undefined,
-      blockquote: !addFormatting ? false : undefined,
-      codeBlock: !addFormatting ? false : undefined,
-      dropcursor: !addMedia ? false : undefined,
-    }),
-    ...(addHeading
-      ? [
-          Heading.configure({
-            levels: [1, 2, 3],
-          }).extend({
-            addAttributes() {
-              return {
-                ...this.parent?.(),
-                id: { default: null },
-              };
-            },
-            addOptions() {
-              return {
-                ...this.parent?.(),
-                HTMLAttributes: {
-                  id: null,
-                },
-              };
-            },
-            renderHTML({ node }) {
-              const hasLevel = this.options.levels.includes(node.attrs.level);
-              const level = hasLevel ? node.attrs.level : this.options.levels[0];
-              const id = `${slugify(node.textContent.toLowerCase())}-${getRandomId()}`;
-
-              return [`h${level}`, mergeAttributes(this.options.HTMLAttributes, { id }), 0];
-            },
-          }),
-        ]
-      : []),
-    ...(onSuperEnter
-      ? [
-          Extension.create({
-            name: 'onSubmitShortcut',
-            addKeyboardShortcuts: () => ({
-              'Mod-Enter': () => {
-                onSuperEnter();
-                return true; // Dunno why they want a boolean here
-              },
-            }),
-          }),
-        ]
-      : []),
-    ...(addFormatting ? [Underline] : []),
-    ...(addColors ? [TextStyle, Color] : []),
-    ...(addLink ? [linkExtension] : []),
-    ...(addMedia
-      ? [
-          CustomImage.configure({
-            // To allow links on images
-            inline: true,
-            uploadImage: uploadToCF,
-            onUploadStart: () => {
-              showNotification({
-                id: UPLOAD_NOTIFICATION_ID,
-                loading: true,
-                disallowClose: true,
-                autoClose: false,
-                message: 'Uploading images...',
-              });
-            },
-            onUploadEnd: () => {
-              hideNotification(UPLOAD_NOTIFICATION_ID);
-            },
-          }),
-          Youtube.configure({
-            addPasteHandler: false,
-            modestBranding: false,
-          }).extend({
-            addPasteRules() {
-              return [
-                nodePasteRule({
-                  find: /^(https?:\/\/)?(www\.|music\.)?(youtube\.com|youtu\.be)(?!.*\/channel\/)(?!\/@)(.+)?$/g,
-                  type: this.type,
-                  getAttributes: (match) => ({ src: match.input }),
-                }),
-              ];
-            },
-          }),
-          Instagram.configure({
-            HTMLAttributes: { class: classes.instagramEmbed },
-            height: 'auto',
-          }),
-        ]
-      : []),
-    ...(addMentions
-      ? [
-          Mention.configure({
-            suggestion: getSuggestions({ defaultSuggestions }),
-            HTMLAttributes: {
-              class: classes.mention,
-            },
-            renderLabel({ options, node }) {
-              return `${options.suggestion.char}${node.attrs.label ?? node.attrs.id}`;
-            },
-          }),
-        ]
-      : []),
-    ...(addPolls
-      ? [
-          StrawPoll.configure({
-            HTMLAttributes: { class: classes.strawPollEmbed },
-            height: 'auto',
-          }),
-        ]
-      : []),
-  ];
-
-  const editor = useEditor({
-    extensions,
-    content: value,
-    onUpdate: onChange ? ({ editor }) => onChange(editor.getHTML()) : undefined,
-    editable: !disabled,
-  });
-
-  const editorRef = useRef<Editor>();
-
-  // To clear content after a form submission
-  useEffect(() => {
-    if (!value && editor) editor.commands.clearContent();
-  }, [editor, value]);
-
-  useEffect(() => {
-    if (reset > 0 && editor && value && editor.getHTML() !== value) {
-      editor.commands.setContent(value);
-    }
-  }, [reset]); //eslint-disable-line
-
-  useEffect(() => {
-    if (editor && autoFocus) editor.commands.focus('end', { scrollIntoView: true });
-  }, [editor, autoFocus]);
-
-  useEffect(() => {
-    if (editor && !editorRef.current) editorRef.current = editor;
-  }, [editor]);
-
-  // Used to call editor commands outside the component via a ref
-  useImperativeHandle(innerRef, () => ({
-    insertContentAtCursor: (value) => {
-      if (editorRef.current && innerRef) {
-        const currentPosition = editorRef.current.state.selection.$anchor.pos;
-        editorRef.current.commands.insertContentAt(currentPosition, value);
-      }
-    },
-    focus: () => {
-      if (editorRef.current && innerRef) {
-        editorRef.current.commands.focus('end');
-      }
-    },
-  }));
-
-  return (
-    <Input.Wrapper
-      id={id}
-      label={label}
-      labelProps={labelProps}
-      description={description}
-      withAsterisk={withAsterisk}
-      error={error}
-    >
-      <RTE
-        {...props}
-        editor={editor}
-        id={id}
-        sx={(theme) => ({
-          marginTop: description ? 5 : undefined,
-          marginBottom: error ? 5 : undefined,
-          borderColor: error ? theme.colors.red[8] : undefined,
-
-          // Fixes gapcursor color for dark mode
-          '& .ProseMirror-gapcursor:after': {
-            borderTop: `1px solid ${theme.colorScheme === 'dark' ? 'white' : 'black'}`,
-          },
-
-          '& .ProseMirror': {
-            ...mapEditorSize[editorSize],
-            // minHeight: mapEditorSizeHeight[editorSize],
-
-            '& p.is-editor-empty:first-of-type::before': {
-              color: error ? theme.colors.red[8] : undefined,
-              fontSize: 14,
-            },
-          },
-
-          '& iframe': {
-            pointerEvents: 'none',
-          },
-        })}
-      >
-        {!hideToolbar && (
-          <RTE.Toolbar sticky={stickyToolbar} stickyOffset={toolbarOffset}>
-            {addHeading && (
-              <RTE.ControlsGroup>
-                <RTE.H1 />
-                <RTE.H2 />
-                <RTE.H3 />
-              </RTE.ControlsGroup>
-            )}
-
-            {addFormatting && (
-              <RTE.ControlsGroup>
-                <RTE.Bold />
-                <RTE.Italic />
-                <RTE.Underline />
-                <RTE.Strikethrough />
-                <RTE.ClearFormatting />
-                <RTE.CodeBlock />
-                {addColors && (
-                  <RTE.ColorPicker colors={[...constants.richTextEditor.presetColors]} />
-                )}
-              </RTE.ControlsGroup>
-            )}
-
-            {addList && (
-              <RTE.ControlsGroup>
-                <RTE.BulletList />
-                <RTE.OrderedList />
-              </RTE.ControlsGroup>
-            )}
-
-            {addLink && (
-              <RTE.ControlsGroup>
-                <RTE.Link />
-                <RTE.Unlink />
-              </RTE.ControlsGroup>
-            )}
-
-            {addMedia && (
-              <RTE.ControlsGroup>
-                <InsertImageControl />
-                <InsertYoutubeVideoControl />
-                <InsertInstagramEmbedControl />
-              </RTE.ControlsGroup>
-            )}
-            {addPolls && (
-              <RTE.ControlsGroup>
-                <InsertStrawPollControl />
-              </RTE.ControlsGroup>
-            )}
-          </RTE.Toolbar>
-        )}
-
-        {editor && (
-          // Don't show the bubble menu for images, to prevent setting images as headings, etc.
-          <BubbleMenu
-            editor={editor}
-            shouldShow={({ editor }) => !editor.state.selection.empty && !editor.isActive('image')}
-            className={classes.bubbleTooltip}
-          >
-            <RTE.ControlsGroup>
-              {addHeading ? (
-                <>
-                  <RTE.H1 />
-                  <RTE.H2 />
-                  <RTE.H3 />
-                </>
-              ) : null}
-              {addFormatting ? (
-                <>
-                  <RTE.Bold />
-                  <RTE.Italic />
-                </>
-              ) : null}
-              {addList ? <RTE.BulletList /> : null}
-              {addLink ? <RTE.Link /> : null}
-            </RTE.ControlsGroup>
-          </BubbleMenu>
-        )}
-
-        <RTE.Content />
-      </RTE>
-    </Input.Wrapper>
-  );
-}
-
-export type EditorCommandsRef = {
-  insertContentAtCursor: (value: string) => void;
-  focus: () => void;
-};
-
-type ControlType =
-  | 'heading'
-  | 'formatting'
-  | 'list'
-  | 'link'
-  | 'media'
-  | 'mentions'
-  | 'polls'
-  | 'colors';
-type Props = Omit<RichTextEditorProps, 'editor' | 'children' | 'onChange'> &
-  Pick<InputWrapperProps, 'label' | 'labelProps' | 'description' | 'withAsterisk' | 'error'> & {
-    value?: string;
-    includeControls?: ControlType[];
-    onChange?: (value: string) => void;
-    disabled?: boolean;
-    hideToolbar?: boolean;
-    editorSize?: 'sm' | 'md' | 'lg' | 'xl';
-    reset?: number;
-    autoFocus?: boolean;
-    defaultSuggestions?: Array<{ id: number; label: string }>;
-    innerRef?: React.ForwardedRef<EditorCommandsRef>;
-    onSuperEnter?: () => void;
-    withLinkValidation?: boolean;
-    stickyToolbar?: boolean;
-    toolbarOffset?: number;
-  };
->>>>>>> c1476de6
+export { RichTextEditor };