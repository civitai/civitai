<<<<<<< HEAD
import { ComboboxItem, Center, Group, Skeleton, Stack, Text } from '@mantine/core';
=======
import type { AutocompleteItem } from '@mantine/core';
import { Center, Group, Skeleton, Stack, Text } from '@mantine/core';
>>>>>>> aa1a0880
import { Currency } from '~/shared/utils/prisma/enums';
import { IconMessageCircle2, IconMoodSmile } from '@tabler/icons-react';
import { truncate } from 'lodash-es';
import React, { forwardRef } from 'react';
import { Highlight } from 'react-instantsearch';
import { ActionIconBadge, ViewMoreItem } from '~/components/AutocompleteSearch/renderItems/common';
import { CurrencyBadge } from '~/components/Currency/CurrencyBadge';
import { EdgeMedia } from '~/components/EdgeMedia/EdgeMedia';
import { MediaHash } from '~/components/ImageHash/ImageHash';
import type { SearchIndexDataMap } from '~/components/Search/search.utils2';
import { UserAvatar } from '~/components/UserAvatar/UserAvatar';
import { constants } from '~/server/common/constants';
import type { ImageMetaProps } from '~/server/schema/image.schema';
import { getIsSafeBrowsingLevel } from '~/shared/constants/browsingLevel.constants';
import { abbreviateNumber } from '~/utils/number-helpers';
import styles from './common.module.scss';

export const BountiesSearchItem = forwardRef<
  HTMLDivElement,
  ComboboxItem & { hit: SearchIndexDataMap['bounties'][number] }
>(({ value, hit, ...props }, ref) => {
  if (!hit) return <ViewMoreItem ref={ref} value={value} {...props} />;

  const { user, images, nsfwLevel, stats } = hit;
  const [image] = images;
  const alt = truncate((image.meta as ImageMetaProps)?.prompt, {
    length: constants.altTruncateLength,
  });

  const nsfw = !getIsSafeBrowsingLevel(image.nsfwLevel);

  return (
    <Group ref={ref} {...props} key={hit.id} gap="md" align="flex-start" wrap="nowrap">
      <Center
        style={{
          width: 64,
          height: 64,
          position: 'relative',
          overflow: 'hidden',
          borderRadius: '10px',
        }}
      >
        {image ? (
          nsfw ? (
            <MediaHash {...image} cropFocus="top" />
          ) : (
            <EdgeMedia
              src={image.url}
              name={image.name ?? image.id.toString()}
              type={image.type}
              alt={alt}
              anim={false}
              width={450}
              style={{
                minWidth: '100%',
                minHeight: '100%',
                objectFit: 'cover',
                position: 'absolute',
                top: 0,
                left: 0,
              }}
            />
          )
        ) : (
          <Skeleton width="100px" height="100px" />
        )}
      </Center>
      <Stack gap={8} style={{ flex: '1 !important' }}>
        <Text>
          <Highlight attribute="name" hit={hit} classNames={styles} />
        </Text>
        <UserAvatar size="xs" user={user} withUsername />

        {stats && (
          <Group gap={4}>
            <CurrencyBadge
              currency={Currency.BUZZ}
              unitAmount={stats.unitAmountCountAllTime || 0}
            />
            <ActionIconBadge icon={<IconMoodSmile size={12} stroke={2.5} />}>
              {abbreviateNumber(stats.favoriteCountAllTime || 0)}
            </ActionIconBadge>
            <ActionIconBadge icon={<IconMessageCircle2 size={12} stroke={2.5} />}>
              {abbreviateNumber(stats.commentCountAllTime || 0)}
            </ActionIconBadge>
          </Group>
        )}
      </Stack>
    </Group>
  );
});

BountiesSearchItem.displayName = 'BountiesSearchItem';<|MERGE_RESOLUTION|>--- conflicted
+++ resolved
@@ -1,9 +1,5 @@
-<<<<<<< HEAD
-import { ComboboxItem, Center, Group, Skeleton, Stack, Text } from '@mantine/core';
-=======
-import type { AutocompleteItem } from '@mantine/core';
+import type { ComboboxItem } from '@mantine/core';
 import { Center, Group, Skeleton, Stack, Text } from '@mantine/core';
->>>>>>> aa1a0880
 import { Currency } from '~/shared/utils/prisma/enums';
 import { IconMessageCircle2, IconMoodSmile } from '@tabler/icons-react';
 import { truncate } from 'lodash-es';
