import React, { forwardRef } from 'react';
<<<<<<< HEAD
import { ComboboxItem, Group, Image, Stack, Text, ThemeIcon } from '@mantine/core';
=======
import type { AutocompleteItem } from '@mantine/core';
import { Group, Image, Stack, Text, ThemeIcon } from '@mantine/core';
>>>>>>> aa1a0880
import { IconDownload, IconUpload, IconUser, IconUsers } from '@tabler/icons-react';
import { abbreviateNumber } from '~/utils/number-helpers';
import { ActionIconBadge, ViewMoreItem } from '~/components/AutocompleteSearch/renderItems/common';
import { getEdgeUrl } from '~/client-utils/cf-images-utils';
import { Username } from '~/components/User/Username';
import type { SearchIndexDataMap } from '~/components/Search/search.utils2';
import { ThumbsUpIcon } from '~/components/ThumbsIcon/ThumbsIcon';

export const UserSearchItem = forwardRef<
  HTMLDivElement,
  ComboboxItem & { hit: SearchIndexDataMap['users'][number] }
>(({ value, hit, ...props }, ref) => {
  if (!hit) return <ViewMoreItem ref={ref} value={value} {...props} />;

  const { image, username, metrics } = hit;

  return (
    <Group ref={ref} {...props} key={hit.id} gap="md" align="flex-start" wrap="nowrap">
      {image ? (
        <Image
          src={getEdgeUrl(image, { width: 96 })}
          alt={username ?? ''}
          width={32}
          height={32}
          radius="xl"
        />
      ) : (
        <ThemeIcon variant="light" size={32} radius="xl">
          <IconUser size={18} stroke={2.5} />
        </ThemeIcon>
      )}
      <Stack gap={4}>
        <Text size="md" lineClamp={1}>
          <Username {...hit} inherit />
        </Text>
        {metrics && (
          <Group gap={4}>
            <ActionIconBadge icon={<IconUpload size={12} stroke={2.5} />}>
              {abbreviateNumber(metrics.uploadCount)}
            </ActionIconBadge>
            <ActionIconBadge icon={<IconUsers size={12} stroke={2.5} />}>
              {abbreviateNumber(metrics.followerCount)}
            </ActionIconBadge>
            <ActionIconBadge icon={<ThumbsUpIcon size={12} />}>
              {abbreviateNumber(metrics.thumbsUpCount ?? 0)}
            </ActionIconBadge>
            <ActionIconBadge icon={<IconDownload size={16} />}>
              {abbreviateNumber(metrics.downloadCount ?? 0)}
            </ActionIconBadge>
          </Group>
        )}
      </Stack>
    </Group>
  );
});

UserSearchItem.displayName = 'UserSearchItem';<|MERGE_RESOLUTION|>--- conflicted
+++ resolved
@@ -1,10 +1,6 @@
 import React, { forwardRef } from 'react';
-<<<<<<< HEAD
-import { ComboboxItem, Group, Image, Stack, Text, ThemeIcon } from '@mantine/core';
-=======
-import type { AutocompleteItem } from '@mantine/core';
+import type { ComboboxItem } from '@mantine/core';
 import { Group, Image, Stack, Text, ThemeIcon } from '@mantine/core';
->>>>>>> aa1a0880
 import { IconDownload, IconUpload, IconUser, IconUsers } from '@tabler/icons-react';
 import { abbreviateNumber } from '~/utils/number-helpers';
 import { ActionIconBadge, ViewMoreItem } from '~/components/AutocompleteSearch/renderItems/common';
