--- conflicted
+++ resolved
@@ -1,10 +1,6 @@
 import React, { forwardRef } from 'react';
-<<<<<<< HEAD
-import { ComboboxItem, Group, Image, Text, ThemeIcon } from '@mantine/core';
-=======
-import type { AutocompleteItem } from '@mantine/core';
+import type { ComboboxItem } from '@mantine/core';
 import { Group, Image, Text, ThemeIcon } from '@mantine/core';
->>>>>>> aa1a0880
 import { IconUser } from '@tabler/icons-react';
 import { ViewMoreItem } from '~/components/AutocompleteSearch/renderItems/common';
 import { getEdgeUrl } from '~/client-utils/cf-images-utils';
