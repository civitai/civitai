import type { AutocompleteProps, ComboboxData } from '@mantine/core';
import {
  ActionIcon,
  Code,
  ComboboxItem,
  Group,
  HoverCard,
  Portal,
  Select,
  Stack,
  Text,
  useComputedColorScheme,
  useMantineTheme,
} from '@mantine/core';
import { getHotkeyHandler, useDebouncedValue, useHotkeys } from '@mantine/hooks';
import { IconChevronDown, IconSearch } from '@tabler/icons-react';
import type { Hit } from 'instantsearch.js';
import { useRouter } from 'next/router';
import React, {
  forwardRef,
  useEffect,
  useImperativeHandle,
  useMemo,
  useRef,
  useState,
  Fragment,
} from 'react';
import type { InstantSearchProps, SearchBoxProps } from 'react-instantsearch';
import { Configure, InstantSearch, useInstantSearch, useSearchBox } from 'react-instantsearch';
import { ClearableAutoComplete } from '~/components/ClearableAutoComplete/ClearableAutoComplete';
import { slugit } from '~/utils/string-helpers';
import { instantMeiliSearch } from '@meilisearch/instant-meilisearch';
import { env } from '~/env/client';
import { ModelSearchItem } from '~/components/AutocompleteSearch/renderItems/models';
import { ArticlesSearchItem } from '~/components/AutocompleteSearch/renderItems/articles';
import { UserSearchItem } from '~/components/AutocompleteSearch/renderItems/users';
import { ImagesSearchItem } from '~/components/AutocompleteSearch/renderItems/images';
import { TimeoutLoader } from '~/components/Search/TimeoutLoader';
import { useFeatureFlags } from '~/providers/FeatureFlagsProvider';
import { useIsMobile } from '~/hooks/useIsMobile';
import { CollectionsSearchItem } from '~/components/AutocompleteSearch/renderItems/collections';
import { BountiesSearchItem } from '~/components/AutocompleteSearch/renderItems/bounties';
import { useTrackEvent } from '../TrackView/track.utils';
import { useApplyHiddenPreferences } from '~/components/HiddenPreferences/useApplyHiddenPreferences';
import type { SearchIndexDataMap } from '~/components/Search/search.utils2';
import { useHitsTransformed } from '~/components/Search/search.utils2';
import type { ReverseSearchIndexKey, SearchIndexKey } from '~/components/Search/search.types';
import { reverseSearchIndexMap, searchIndexMap } from '~/components/Search/search.types';
import { isDefined, paired } from '~/utils/type-guards';
import { ApplyCustomFilter, BrowsingLevelFilter } from '../Search/CustomSearchComponents';
import { QS } from '~/utils/qs';
import { ToolSearchItem } from '~/components/AutocompleteSearch/renderItems/tools';
import { Availability } from '~/shared/utils/prisma/enums';
import { useCurrentUser } from '~/hooks/useCurrentUser';
import { useBrowsingSettingsAddons } from '~/providers/BrowsingSettingsAddonsProvider';
<<<<<<< HEAD
import { getBlockedNsfwWords, includesPoi } from '~/utils/metadata/audit';
import classes from './AutocompleteSearch.module.scss';
import { LegacyActionIcon } from '~/components/LegacyActionIcon/LegacyActionIcon';
=======
import { getBlockedNsfwWords, includesInappropriate, includesPoi } from '~/utils/metadata/audit';
>>>>>>> 12a02c9f

const meilisearch = instantMeiliSearch(
  env.NEXT_PUBLIC_SEARCH_HOST as string,
  env.NEXT_PUBLIC_SEARCH_CLIENT_KEY,
  { primaryKey: 'id' }
);

type Props = Omit<AutocompleteProps, 'data' | 'onSubmit'> & {
  onClear?: VoidFunction;
  onSubmit?: VoidFunction;
  searchBoxProps?: SearchBoxProps;
};

const searchClient: InstantSearchProps['searchClient'] = {
  ...meilisearch,
  search(requests) {
    // Prevent making a request if there is no query
    // @see https://www.algolia.com/doc/guides/building-search-ui/going-further/conditional-requests/react/#detecting-empty-search-requests
    // @see https://github.com/algolia/react-instantsearch/issues/1111#issuecomment-496132977
    if (requests.every(({ params }) => !params?.query)) {
      return Promise.resolve({
        results: requests.map(() => ({
          hits: [],
          nbHits: 0,
          nbPages: 0,
          page: 0,
          processingTimeMS: 0,
          hitsPerPage: 0,
          exhaustiveNbHits: false,
          query: '',
          params: '',
        })),
      });
    }

    return meilisearch.search(requests);
  },
};

const DEFAULT_DROPDOWN_ITEM_LIMIT = 6;

const targetData = [
  { value: 'models', label: 'Models' },
  { value: 'images', label: 'Images' },
  { value: 'articles', label: 'Articles' },
  { value: 'users', label: 'Users' },
  { value: 'collections', label: 'Collections' },
  { value: 'bounties', label: 'Bounties' },
  { value: 'tools', label: 'Tools' },
] as const;

export const AutocompleteSearch = forwardRef<{ focus: () => void }, Props>(({ ...props }, ref) => {
  const browsingSettingsAddons = useBrowsingSettingsAddons();
  const [targetIndex, setTargetIndex] = useState<SearchIndexKey>('models');
  const handleTargetChange = (value: SearchIndexKey) => {
    setTargetIndex(value);
  };
  const currentUser = useCurrentUser();

  const indexSupportsNsfwLevel = useMemo(
    () =>
      [
        searchIndexMap.articles,
        searchIndexMap.bounties,
        searchIndexMap.models,
        searchIndexMap.images,
        searchIndexMap.collections,
        searchIndexMap.tools,
      ].some((i) => i === searchIndexMap[targetIndex]),
    [targetIndex]
  );

  const isModels = targetIndex === 'models';
  const isImages = targetIndex === 'images';
  const supportsPoi = ['models', 'images'].includes(targetIndex);
  const supportsMinor = ['models', 'images'].includes(targetIndex);
  const filters = [
    isModels && supportsPoi && browsingSettingsAddons.settings.disablePoi
      ? `poi != true OR user.id = ${currentUser?.id}`
      : null,
    isImages && supportsPoi && browsingSettingsAddons.settings.disablePoi
      ? `poi != true OR user.username = ${currentUser?.username}`
      : null,
    supportsMinor && browsingSettingsAddons.settings.disableMinor ? 'minor != true' : null,
    isModels && !currentUser?.isModerator
      ? `availability != ${Availability.Private} OR user.id = ${currentUser?.id}`
      : null,
  ].filter(isDefined);

  return (
    <InstantSearch
      searchClient={searchClient}
      indexName={searchIndexMap[targetIndex as keyof typeof searchIndexMap]}
      future={{ preserveSharedStateOnUnmount: false }}
    >
      {indexSupportsNsfwLevel ? (
        <BrowsingLevelFilter
          attributeName={indexSupportsNsfwLevel ? 'nsfwLevel' : ''}
          filters={filters}
        />
      ) : filters.length > 0 ? (
        <ApplyCustomFilter filters={filters} />
      ) : null}
      <AutocompleteSearchContent
        {...props}
        indexName={targetIndex}
        ref={ref}
        onTargetChange={handleTargetChange}
      />
    </InstantSearch>
  );
});

AutocompleteSearch.displayName = 'AutocompleteSearch';

type AutocompleteSearchProps<T extends SearchIndexKey> = Props & {
  indexName: T;
  onTargetChange: (target: T) => void;
};

function AutocompleteSearchContentInner<TKey extends SearchIndexKey>(
  {
    onClear,
    onSubmit,
    className,
    searchBoxProps,
    indexName: indexNameProp,
    onTargetChange,
    ...autocompleteProps
  }: AutocompleteSearchProps<TKey>,
  ref: React.ForwardedRef<{ focus: () => void }>
) {
  // const currentUser = useCurrentUser();
  const theme = useMantineTheme();
  const colorScheme = useComputedColorScheme('dark');
  const browsingSettingsAddons = useBrowsingSettingsAddons();
  const router = useRouter();
  const isMobile = useIsMobile();
  const features = useFeatureFlags();
  const inputRef = useRef<HTMLInputElement>(null);

  const { status } = useInstantSearch({
    catchError: true,
  });

  const { query, refine: setQuery } = useSearchBox(searchBoxProps);
  const { hits, results } = useHitsTransformed<TKey>();
  const indexName = results?.index
    ? reverseSearchIndexMap[results.index as ReverseSearchIndexKey]
    : indexNameProp;

  const [selectedItem, setSelectedItem] = useState<ComboboxData[number] | null>(null);
  const [search, setSearch] = useState(query);
  const [filters, setFilters] = useState('');
  const [searchPageQuery, setSearchPageQuery] = useState('');
  const [debouncedSearch] = useDebouncedValue(search, 300);

  const { trackSearch } = useTrackEvent();
  const searchErrorState = status === 'error';

  const { key, value } = paired<SearchIndexDataMap>(indexName, hits as SearchIndexDataMap[TKey]);
  const { items: filtered } = useApplyHiddenPreferences({
    type: key,
    data: value,
  });

  const items = useMemo(() => {
    if (status === 'stalled') {
      return []; // Wait it out
    }
    const items = filtered.map((hit) => ({ key: String(hit.id), hit, value: '' }));
    if (!!results?.nbHits && results.nbHits > DEFAULT_DROPDOWN_ITEM_LIMIT)
      items.push({ key: 'view-more', value: query, hit: null as any });
    return items;
  }, [status, filtered, results?.nbHits, query]);

  const focusInput = () => inputRef.current?.focus();
  const blurInput = () => inputRef.current?.blur();

  useImperativeHandle(ref, () => ({
    focus: focusInput,
  }));

  const handleSubmit = () => {
    if (search) {
      const { query: cleanedSearch, searchPageQuery: currSearchPageQuery } = parseQuery(
        indexName,
        search
      );
      const queryString = QS.stringify({
        query: cleanedSearch.trim(), // Search should be more accurate than query as it was the latest written.
        ...QS.parse(currSearchPageQuery),
      });

      router.push(`/search/${indexName}?${queryString}`, undefined, { shallow: false });

      blurInput();
    }

    onSubmit?.();
  };

  const handleClear = () => {
    setSearch('');
    onClear?.();
  };

  const getItemFromValue = (value: string) => {
    return (
      items.find((i) => i.value === value) ?? {
        key: 'view-more',
        hit: null,
        value,
      }
    );
  };

  const handleItemClick = (value: string) => {
    const item = getItemFromValue(value);

    if (item.hit) {
      // when an item is clicked
      router.push(processHitUrl(item.hit));
      trackSearch({ query: search, index: searchIndexMap[indexName] }).catch(() => null);
    } else {
      // when view more is clicked
      router.push(`/search/${indexName}?query=${encodeURIComponent(item.value)}`, undefined, {
        shallow: false,
      });
    }

    setSelectedItem({ label: item.key, value });
    onSubmit?.();
  };

  useHotkeys([
    ['/', focusInput],
    ['mod+k', focusInput],
  ]);

  useEffect(() => {
    // Only set the query when the debounced search changes
    // and user didn't select from the list
    if (debouncedSearch === query || selectedItem || searchErrorState) return;

    // Check if the query is an AIR
    const air = checkAIR(indexName, debouncedSearch);
    if (air) {
      // If it is, redirect to the appropriate page
      router.push(air);
      return;
    }

    const {
      query: cleanedSearch,
      filters,
      searchPageQuery,
    } = parseQuery(indexName, debouncedSearch);

    setQuery(cleanedSearch);
    setFilters(filters);
    setSearchPageQuery(searchPageQuery);
    // eslint-disable-next-line react-hooks/exhaustive-deps
  }, [debouncedSearch, query]);

  // Clear selected item after search changes
  useEffect(() => {
    setSelectedItem(null);
  }, [debouncedSearch]);

  const processHitUrl = (hit: Hit) => {
    switch (indexName) {
      case 'articles':
        return `/${indexName}/${hit.id}/${slugit(hit.title)}`;
      case 'images':
      case 'collections':
        return `/${indexName}/${hit.id}`;
      case 'users':
        return `/user/${hit.username}`;
      case 'tools':
        return `/${indexName}/${slugit(hit.name)}`;
      case 'models':
      default:
        return `/${indexName}/${hit.id}/${slugit(hit.name)}`;
    }
  };

  const isIllegalQuery = debouncedSearch
    ? includesInappropriate({ prompt: debouncedSearch }) === 'minor'
    : false;
  const canPerformQuery = debouncedSearch
    ? !browsingSettingsAddons.settings.disablePoi || !includesPoi(debouncedSearch)
    : true;

  const hasBlockedWords = !!getBlockedNsfwWords(debouncedSearch).length;

  return (
    <>
      <Configure hitsPerPage={DEFAULT_DROPDOWN_ITEM_LIMIT} filters={filters} />
      <Group className={classes.wrapper} gap={0} wrap="nowrap">
        <Select
          classNames={{
            root: classes.targetSelectorRoot,
            input: classes.targetSelectorInput,
          }}
          rightSectionProps={{
            className: classes.targetSelectorRightSection,
          }}
          maxDropdownHeight={280}
          defaultValue={targetData[0].value}
          // Ensure we disable search targets if they are not enabled
          data={targetData.filter(
            ({ value }) =>
              (features.imageSearch ? true : value !== 'images') &&
              (features.bounties ? true : value !== 'bounties') &&
              (features.articles ? true : value !== 'articles') &&
              (features.toolSearch ? true : value !== 'tools')
          )}
          rightSection={<IconChevronDown size={16} color="currentColor" />}
          style={{ flexShrink: 1 }}
          onChange={(v: string | null) => onTargetChange(v as TKey)}
          autoComplete="off"
        />
        <ClearableAutoComplete
          ref={inputRef}
          key={indexName}
          className={className}
          classNames={classes}
          placeholder="Search Civitai"
          type="search"
<<<<<<< HEAD
          // TODO: Mantine7
          // nothingFoundMessage={
          //   !canPerformQuery ? (
          //     <Stack gap={0} align="center">
          //       <Text>
          //         Due to your current browsing settings, searching for people of interest has been
          //         disabled.
          //       </Text>
          //       <Text size="xs">
          //         You may remove X and XXX browsing settings to search for these.
          //       </Text>
          //     </Stack>
          //   ) : searchErrorState ? (
          //     <Stack gap={0} align="center">
          //       <Text>There was an error while performing your request&hellip;</Text>
          //       <Text size="xs">Please try again later</Text>
          //     </Stack>
          //   ) : query && !hits.length ? (
          //     <Stack gap={0} align="center">
          //       <TimeoutLoader delay={1500} renderTimeout={() => <Text>No results found</Text>} />
          //     </Stack>
          //   ) : undefined
          // }
=======
          nothingFound={
            isIllegalQuery ? (
              <Stack spacing={0} align="center">
                <Text>Your search query contains inappropriate content and has been blocked.</Text>
                <Text size="xs">Please try a different search term.</Text>
              </Stack>
            ) : !canPerformQuery ? (
              <Stack spacing={0} align="center">
                <Text>
                  Due to your current browsing settings, searching for people of interest has been
                  disabled.
                </Text>
                <Text size="xs">
                  You may remove X and XXX browsing settings to search for these.
                </Text>
              </Stack>
            ) : searchErrorState ? (
              <Stack spacing={0} align="center">
                <Text>There was an error while performing your request&hellip;</Text>
                <Text size="xs">Please try again later</Text>
              </Stack>
            ) : query && !hits.length ? (
              <Stack spacing={0} align="center">
                <TimeoutLoader delay={1500} renderTimeout={() => <Text>No results found</Text>} />
              </Stack>
            ) : undefined
          }
>>>>>>> 12a02c9f
          limit={
            results && results.nbHits > DEFAULT_DROPDOWN_ITEM_LIMIT
              ? DEFAULT_DROPDOWN_ITEM_LIMIT + 1 // Allow one more to show more results option
              : DEFAULT_DROPDOWN_ITEM_LIMIT
          }
          defaultValue={query}
          value={search}
          data={canPerformQuery && !hasBlockedWords && !isIllegalQuery ? items : []}
          onChange={setSearch}
          onBlur={handleClear}
          onClear={handleClear}
          onKeyDown={getHotkeyHandler([
            ['Escape', blurInput],
            ['Enter', handleSubmit],
          ])}
          onOptionSubmit={(v) => handleItemClick(v)}
          renderOption={({ option }) => {
            const item = getItemFromValue(option.value);

            const Render = IndexRenderItem[indexName] ?? ModelSearchItem;
            return <Render {...item} />;
          }}
          // itemComponent={IndexRenderItem[indexName] ?? ModelSearchItem}
          rightSection={
            <HoverCard withArrow width={300} shadow="sm" openDelay={500}>
              <HoverCard.Target>
                <Text
                  fw="bold"
                  style={{
                    border: `1px solid ${
                      colorScheme === 'dark' ? theme.colors.dark[4] : theme.colors.gray[3]
                    }`,
                    borderRadius: theme.radius.sm,
                    backgroundColor:
                      colorScheme === 'dark' ? theme.colors.dark[7] : theme.colors.gray[0],
                    color: colorScheme === 'dark' ? theme.colors.gray[5] : theme.colors.gray[6],
                    textAlign: 'center',
                    width: 24,
                    userSelect: 'none',
                  }}
                >
                  /
                </Text>
              </HoverCard.Target>
              <HoverCard.Dropdown>
                <Text size="sm" color="yellow" fw={500}>
                  Pro-tip: Quick search faster!
                </Text>
                <Text size="xs" lh={1.2}>
                  Open the quick search without leaving your keyboard by tapping the <Code>/</Code>{' '}
                  key from anywhere and just start typing.
                </Text>
              </HoverCard.Dropdown>
            </HoverCard>
          }
          // prevent default filtering behavior
          // filter={() => true}
          clearable={query.length > 0}
          maxDropdownHeight={isMobile ? 'calc(90vh - var(--header-height))' : undefined}
          {...autocompleteProps}
        />
        <LegacyActionIcon
          className={classes.searchButton}
          color="gray"
          variant="filled"
          size={36}
          onMouseDown={handleSubmit}
        >
          <IconSearch size={18} />
        </LegacyActionIcon>
      </Group>
    </>
  );
}

const AutocompleteSearchContent = React.forwardRef(AutocompleteSearchContentInner);

const IndexRenderItem: Record<SearchIndexKey, React.ComponentType<any>> = {
  models: ModelSearchItem,
  articles: ArticlesSearchItem,
  users: UserSearchItem,
  images: ImagesSearchItem,
  collections: CollectionsSearchItem,
  bounties: BountiesSearchItem,
  tools: ToolSearchItem,
};

const queryFilters: Record<
  string,
  { AIR?: RegExp; filters: Record<string, RegExp>; searchPageMap: Record<string, string> }
> = {
  models: {
    AIR: /^civitai:(?<modelId>\d+)@(?<modelVersionId>\d+)/g,
    filters: {
      'tags.name': /(^|\s+)(?<not>!|-)?#(?<value>\w+)/g,
      'user.username': /(^|\s+)(?<not>!|-)?@(?<value>\w+)/g,
      'versions.hashes': /(^|\s+)(?<not>!|-)?hash:(?<value>[A-Za-z0-9_.-]+)/g,
    },
    searchPageMap: {
      'user.username': 'users',
      'tags.name': 'tags',
    },
  },
};

function checkAIR(index: string, query: string) {
  const filterAttributes = queryFilters[index] ?? {};

  if (!filterAttributes?.AIR) {
    return null;
  }

  const { AIR } = filterAttributes;
  const [match] = query.matchAll(AIR);

  if (!match) return null;

  if (index === 'models') {
    const modelId = match?.groups?.modelId;
    const modelVersionId = match?.groups?.modelVersionId;

    if (!modelId || !modelVersionId) return null;

    return `/models/${modelId}?modelVersionId=${modelVersionId}`;
  }

  return null;
}

function parseQuery(index: string, query: string) {
  const filterAttributes = queryFilters[index];
  const filters = [];
  const searchPageQuery = [];

  if (filterAttributes) {
    for (const [attribute, regex] of Object.entries(filterAttributes.filters)) {
      for (const match of query.matchAll(regex)) {
        const cleanedMatch = match?.groups?.value?.trim();
        const not = match?.groups?.not !== undefined;
        filters.push(`${not ? 'NOT ' : ''}${attribute} = ${cleanedMatch}`);
        searchPageQuery.push(
          `${filterAttributes.searchPageMap[attribute] ?? attribute}=${encodeURIComponent(
            cleanedMatch ?? ''
          )}`
        );
      }

      query = query.replace(regex, '');
      if (query.length === 0 && filters.length !== 0) query = ' ';
    }
  }

  return { query, filters: filters.join(' AND '), searchPageQuery: searchPageQuery.join('&') };
}<|MERGE_RESOLUTION|>--- conflicted
+++ resolved
@@ -53,13 +53,9 @@
 import { Availability } from '~/shared/utils/prisma/enums';
 import { useCurrentUser } from '~/hooks/useCurrentUser';
 import { useBrowsingSettingsAddons } from '~/providers/BrowsingSettingsAddonsProvider';
-<<<<<<< HEAD
-import { getBlockedNsfwWords, includesPoi } from '~/utils/metadata/audit';
+import { getBlockedNsfwWords, includesInappropriate, includesPoi } from '~/utils/metadata/audit';
 import classes from './AutocompleteSearch.module.scss';
 import { LegacyActionIcon } from '~/components/LegacyActionIcon/LegacyActionIcon';
-=======
-import { getBlockedNsfwWords, includesInappropriate, includesPoi } from '~/utils/metadata/audit';
->>>>>>> 12a02c9f
 
 const meilisearch = instantMeiliSearch(
   env.NEXT_PUBLIC_SEARCH_HOST as string,
@@ -390,31 +386,6 @@
           classNames={classes}
           placeholder="Search Civitai"
           type="search"
-<<<<<<< HEAD
-          // TODO: Mantine7
-          // nothingFoundMessage={
-          //   !canPerformQuery ? (
-          //     <Stack gap={0} align="center">
-          //       <Text>
-          //         Due to your current browsing settings, searching for people of interest has been
-          //         disabled.
-          //       </Text>
-          //       <Text size="xs">
-          //         You may remove X and XXX browsing settings to search for these.
-          //       </Text>
-          //     </Stack>
-          //   ) : searchErrorState ? (
-          //     <Stack gap={0} align="center">
-          //       <Text>There was an error while performing your request&hellip;</Text>
-          //       <Text size="xs">Please try again later</Text>
-          //     </Stack>
-          //   ) : query && !hits.length ? (
-          //     <Stack gap={0} align="center">
-          //       <TimeoutLoader delay={1500} renderTimeout={() => <Text>No results found</Text>} />
-          //     </Stack>
-          //   ) : undefined
-          // }
-=======
           nothingFound={
             isIllegalQuery ? (
               <Stack spacing={0} align="center">
@@ -442,7 +413,6 @@
               </Stack>
             ) : undefined
           }
->>>>>>> 12a02c9f
           limit={
             results && results.nbHits > DEFAULT_DROPDOWN_ITEM_LIMIT
               ? DEFAULT_DROPDOWN_ITEM_LIMIT + 1 // Allow one more to show more results option
