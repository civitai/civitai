import {
  Accordion,
  ActionIcon,
  Anchor,
  Badge,
  Button,
  Card,
  Center,
  Checkbox,
  Code,
  Divider,
  Group,
  Image as MImage,
  List,
  Loader,
  Modal,
  Pagination,
  Paper,
  Progress,
  SegmentedControl,
  SimpleGrid,
  Stack,
  Text,
  TextInput,
  ThemeIcon,
  Title,
  Tooltip,
  useMantineTheme,
} from '@mantine/core';
import type { FileWithPath } from '@mantine/dropzone';
import { openConfirmModal } from '@mantine/modals';
import {
  hideNotification,
  NotificationData,
  showNotification,
  updateNotification,
} from '@mantine/notifications';
import {
  IconAlertTriangle,
  IconCheck,
  IconCloudOff,
  IconFileDownload,
  IconInfoCircle,
  IconTags,
  IconTagsOff,
  IconTransferIn,
  IconTrash,
  IconX,
  IconZoomIn,
  IconZoomOut,
} from '@tabler/icons-react';
import { clsx } from 'clsx';
import { saveAs } from 'file-saver';
import { capitalize, isEqual, uniq } from 'lodash-es';
import dynamic from 'next/dynamic';
import pLimit from 'p-limit';
import React, { useEffect, useMemo, useRef, useState } from 'react';
import { getEdgeUrl } from '~/client-utils/cf-images-utils';
import { ContentClamp } from '~/components/ContentClamp/ContentClamp';
import { openImageSelectModal } from '~/components/Dialog/dialog-registry';
import { useDialogContext } from '~/components/Dialog/DialogProvider';
import { dialogStore } from '~/components/Dialog/dialogStore';
import { DismissibleAlert } from '~/components/DismissibleAlert/DismissibleAlert';
import { ImageDropzone } from '~/components/Image/ImageDropzone/ImageDropzone';
import type { ImageSelectSource } from '~/components/ImageGeneration/GenerationForm/resource-select.types';
import { InfoPopover } from '~/components/InfoPopover/InfoPopover';
import { NextLink as Link } from '~/components/NextLink/NextLink';
import { useSignalContext } from '~/components/Signals/SignalsProvider';
import type { SelectedImage } from '~/components/Training/Form/ImageSelectModal';
import { getTextTagsAsList, goBack, goNext } from '~/components/Training/Form/TrainingCommon';
import {
  TrainingImagesSwitchLabel,
  TrainingImagesTags,
  TrainingImagesTagViewer,
  blankTagStr,
  labelDescriptions,
} from '~/components/Training/Form/TrainingImagesTagViewer';
import { useCatchNavigation } from '~/hooks/useCatchNavigation';
import type { BaseModel } from '~/server/common/constants';
import { constants } from '~/server/common/constants';
import { UploadType } from '~/server/common/enums';
import {
  IMAGE_MIME_TYPE,
  MIME_TYPES,
  VIDEO_MIME_TYPE,
  ZIP_MIME_TYPE,
} from '~/server/common/mime-types';
import { createModelFileDownloadUrl } from '~/server/common/model-helpers';
import type { TrainingDetailsObj } from '~/server/schema/model-version.schema';
import { ModelFileVisibility } from '~/shared/utils/prisma/enums';
import { useS3UploadStore } from '~/store/s3-upload.store';
import {
  defaultTrainingState,
  defaultTrainingStateVideo,
  getShortNameFromUrl,
  type ImageDataType,
  type LabelTypes,
  trainingStore,
  useTrainingImageStore,
} from '~/store/training.store';
import type { TrainingModelData } from '~/types/router';
import { createImageElement } from '~/utils/image-utils';
import { getJSZip } from '~/utils/lazy';
import { auditPrompt } from '~/utils/metadata/audit';
import {
  showErrorNotification,
  showSuccessNotification,
  showWarningNotification,
} from '~/utils/notifications';
import { bytesToKB } from '~/utils/number-helpers';
import { trpc } from '~/utils/trpc';
import { isDefined } from '~/utils/type-guards';

import styles from './TrainingImages.module.scss';
import { LegacyActionIcon } from '~/components/LegacyActionIcon/LegacyActionIcon';

const TrainingImagesCaptions = dynamic(() =>
  import('~/components/Training/Form/TrainingImagesCaptionViewer').then(
    (x) => x.TrainingImagesCaptions
  )
);
const TrainingImagesCaptionViewer = dynamic(() =>
  import('~/components/Training/Form/TrainingImagesCaptionViewer').then(
    (x) => x.TrainingImagesCaptionViewer
  )
);

const AutoLabelModal = dynamic(() =>
  import('components/Training/Form/TrainingAutoLabelModal').then((m) => m.AutoLabelModal)
);

const MAX_FILES_ALLOWED = 1000;

const limit = pLimit(10);

// TODO [bw] is this enough? do we want jfif?
const imageExts: { [key: string]: string } = {
  png: MIME_TYPES.png,
  jpg: MIME_TYPES.jpg,
  jpeg: MIME_TYPES.jpeg,
  webp: MIME_TYPES.webp,
};
const videoExts: { [key: string]: string } = {
  mp4: MIME_TYPES.mp4,
  webm: MIME_TYPES.webm,
};

const minWidth = 256;
const minHeight = 256;
const maxWidth = 2048;
const maxHeight = 2048;

<<<<<<< HEAD
export const labelDescriptions: { [p in LabelTypes]: ReactNode } = {
  tag: (
    <Stack gap={0}>
      <Text>Short, comma-separated descriptions.</Text>
      <Text fs="italic">Ex: &quot;dolphin, ocean, jumping, gorgeous scenery&quot;</Text>
      <Text mt="sm">
        Preferred for <Badge color="violet">SD1</Badge> and <Badge color="grape">SDXL</Badge>{' '}
        models.
      </Text>
    </Stack>
  ),
  caption: (
    <Stack gap={0}>
      <Text>Natural language, long-form sentences.</Text>
      <Text fs="italic">
        Ex: &quot;There is a dolphin in the ocean. It is jumping out against a gorgeous backdrop of
        a setting sun.&quot;
      </Text>
      <Text mt="sm">
        Preferred for <Badge color="red">Flux</Badge>, <Badge color="pink">SD3</Badge>, and{' '}
        <Badge color="teal">Video</Badge> models.
      </Text>
    </Stack>
  ),
};

=======
>>>>>>> c58e8670
const LabelSelectModal = ({
  modelId,
  mediaType,
}: {
  modelId: number;
  mediaType: TrainingDetailsObj['mediaType'];
}) => {
  const dialog = useDialogContext();
  const handleClose = dialog.onClose;

  const { labelType, imageList } = useTrainingImageStore(
    (state) =>
      state[modelId] ?? {
        ...(mediaType === 'video' ? defaultTrainingStateVideo : defaultTrainingState),
      }
  );
  const { setLabelType } = trainingStore;

  // I mean, this could probably be better
  const firstLabel = imageList.find((i) => i.label.length > 0)?.label;
  const estimatedType =
    (firstLabel?.length ?? 0) > 80 && // long string
    (firstLabel?.split(',')?.length ?? 0) < (firstLabel?.length ?? 0) * 0.05 // not many commas
      ? 'caption'
      : 'tag';

  const [labelValue, setLabelValue] = useState<LabelTypes>(estimatedType);

  const handleSelect = () => {
    setLabelType(modelId, mediaType, labelValue);
    handleClose();
  };

  return (
    <Modal
      {...dialog}
      centered
      size="md"
      radius="md"
      title={
        <Group gap="xs">
          <IconInfoCircle />
          <Text size="lg">Found labels</Text>
        </Group>
      }
    >
      <Stack>
        <Stack gap={0}>
          <Text>You&apos;ve included some labeling.</Text> <Text>Which type are they?</Text>
        </Stack>
        <Group gap="xs">
          <Text size="sm">Current type: </Text>
          <Badge>{labelType}</Badge>
        </Group>
        <Group gap="xs">
          <Text size="sm">Estimated type: </Text>
          <Badge color={labelType === estimatedType ? 'blue' : 'red'}>{estimatedType}</Badge>
        </Group>
        <SegmentedControl
          value={labelValue}
          data={constants.autoLabel.labelTypes.map((l) => ({
            label: capitalize(l),
            value: l,
          }))}
          onChange={(l) => setLabelValue(l as LabelTypes)}
          radius="sm"
          fullWidth
        />
        <Paper shadow="xs" radius="xs" p="md" withBorder>
          <Text>{labelDescriptions[labelValue]}</Text>
        </Paper>
        <Group justify="flex-end" mt="xl">
          <Button onClick={handleSelect}>OK</Button>
        </Group>
      </Stack>
    </Modal>
  );
};

export const TrainingFormImages = ({ model }: { model: NonNullable<TrainingModelData> }) => {
  const thisModelVersion = model.modelVersions[0];
  const thisMediaType =
    (thisModelVersion.trainingDetails as TrainingDetailsObj | undefined)?.mediaType ?? 'image';
  const isVideo = thisMediaType === 'video';
  const thisDefaultTrainingState = isVideo ? defaultTrainingStateVideo : defaultTrainingState;

  const {
    updateImage,
    setImageList,
    setInitialImageList,
    setLabelType,
    setTriggerWord,
    setTriggerWordInvalid,
    setOwnRights,
    setShareDataset,
    setAttest,
    setInitialLabelType,
    setInitialTriggerWord,
    setInitialOwnRights,
    setInitialShareDataset,
    setAutoLabeling,
  } = trainingStore;

  const {
    imageList,
    initialImageList,
    labelType,
    triggerWord,
    triggerWordInvalid,
    ownRights,
    shareDataset,
    attested,
    initialLabelType,
    initialTriggerWord,
    initialOwnRights,
    initialShareDataset,
    autoLabeling,
    autoCaptioning,
  } = useTrainingImageStore((state) => state[model.id] ?? { ...thisDefaultTrainingState });

  const [page, setPage] = useState(1);
  const [zipping, setZipping] = useState<boolean>(false);
  const [loadingZip, setLoadingZip] = useState<boolean>(false);
  const [modelFileId, setModelFileId] = useState<number | undefined>(undefined);
  const [selectedTags, setSelectedTags] = useState<string[]>([]);
  const [searchCaption, setSearchCaption] = useState<string>('');
  const [isZoomed, setIsZoomed] = useState(false);
  const [onlyIssues, setOnlyIssues] = useState(false);
  const [accordionUpload, setAccordionUpload] = useState<string | null>(
    imageList.length > 0 ? null : 'uploading'
  );
  const showImgResizeDown = useRef<number>(0);
  const showImgResizeUp = useRef<number>(0);

  const theme = useMantineTheme();
  const queryUtils = trpc.useUtils();
  const { upload, getStatus: getUploadStatus } = useS3UploadStore();
  const { connected } = useSignalContext();

  const existingDataFile = thisModelVersion.files[0];
  const existingMetadata = existingDataFile?.metadata as FileMetadata | null;

  const notificationId = `${thisModelVersion.id}-uploading-data-notification`;
  const notificationFailBase: NotificationData & { id: string } = {
    id: notificationId,
    icon: <IconX size={18} />,
    color: 'red',
    title: 'Failed to upload archive',
    message: 'Please try again (or contact us if it continues)',
    autoClose: false,
  };

  const mediaExts = isVideo ? { ...imageExts, ...videoExts } : imageExts;
  const allowedDropTypes = [
    ...IMAGE_MIME_TYPE,
    ...ZIP_MIME_TYPE,
    ...(isVideo ? VIDEO_MIME_TYPE : []),
  ];

  const { uploading } = getUploadStatus((file) => file.meta?.versionId === thisModelVersion.id);

  const thisStep = 2;
  const maxImgPerPage = 9;

  const getResizedImgUrl = async (data: FileWithPath | Blob, type: string): Promise<string> => {
    const blob = new Blob([data], { type: type });
    const imgUrl = URL.createObjectURL(blob);

    // TODO resize video?
    if (![IMAGE_MIME_TYPE].includes(type as never)) return imgUrl;

    const img = await createImageElement(imgUrl);
    let { width, height } = img;

    // both w and h must be less than the max
    const goodMax = width <= maxWidth && height <= maxHeight;
    // one of h and w must be more than the min
    const goodMin = width >= minWidth || height >= minHeight;

    if (goodMax && goodMin) return imgUrl;

    if (!goodMax) {
      if (width > height) {
        if (width > maxWidth) {
          height = height * (maxWidth / width);
          width = maxWidth;
          showImgResizeDown.current += 1;
        }
      } else {
        if (height > maxHeight) {
          width = width * (maxHeight / height);
          height = maxHeight;
          showImgResizeDown.current += 1;
        }
      }
    } else if (!goodMin) {
      if (width > height) {
        height = height * (minWidth / width);
        width = minWidth;
        showImgResizeUp.current += 1;
      } else {
        width = width * (minHeight / height);
        height = minHeight;
        showImgResizeUp.current += 1;
      }
    }

    const canvas = document.createElement('canvas');
    canvas.width = width;
    canvas.height = height;

    const ctx = canvas.getContext('2d');
    if (!ctx) throw new Error('Error resizing image');
    ctx.drawImage(img, 0, 0, width, height);

    return new Promise((resolve, reject) => {
      canvas.toBlob((file) => {
        if (!file) reject();
        else resolve(URL.createObjectURL(file));
      }, type);
    });
  };

  const showResizeWarnings = () => {
    if (showImgResizeDown.current) {
      showWarningNotification({
        title: `${showImgResizeDown.current} file${
          showImgResizeDown.current === 1 ? '' : 's'
        } resized down`,
        message: `Max image dimensions are ${maxWidth}w and ${maxHeight}h.`,
        autoClose: false,
      });
      showImgResizeDown.current = 0;
    }
    if (showImgResizeUp.current) {
      showWarningNotification({
        title: `${showImgResizeUp.current} file${
          showImgResizeUp.current === 1 ? '' : 's'
        } resized up`,
        message: `Min image dimensions are ${minWidth}w or ${minHeight}h.`,
        autoClose: false,
      });
      showImgResizeUp.current = 0;
    }
  };

  const parseExisting = async (mvId: number) => {
    const url = createModelFileDownloadUrl({
      versionId: mvId,
      type: 'Training Data',
    });
    const result = await fetch(url);
    if (!result.ok) {
      return;
    }
    const blob = await result.blob();
    return new File([blob], `${mvId}_training_data.zip`, {
      type: blob.type,
    });
  };

  const parseExistingAndHandle = async (mvId: number) => {
    const zipFile = await parseExisting(mvId);
    if (!zipFile) return;
    return await handleZip(zipFile, false);
  };

  const handleZip = async (f: FileWithPath, showNotif = true, source?: ImageDataType['source']) => {
    if (showNotif) setLoadingZip(true);

    const parsedFiles: ImageDataType[] = [];

    const zipReader = await getJSZip();
    const zData = await zipReader.loadAsync(f);

    const ret = await Promise.all(
      Object.entries(zData.files).map(async ([zname, zf]) => {
        let hasLabelFiles = false;

        if (zf.dir) return;
        if (zname.startsWith('__MACOSX/') || zname.endsWith('.DS_STORE')) return;

        // - we could read the type here with some crazy blob/hex inspecting
        const fileSplit = zname.split('.');
        const fileExt = (fileSplit.pop() || '').toLowerCase();
        const baseFileName = fileSplit.join('.');
        if (fileExt in mediaExts) {
          const imgBlob = await zf.async('blob');
          try {
            const scaledUrl = await getResizedImgUrl(imgBlob, mediaExts[fileExt]);
            const czFile = zipReader.file(`${baseFileName}.txt`);
            let labelStr = '';
            if (czFile) {
              labelStr = await czFile.async('string');
              hasLabelFiles = true;
            }
            parsedFiles.push({
              name: zname,
              type: mediaExts[fileExt],
              url: scaledUrl,
              label: labelStr,
              invalidLabel: false,
              source: source ?? null,
            });
          } catch (e) {
            showErrorNotification({
              error: new Error(`An error occurred while parsing "${zname}".`),
            });
          }
        }
        return hasLabelFiles;
      })
    );

    const hasAnyLabelFiles = ret.some((r) => r === true);

    showResizeWarnings();

    if (showNotif) {
      if (parsedFiles.length > 0) {
        showSuccessNotification({
          title: 'Zip parsed successfully!',
          message: `Found ${parsedFiles.length} files.`,
        });
      } else {
        showErrorNotification({
          error: new Error('Could not find any valid files in zip.'),
          autoClose: false,
        });
      }
      setLoadingZip(false);
    }

    return { parsedFiles, hasAnyLabelFiles };
  };

  const handleDrop = async (
    fileList: FileWithPath[],
    data?: { [p: string]: Pick<ImageDataType, 'label' | 'source'> }
  ) => {
    const newFiles = await Promise.all(
      fileList.map(async (f) => {
        if (ZIP_MIME_TYPE.includes(f.type as never) || f.name.endsWith('.zip')) {
          const source = data?.[f.name]?.source ?? null;
          return await handleZip(f, !source, source);
        } else if (!allowedDropTypes.includes(f.type as never)) {
          showErrorNotification({
            error: new Error(`Skipping invalid file: "${f.name}".`),
          });
          return { parsedFiles: [] as ImageDataType[], hasAnyLabelFiles: false };
        } else {
          try {
            const scaledUrl = await getResizedImgUrl(f, f.type);
            const label = data?.[f.name]?.label ?? '';
            const source = data?.[f.name]?.source ?? null;
            const parsed: ImageDataType[] = [
              { name: f.name, type: f.type, url: scaledUrl, invalidLabel: false, label, source },
            ];

            return {
              parsedFiles: parsed,
              hasAnyLabelFiles: label !== '',
            };
          } catch (e) {
            showErrorNotification({
              error: new Error(`An error occurred while parsing "${f.name}".`),
            });
            return { parsedFiles: [] as ImageDataType[], hasAnyLabelFiles: false };
          }
        }
      })
    );

    showResizeWarnings();

    const filteredFiles = newFiles
      .map((nf) => nf.parsedFiles)
      .flat()
      .filter(isDefined);
    if (filteredFiles.length > MAX_FILES_ALLOWED - imageList.length) {
      showErrorNotification({
        title: 'Too many files',
        error: new Error(`Truncating to ${MAX_FILES_ALLOWED}.`),
        autoClose: false,
      });
      filteredFiles.splice(MAX_FILES_ALLOWED - imageList.length);
    }
    setImageList(model.id, thisMediaType, imageList.concat(filteredFiles));

    const labelsPresent = newFiles.map((nf) => nf.hasAnyLabelFiles).some((hl) => hl);
    if (labelsPresent) {
      dialogStore.trigger({
        component: LabelSelectModal,
        props: { modelId: model.id, mediaType: thisMediaType },
      });
    }

    if (filteredFiles.length > 0) {
      setAccordionUpload(null);
    }
  };

  const handleImport = async (assets: SelectedImage[], source: ImageSelectSource) => {
    const importNotifId = `${thisModelVersion.id}-importing-asset-${new Date().toISOString()}`;
    showNotification({
      id: importNotifId,
      loading: true,
      autoClose: false,
      withCloseButton: false,
      message: `Importing ${assets.length} ${source === 'training' ? 'dataset' : 'asset'}${
        assets.length !== 1 ? 's' : ''
      }...`,
    });

    let files;
    if (source === 'training') {
      files = await Promise.all(
        assets.map(async (i) => {
          try {
            const file = await parseExisting(Number(i.url));
            if (!file) return;

            return {
              file,
              url: i.url,
              label: '',
            };
          } catch (e) {
            return;
          }
        })
      );
    } else {
      files = await Promise.all(
        assets.map((i, idx) =>
          limit(async () => {
            try {
              const result = await fetch(getEdgeUrl(i.url));
              if (!result.ok) return;

              const blob = await result.blob();
              return {
                file: new File(
                  [blob],
                  `imported_${new Date().toISOString()}_${idx}.${
                    i.type === 'video' ? 'mp4' : 'jpg'
                  }`,
                  {
                    type: [...IMAGE_MIME_TYPE, ...VIDEO_MIME_TYPE].includes(blob.type as never)
                      ? blob.type
                      : i.type === 'video'
                      ? MIME_TYPES.mp4
                      : MIME_TYPES.jpeg,
                  }
                ),
                label: i.label,
                url: i.url,
              };
            } catch (e) {
              return;
            }
          })
        )
      );
    }

    const goodFiles = files.filter(isDefined);

    if (goodFiles.length !== 0) {
      await handleDrop(
        goodFiles.map((f) => f.file),
        goodFiles.reduce(
          (acc, f) => ({
            ...acc,
            [f.file.name]: { label: f.label, source: { type: source, url: f.url } },
          }),
          {} as Record<string, Pick<ImageDataType, 'label' | 'source'>>
        )
      );
    }

    const fileDiff = files.length - goodFiles.length;

    hideNotification(importNotifId);

    if (fileDiff !== 0) {
      showWarningNotification({
        message: `${fileDiff} ${source === 'training' ? 'dataset' : 'file'}${
          fileDiff === 1 ? '' : 's'
        } could not be imported`,
        autoClose: false,
      });
    }
  };

  const upsertVersionMutation = trpc.modelVersion.upsert.useMutation({
    async onSuccess(_response, request) {
      setInitialTriggerWord(model.id, thisMediaType, triggerWord);

      queryUtils.training.getModelBasic.setData({ id: model.id }, (old) => {
        if (!old) return old;

        const versionToUpdate = old.modelVersions.find((mv) => mv.id === thisModelVersion.id);
        if (!versionToUpdate) return old;
        versionToUpdate.trainedWords = request.trainedWords ?? [];

        return {
          ...old,
          modelVersions: [
            versionToUpdate,
            ...old.modelVersions.filter((mv) => mv.id !== thisModelVersion.id),
          ],
        };
      });

      await queryUtils.model.getMyTrainingModels.invalidate();
    },
  });
  const updateFileMutation = trpc.modelFile.update.useMutation({
    async onSuccess(_response, request) {
      setInitialLabelType(model.id, thisMediaType, labelType);
      setInitialOwnRights(model.id, thisMediaType, ownRights);
      setInitialShareDataset(model.id, thisMediaType, shareDataset);

      queryUtils.training.getModelBasic.setData({ id: model.id }, (old) => {
        if (!old) return old;

        const versionToUpdate = old.modelVersions.find((mv) => mv.id === thisModelVersion.id);
        if (!versionToUpdate) return old;
        versionToUpdate.files[0].visibility = request.visibility!;
        versionToUpdate.files[0].metadata = request.metadata!;

        return {
          ...old,
          modelVersions: [
            versionToUpdate,
            ...old.modelVersions.filter((mv) => mv.id !== thisModelVersion.id),
          ],
        };
      });

      await queryUtils.model.getMyTrainingModels.invalidate();
      // queryUtils.model.getMyTrainingModels.setInfiniteData(
      //   {}, // fix this to have right filters
      //   produce((old) => {
      //     if (!old?.pages?.length) return;
      //
      //     for (const page of old.pages) {
      //       for (const item of page.items) {
      //         if (item.id === thisModelVersion.id) {
      //           item.files[0].metadata = request.metadata!;
      //           return;
      //         }
      //       }
      //     }
      //   })
      // );
    },
  });

  const upsertFileMutation = trpc.modelFile.upsert.useMutation({
    async onSuccess(response, request) {
      updateNotification({
        id: notificationId,
        icon: <IconCheck size={18} />,
        color: 'teal',
        title: 'Upload complete!',
        message: '',
        autoClose: 3000,
        withCloseButton: false,
      });

      setInitialImageList(model.id, thisMediaType, imageList);

      queryUtils.training.getModelBasic.setData({ id: model.id }, (old) => {
        if (!old) return old;

        const versionToUpdate = old.modelVersions.find((mv) => mv.id === thisModelVersion.id);
        if (!versionToUpdate) return old;
        versionToUpdate.files = [
          {
            id: response.id,
            name: request.name!,
            url: request.url!,
            type: request.type!,
            metadata: request.metadata!,
            sizeKB: request.sizeKB!,
            visibility: request.visibility!,
          },
        ];

        return {
          ...old,
          modelVersions: [
            versionToUpdate,
            ...old.modelVersions.filter((mv) => mv.id !== thisModelVersion.id),
          ],
        };
      });

      await queryUtils.model.getMyTrainingModels.invalidate();

      // queryUtils.model.getMyTrainingModels.setInfiniteData(
      //   {}, // fix this to have limit and page?
      //   produce((old) => {
      //     if (!old?.pages?.length) return;
      //
      //     for (const page of old.pages) {
      //       for (const item of page.items) {
      //         if (item.id === thisModelVersion.id) {
      //           item.files = [
      //             {
      //               id: response.id,
      //               url: request.url!,
      //               type: request.type!,
      //               metadata: request.metadata!,
      //               sizeKB: request.sizeKB!,
      //             },
      //           ];
      //           return;
      //         }
      //       }
      //     }
      //   })
      // );

      goNext(model.id, thisStep, () => setZipping(false));
    },
    onError(error) {
      setZipping(false);
      updateNotification({
        ...notificationFailBase,
        message: error.message,
      });
    },
  });

  const submitTagMutation = trpc.training.autoTag.useMutation({
    // TODO allow people to rerun failed images
    onError(error) {
      showErrorNotification({
        error: new Error(error.message),
        title: 'Failed to auto tag',
        autoClose: false,
      });
      setAutoLabeling(model.id, thisMediaType, { ...thisDefaultTrainingState.autoLabeling });
    },
  });
  const submitCaptionMutation = trpc.training.autoCaption.useMutation({
    // TODO allow people to rerun failed images
    onError(error) {
      showErrorNotification({
        error: new Error(error.message),
        title: 'Failed to auto caption',
        autoClose: false,
      });
      setAutoLabeling(model.id, thisMediaType, { ...thisDefaultTrainingState.autoLabeling });
    },
  });

  useEffect(() => {
    if (existingDataFile) {
      setModelFileId(existingDataFile.id);
      const fileLabelType = existingMetadata?.labelType ?? 'tag';
      const fileOwnRights = existingMetadata?.ownRights ?? false;
      const fileShareDataset = existingMetadata?.shareDataset ?? false;

      setLabelType(model.id, thisMediaType, fileLabelType);
      setInitialLabelType(model.id, thisMediaType, fileLabelType);
      setOwnRights(model.id, thisMediaType, fileOwnRights);
      setInitialOwnRights(model.id, thisMediaType, fileOwnRights);
      setShareDataset(model.id, thisMediaType, fileShareDataset);
      setInitialShareDataset(model.id, thisMediaType, fileShareDataset);

      const thisTrainedWord =
        thisModelVersion.trainedWords && thisModelVersion.trainedWords.length > 0
          ? thisModelVersion.trainedWords[0]
          : '';
      setTriggerWord(model.id, thisMediaType, thisTrainedWord);
      setInitialTriggerWord(model.id, thisMediaType, thisTrainedWord);

      if (imageList.length === 0) {
        setLoadingZip(true);
        parseExistingAndHandle(thisModelVersion.id)
          .then((files) => {
            if (files) {
              const flatFiles = files.parsedFiles.flat();
              setImageList(model.id, thisMediaType, flatFiles);
              setInitialImageList(
                model.id,
                thisMediaType,
                flatFiles.map((d) => ({ ...d }))
              );
            }
          })
          .catch((e) => {
            showErrorNotification({
              error: e ?? 'An error occurred while parsing the existing file.',
              autoClose: false,
            });
          })
          .finally(() => setLoadingZip(false));
      }
    }
    // eslint-disable-next-line react-hooks/exhaustive-deps
  }, []);

  useEffect(() => {
    if (autoLabeling.isRunning || !autoLabeling.url) return;
    setAutoLabeling(model.id, thisMediaType, { isRunning: true });

    if (labelType === 'caption') {
      submitCaptionMutation.mutate({
        modelId: model.id,
        url: autoLabeling.url,
        temperature: autoCaptioning.temperature,
        maxNewTokens: autoCaptioning.maxNewTokens,
      });
    } else {
      submitTagMutation.mutate({ modelId: model.id, url: autoLabeling.url });
    }
    // eslint-disable-next-line react-hooks/exhaustive-deps
  }, [autoLabeling.url]);

  const hasIssues = imageList.some((i) => i.invalidLabel);

  const filteredImages = useMemo(() => {
    return imageList.filter((i) => {
      if (hasIssues && onlyIssues && !i.invalidLabel) return false;

      if (labelType === 'caption') {
        if (!searchCaption.length && !selectedTags.length) return true;
        if (selectedTags.includes(blankTagStr) && i.label.length === 0) return true;
        return searchCaption.length > 0
          ? i.label.toLowerCase().includes(searchCaption.toLowerCase())
          : false;
      } else {
        if (!selectedTags.length) return true;
        const capts: string[] = [];
        if (selectedTags.includes(blankTagStr) && getTextTagsAsList(i.label).length === 0)
          capts.push(blankTagStr);
        const mergedCapts = capts.concat(
          getTextTagsAsList(i.label).filter((c) => selectedTags.includes(c))
        );
        return mergedCapts.length > 0;
      }
    });
  }, [imageList, labelType, selectedTags, searchCaption, onlyIssues, hasIssues]);

  useEffect(() => {
    if (page > 1 && filteredImages.length <= (page - 1) * maxImgPerPage) {
      setPage(1);
    }
    // eslint-disable-next-line react-hooks/exhaustive-deps
  }, [selectedTags, searchCaption]);

  const handleNextAfterCheck = async (dlOnly = false) => {
    setZipping(true);

    const zip = await getJSZip();

    await Promise.all(
      imageList.map(async (imgData, idx) => {
        const filenameBase = String(idx).padStart(3, '0');

        let label = imgData.label;

        if (triggerWord.length) {
          const separator = labelType === 'caption' ? '.' : ',';
          const regMatch = new RegExp(`^${triggerWord}(${separator}|$)`);

          if (!regMatch.test(label)) {
            label = label.length > 0 ? [triggerWord, label].join(`${separator} `) : triggerWord;
          }
        }

        label.length > 0 && zip.file(`${filenameBase}.txt`, label);

        const imgBlob = await fetch(imgData.url).then((res) => res.blob());

        // TODO [bw] unregister here

        zip.file(`${filenameBase}.${imgData.type.split('/').pop()}`, imgBlob);
      })
    );
    // TODO [bw] handle error
    zip.generateAsync({ type: 'blob' }).then(async (content) => {
      const fileName = `${thisModelVersion.id}_training_data.zip`;

      if (dlOnly) {
        saveAs(content, fileName);
        setZipping(false);
        return;
      }

      hideNotification(notificationId);
      showNotification({
        id: notificationId,
        loading: true,
        autoClose: false,
        withCloseButton: false,
        title: 'Creating and uploading archive',
        message: `Packaging ${imageList.length} file${imageList.length !== 1 ? 's' : ''}...`,
      });

      try {
        await upsertVersionMutation.mutateAsync({
          id: thisModelVersion.id,
          name: thisModelVersion.name,
          modelId: model.id,
          baseModel: thisModelVersion.baseModel as BaseModel,
          trainedWords: triggerWord.length ? [triggerWord] : [],
        });
      } catch (e: unknown) {
        setZipping(false);
        updateNotification({
          ...notificationFailBase,
          message:
            e instanceof Error
              ? e.message.startsWith('Unexpected token')
                ? 'Server error :('
                : e.message
              : '',
        });
        return;
      }

      const blobFile = new File([content], fileName, {
        type: 'application/zip',
      });

      try {
        const uploadResp = await upload(
          {
            file: blobFile,
            type: UploadType.TrainingImages,
            meta: {
              versionId: thisModelVersion.id,
              labelType,
              ownRights,
              shareDataset,
              numImages: imageList.length,
              numCaptions: imageList.filter((i) => i.label.length > 0).length,
            },
          },
          async ({ meta, size, ...result }) => {
            const { versionId, ...metadata } = meta as {
              versionId: number;
            };
            if (versionId) {
              try {
                await upsertFileMutation.mutateAsync({
                  ...result,
                  ...(modelFileId && { id: modelFileId }),
                  sizeKB: bytesToKB(size),
                  modelVersionId: versionId,
                  type: 'Training Data',
                  visibility:
                    ownRights && shareDataset
                      ? ModelFileVisibility.Public
                      : ownRights
                      ? ModelFileVisibility.Sensitive
                      : ModelFileVisibility.Private,
                  metadata,
                });
              } catch (e: unknown) {
                setZipping(false);
                updateNotification({
                  ...notificationFailBase,
                });
              }
            } else {
              throw new Error('Missing version data.');
            }
          }
        );
        if (!uploadResp) {
          setZipping(false);
          updateNotification({
            ...notificationFailBase,
          });
        }
      } catch (e) {
        setZipping(false);
        updateNotification({
          ...notificationFailBase,
          message:
            e instanceof Error
              ? e.message.startsWith('Unexpected token')
                ? 'Server error :('
                : e.message
              : '',
        });
      }
    });
  };

  const handleNext = async () => {
    if (!attested.status) {
      setAttest(model.id, thisMediaType, {
        ...attested,
        error: 'You must agree before proceeding.',
      });
      return;
    }
    setAttest(model.id, thisMediaType, { ...attested, error: '' });

    if (
      isEqual(imageList, initialImageList) &&
      isEqual(triggerWord, initialTriggerWord) &&
      imageList.length !== 0
    ) {
      if (
        !isEqual(shareDataset, initialShareDataset) ||
        !isEqual(ownRights, initialOwnRights) ||
        !isEqual(labelType, initialLabelType)
      ) {
        setZipping(true);
        await updateFileMutation.mutateAsync({
          id: modelFileId!,
          metadata: { ...existingMetadata!, ownRights, shareDataset, labelType },
          visibility:
            ownRights && shareDataset
              ? ModelFileVisibility.Public
              : ownRights
              ? ModelFileVisibility.Sensitive
              : ModelFileVisibility.Private,
        });
        setZipping(false);
      }

      return goNext(model.id, thisStep);
    }

    if (imageList.length) {
      if (isVideo && imageList.some((i) => i.label.length === 0)) {
        showErrorNotification({
          error: new Error('All files must have a label for video training'),
          autoClose: false,
        });
        return;
      }

      const issues: string[] = [];

      const { blockedFor, success } = auditPrompt(triggerWord);
      if (!success) {
        issues.push(...blockedFor);
        if (!triggerWordInvalid) {
          setTriggerWordInvalid(model.id, thisMediaType, true);
        }
      } else {
        if (triggerWordInvalid) {
          setTriggerWordInvalid(model.id, thisMediaType, false);
        }
      }

      imageList.forEach((i) => {
        if (i.label.length > 0) {
          const { blockedFor, success } = auditPrompt(i.label);
          if (!success) {
            issues.push(...blockedFor);
            if (!i.invalidLabel) {
              updateImage(model.id, thisMediaType, {
                matcher: getShortNameFromUrl(i),
                invalidLabel: true,
              });
            }
          } else {
            if (i.invalidLabel) {
              updateImage(model.id, thisMediaType, {
                matcher: getShortNameFromUrl(i),
                invalidLabel: false,
              });
            }
          }
        } else {
          if (i.invalidLabel) {
            updateImage(model.id, thisMediaType, {
              matcher: getShortNameFromUrl(i),
              invalidLabel: false,
            });
          }
        }
      });
      if (issues.length > 0) {
        showNotification({
          icon: <IconX size={18} />,
          autoClose: false,
          color: 'red',
          title: 'Inappropriate labels',
          message: `One or more labels/trigger words have been blocked. Please review these and resubmit. Reason: ${uniq(
            issues
          ).join(', ')}`,
        });
        return;
      }

      // if no labels, warn
      if (imageList.filter((i) => i.label.length > 0).length === 0 && !triggerWord.length) {
        return openConfirmModal({
          title: (
            <Group gap="xs">
              <IconAlertTriangle color="gold" />
              <Text size="lg">Missing labels</Text>
            </Group>
          ),
          children:
            'You have not provided any labels for your files. This can produce an inflexible model. We will also attempt to generate sample files, but they may not be what you are looking for. Are you sure you want to continue?',
          labels: { cancel: 'Cancel', confirm: 'Continue' },
          centered: true,
          onConfirm: handleNextAfterCheck,
        });
      } else {
        await handleNextAfterCheck();
      }
    } else {
      // no images given. could show a takeover or form inline error instead.
      showNotification({
        icon: <IconX size={18} />,
        color: 'red',
        title: 'No files provided',
        message: 'Must select at least 1 file.',
      });
    }
  };

  const totalLabeled = imageList.filter((i) => i.label && i.label.length > 0).length;

  const importedUrls = useMemo(
    () => imageList.filter((i) => isDefined(i.source?.url)).map((i) => i.source!.url!),
    [imageList]
  );

  useCatchNavigation({
    unsavedChanges:
      !isEqual(imageList, initialImageList) ||
      !isEqual(shareDataset, initialShareDataset) ||
      !isEqual(ownRights, initialOwnRights) ||
      !isEqual(labelType, initialLabelType) ||
      !isEqual(triggerWord, initialTriggerWord),
    // message: ``,
  });

  return (
    <>
      <Stack>
        {attested.status && (
          <>
            <Accordion
              value={accordionUpload}
              onChange={setAccordionUpload}
              styles={(theme) => ({
                content: {
                  padding: theme.spacing.xs,
                },
                item: {
                  // overflow: 'hidden',
                  border: 'none',
                  background: 'transparent',
                },
                control: {
                  padding: theme.spacing.xs,
                  lineHeight: 'normal',
                },
              })}
            >
              <Accordion.Item value="uploading">
                <Accordion.Control>Upload Files</Accordion.Control>
                <Accordion.Panel>
                  <Stack>
                    <Text size="sm">
                      You can add an existing dataset for your model, or create a new one here. Not
                      sure what to do? Read our{' '}
                      <Anchor
                        href="https://education.civitai.com/using-civitai-the-on-site-lora-trainer"
                        target="_blank"
                        rel="nofollow noreferrer"
                      >
                        Dataset and Training Guidelines
                      </Anchor>{' '}
                      for more info.
                    </Text>

                    <Group mt="xs" justify="center" grow>
                      <Button
                        variant="light"
                        onClick={() => {
                          openImageSelectModal({
                            title: 'Select Media',
                            selectSource: 'generation',
                            onSelect: async (media) => {
                              await handleImport(media, 'generation');
                            },
                            importedUrls,
                            videoAllowed: isVideo,
                          });
                        }}
                      >
                        Import from Generator
                      </Button>
                      <Button
                        variant="light"
                        onClick={() => {
                          openImageSelectModal({
                            title: 'Select Media',
                            selectSource: 'uploaded',
                            onSelect: async (media) => {
                              await handleImport(media, 'uploaded');
                            },
                            importedUrls,
                            videoAllowed: isVideo,
                          });
                        }}
                      >
                        Add from Profile
                      </Button>
                      <Button
                        variant="light"
                        onClick={() => {
                          openImageSelectModal({
                            title: 'Select Datasets',
                            selectSource: 'training',
                            onSelect: async (datasets) => {
                              await handleImport(datasets, 'training');
                            },
                            importedUrls,
                            videoAllowed: isVideo,
                          });
                        }}
                      >
                        Re-use a Dataset
                      </Button>
                    </Group>

                    <Divider label="OR" labelPosition="center" />

                    {isVideo && (
                      <DismissibleAlert
                        color="green"
                        // eslint-disable-next-line tailwindcss/migration-from-tailwind-2
                        className="bg-emerald-200 bg-opacity-20 dark:bg-emerald-900 dark:bg-opacity-20"
                        title="Now accepting videos!"
                        content={
                          <Text>
                            You can now upload videos for training (<Code color="teal">mp4</Code>{' '}
                            and <Code color="teal">webm</Code>).
                          </Text>
                        }
                        id="training-accept-videos-alert"
                      />
                    )}

                    <ImageDropzone
                      onDrop={handleDrop}
                      label={`${
                        isVideo ? 'Drag images, zips, or videos' : 'Drag images or zips'
                      } here (or click to select files)`}
                      description={
                        <Text mt="xs" fz="sm" c={theme.colors.red[5]}>
                          Changes made here are not permanently saved until you hit &quot;Next&quot;
                        </Text>
                      }
                      max={MAX_FILES_ALLOWED}
                      // loading={isLoading}
                      count={imageList.length}
                      accept={allowedDropTypes}
                      onExceedMax={() =>
                        showErrorNotification({
                          title: 'Too many files',
                          error: new Error(`Truncating to ${MAX_FILES_ALLOWED}.`),
                          autoClose: false,
                        })
                      }
                    />
                  </Stack>
                </Accordion.Panel>
              </Accordion.Item>
            </Accordion>
            <Divider />

            {imageList.length > 0 && (
              <Group my="md" justify="space-between">
                <Paper className="bg-gray-0 dark:bg-dark-6" shadow="xs" radius="sm" px={8} py={2}>
                  <Text
                    style={{ lineHeight: '22px' }}
                    c={
                      totalLabeled === 0
                        ? theme.colors.red[5]
                        : totalLabeled < imageList.length
                        ? theme.colors.orange[5]
                        : theme.colors.green[5]
                    }
                  >
                    {`${totalLabeled} / ${imageList.length} labeled`}
                  </Text>
                </Paper>
                <Group gap="xs">
                  <Button size="compact-md" color="indigo" onClick={() => setIsZoomed((z) => !z)}>
                    {isZoomed ? <IconZoomOut size={16} /> : <IconZoomIn size={16} />}
                    <Text inline ml={4}>
                      Zoom {isZoomed ? 'Out' : 'In'}
                    </Text>
                  </Button>
                  <Tooltip
                    label="Not connected - will not receive updates. Please try refreshing the page."
                    disabled={connected}
                  >
                    <Button
                      size="compact-md"
                      color="violet"
                      disabled={autoLabeling.isRunning || !connected}
                      style={!connected ? { pointerEvents: 'initial' } : undefined}
                      onClick={() =>
                        dialogStore.trigger({
                          component: AutoLabelModal,
                          props: { modelId: model.id, mediaType: thisMediaType },
                        })
                      }
                    >
                      <Group gap={4}>
                        <IconTags size={16} />
                        <Text>Auto Label</Text>
                        {Date.now() < new Date('2024-09-27').getTime() && (
                          <Badge color="green" variant="filled" size="sm" ml={4}>
                            NEW
                          </Badge>
                        )}
                      </Group>
                    </Button>
                  </Tooltip>
                  <Button
                    size="compact-md"
                    color="cyan"
                    loading={zipping}
                    onClick={() => handleNextAfterCheck(true)}
                  >
                    <IconFileDownload size={16} />
                    <Text inline ml={4}>
                      Download
                    </Text>
                  </Button>

                  <Button
                    size="compact-md"
                    color="red"
                    disabled={autoLabeling.isRunning}
                    onClick={() => {
                      openConfirmModal({
                        title: 'Remove all files?',
                        children: 'This cannot be undone.',
                        labels: { cancel: 'Cancel', confirm: 'Confirm' },
                        centered: true,
                        onConfirm: () => {
                          setImageList(model.id, thisMediaType, []);
                          setAccordionUpload('uploading');
                        },
                      });
                    }}
                  >
                    <IconTrash size={16} />
                    <Text inline ml={4}>
                      Reset
                    </Text>
                  </Button>
                </Group>
              </Group>
            )}
            {filteredImages.length > maxImgPerPage && (
              <Pagination
                withEdges
                mb="md"
                value={page}
                onChange={setPage}
                total={Math.ceil(filteredImages.length / maxImgPerPage)}
              />
            )}
            {autoLabeling.isRunning && (
              <Paper className="bg-gray-0 dark:bg-dark-6" my="lg" p="md" withBorder>
                <Stack>
                  <Text>Running auto labeling...</Text>
                  {autoLabeling.successes + autoLabeling.fails.length > 0 ? (
                    <Progress.Root size="xl" radius="xl">
                      <Progress.Section
                        value={
                          ((autoLabeling.successes + autoLabeling.fails.length) /
                            autoLabeling.total) *
                          100
                        }
                        striped
                        animated
                      >
                        <Progress.Label>
                          {`${autoLabeling.successes + autoLabeling.fails.length} / ${
                            autoLabeling.total
                          }`}
                        </Progress.Label>
                      </Progress.Section>
                    </Progress.Root>
                  ) : (
                    <Progress.Root size="xl" radius="xl">
                      <Progress.Section value={100} striped animated>
                        <Progress.Label>Waiting for data...</Progress.Label>
                      </Progress.Section>
                    </Progress.Root>
                  )}
                </Stack>
              </Paper>
            )}
            {imageList.length > 0 && (
              <Paper px="md" py="xs" shadow="xs" radius="sm" withBorder>
                <Group>
                  <Group gap={4} wrap="nowrap">
                    <Text>Trigger Word</Text>
                    <InfoPopover size="xs" iconProps={{ size: 16 }}>
                      Word that serves as an &quot;activator&quot; for your LoRA during generation.
                      <br />
                      This will be prepended to all labels.
                    </InfoPopover>
                  </Group>
                  <TextInput
                    placeholder='Add a trigger word, ex. "unique-word" (optional)'
                    value={triggerWord}
                    onChange={(event) =>
                      setTriggerWord(model.id, thisMediaType, event.currentTarget.value)
                    }
                    onBlur={() => {
                      const { blockedFor, success } = auditPrompt(triggerWord);
                      if (!success) {
                        if (!triggerWordInvalid) {
                          setTriggerWordInvalid(model.id, thisMediaType, true);
                          showNotification({
                            icon: <IconX size={18} />,
                            autoClose: false,
                            color: 'red',
                            title: 'Inappropriate labels',
                            message: `One or more trigger words have been blocked. Please review. Reason: ${blockedFor.join(
                              ', '
                            )}`,
                          });
                        }
                      } else {
                        if (triggerWordInvalid) {
                          setTriggerWordInvalid(model.id, thisMediaType, false);
                        }
                      }
                    }}
                    style={{ flexGrow: 1 }}
                    className={clsx({ [styles.badLabel]: triggerWordInvalid })}
                    rightSection={
                      <LegacyActionIcon
                        onClick={() => {
                          setTriggerWord(model.id, thisMediaType, '');
                        }}
                        disabled={!triggerWord.length}
                      >
                        <IconX size={16} />
                      </LegacyActionIcon>
                    }
                  />
                </Group>
              </Paper>
            )}
            {imageList.length > 0 && (
              <TrainingImagesSwitchLabel modelId={model.id} mediaType={thisMediaType} />
            )}
            {imageList.length > 0 ? (
              labelType === 'caption' ? (
                <TrainingImagesCaptionViewer
                  selectedTags={selectedTags}
                  setSelectedTags={setSelectedTags}
                  searchCaption={searchCaption}
                  setSearchCaption={setSearchCaption}
                  numImages={filteredImages.length}
                />
              ) : (
                <TrainingImagesTagViewer
                  selectedTags={selectedTags}
                  setSelectedTags={setSelectedTags}
                  modelId={model.id}
                  mediaType={thisMediaType}
                  numImages={filteredImages.length}
                />
              )
            ) : (
              <></>
            )}
            {hasIssues && (
              <Checkbox
                label="Show only inappropriate labels"
                checked={onlyIssues}
                onChange={(event) => setOnlyIssues(event.currentTarget.checked)}
              />
            )}
            {loadingZip ? (
              <Center mt="md" style={{ flexDirection: 'column' }}>
                <Loader />
                <Text>Parsing existing files...</Text>
              </Center>
            ) : imageList.length > 0 && filteredImages.length === 0 ? (
              <Stack mt="md" align="center">
                <ThemeIcon size={64} radius={100}>
                  <IconCloudOff size={64 / 1.6} />
                </ThemeIcon>
                <Text size="lg" align="center">
                  No files found
                </Text>
              </Stack>
            ) : (
              // nb: if we want to break out of container, add margin: 0 calc(50% - 45vw);
              <SimpleGrid cols={{ base: 1, sm: isZoomed ? 1 : 3 }}>
                {filteredImages
                  .slice((page - 1) * maxImgPerPage, (page - 1) * maxImgPerPage + maxImgPerPage)
                  .map((imgData, index) => {
                    return (
                      <Card
                        key={index}
                        shadow="sm"
                        p={4}
                        radius="sm"
                        withBorder
                        className={clsx({ [styles.badLabel]: imgData.invalidLabel })}
                      >
                        <Card.Section mb="xs">
                          <div className={styles.imgOverlay}>
                            <Group gap={4} className={clsx(styles.trash, 'trashIcon')}>
                              <Tooltip label="Remove labels">
                                <LegacyActionIcon
                                  color="violet"
                                  variant="filled"
                                  size="md"
                                  disabled={autoLabeling.isRunning || !imgData.label.length}
                                  onClick={() => {
                                    updateImage(model.id, thisMediaType, {
                                      matcher: getShortNameFromUrl(imgData),
                                      label: '',
                                    });
                                  }}
                                >
                                  <IconTagsOff />
                                </LegacyActionIcon>
                              </Tooltip>
                              <Tooltip label="Remove file">
                                <LegacyActionIcon
                                  color="red"
                                  variant="filled"
                                  size="md"
                                  disabled={autoLabeling.isRunning}
                                  onClick={() => {
                                    const newLen = imageList.length - 1;
                                    setImageList(
                                      model.id,
                                      thisMediaType,
                                      imageList.filter((i) => i.url !== imgData.url)
                                    );
                                    if (
                                      page === Math.ceil(imageList.length / maxImgPerPage) &&
                                      newLen % maxImgPerPage === 0
                                    )
                                      setPage(Math.max(page - 1, 1));

                                    if (newLen < 1) {
                                      setAccordionUpload('uploading');
                                    }
                                  }}
                                >
                                  <IconTrash />
                                </LegacyActionIcon>
                              </Tooltip>
                            </Group>
                            {imgData.source?.type && (
                              <div className={clsx(styles.source, 'trashIcon')}>
                                <Badge
                                  variant="filled"
                                  className="px-1"
                                  leftSection={
                                    // <ThemeIcon color="blue" size="lg" radius="xl" variant="filled">
                                    <IconTransferIn size={14} />
                                    // </ThemeIcon>
                                  }
                                >
                                  <Text>{imgData.source.type}</Text>
                                </Badge>
                              </div>
                            )}
                            {VIDEO_MIME_TYPE.includes(imgData.type as never) ? (
                              <video
                                loop
                                playsInline
                                disablePictureInPicture
                                muted
                                autoPlay
                                controls={false}
                                height={isZoomed ? '100%' : 250}
                                // TODO possibly object-contain
                                className={clsx('w-full object-cover', {
                                  ['!h-[250px]']: !isZoomed,
                                })}
                              >
                                <source src={imgData.url} type={imgData.type} />
                              </video>
                            ) : (
                              <MImage
                                alt={imgData.name}
                                src={imgData.url}
                                imageProps={{
                                  style: {
                                    height: isZoomed ? '100%' : '250px',
                                    width: '100%',
                                    // if we want to show full image, change objectFit to contain
                                    objectFit: 'cover',
                                    // object-position: top;
                                  },
                                  // onLoad: () => URL.revokeObjectURL(imageUrl)
                                }}
                              />
                            )}
                          </div>
                        </Card.Section>
                        {labelType === 'caption' ? (
                          <TrainingImagesCaptions
                            imgData={imgData}
                            modelId={model.id}
                            mediaType={thisMediaType}
                            searchCaption={searchCaption}
                          />
                        ) : (
                          <TrainingImagesTags
                            imgData={imgData}
                            modelId={model.id}
                            mediaType={thisMediaType}
                            selectedTags={selectedTags}
                          />
                        )}
                      </Card>
                    );
                  })}
              </SimpleGrid>
            )}
            {filteredImages.length > maxImgPerPage && (
              <Pagination
                withEdges
                mt="md"
                value={page}
                onChange={setPage}
                total={Math.ceil(filteredImages.length / maxImgPerPage)}
              />
            )}

            {imageList.length > 0 && (
              <Paper mt="xl" radius="md" p="xl" withBorder>
                <Stack>
                  <Title order={4}>Data Ownership and Sharing</Title>
                  <Text size="sm">
                    Your dataset is temporarily stored for the purposes of training. After training
                    is complete, the dataset is removed. By default, it is not public. Read our{' '}
                    <Text
                      component={Link}
                      variant="link"
                      href="/content/training/data-policy"
                      target="_blank"
                    >
                      dataset storage policy
                    </Text>
                    .
                  </Text>
                  <Checkbox
                    label="I own the rights to all these files"
                    checked={ownRights}
                    onChange={(event) => {
                      setOwnRights(model.id, thisMediaType, event.currentTarget.checked);
                      !event.currentTarget.checked &&
                        setShareDataset(model.id, thisMediaType, false);
                    }}
                  />
                  <Checkbox
                    label="I want to share my dataset"
                    disabled={!ownRights}
                    checked={shareDataset}
                    onChange={(event) =>
                      setShareDataset(model.id, thisMediaType, event.currentTarget.checked)
                    }
                  />
                </Stack>
              </Paper>
            )}
          </>
        )}
        <Paper mb="md" radius="md" p="xl" withBorder>
          <div className="flex flex-col gap-4">
            <Title order={4}>Acknowledgement</Title>
            {attested.status ? (
              <ContentClamp maxHeight={30}>
                <AttestDiv />
              </ContentClamp>
            ) : (
              <div>
                <AttestDiv />
              </div>
            )}
            <Checkbox
              label="By agreeing to this attestation, I acknowledge that I have complied with these conditions and accept full responsibility for any legal or ethical implications that arise from the use of this content."
              checked={attested.status}
              error={attested.error}
              onChange={(event) =>
                setAttest(model.id, thisMediaType, {
                  status: event.currentTarget.checked,
                  error: '',
                })
              }
            />
          </div>
        </Paper>
      </Stack>
      <Group justify="flex-end">
        <Button variant="default" onClick={() => goBack(model.id, thisStep)}>
          Back
        </Button>
        <Button
          onClick={handleNext}
          disabled={autoLabeling.isRunning}
          loading={zipping || uploading > 0}
        >
          Next
        </Button>
      </Group>
    </>
  );
};

const AttestDiv = () => {
  return (
    <>
      <Text size="sm" mb={4}>
        By uploading this training data, I confirm that:
      </Text>
      <List size="sm" type="ordered">
        <List.Item mb={2}>
          Consent: If the content depicts the likeness of a real person, I am either that person or
          have obtained clear, explicit consent from that person for their likeness to be used in
          this creation of this model.
        </List.Item>
        <List.Item mb={2}>
          Responsibility: I understand that I am solely responsible for ensuring that all necessary
          permissions have been obtained, and I acknowledge that failure to do so may result in the
          removal of content, my account, or other actions by Civitai.
        </List.Item>
        <List.Item mb={2}>
          Accuracy: I attest that the likeness depicted in this model aligns with the consents
          granted, and I will immediately remove or modify the content if consent is revoked.
        </List.Item>
      </List>
    </>
  );
};<|MERGE_RESOLUTION|>--- conflicted
+++ resolved
@@ -150,35 +150,6 @@
 const maxWidth = 2048;
 const maxHeight = 2048;
 
-<<<<<<< HEAD
-export const labelDescriptions: { [p in LabelTypes]: ReactNode } = {
-  tag: (
-    <Stack gap={0}>
-      <Text>Short, comma-separated descriptions.</Text>
-      <Text fs="italic">Ex: &quot;dolphin, ocean, jumping, gorgeous scenery&quot;</Text>
-      <Text mt="sm">
-        Preferred for <Badge color="violet">SD1</Badge> and <Badge color="grape">SDXL</Badge>{' '}
-        models.
-      </Text>
-    </Stack>
-  ),
-  caption: (
-    <Stack gap={0}>
-      <Text>Natural language, long-form sentences.</Text>
-      <Text fs="italic">
-        Ex: &quot;There is a dolphin in the ocean. It is jumping out against a gorgeous backdrop of
-        a setting sun.&quot;
-      </Text>
-      <Text mt="sm">
-        Preferred for <Badge color="red">Flux</Badge>, <Badge color="pink">SD3</Badge>, and{' '}
-        <Badge color="teal">Video</Badge> models.
-      </Text>
-    </Stack>
-  ),
-};
-
-=======
->>>>>>> c58e8670
 const LabelSelectModal = ({
   modelId,
   mediaType,
