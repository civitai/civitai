--- conflicted
+++ resolved
@@ -65,15 +65,9 @@
   isCustom?: boolean;
   isVideo?: boolean;
 }) => {
-<<<<<<< HEAD
-  const versions = Object.entries(trainingModelInfo).filter(([, v]) => v.type === baseType);
-=======
-  const { classes } = useStyles();
-
   const versions = Object.entries(trainingModelInfo).filter(
     ([, v]) => v.type === baseType && v.disabled !== true
   );
->>>>>>> f370b682
   if (!versions.length) return null;
 
   return (
