--- conflicted
+++ resolved
@@ -41,10 +41,8 @@
   useTrainingImageStore,
 } from '~/store/training.store';
 import { titleCase } from '~/utils/string-helpers';
-<<<<<<< HEAD
 import styles from './TrainingImagesTagViewer.module.css';
 import { LegacyActionIcon } from '~/components/LegacyActionIcon/LegacyActionIcon';
-=======
 
 export const blankTagStr = '@@none@@';
 
@@ -60,7 +58,7 @@
     </Stack>
   ),
   caption: (
-    <Stack spacing={0}>
+    <Stack gap={0}>
       <Text>Natural language, long-form sentences.</Text>
       <Text fs="italic">
         Ex: &quot;There is a dolphin in the ocean. It is jumping out against a gorgeous backdrop of
@@ -73,32 +71,6 @@
     </Stack>
   ),
 };
-
-const useStyles = createStyles((theme) => ({
-  tagOverlay: {
-    position: 'relative',
-    height: 'auto',
-    '&:hover button': {
-      display: 'flex',
-    },
-  },
-  trash: {
-    display: 'none',
-    position: 'absolute',
-    width: '100%',
-    height: '100%',
-    top: 0,
-    left: 0,
-    border: 0,
-    borderRadius: '4px',
-
-    backgroundColor: theme.fn.rgba(
-      theme.colorScheme === 'dark' ? theme.colors.dark[5] : theme.colors.gray[2],
-      0.9
-    ),
-  },
-}));
->>>>>>> c58e8670
 
 export const TrainingImagesLabelTypeSelect = ({
   modelId,
