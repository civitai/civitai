import {
  Accordion,
  Badge,
  Button,
  Divider,
  Group,
  Loader,
  Paper,
  SegmentedControl,
  Stack,
  Switch,
  Text,
  Title,
} from '@mantine/core';
import { useDebouncedValue } from '@mantine/hooks';
import { openConfirmModal } from '@mantine/modals';
import { showNotification } from '@mantine/notifications';
import { IconAlertTriangle, IconConfetti, IconCopy, IconPlus, IconX } from '@tabler/icons-react';
<<<<<<< HEAD
import { TRPCClientErrorBase } from '@trpc/client';
import { DefaultErrorShape } from '@trpc/server';
import clsx from 'clsx';
=======
import type { TRPCClientErrorBase } from '@trpc/client';
import type { DefaultErrorShape } from '@trpc/server';
>>>>>>> aa1a0880
import dayjs from 'dayjs';
import { capitalize } from 'lodash-es';
import { useRouter } from 'next/router';
import React, { useEffect, useMemo, useState } from 'react';
import { AlertWithIcon } from '~/components/AlertWithIcon/AlertWithIcon';
import { useBuzzTransaction } from '~/components/Buzz/buzz.utils';
import { BuzzTransactionButton } from '~/components/Buzz/BuzzTransactionButton';
import { CurrencyBadge } from '~/components/Currency/CurrencyBadge';
import { CurrencyIcon } from '~/components/Currency/CurrencyIcon';
import { DescriptionTable } from '~/components/DescriptionTable/DescriptionTable';
import { DismissibleAlert } from '~/components/DismissibleAlert/DismissibleAlert';
import { InfoPopover } from '~/components/InfoPopover/InfoPopover';
import {
  blockedCustomModels,
  goBack,
  minsToHours,
} from '~/components/Training/Form/TrainingCommon';
import {
  type NumberTrainingSettingsType,
  trainingSettings,
} from '~/components/Training/Form/TrainingParams';
import { AdvancedSettings } from '~/components/Training/Form/TrainingSubmitAdvancedSettings';
import { ModelSelect } from '~/components/Training/Form/TrainingSubmitModelSelect';
import { useTrainingServiceStatus } from '~/components/Training/training.utils';
import { useCurrentUser } from '~/hooks/useCurrentUser';
import type { BaseModel } from '~/server/common/constants';
import type { ModelFileCreateInput } from '~/server/schema/model-file.schema';
import type {
  ModelVersionUpsertInput,
  TrainingDetailsBaseModelList,
  TrainingDetailsObj,
} from '~/server/schema/model-version.schema';
import type { ImageTrainingRouterWhatIfSchema } from '~/server/schema/orchestrator/training.schema';
import { Currency, ModelUploadType, TrainingStatus } from '~/shared/utils/prisma/enums';
import {
  defaultRun,
  defaultRunVideo,
  defaultTrainingState,
  defaultTrainingStateVideo,
  trainingStore,
  useTrainingImageStore,
} from '~/store/training.store';
import type { TrainingModelData } from '~/types/router';
import { showErrorNotification, showSuccessNotification } from '~/utils/notifications';
import { numberWithCommas } from '~/utils/number-helpers';
import {
  getTrainingFields,
  isInvalidRapid,
  isValidRapid,
  rapidEta,
  type TrainingBaseModelType,
  trainingModelInfo,
} from '~/utils/training';
import { trpc } from '~/utils/trpc';
import { isDefined } from '~/utils/type-guards';

const maxRuns = 5;

const prefersCaptions: TrainingBaseModelType[] = ['flux', 'sd35', 'hunyuan', 'wan'];

export const TrainingFormSubmit = ({ model }: { model: NonNullable<TrainingModelData> }) => {
  const thisModelVersion = model.modelVersions[0];
  const thisTrainingDetails = thisModelVersion.trainingDetails as TrainingDetailsObj | undefined;
  const thisFile = thisModelVersion.files[0];
  const thisMetadata = thisFile?.metadata as FileMetadata | null;
  const thisNumImages = thisMetadata?.numImages;
  const thisMediaType = thisTrainingDetails?.mediaType ?? 'image';

  const { addRun, removeRun, updateRun } = trainingStore;
  const { runs } = useTrainingImageStore(
    (state) =>
      state[model.id] ?? {
        ...(thisMediaType === 'video' ? defaultTrainingStateVideo : defaultTrainingState),
      }
  );

  const [selectedRunIndex, setSelectedRunIndex] = useState<number>(0);
  const selectedRun =
    runs[selectedRunIndex] ?? (thisMediaType === 'video' ? defaultRunVideo : defaultRun);

  const allLabeled =
    thisMediaType === 'video' ? (thisMetadata?.numCaptions ?? 0) >= (thisNumImages ?? 0) : true;

  const [multiMode, setMultiMode] = useState(runs.length > 1);
  const [awaitInvalidate, setAwaitInvalidate] = useState<boolean>(false);

  const status = useTrainingServiceStatus();
  const blockedModels = status.blockedModels ?? blockedCustomModels;

  const router = useRouter();
  const queryUtils = trpc.useUtils();
  const currentUser = useCurrentUser();
  const { conditionalPerformTransaction } = useBuzzTransaction({
    message: (requiredBalance) =>
      `You don't have enough funds to train this model. Required Buzz: ${numberWithCommas(
        requiredBalance
      )}. Buy or earn more Buzz to complete the training process.`,
    performTransactionOnPurchase: false,
    purchaseSuccessMessage: (purchasedBalance) => (
      <Stack>
        <Text>Thank you for your purchase!</Text>
        <Text>
          We have added <CurrencyBadge currency={Currency.BUZZ} unitAmount={purchasedBalance} /> to
          your account. You can now continue the training process.
        </Text>
      </Stack>
    ),
    type: 'Generation',
  });

  const thisStep = 3;
  let finishedRuns = 0;

  const formBaseModel = selectedRun.base;

  const targetStepsSetting = trainingSettings.find((ts) => ts.name === 'targetSteps') as
    | NumberTrainingSettingsType
    | undefined;
  const override =
    targetStepsSetting?.overrides?.[formBaseModel]?.all ??
    targetStepsSetting?.overrides?.[formBaseModel]?.[selectedRun.params.engine];
  const maxSteps = override?.max ?? targetStepsSetting?.max ?? 10000;

  const hasIssue = runs.some((r) => r.hasIssue);
  const totalBuzzCost = hasIssue ? -1 : runs.map((r) => r.buzzCost).reduce((s, a) => s + a, 0);

  const whatIfData = useMemo(() => {
    const retData: ImageTrainingRouterWhatIfSchema = {
      model: getTrainingFields.getModel(formBaseModel),
      priority: getTrainingFields.getPriority(selectedRun.highPriority),
      engine: getTrainingFields.getEngine(selectedRun.params.engine),
      trainingDataImagesCount: thisNumImages ?? 1,
      resolution: selectedRun.params.resolution,
      trainBatchSize: selectedRun.params.trainBatchSize,
      maxTrainEpochs: selectedRun.params.maxTrainEpochs,
      numRepeats: selectedRun.params.numRepeats ?? 200,
    };
    return retData;
  }, [
    formBaseModel,
    selectedRun.highPriority,
    selectedRun.params.engine,
    thisNumImages,
    selectedRun.params.resolution,
    selectedRun.params.trainBatchSize,
    selectedRun.params.maxTrainEpochs,
    selectedRun.params.numRepeats,
  ]);

  const [debounced] = useDebouncedValue(whatIfData, 100);

  const dryRunResult = trpc.orchestrator.createTrainingWhatif.useQuery(debounced, {
    enabled: !!debounced,
  });

  useEffect(() => {
    if (dryRunResult.isLoading) return;
    const cost = dryRunResult.data?.cost;
    if (!isDefined(cost) || cost < 0) {
      if (!selectedRun.hasIssue) {
        updateRun(model.id, thisMediaType, selectedRun.id, { hasIssue: true, buzzCost: -1 });
        showErrorNotification({
          title: 'Error computing cost',
          error: new Error(
            'There was an issue computing the cost for these settings. Please change your settings or contact us if this persists.'
          ),
          autoClose: false,
        });
      }
    } else if (cost !== selectedRun.buzzCost) {
      updateRun(model.id, thisMediaType, selectedRun.id, { hasIssue: false, buzzCost: cost });
    }
  }, [
    dryRunResult.data?.cost,
    dryRunResult.isLoading,
    runs.length,
    selectedRun.hasIssue,
    selectedRun.buzzCost,
    model.id,
    thisMediaType,
    selectedRun.id,
    updateRun,
  ]);

  const upsertVersionMutation = trpc.modelVersion.upsert.useMutation();
  const deleteVersionMutation = trpc.modelVersion.delete.useMutation();
  const createFileMutation = trpc.modelFile.create.useMutation();

  const doTraining = trpc.orchestrator.createTraining.useMutation();

  const doTrainingMut = async (modelVersionId: number, idx: number, runId: number) => {
    try {
      await doTraining.mutateAsync({ modelVersionId });

      finishedRuns++;

      // TODO update notification instead
      showSuccessNotification({
        message: `Submitted ${finishedRuns}/${runs.length} runs...`,
      });

      // TODO re-enable this, but for now it messes with the length
      // removeRun(model.id, runId);

      if (finishedRuns === runs.length) {
        showSuccessNotification({
          title: 'Successfully submitted for training!',
          message: 'You will be emailed when training is complete.',
        });
        // TODO make this a setInfiniteData, too much work right now
        await queryUtils.model.getMyTrainingModels.invalidate();
        await queryUtils.model.getAvailableTrainingModels.invalidate();

        await router.replace(userTrainingDashboardURL);
        setAwaitInvalidate(false);
      }
    } catch (e) {
      const error = e as TRPCClientErrorBase<DefaultErrorShape>;
      showErrorNotification({
        title: `Failed to submit run #${idx + 1} for training`,
        error: new Error(error.message),
        reason: error.message ?? 'An unexpected error occurred. Please try again later.',
        autoClose: false,
      });

      if (idx > 0) {
        await deleteVersionMutation.mutateAsync({ id: modelVersionId });
      }

      finishedRuns++;
      if (finishedRuns === runs.length) {
        setAwaitInvalidate(false);
      }
    }
  };

  const userTrainingDashboardURL = `/user/${currentUser?.username}/models?section=training`;

  const handleSubmit = () => {
    // TODO [bw] we should probably disallow people to get to the training wizard at all when it's not pending
    if (thisModelVersion.trainingStatus !== TrainingStatus.Pending) {
      showNotification({
        message: 'Model was already submitted for training.',
      });
      router.replace(userTrainingDashboardURL).then();
      return;
    }

    if (!thisFile) {
      showErrorNotification({
        error: new Error('Missing file data, please reupload your files.'),
        autoClose: false,
      });
      return;
    }

    if (runs.length > maxRuns) {
      showErrorNotification({
        error: new Error(`Too many runs selected (max of ${maxRuns})`),
        autoClose: false,
      });
      return;
    }

    for (const r of runs) {
      if (!r.base) {
        showErrorNotification({
          error: new Error('A base model must be chosen.'),
          autoClose: false,
        });
        return;
      }

      if (blockedModels.includes(r.base)) {
        showErrorNotification({
          error: new Error('This model has been blocked from training - please try another one.'),
          autoClose: false,
        });
        return;
      }

      if (r.params.targetSteps > maxSteps) {
        showErrorNotification({
          error: new Error(
            `Steps are beyond the maximum (${numberWithCommas(
              maxSteps
            )}). Please lower Epochs or Num Repeats, or increase Train Batch Size.`
          ),
          title: 'Too many steps',
          autoClose: false,
        });
        return;
      }

      // specific check for batch
      if (
        ['flux', 'sd35'].includes(r.baseType) &&
        r.params.engine === 'kohya' &&
        r.params.trainBatchSize > 2 &&
        r.params.resolution > 512
      ) {
        showErrorNotification({
          error: new Error(
            `Due to hardware constraints, batch sizes >2 are not supported for resolutions >512. Please lower the batch size (this will affect steps) or decrease the resolution.`
          ),
          title: 'Batch size too high',
          autoClose: false,
        });
        return;
      }
    }

    const performTransaction = () => {
      return openConfirmModal({
        title: 'Confirm Buzz Transaction',
        children: (
          <Stack pt="md">
            <Group>
              <Text span inline>
                {`The total cost for ${
                  runs.length > 1 ? 'these training runs' : 'this training run'
                } is: `}
              </Text>
              <Group gap={2}>
                <CurrencyIcon currency={Currency.BUZZ} size={12} />
                <Text span inline>
                  {totalBuzzCost.toLocaleString()}
                </Text>
              </Group>
            </Group>
            <Text mt="md">Proceed?</Text>
          </Stack>
        ),
        labels: { cancel: 'Cancel', confirm: 'Confirm' },
        centered: true,
        onConfirm: () => {
          handleConfirm();
        },
      });
    };

    conditionalPerformTransaction(totalBuzzCost, performTransaction);
  };

  const handleConfirm = () => {
    setAwaitInvalidate(true);
    finishedRuns = 0;

    runs.forEach(async (run, idx) => {
      const { base, baseType, params, customModel, samplePrompts, staging, highPriority } = run;
      const { optimizerArgs, ...paramData } = params;

      if (isInvalidRapid(baseType, paramData.engine)) {
        showErrorNotification({
          error: new Error('Cannot use Rapid Training with a non-flux base model.'),
          title: `Parameter error`,
          autoClose: false,
        });
        // TODO ideally, mark this as errored and don't leave the screen
        finishedRuns++;
        if (finishedRuns === runs.length) setAwaitInvalidate(false);
        return;
      }

      const baseModelConvert: BaseModel =
        (customModel?.baseModel as BaseModel | undefined) ??
        trainingModelInfo[base as TrainingDetailsBaseModelList]?.baseModel ??
        'SD 1.5';

      // TODO there is a bug here where if >1 fails and then get resubmitted, the idx will be 0
      //  and thus overwrites the first version...

      // update the first one since it exists, or create for others
      const versionMutateData: ModelVersionUpsertInput = {
        ...(idx === 0 && { id: thisModelVersion.id }),
        name: `V${idx + 1}`,
        modelId: model.id,
        baseModel: baseModelConvert,
        trainedWords: thisModelVersion.trainedWords ?? [],
        // ---
        epochs: paramData.maxTrainEpochs,
        steps: paramData.targetSteps,
        clipSkip: paramData.clipSkip || undefined,
        trainingDetails: {
          ...((thisModelVersion.trainingDetails as TrainingDetailsObj) ?? {}),
          baseModel: base,
          baseModelType: baseType,
          params: paramData,
          samplePrompts,
          staging,
          highPriority,
        },
        uploadType: ModelUploadType.Trained,
      };

      try {
        const response = await upsertVersionMutation.mutateAsync(versionMutateData);
        const newVersionId = response.id;

        if (idx === 0) {
          await doTrainingMut(newVersionId, idx, run.id);
        } else {
          try {
            const fileMutateData: ModelFileCreateInput = {
              name: `${newVersionId}_training_data.zip`,
              url: thisFile.url,
              sizeKB: thisFile.sizeKB,
              type: 'Training Data',
              modelVersionId: newVersionId,
              visibility: thisFile.visibility,
              metadata: thisMetadata!,
            };

            const fileResponse = await createFileMutation.mutateAsync(fileMutateData);
            const fileModelVersionId = fileResponse.modelVersion.id;

            await doTrainingMut(fileModelVersionId, idx, run.id);
          } catch (e) {
            const error = e as TRPCClientErrorBase<DefaultErrorShape>;
            showErrorNotification({
              error: new Error(error.message),
              title: `Failed to create model file for run #${idx + 1}`,
              autoClose: false,
            });
            // TODO ideally, mark this as errored and don't leave the screen
            finishedRuns++;
            if (finishedRuns === runs.length) setAwaitInvalidate(false);
          }
        }
      } catch (e) {
        const error = e as TRPCClientErrorBase<DefaultErrorShape>;
        showErrorNotification({
          error: new Error(error.message),
          title: `Failed to save model version info for run #${idx + 1}`,
          autoClose: false,
        });
        // TODO ideally, mark this as errored and don't leave the screen
        finishedRuns++;
        if (finishedRuns === runs.length) setAwaitInvalidate(false);
      }
    });
  };

  // HARD CODED FOR THIS RUN:
  const discountEndDate = dayjs().month(9).year(2024).endOf('month');

  return (
    <Stack>
      {/* {discountInfo.amt !== 0 && ( */}
      {discountEndDate.isAfter(dayjs()) && (
        <DismissibleAlert
          id={`training-discount`}
          icon={<IconConfetti />}
          color="pink"
          content={
            <Text>
              Flux-Dev Rapid is currently <b>25%</b> off! (Ends on{' '}
              {discountEndDate.toDate().toLocaleDateString('en-us', {
                weekday: 'long',
                year: 'numeric',
                month: 'short',
                day: 'numeric',
              })}
              )
            </Text>
          }
        />
      )}
      {/* )} */}
      <Accordion
        variant="separated"
        defaultValue={'model-details'}
        classNames={{
          content: 'p-0',
          item: 'overflow-hidden shadow-sm border-gray-3 dark:border-dark-4',
          control: 'p-2',
        }}
      >
        <Accordion.Item value="model-details">
          <Accordion.Control>Model Details</Accordion.Control>
          <Accordion.Panel>
            <DescriptionTable
              labelWidth="150px"
              items={[
                { label: 'Name', value: model.name },
                { label: 'Type', value: thisTrainingDetails?.type ?? '(unknown)' },
                {
                  label: 'Files',
                  value: thisNumImages || 0,
                },
                {
                  label: 'Labels',
                  value: thisMetadata?.numCaptions || 0,
                },
                {
                  label: 'Label Type',
                  value: capitalize(thisMetadata?.labelType ?? 'tag'),
                },
              ]}
            />
          </Accordion.Panel>
        </Accordion.Item>
      </Accordion>

      <Switch
        label={
          <Group gap={4}>
            <InfoPopover type="hover" size="xs" iconProps={{ size: 16 }}>
              Submit up to {maxRuns} training runs at once.
              <br />
              You can use different base models and/or parameters, all trained on the same dataset.
              Each will be created as their own version.
            </InfoPopover>
            <Text>Show Multi Training</Text>
          </Group>
        }
        labelPosition="left"
        checked={multiMode}
        mt="md"
        disabled={runs.length > 1}
        onChange={(event) => setMultiMode(event.currentTarget.checked)}
      />

      <Stack
        className={clsx(
          'sticky top-0 z-10 mb-[-5px] bg-white pb-[5px] dark:bg-dark-7',
          !multiMode && 'hidden'
        )}
      >
        <Group mt="md" justify="space-between" wrap="nowrap">
          <Title order={5}>Training Runs</Title>
          <Group gap="xs" ml="sm">
            <Button
              color="green"
              variant="light"
              size="compact-md"
              leftSection={<IconPlus size={16} />}
              disabled={runs.length >= maxRuns}
              onClick={() => {
                addRun(model.id, thisMediaType);
                setSelectedRunIndex(runs.length);
              }}
              classNames={{ section: 'mr-2' }}
            >
              Add
            </Button>
            <Button
              color="cyan"
              variant="light"
              size="compact-md"
              leftSection={<IconCopy size={16} />}
              disabled={runs.length >= maxRuns}
              onClick={() => {
                addRun(model.id, thisMediaType, selectedRun);
                setSelectedRunIndex(runs.length);
              }}
              classNames={{ section: 'mr-2' }}
            >
              Duplicate
            </Button>
            <Button
              color="red"
              variant="light"
              size="compact-md"
              leftSection={<IconX size={16} />}
              disabled={runs.length <= 1}
              onClick={() => {
                removeRun(model.id, thisMediaType, selectedRun.id);
                setSelectedRunIndex(0);
              }}
              classNames={{ section: 'mr-2' }}
            >
              Remove
            </Button>
          </Group>
        </Group>

        <SegmentedControl
          className="overflow-auto"
          data={runs.map((run, idx) => ({
            label: `Run #${idx + 1} (${
              !!run.customModel
                ? 'Custom'
                : trainingModelInfo[run.base as TrainingDetailsBaseModelList]?.pretty ?? 'Unknown'
            })`,
            // value: run.id.toString(),
            value: idx.toString(),
          }))}
          value={selectedRunIndex.toString()}
          onChange={(value) => {
            // const run = runs.find((r) => r.id === Number(value));
            setSelectedRunIndex(Number(value));
          }}
        />

        <Divider />
      </Stack>

      <ModelSelect
        selectedRun={selectedRun}
        modelId={model.id}
        mediaType={thisMediaType}
        numImages={thisNumImages}
      />

      {prefersCaptions.includes(selectedRun.baseType) &&
        thisMetadata?.labelType !== 'caption' &&
        (thisMetadata?.numCaptions ?? 0) > 0 && (
          <AlertWithIcon
            icon={<IconAlertTriangle size={16} />}
            iconColor="yellow"
            radius={0}
            size="md"
            color="yellow"
            mt="sm"
          >
            <Group gap="sm" justify="space-between" wrap="nowrap">
              <Text>
                You have &quot;tagged&quot; files, but{' '}
                {selectedRun.base in trainingModelInfo ? (
                  <Badge color="red">
                    {trainingModelInfo[selectedRun.base as TrainingDetailsBaseModelList]?.pretty ??
                      'this model'}
                  </Badge>
                ) : (
                  'this model'
                )}{' '}
                works best with &quot;captions&quot;.
              </Text>
              <Button onClick={() => goBack(model.id, thisStep)}>Go back and fix</Button>
            </Group>
          </AlertWithIcon>
        )}
      {!prefersCaptions.includes(selectedRun.baseType) &&
        thisMetadata?.labelType !== 'tag' &&
        (thisMetadata?.numCaptions ?? 0) > 0 && (
          <AlertWithIcon
            icon={<IconAlertTriangle size={16} />}
            iconColor="yellow"
            radius={0}
            size="md"
            color="yellow"
            mt="sm"
          >
            <Group gap="sm" justify="space-between" wrap="nowrap">
              <Text>
                You have &quot;captioned&quot; files, but{' '}
                {selectedRun.base in trainingModelInfo ? (
                  <Badge color="violet">
                    {trainingModelInfo[selectedRun.base as TrainingDetailsBaseModelList]?.pretty ??
                      'this model'}
                  </Badge>
                ) : (
                  'this model'
                )}{' '}
                works best with &quot;tags&quot;.
              </Text>
              <Button onClick={() => goBack(model.id, thisStep)}>Go back and fix</Button>
            </Group>
          </AlertWithIcon>
        )}

      {!allLabeled && (
        <AlertWithIcon
          icon={<IconAlertTriangle size={16} />}
          iconColor="yellow"
          radius={0}
          size="md"
          color="yellow"
          mt="sm"
        >
          <Group gap="sm" justify="space-between" wrap="nowrap">
            <Text>Video training requires that all files are labeled.</Text>
            <Button onClick={() => goBack(model.id, thisStep)}>Go back and fix</Button>
          </Group>
        </AlertWithIcon>
      )}

      {formBaseModel && (
        <>
          <AdvancedSettings
            modelId={model.id}
            mediaType={thisMediaType}
            selectedRun={selectedRun}
            maxSteps={maxSteps}
            numImages={thisNumImages}
          />

          {(!isValidRapid(selectedRun.baseType, selectedRun.params.engine) ||
            currentUser?.isModerator) && (
            <Group mt="lg">
              {!isValidRapid(selectedRun.baseType, selectedRun.params.engine) && (
                <Switch
                  label={
                    <Group gap={4} wrap="nowrap">
                      <InfoPopover type="hover" size="xs" iconProps={{ size: 16 }}>
                        Jump to the front of the training queue and ensure that your training run is
                        uninterrupted.
                      </InfoPopover>
                      <Text>High Priority</Text>
                    </Group>
                  }
                  labelPosition="left"
                  checked={selectedRun.highPriority}
                  onChange={(event) =>
                    updateRun(model.id, thisMediaType, selectedRun.id, {
                      highPriority: event.currentTarget.checked,
                    })
                  }
                />
              )}
              {currentUser?.isModerator && (
                <Switch
                  label="Test Mode"
                  labelPosition="left"
                  checked={selectedRun.staging}
                  onChange={(event) =>
                    updateRun(model.id, thisMediaType, selectedRun.id, {
                      staging: event.currentTarget.checked,
                    })
                  }
                />
              )}
            </Group>
          )}
          <Paper
            shadow="xs"
            radius="sm"
            mt="md"
            w="fit-content"
            px="md"
            py="xs"
            className="self-end bg-gray-0 dark:bg-dark-6"
          >
            <Group gap="sm">
              <Badge>
                <Group gap={4} wrap="nowrap">
                  <Text>Queue</Text>
                  <InfoPopover type="hover" size="xs" iconProps={{ size: 16 }} withinPortal>
                    <Text size="sm">How many jobs are in the queue before you</Text>
                  </InfoPopover>
                </Group>
              </Badge>

              {dryRunResult.isLoading ? (
                <Loader size="sm" />
              ) : (
                <Text>{dryRunResult.data?.precedingJobs ?? 'Unknown'}</Text>
              )}

              <Divider orientation="vertical" />

              <Badge>
                <Group gap={4} wrap="nowrap">
                  <Text>ETA</Text>
                  <InfoPopover type="hover" size="xs" iconProps={{ size: 16 }} withinPortal>
                    <Text size="sm">How long your job is expected to run</Text>
                  </InfoPopover>
                </Group>
              </Badge>

              {isValidRapid(selectedRun.baseType, selectedRun.params.engine) ? (
                <Text>{minsToHours(rapidEta)}</Text>
              ) : dryRunResult.isLoading ? (
                <Loader size="sm" />
              ) : (
                <Text>
                  {!isDefined(dryRunResult.data?.eta)
                    ? 'Unknown'
                    : dryRunResult.data?.eta > 20000
                    ? 'Forever'
                    : minsToHours(dryRunResult.data?.eta)}
                </Text>
              )}

              <Divider orientation="vertical" />

              <Badge>Cost</Badge>
              {dryRunResult.isLoading ? (
                <Loader size="sm" />
              ) : !isDefined(dryRunResult.data?.cost) || selectedRun.hasIssue ? (
                <Text>Error</Text>
              ) : (
                <CurrencyBadge
                  currency={Currency.BUZZ}
                  unitAmount={dryRunResult.data.cost}
                  displayCurrency={false}
                />
              )}
            </Group>
          </Paper>
        </>
      )}

      <Divider mt="md" />

      <Group mt="lg" justify="flex-end">
        <Button variant="default" onClick={() => goBack(model.id, thisStep)}>
          Back
        </Button>
        <BuzzTransactionButton
          loading={awaitInvalidate || dryRunResult.isLoading}
          disabled={
            blockedModels.includes(formBaseModel ?? '') ||
            !status.available ||
            !allLabeled ||
            awaitInvalidate ||
            dryRunResult.isLoading
          }
          label={`Submit${runs.length > 1 ? ` (${runs.length} runs)` : ''}`}
          buzzAmount={totalBuzzCost}
          transactionType="Generation"
          onPerformTransaction={handleSubmit}
          error={hasIssue ? 'Error computing cost' : undefined}
          showTypePct
        />
      </Group>
    </Stack>
  );
};<|MERGE_RESOLUTION|>--- conflicted
+++ resolved
@@ -16,14 +16,9 @@
 import { openConfirmModal } from '@mantine/modals';
 import { showNotification } from '@mantine/notifications';
 import { IconAlertTriangle, IconConfetti, IconCopy, IconPlus, IconX } from '@tabler/icons-react';
-<<<<<<< HEAD
-import { TRPCClientErrorBase } from '@trpc/client';
-import { DefaultErrorShape } from '@trpc/server';
-import clsx from 'clsx';
-=======
 import type { TRPCClientErrorBase } from '@trpc/client';
 import type { DefaultErrorShape } from '@trpc/server';
->>>>>>> aa1a0880
+import clsx from 'clsx';
 import dayjs from 'dayjs';
 import { capitalize } from 'lodash-es';
 import { useRouter } from 'next/router';
