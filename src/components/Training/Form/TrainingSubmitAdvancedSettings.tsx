--- conflicted
+++ resolved
@@ -240,15 +240,9 @@
             <Stack gap={4}>
               <Text>Sample Media Prompts</Text>
               {openedSections.includes('custom-prompts') && (
-<<<<<<< HEAD
                 <Text size="xs" c="dimmed">
-                  Set your own prompts for any of the 3 sample {isVideo ? 'videos' : 'images'} we
-                  generate for each epoch.
-=======
-                <Text size="xs" color="dimmed">
                   Set your own prompts for any of the {isVideo ? '2' : '3'} sample{' '}
                   {isVideo ? 'videos' : 'images'} we generate for each epoch.
->>>>>>> f370b682
                 </Text>
               )}
             </Stack>
