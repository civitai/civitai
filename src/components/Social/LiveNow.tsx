<<<<<<< HEAD
import { Badge, BadgeProps } from '@mantine/core';
=======
import type { BadgeProps } from '@mantine/core';
import { Badge, keyframes } from '@mantine/core';
>>>>>>> aa1a0880
import { useIsLive } from '~/hooks/useIsLive';
import classes from './LiveNow.module.scss';

export function LiveNowIndicator(props: Omit<BadgeProps, 'children'>) {
  const isLive = useIsLive();
  if (!isLive) return null;

  return (
    <Badge
      component="a"
      className={classes.liveNow}
      {...props}
      href="/twitch"
      target="_blank"
      variant="dot"
      color="red"
      size="sm"
      onClick={(event: React.MouseEvent<HTMLAnchorElement>) => {
        event.stopPropagation();
      }}
    >
      Live
      <span className="hide-mobile"> On Twitch</span>
    </Badge>
  );
}<|MERGE_RESOLUTION|>--- conflicted
+++ resolved
@@ -1,9 +1,5 @@
-<<<<<<< HEAD
-import { Badge, BadgeProps } from '@mantine/core';
-=======
 import type { BadgeProps } from '@mantine/core';
-import { Badge, keyframes } from '@mantine/core';
->>>>>>> aa1a0880
+import { Badge } from '@mantine/core';
 import { useIsLive } from '~/hooks/useIsLive';
 import classes from './LiveNow.module.scss';
 
