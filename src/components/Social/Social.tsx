--- conflicted
+++ resolved
@@ -8,13 +8,9 @@
   IconBrandReddit,
   IconMail,
 } from '@tabler/icons-react';
-<<<<<<< HEAD
-import { BuiltInProviderType } from 'next-auth/providers';
+import type { BuiltInProviderType } from 'next-auth/providers';
 import classes from './Social.module.css';
 import clsx from 'clsx';
-=======
-import type { BuiltInProviderType } from 'next-auth/providers';
->>>>>>> aa1a0880
 
 type SocialProps = Partial<
   Record<
