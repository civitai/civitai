import { ActionIcon, Center, Group, GroupProps, Loader, createStyles } from '@mantine/core';
import { useLocalStorage } from '@mantine/hooks';
import { IconChevronDown, IconChevronUp } from '@tabler/icons-react';
import { useMemo } from 'react';
import { openSetNsfwLevelModal } from '~/components/Dialog/dialog-registry';
import { BrowsingLevelBadge } from '~/components/ImageGuard/ImageGuard2';
import { VotableTag } from '~/components/VotableTags/VotableTag';
import { VotableTagAdd } from '~/components/VotableTags/VotableTagAdd';
import { VotableTagMature } from '~/components/VotableTags/VotableTagMature';
import { useVoteForTags } from '~/components/VotableTags/votableTag.utils';
import { useCurrentUser } from '~/hooks/useCurrentUser';
import { TagVotableEntityType, VotableTagModel } from '~/libs/tags';
import { getIsPublicBrowsingLevel } from '~/shared/constants/browsingLevel.constants';
import { trpc } from '~/utils/trpc';
import { NsfwLevel } from '~/server/common/enums';

export function VotableTags({
  entityId: id,
  entityType: type,
  limit = 6,
  tags: initialTags,
  canAdd = false,
  canAddModerated: _canAddModerated,
  collapsible = false,
  nsfwLevel,
  ...props
}: GalleryTagProps) {
  const currentUser = useCurrentUser();
  const { classes } = useStyles();
  const { data: tags = [], isLoading } = trpc.tag.getVotableTags.useQuery(
    { id, type },
    { enabled: !initialTags, initialData: initialTags }
  );
  const canAddModerated = (canAdd || _canAddModerated) && !!currentUser?.isModerator;

  const handleVote = useVoteForTags({ entityType: type, entityId: id });

  const [showAll, setShowAll] = useLocalStorage({ key: 'showAllTags', defaultValue: false });
  const displayedTags = useMemo(() => {
    if (!tags) return [];
    const displayTags = [...tags].sort((a, b) => {
      const aMod = !getIsPublicBrowsingLevel(a.nsfwLevel);
      const bMod = !getIsPublicBrowsingLevel(b.nsfwLevel);
      const aNew = a.id === 0;
      const bNew = b.id === 0;
      if (aNew && !bNew) return -1;
      if (!aNew && bNew) return 1;
      if (aMod && !bMod) return -1;
      if (!aMod && bMod) return 1;
      return 0;
    });
    if (!collapsible || showAll) return displayTags;
    return displayTags.slice(0, limit);
  }, [tags, showAll, collapsible, limit]);

  if (!initialTags && isLoading)
    return (
      <Center p="xl">
        <Loader variant="bars" />
      </Center>
    );
  if (!tags) return null;

  const showAddibles = !collapsible || showAll;
  return (
    <Group spacing={4} {...props}>
      {(nsfwLevel || currentUser?.isModerator) && type === 'image' && (
        <BrowsingLevelBadge
          radius="xs"
          browsingLevel={nsfwLevel}
          className="cursor-pointer"
          onClick={() =>
<<<<<<< HEAD
            currentUser ? openSetNsfwLevelModal({ imageId: id, nsfwLevel }) : undefined
=======
            currentUser
              ? openSetBrowsingLevelModal({ imageId: id, nsfwLevel: nsfwLevel ?? NsfwLevel.XXX })
              : undefined
>>>>>>> 0f7d7fca
          }
          sfwClassName={classes.nsfwBadge}
        />
      )}
      {canAdd && (
        <VotableTagAdd
          addTag={(tag) => {
            handleVote({ tags: [tag], vote: 1 });
          }}
        />
      )}
      {displayedTags.map((tag) => (
        <VotableTag
          key={tag.name}
          entityId={id}
          entityType={type}
          tagId={tag.id}
          name={tag.name}
          initialVote={tag.vote}
          needsReview={tag.needsReview}
          concrete={tag.concrete}
          lastUpvote={tag.lastUpvote}
          type={tag.type}
          nsfwLevel={tag.nsfwLevel}
          score={tag.score}
          onChange={({ name, vote }) => {
            handleVote({ tags: [name], vote });
          }}
        />
      ))}
      {showAddibles && (
        <>
          {canAddModerated && (
            <VotableTagMature
              tags={tags}
              addTag={(tag) => {
                const vote = tags.find((x) => x.name === tag && x.id === 0) ? 0 : 1;
                handleVote({ tags: [tag], vote, tagType: 'Moderation' });
              }}
            />
          )}
        </>
      )}
      {collapsible && tags.length > limit && (
        <ActionIcon variant="transparent" size="sm" onClick={() => setShowAll((prev) => !prev)}>
          {showAll ? <IconChevronUp strokeWidth={3} /> : <IconChevronDown strokeWidth={3} />}
        </ActionIcon>
      )}
    </Group>
  );
}

type GalleryTagProps = {
  entityId: number;
  entityType: TagVotableEntityType;
  limit?: number;
  tags?: VotableTagModel[];
  canAdd?: boolean;
  canAddModerated?: boolean;
  collapsible?: boolean;
  nsfwLevel?: number;
} & Omit<GroupProps, 'id'>;

const useStyles = createStyles((theme) => ({
  nsfwBadge: {
    backgroundColor: theme.colors.blue[9],
  },
}));<|MERGE_RESOLUTION|>--- conflicted
+++ resolved
@@ -70,13 +70,7 @@
           browsingLevel={nsfwLevel}
           className="cursor-pointer"
           onClick={() =>
-<<<<<<< HEAD
-            currentUser ? openSetNsfwLevelModal({ imageId: id, nsfwLevel }) : undefined
-=======
-            currentUser
-              ? openSetBrowsingLevelModal({ imageId: id, nsfwLevel: nsfwLevel ?? NsfwLevel.XXX })
-              : undefined
->>>>>>> 0f7d7fca
+            currentUser ? openSetNsfwLevelModal({ imageId: id, nsfwLevel ?? NsfwLevel.XXX }) : undefined
           }
           sfwClassName={classes.nsfwBadge}
         />
