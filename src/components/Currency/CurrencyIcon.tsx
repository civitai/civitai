--- conflicted
+++ resolved
@@ -1,12 +1,7 @@
 import type { IconProps } from '@tabler/icons-react';
 import React from 'react';
-<<<<<<< HEAD
-import { getCurrencyConfig } from '~/server/common/constants';
 import type { BuzzSpendType } from '~/shared/constants/buzz.constants';
-=======
-import { CurrencyConfig } from '~/shared/constants/currency.constants';
->>>>>>> 8945e8ab
-import { Currency } from '~/shared/utils/prisma/enums';
+import { getCurrencyConfig } from '~/shared/constants/currency.constants';
 
 type Props = IconProps &
   ({ currency: 'USD' | 'USDC' } | { currency: 'BUZZ'; type?: BuzzSpendType });
