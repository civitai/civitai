import type { BadgeProps, MantineSize } from '@mantine/core';
import { Badge, Loader, Text, Tooltip, useComputedColorScheme } from '@mantine/core';
import NumberFlow from '@number-flow/react';
import type { IconProps } from '@tabler/icons-react';
import React, { forwardRef } from 'react';
<<<<<<< HEAD
import { getCurrencyConfig } from '~/server/common/constants';
=======
import type { BuzzTypeDistribution } from '~/components/Buzz/buzz.utils';
import { CurrencyConfig } from '~/shared/constants/currency.constants';
>>>>>>> 8945e8ab
import { Currency } from '~/shared/utils/prisma/enums';
import { formatCurrencyForDisplay } from '~/utils/number-helpers';
import classes from './CurrencyBadge.module.scss';
import clsx from 'clsx';
import type { BuzzTypeDistribution } from '~/utils/buzz';
import { createBuzzDistributionGradient, createBuzzDistributionLabel } from '~/utils/buzz';
import type { BuzzSpendType } from '~/shared/constants/buzz.constants';

type Props = BadgeProps & {
  // currency: Currency;
  unitAmount: number;
  formatter?: (value: number) => string;
  displayCurrency?: boolean;
  loading?: boolean;
  iconProps?: IconProps;
  textColor?: string;
  type?: string;
  typeDistribution?: BuzzTypeDistribution;
  asCounter?: boolean;
} & ({ currency: 'BUZZ'; type?: BuzzSpendType } | { currency: 'USD' | 'USDC' });

const iconSize: Record<MantineSize, number> = {
  xs: 12,
  sm: 14,
  md: 16,
  lg: 18,
  xl: 20,
};

export const CurrencyBadge = forwardRef<HTMLDivElement, Props>((props, ref) => {
  const {
    unitAmount,
    currency,
    formatter,
    displayCurrency = true,
    children,
    loading,
    iconProps,
    textColor,
    type,
    typeDistribution,
    asCounter,
    style,
    className,
    ...badgeProps
  } = props;
  const value = formatCurrencyForDisplay(unitAmount, currency);
  const colorScheme = useComputedColorScheme('dark');
  const config = getCurrencyConfig(props);
  const Icon = config.icon;
  const colorString = textColor || config.color;

  const label = createBuzzDistributionLabel({
    typeDistribution,
  });

  const gradient = createBuzzDistributionGradient({
    typeDistribution,
  });

  return (
    <Tooltip label={label} disabled={!typeDistribution}>
      <Badge
        ref={ref}
        variant={colorScheme === 'dark' ? 'filled' : 'light'}
        color="gray"
        radius="xl"
        pl={8}
        pr={12}
        style={{
          fontSize: 12,
          fontWeight: 600,
          lineHeight: 1.5,
          color: colorString,
          position: 'relative',
          ...(style ?? {}),
          '--border-image': gradient,
        }}
        classNames={{
          root: clsx(
            !loading && typeDistribution && gradient && classes.badgeWithDistrib,
            className
          ),
          label: 'flex gap-0.5 items-center flex-nowrap',
        }}
        {...badgeProps}
      >
        <div className="flex items-center gap-1">
          <Icon
            size={iconSize[(badgeProps.size as MantineSize) ?? 'sm']}
            fill={currency === Currency.BUZZ ? 'currentColor' : undefined}
            {...iconProps}
          />
          {loading ? (
            <Loader size="xs" type="dots" color={colorString} />
          ) : (
            <div className="flex items-center gap-1">
              {asCounter ? (
                <NumberFlow respectMotionPreference={false} value={unitAmount} />
              ) : (
                <Text fw={600} size="xs">
                  {formatter
                    ? formatter(unitAmount)
                    : `${value || 0} ${displayCurrency ? currency : ''}`}
                </Text>
              )}
              {children}
            </div>
          )}
        </div>
      </Badge>
    </Tooltip>
  );
});
CurrencyBadge.displayName = 'CurrencyBadge';<|MERGE_RESOLUTION|>--- conflicted
+++ resolved
@@ -3,18 +3,13 @@
 import NumberFlow from '@number-flow/react';
 import type { IconProps } from '@tabler/icons-react';
 import React, { forwardRef } from 'react';
-<<<<<<< HEAD
-import { getCurrencyConfig } from '~/server/common/constants';
-=======
-import type { BuzzTypeDistribution } from '~/components/Buzz/buzz.utils';
-import { CurrencyConfig } from '~/shared/constants/currency.constants';
->>>>>>> 8945e8ab
+import { getCurrencyConfig } from '~/shared/constants/currency.constants';
 import { Currency } from '~/shared/utils/prisma/enums';
 import { formatCurrencyForDisplay } from '~/utils/number-helpers';
 import classes from './CurrencyBadge.module.scss';
 import clsx from 'clsx';
+import { createBuzzDistributionGradient, createBuzzDistributionLabel } from '~/utils/buzz';
 import type { BuzzTypeDistribution } from '~/utils/buzz';
-import { createBuzzDistributionGradient, createBuzzDistributionLabel } from '~/utils/buzz';
 import type { BuzzSpendType } from '~/shared/constants/buzz.constants';
 
 type Props = BadgeProps & {
