--- conflicted
+++ resolved
@@ -1,18 +1,5 @@
-<<<<<<< HEAD
-import {
-  Badge,
-  BadgeProps,
-  Loader,
-  MantineSize,
-  Text,
-  Tooltip,
-  useComputedColorScheme,
-  useMantineTheme,
-} from '@mantine/core';
-=======
 import type { BadgeProps, MantineSize } from '@mantine/core';
-import { Badge, Loader, Text, Tooltip, useMantineTheme } from '@mantine/core';
->>>>>>> aa1a0880
+import { Badge, Loader, Text, Tooltip, useComputedColorScheme, useMantineTheme } from '@mantine/core';
 import NumberFlow from '@number-flow/react';
 import type { IconProps } from '@tabler/icons-react';
 import React, { forwardRef } from 'react';
