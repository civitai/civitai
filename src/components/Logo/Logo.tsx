/* eslint-disable @next/next/no-img-element */
import { useLocalStorage } from '@mantine/hooks';
import { useMemo } from 'react';
import { LiveNowIndicator } from '~/components/Social/LiveNow';
import { getThanksgivingDate } from '~/utils/date-helpers';
<<<<<<< HEAD
import { NextLink } from '~/components/NextLink/NextLink';
=======
import clsx from 'clsx';
import styles from './Logo.module.scss';
>>>>>>> 1642956a

const gradients = {
  blue: {
    inner: ['#081692', '#1E043C'],
    outer: ['#1284F7', '#0A20C9'],
  },
  green: {
    inner: ['#081692', '#1E043C'],
    outer: ['#1284F7', '#0A20C9'],
  },
  halloween: {
    inner: ['#926711', '#3C1F0E'],
    outer: ['#F78C22', '#C98C17'],
  },
  christmas: {
    inner: ['#126515', '#070F0C'],
    outer: ['#45A72A', '#377B39'],
  },
  newyear: {
    inner: ['#081692', '#1E043C'],
    outer: ['#1284F7', '#0A20C9'],
  },
  stpatty: {
    inner: ['#135F20', '#020709'],
    outer: ['#53C42B', '#1D962F'],
  },
  pride: {
    inner: ['#746A11', '#2A7911', '#117642', '#106A71', '#0E145E', '#200D57'],
    outer: ['#E04A4A', '#E04A4A', '#E0B54A', '#4AE0D4', '#4A6AE0', '#D44AE0'],
  },
};

const today = new Date();
const year = today.getFullYear();
const month = today.getMonth();
const day = today.getDate();
const thanksgivingDay = getThanksgivingDate(year).getDate();

export function Logo() {
  const [showHoliday] = useLocalStorage({ key: 'showDecorations', defaultValue: true });
  const holiday = useMemo(() => {
    if (!showHoliday) return null;

    // Halloween
    if (month === 9) return 'halloween';

    // Christmas
    if ((month === 10 && day >= thanksgivingDay) || (month === 11 && day <= 25)) return 'christmas';

    // New Year
    if (month === 11 && day >= 26) return 'newyear';
    if (month === 2 && day >= 14 && day <= 17) return 'stpatty';

    // Pride
    if (month === 5) return 'pride';

    return null;
  }, [showHoliday]);

  const holidayClass = holiday ? styles[holiday] : null;
  const innerGradient = holiday ? gradients[holiday].inner : gradients.blue.inner;
  const outerGradient = holiday ? gradients[holiday].outer : gradients.blue.outer;

  return (
<<<<<<< HEAD
    <div className={cx(classes.root, holidayClass)}>
      <NextLink href="/">
        {holiday === 'halloween' && (
          <img src="/images/holiday/ghost.png" alt="ghost" className={classes.flyOver} />
        )}
        {holiday === 'christmas' && (
          <>
            <img src="/images/holiday/santa-hat.png" alt="santa hat" className={classes.hat} />
            <div className={classes.deer}>
              <img src="/images/holiday/deer.png" alt="deer" id="deer" />
              <img src="/images/holiday/deer-nose.png" alt="deer nose" id="nose" />
              <img src="/images/holiday/deer-glow.png" alt="deer glow" id="glow" />
            </div>
          </>
        )}
        {/* mobile svg */}
        <svg
          className={clsx(classes.svg, '@sm:hidden')}
          xmlns="http://www.w3.org/2000/svg"
          viewBox="-1 0 22.7 22.7"
        >
          <g>
            {holiday === 'pride' ? (
              <>
                <linearGradient id="innerGradient" gradientTransform="rotate(45)">
                  {generatePrideGradient(gradients.pride.inner)}
                </linearGradient>
                <linearGradient id="outerGradient" gradientTransform="rotate(45)">
                  {generatePrideGradient(gradients.pride.outer)}
                </linearGradient>
              </>
            ) : (
              <>
                <linearGradient
                  id="innerGradient"
                  gradientUnits="userSpaceOnUse"
                  x1="10.156"
                  y1="22.45"
                  x2="10.156"
                  y2="2.4614"
                  gradientTransform="matrix(1 0 0 -1 0 24)"
                >
                  <stop offset="0" style={{ stopColor: innerGradient[0] }} />
                  <stop offset="1" style={{ stopColor: innerGradient[1] }} />
                </linearGradient>
                <linearGradient
                  id="outerGradient"
                  gradientUnits="userSpaceOnUse"
                  x1="10.156"
                  y1="22.45"
                  x2="10.156"
                  y2="2.45"
                  gradientTransform="matrix(1 0 0 -1 0 24)"
                >
                  <stop offset="0" style={{ stopColor: outerGradient[0] }} />
                  <stop offset="1" style={{ stopColor: outerGradient[1] }} />
                </linearGradient>
              </>
            )}
            <path
              style={{ fill: 'url(#innerGradient)' }}
              d="M1.5,6.6v10l8.7,5l8.7-5v-10l-8.7-5L1.5,6.6z"
            />
            <path
              style={{ fill: 'url(#outerGradient)' }}
              d="M10.2,4.7l5.9,3.4V15l-5.9,3.4L4.2,15V8.1
		L10.2,4.7 M10.2,1.6l-8.7,5v10l8.7,5l8.7-5v-10C18.8,6.6,10.2,1.6,10.2,1.6z"
            />
            <path
              style={{ fill: '#fff' }}
              d="M11.8,12.4l-1.7,1l-1.7-1v-1.9l1.7-1l1.7,1h2.1V9.3l-3.8-2.2L6.4,9.3v4.3l3.8,2.2l3.8-2.2v-1.2H11.8z"
            />
          </g>
        </svg>

        {/* desktop svg */}
        <svg
          className={clsx(classes.svg, '@max-sm:hidden')}
          xmlns="http://www.w3.org/2000/svg"
          viewBox="0 0 107 22.7"
        >
          <defs>
            <linearGradient id="prideGradient" gradientTransform="rotate(45)">
              {generatePrideGradient(gradients.pride.outer)}
            </linearGradient>
          </defs>
          <g>
            <path
              className={classes.c}
              d="M20.8,1.7H3.7L1.5,4.1v15l2.3,2.3h17.1v-5.2H6.7V7h14.1V1.7z"
            />
            <path
              className={classes.ivit}
              d="M76.1,1.7H56.6V7h7.2v14.3H69V7h7C76,7,76.1,1.7,76.1,1.7z M23.2,1.8v19.5h5.2V1.8C28.4,1.8,23.2,1.8,23.2,1.8z M30.8,1.8
      v19.5h7.6l8.3-8.3V1.8h-5.2v8.3l-5.4,6V1.8C36.1,1.8,30.8,1.8,30.8,1.8z M49.1,1.8v19.5h5.2V1.8C54.3,1.8,49.1,1.8,49.1,1.8z"
            />
            <path
              className={classes.ai}
              d="M100.3,1.8v19.5h5.2V1.8H100.3z M95.6,1.8H80.8l-2.3,2.3v17.2h5.2v-7.1h8.9v7.1h5.2V4.1C97.8,4.1,95.6,1.8,95.6,1.8z
      M92.7,8.9h-8.9V7h8.9V8.9z"
            />
            <path className={classes.accent} d="M46.7,16.2v5.1h-5.1" />
          </g>
        </svg>
      </NextLink>
      <LiveNowIndicator className={classes.liveNow} />
=======
    <div className={clsx(styles.logo, holidayClass)}>
      {holiday === 'halloween' && (
        <img src="/images/holiday/ghost.png" alt="ghost" className={styles.flyOver} />
      )}
      {holiday === 'christmas' && (
        <>
          <img src="/images/holiday/santa-hat.png" alt="santa hat" className={styles.hat} />
          <div className={styles.deer}>
            <img src="/images/holiday/deer.png" alt="deer" id="deer" />
            <img
              src="/images/holiday/deer-nose.png"
              alt="deer nose"
              id="nose"
              className={styles.nose}
            />
            <img
              src="/images/holiday/deer-glow.png"
              alt="deer glow"
              id="glow"
              className={styles.glow}
            />
          </div>
        </>
      )}
      {/* mobile svg */}
      <svg
        className={clsx(styles.svg, '@sm:hidden')}
        xmlns="http://www.w3.org/2000/svg"
        viewBox="-1 0 22.7 22.7"
      >
        <g>
          {holiday === 'pride' ? (
            <>
              <linearGradient id="innerGradient" gradientTransform="rotate(45)">
                {generatePrideGradient(gradients.pride.inner)}
              </linearGradient>
              <linearGradient id="outerGradient" gradientTransform="rotate(45)">
                {generatePrideGradient(gradients.pride.outer)}
              </linearGradient>
            </>
          ) : (
            <>
              <linearGradient
                id="innerGradient"
                gradientUnits="userSpaceOnUse"
                x1="10.156"
                y1="22.45"
                x2="10.156"
                y2="2.4614"
                gradientTransform="matrix(1 0 0 -1 0 24)"
              >
                <stop offset="0" style={{ stopColor: innerGradient[0] }} />
                <stop offset="1" style={{ stopColor: innerGradient[1] }} />
              </linearGradient>
              <linearGradient
                id="outerGradient"
                gradientUnits="userSpaceOnUse"
                x1="10.156"
                y1="22.45"
                x2="10.156"
                y2="2.45"
                gradientTransform="matrix(1 0 0 -1 0 24)"
              >
                <stop offset="0" style={{ stopColor: outerGradient[0] }} />
                <stop offset="1" style={{ stopColor: outerGradient[1] }} />
              </linearGradient>
            </>
          )}
          <path
            style={{ fill: 'url(#innerGradient)' }}
            d="M1.5,6.6v10l8.7,5l8.7-5v-10l-8.7-5L1.5,6.6z"
          />
          <path
            style={{ fill: 'url(#outerGradient)' }}
            d="M10.2,4.7l5.9,3.4V15l-5.9,3.4L4.2,15V8.1
		L10.2,4.7 M10.2,1.6l-8.7,5v10l8.7,5l8.7-5v-10C18.8,6.6,10.2,1.6,10.2,1.6z"
          />
          <path
            style={{ fill: '#fff' }}
            d="M11.8,12.4l-1.7,1l-1.7-1v-1.9l1.7-1l1.7,1h2.1V9.3l-3.8-2.2L6.4,9.3v4.3l3.8,2.2l3.8-2.2v-1.2H11.8z"
          />
        </g>
      </svg>

      {/* desktop svg */}
      <svg
        className={clsx(styles.svg, '@max-sm:hidden')}
        xmlns="http://www.w3.org/2000/svg"
        viewBox="0 0 107 22.7"
      >
        <defs>
          <linearGradient id="prideGradient" gradientTransform="rotate(45)">
            {generatePrideGradient(gradients.pride.outer)}
          </linearGradient>
        </defs>
        <g>
          <path
            className={styles.c}
            d="M20.8,1.7H3.7L1.5,4.1v15l2.3,2.3h17.1v-5.2H6.7V7h14.1V1.7z"
          />
          <path
            className={styles.ivit}
            d="M76.1,1.7H56.6V7h7.2v14.3H69V7h7C76,7,76.1,1.7,76.1,1.7z M23.2,1.8v19.5h5.2V1.8C28.4,1.8,23.2,1.8,23.2,1.8z M30.8,1.8
      v19.5h7.6l8.3-8.3V1.8h-5.2v8.3l-5.4,6V1.8C36.1,1.8,30.8,1.8,30.8,1.8z M49.1,1.8v19.5h5.2V1.8C54.3,1.8,49.1,1.8,49.1,1.8z"
          />
          <path
            className={styles.ai}
            d="M100.3,1.8v19.5h5.2V1.8H100.3z M95.6,1.8H80.8l-2.3,2.3v17.2h5.2v-7.1h8.9v7.1h5.2V4.1C97.8,4.1,95.6,1.8,95.6,1.8z
      M92.7,8.9h-8.9V7h8.9V8.9z"
          />
          <path className={styles.accent} d="M46.7,16.2v5.1h-5.1" />
        </g>
      </svg>
      <LiveNowIndicator className={styles.liveNow} />
>>>>>>> 1642956a
    </div>
  );
}

const generatePrideGradient = (colors: string[]) => {
  const stops = colors.map((color, index) => {
    const offset = (index / (colors.length - 1)) * 100;
    return <stop key={index} offset={`${offset}%`} stopColor={color} />;
  });
  return stops;
};<|MERGE_RESOLUTION|>--- conflicted
+++ resolved
@@ -3,12 +3,9 @@
 import { useMemo } from 'react';
 import { LiveNowIndicator } from '~/components/Social/LiveNow';
 import { getThanksgivingDate } from '~/utils/date-helpers';
-<<<<<<< HEAD
 import { NextLink } from '~/components/NextLink/NextLink';
-=======
 import clsx from 'clsx';
 import styles from './Logo.module.scss';
->>>>>>> 1642956a
 
 const gradients = {
   blue: {
@@ -73,25 +70,34 @@
   const outerGradient = holiday ? gradients[holiday].outer : gradients.blue.outer;
 
   return (
-<<<<<<< HEAD
-    <div className={cx(classes.root, holidayClass)}>
+    <div className={clsx(styles.logo, holidayClass)}>
       <NextLink href="/">
         {holiday === 'halloween' && (
-          <img src="/images/holiday/ghost.png" alt="ghost" className={classes.flyOver} />
+          <img src="/images/holiday/ghost.png" alt="ghost" className={styles.flyOver} />
         )}
         {holiday === 'christmas' && (
           <>
-            <img src="/images/holiday/santa-hat.png" alt="santa hat" className={classes.hat} />
-            <div className={classes.deer}>
+            <img src="/images/holiday/santa-hat.png" alt="santa hat" className={styles.hat} />
+            <div className={styles.deer}>
               <img src="/images/holiday/deer.png" alt="deer" id="deer" />
-              <img src="/images/holiday/deer-nose.png" alt="deer nose" id="nose" />
-              <img src="/images/holiday/deer-glow.png" alt="deer glow" id="glow" />
+              <img
+              src="/images/holiday/deer-nose.png"
+              alt="deer nose"
+              id="nose"
+              className={styles.nose}
+            />
+              <img
+              src="/images/holiday/deer-glow.png"
+              alt="deer glow"
+              id="glow"
+              className={styles.glow}
+            />
             </div>
           </>
         )}
         {/* mobile svg */}
         <svg
-          className={clsx(classes.svg, '@sm:hidden')}
+          className={clsx(styles.svg, '@sm:hidden')}
           xmlns="http://www.w3.org/2000/svg"
           viewBox="-1 0 22.7 22.7"
         >
@@ -151,7 +157,7 @@
 
         {/* desktop svg */}
         <svg
-          className={clsx(classes.svg, '@max-sm:hidden')}
+          className={clsx(styles.svg, '@max-sm:hidden')}
           xmlns="http://www.w3.org/2000/svg"
           viewBox="0 0 107 22.7"
         >
@@ -162,140 +168,24 @@
           </defs>
           <g>
             <path
-              className={classes.c}
+              className={styles.c}
               d="M20.8,1.7H3.7L1.5,4.1v15l2.3,2.3h17.1v-5.2H6.7V7h14.1V1.7z"
             />
             <path
-              className={classes.ivit}
+              className={styles.ivit}
               d="M76.1,1.7H56.6V7h7.2v14.3H69V7h7C76,7,76.1,1.7,76.1,1.7z M23.2,1.8v19.5h5.2V1.8C28.4,1.8,23.2,1.8,23.2,1.8z M30.8,1.8
       v19.5h7.6l8.3-8.3V1.8h-5.2v8.3l-5.4,6V1.8C36.1,1.8,30.8,1.8,30.8,1.8z M49.1,1.8v19.5h5.2V1.8C54.3,1.8,49.1,1.8,49.1,1.8z"
             />
             <path
-              className={classes.ai}
+              className={styles.ai}
               d="M100.3,1.8v19.5h5.2V1.8H100.3z M95.6,1.8H80.8l-2.3,2.3v17.2h5.2v-7.1h8.9v7.1h5.2V4.1C97.8,4.1,95.6,1.8,95.6,1.8z
       M92.7,8.9h-8.9V7h8.9V8.9z"
             />
-            <path className={classes.accent} d="M46.7,16.2v5.1h-5.1" />
+            <path className={styles.accent} d="M46.7,16.2v5.1h-5.1" />
           </g>
         </svg>
       </NextLink>
-      <LiveNowIndicator className={classes.liveNow} />
-=======
-    <div className={clsx(styles.logo, holidayClass)}>
-      {holiday === 'halloween' && (
-        <img src="/images/holiday/ghost.png" alt="ghost" className={styles.flyOver} />
-      )}
-      {holiday === 'christmas' && (
-        <>
-          <img src="/images/holiday/santa-hat.png" alt="santa hat" className={styles.hat} />
-          <div className={styles.deer}>
-            <img src="/images/holiday/deer.png" alt="deer" id="deer" />
-            <img
-              src="/images/holiday/deer-nose.png"
-              alt="deer nose"
-              id="nose"
-              className={styles.nose}
-            />
-            <img
-              src="/images/holiday/deer-glow.png"
-              alt="deer glow"
-              id="glow"
-              className={styles.glow}
-            />
-          </div>
-        </>
-      )}
-      {/* mobile svg */}
-      <svg
-        className={clsx(styles.svg, '@sm:hidden')}
-        xmlns="http://www.w3.org/2000/svg"
-        viewBox="-1 0 22.7 22.7"
-      >
-        <g>
-          {holiday === 'pride' ? (
-            <>
-              <linearGradient id="innerGradient" gradientTransform="rotate(45)">
-                {generatePrideGradient(gradients.pride.inner)}
-              </linearGradient>
-              <linearGradient id="outerGradient" gradientTransform="rotate(45)">
-                {generatePrideGradient(gradients.pride.outer)}
-              </linearGradient>
-            </>
-          ) : (
-            <>
-              <linearGradient
-                id="innerGradient"
-                gradientUnits="userSpaceOnUse"
-                x1="10.156"
-                y1="22.45"
-                x2="10.156"
-                y2="2.4614"
-                gradientTransform="matrix(1 0 0 -1 0 24)"
-              >
-                <stop offset="0" style={{ stopColor: innerGradient[0] }} />
-                <stop offset="1" style={{ stopColor: innerGradient[1] }} />
-              </linearGradient>
-              <linearGradient
-                id="outerGradient"
-                gradientUnits="userSpaceOnUse"
-                x1="10.156"
-                y1="22.45"
-                x2="10.156"
-                y2="2.45"
-                gradientTransform="matrix(1 0 0 -1 0 24)"
-              >
-                <stop offset="0" style={{ stopColor: outerGradient[0] }} />
-                <stop offset="1" style={{ stopColor: outerGradient[1] }} />
-              </linearGradient>
-            </>
-          )}
-          <path
-            style={{ fill: 'url(#innerGradient)' }}
-            d="M1.5,6.6v10l8.7,5l8.7-5v-10l-8.7-5L1.5,6.6z"
-          />
-          <path
-            style={{ fill: 'url(#outerGradient)' }}
-            d="M10.2,4.7l5.9,3.4V15l-5.9,3.4L4.2,15V8.1
-		L10.2,4.7 M10.2,1.6l-8.7,5v10l8.7,5l8.7-5v-10C18.8,6.6,10.2,1.6,10.2,1.6z"
-          />
-          <path
-            style={{ fill: '#fff' }}
-            d="M11.8,12.4l-1.7,1l-1.7-1v-1.9l1.7-1l1.7,1h2.1V9.3l-3.8-2.2L6.4,9.3v4.3l3.8,2.2l3.8-2.2v-1.2H11.8z"
-          />
-        </g>
-      </svg>
-
-      {/* desktop svg */}
-      <svg
-        className={clsx(styles.svg, '@max-sm:hidden')}
-        xmlns="http://www.w3.org/2000/svg"
-        viewBox="0 0 107 22.7"
-      >
-        <defs>
-          <linearGradient id="prideGradient" gradientTransform="rotate(45)">
-            {generatePrideGradient(gradients.pride.outer)}
-          </linearGradient>
-        </defs>
-        <g>
-          <path
-            className={styles.c}
-            d="M20.8,1.7H3.7L1.5,4.1v15l2.3,2.3h17.1v-5.2H6.7V7h14.1V1.7z"
-          />
-          <path
-            className={styles.ivit}
-            d="M76.1,1.7H56.6V7h7.2v14.3H69V7h7C76,7,76.1,1.7,76.1,1.7z M23.2,1.8v19.5h5.2V1.8C28.4,1.8,23.2,1.8,23.2,1.8z M30.8,1.8
-      v19.5h7.6l8.3-8.3V1.8h-5.2v8.3l-5.4,6V1.8C36.1,1.8,30.8,1.8,30.8,1.8z M49.1,1.8v19.5h5.2V1.8C54.3,1.8,49.1,1.8,49.1,1.8z"
-          />
-          <path
-            className={styles.ai}
-            d="M100.3,1.8v19.5h5.2V1.8H100.3z M95.6,1.8H80.8l-2.3,2.3v17.2h5.2v-7.1h8.9v7.1h5.2V4.1C97.8,4.1,95.6,1.8,95.6,1.8z
-      M92.7,8.9h-8.9V7h8.9V8.9z"
-          />
-          <path className={styles.accent} d="M46.7,16.2v5.1h-5.1" />
-        </g>
-      </svg>
       <LiveNowIndicator className={styles.liveNow} />
->>>>>>> 1642956a
     </div>
   );
 }
