<<<<<<< HEAD
import { Box, BoxProps } from '@mantine/core';
import clsx from 'clsx';
=======
import type { BoxProps } from '@mantine/core';
import { Box } from '@mantine/core';
>>>>>>> aa1a0880

export const YoutubeEmbed = ({
  videoId,
  autoPlay,
  className,
  ...props
}: { videoId: string; autoPlay?: boolean } & BoxProps) => (
  <Box {...props} className={clsx('relative h-0 overflow-hidden pb-[56.25%]', className)}>
    <iframe
      className="absolute left-0 top-0 size-full"
      width="853"
      height="480"
      src={`https://www.youtube.com/embed/${videoId}?autoplay=${autoPlay ? 1 : 0}`}
      frameBorder="0"
      allow="accelerometer; autoplay; clipboard-write; encrypted-media; gyroscope; picture-in-picture"
      allowFullScreen
      title="Embedded youtube"
    />
  </Box>
);<|MERGE_RESOLUTION|>--- conflicted
+++ resolved
@@ -1,10 +1,6 @@
-<<<<<<< HEAD
-import { Box, BoxProps } from '@mantine/core';
-import clsx from 'clsx';
-=======
 import type { BoxProps } from '@mantine/core';
 import { Box } from '@mantine/core';
->>>>>>> aa1a0880
+import clsx from 'clsx';
 
 export const YoutubeEmbed = ({
   videoId,
