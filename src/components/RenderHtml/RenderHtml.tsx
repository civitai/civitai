<<<<<<< HEAD
import {
  TypographyStylesProvider,
  TypographyStylesProviderProps,
  useComputedColorScheme,
  lighten,
  darken,
} from '@mantine/core';
=======
import type { TypographyStylesProviderProps } from '@mantine/core';
import { createStyles, TypographyStylesProvider } from '@mantine/core';
>>>>>>> aa1a0880
import { useMemo } from 'react';

import { DEFAULT_ALLOWED_ATTRIBUTES, needsColorSwap, sanitizeHtml } from '~/utils/html-helpers';
import classes from './RenderHtml.module.scss';

// const useStyles = createStyles((theme) => ({
//   htmlRenderer: {
//     '& p:last-of-type': {
//       marginBottom: 0,
//     },
//     p: {
//       wordBreak: 'break-word',
//     },
//     iframe: {
//       border: 'none',
//     },
//     // pre: {
//     //   whiteSpace: 'pre',
//     //   wordWrap: 'normal',
//     //   overflowX: 'auto',
//     // },
//     code: {
//       // whiteSpace: 'pre-line',
//       whiteSpace: 'break-spaces',
//     },
//     'div[data-type="instagram"]': {
//       display: 'flex',
//       flexDirection: 'column',
//       alignItems: 'center',
//       height: 769,

//       '& > iframe': {
//         width: '50%',
//         overflow: 'hidden',
//         flexGrow: 1,
//       },

//       [containerQuery.smallerThan('md')]: {
//         height: 649,
//       },

//       [containerQuery.smallerThan('sm')]: {
//         height: 681,

//         '& > iframe': {
//           width: '100%',
//         },
//       },
//     },
//     'div[data-type="strawPoll"]': {
//       display: 'flex',
//       flexDirection: 'column',
//       alignItems: 'center',
//       height: 480,

//       '& > iframe': {
//         flexGrow: 1,
//       },
//     },
//     // Prevent heading to be hidden by the fixed navbar
//     'h1, h2, h3': {
//       '&:before': {
//         display: 'block',
//         content: '""',
//         // Navbar height + margin
//         marginTop: theme.spacing.xs * -7,
//         height: theme.spacing.xs * 7 + theme.spacing.xs,
//         visibility: 'hidden',
//       },
//     },
//     hr: {
//       height: '4px',
//       padding: 0,
//       margin: '24px 0',
//       backgroundColor: colorScheme === 'dark' ? theme.colors.dark[4] : theme.colors.gray[2],
//       border: 0,
//     },
//   },
// }));

export function RenderHtml({
  html,
  withMentions = false,
  allowCustomStyles = true,
  ...props
}: Props) {
  const colorScheme = useComputedColorScheme('dark');

  html = useMemo(
    () =>
      sanitizeHtml(html, {
        parseStyleAttributes: allowCustomStyles,
        allowedAttributes: {
          ...DEFAULT_ALLOWED_ATTRIBUTES,
          div: ['data-youtube-video', 'data-type', 'style'],
        },
        allowedStyles: allowCustomStyles
          ? {
              div: { height: [/^\d+px$/] },
            }
          : undefined,
        transformTags: {
          div: function (tagName, attribs) {
            if (attribs['data-type'] !== 'strawPoll') delete attribs.style;
            return {
              tagName,
              attribs,
            };
          },
          span: function (tagName, attribs) {
            const dataType = attribs['data-type'];
            const isMention = dataType === 'mention';
            const style = attribs['style'];
            let hexColor = style?.match(/color:#([0-9a-f]{6})/)?.[1];
            const [, r, g, b] = style?.match(/color:rgba?\((\d+), (\d+), (\d+),? ?(\d+)?\)/) ?? [];
            const rgbColors = [r, g, b]
              .map((color) => {
                const value = parseInt(color, 10);
                if (isNaN(value)) return '';
                return value.toString(16).padStart(2, '0');
              })
              .filter(Boolean);

            if (rgbColors.length === 3) hexColor = rgbColors.join('');

            const needsSwap = hexColor
              ? needsColorSwap({
                  hexColor,
                  colorScheme,
                  threshold: 0.2,
                })
              : false;

            return withMentions && isMention
              ? {
                  tagName: 'a',
                  attribs: {
                    ...attribs,
                    href: `/user/${attribs['data-label'] ?? attribs['data-id']}`,
                  },
                }
              : {
                  tagName,
                  attribs: {
                    ...attribs,
                    style:
                      needsSwap && hexColor
                        ? style +
                          `;color:${
                            colorScheme === 'dark' ? lighten(hexColor, 0.5) : darken(hexColor, 0.3)
                          }`
                        : style,
                  },
                };
          },
          a: function (tagName, attribs) {
            if (typeof window !== 'undefined' && attribs.href)
              attribs.href = attribs.href.replace('//civitai.com', `//${location.host}`);

            return {
              tagName,
              attribs,
            };
          },
        },
      }),
    // eslint-disable-next-line react-hooks/exhaustive-deps
    [html, withMentions, colorScheme]
  );

  return (
    <TypographyStylesProvider {...props} className={classes.htmlRenderer}>
      <div dangerouslySetInnerHTML={{ __html: html }} />
    </TypographyStylesProvider>
  );
}

type Props = Omit<TypographyStylesProviderProps, 'children'> & {
  html: string;
  withMentions?: boolean;
  allowCustomStyles?: boolean;
};<|MERGE_RESOLUTION|>--- conflicted
+++ resolved
@@ -1,15 +1,10 @@
-<<<<<<< HEAD
+import type { TypographyStylesProviderProps } from '@mantine/core';
 import {
   TypographyStylesProvider,
-  TypographyStylesProviderProps,
   useComputedColorScheme,
   lighten,
   darken,
 } from '@mantine/core';
-=======
-import type { TypographyStylesProviderProps } from '@mantine/core';
-import { createStyles, TypographyStylesProvider } from '@mantine/core';
->>>>>>> aa1a0880
 import { useMemo } from 'react';
 
 import { DEFAULT_ALLOWED_ATTRIBUTES, needsColorSwap, sanitizeHtml } from '~/utils/html-helpers';
