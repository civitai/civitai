--- conflicted
+++ resolved
@@ -1,18 +1,5 @@
-<<<<<<< HEAD
-import {
-  Box,
-  Group,
-  GroupProps,
-  List,
-  Popover,
-  Text,
-  Tooltip,
-  useMantineTheme,
-} from '@mantine/core';
-=======
 import type { GroupProps } from '@mantine/core';
-import { Box, Group, List, Popover, Text, Tooltip } from '@mantine/core';
->>>>>>> aa1a0880
+import { Box, Group, List, Popover, Text, Tooltip, useMantineTheme } from '@mantine/core';
 import {
   IconBrushOff,
   IconCheck,
