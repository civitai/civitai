import { createStyles, Paper, Stack, Text } from '@mantine/core';
import { NextLink } from '@mantine/next';
import { IconChevronDown, IconChevronUp, IconCrown } from '@tabler/icons-react';
import { useRouter } from 'next/router';
import { LeaderboardMetrics } from '~/components/Leaderboard/LeaderboardMetrics';
import { ContainerGrid } from '~/components/ContainerGrid/ContainerGrid';

import { UserAvatar } from '~/components/UserAvatar/UserAvatar';
import { LeaderboardGetModel } from '~/types/router';
import { useInView } from '~/hooks/useInView';
import { useEffect } from 'react';
<<<<<<< HEAD
import { NextLink as Link } from '~/components/NextLink/NextLink';
=======
>>>>>>> 648a5fa8

const linkQuery: Record<string, string> = {
  overall: '/models',
  overall_nsfw: '/models',
  new_creators: '/models',
  writers: '/articles',
  'images-overall': '/images',
  'images-nsfw': '/images',
  'images-new': '/images',
  'images-funny': '/images',
  'images-rater': '/posts',
  'base model': '/models?tag=base+model',
  style: '/models?tag=style',
  clothing: '/models?tag=clothing',
  character: '/models?tag=character',
  celebrity: '/models?tag=celebrity',
  buildings: '/models?tag=buildings',
  backgrounds: '/models?tag=background',
  car: '/models?tag=vehicle',
};

export function CreatorCard({
  data: { position, user, metrics, score, delta },
  index,
}: {
  data: LeaderboardGetModel;
  index: number;
}) {
  const { ref, inView } = useInView({ rootMargin: '200%' });
  const { classes, theme, cx } = useStyles();
  const router = useRouter();

  const { position: queryPosition, id: leaderboardId } = router.query as {
    position: string;
    id: string;
  };

  const isTop3 = position <= 3;
  const iconColor = [
    theme.colors.yellow[5], // Gold
    theme.colors.gray[5], // Silver
    theme.colors.orange[5], // Bronze
  ][position - 1];

  let link = `/user/${user.username}`;
  if (leaderboardId && typeof leaderboardId === 'string') link += linkQuery[leaderboardId] ?? '';

  useEffect(() => {
    if (position === Number(queryPosition))
      document.getElementById(queryPosition)?.scrollIntoView({ block: 'center', inline: 'center' });
  }, [queryPosition]);

  console.log(user);

  return (
    <div className={classes.wrapper} ref={ref} id={position.toString()}>
      {inView && (
        <NextLink href={link}>
          <Paper
            className={cx(classes.creatorCard, Number(queryPosition) === position && 'active')}
            p="sm"
            radius="md"
            shadow="xs"
            withBorder
          >
            <ContainerGrid align="center">
              <ContainerGrid.Col span={2}>
                <Stack align="center" spacing={0} sx={{ position: 'relative' }}>
                  {isTop3 && (
                    <IconCrown
                      size={64}
                      color={iconColor}
                      className={classes.crown}
                      style={{ fill: iconColor }}
                    />
                  )}
                  <Text size="lg" weight="bold">
                    {position}
                  </Text>
                  {delta && delta.position !== 0 && (
                    <Text
                      size="xs"
                      weight="bold"
                      color={delta.position > 0 ? 'red' : 'green'}
                      className={classes.delta}
                    >
                      {delta.position > 0 ? (
                        <IconChevronDown strokeWidth={4} size={14} />
                      ) : (
                        <IconChevronUp strokeWidth={4} size={14} />
                      )}
                      {Math.abs(delta.position)}
                    </Text>
                  )}
                </Stack>
              </ContainerGrid.Col>
              <ContainerGrid.Col span={10}>
                <Stack spacing={8}>
                  <UserAvatar user={user} textSize="lg" size="md" withUsername />
                  <LeaderboardMetrics score={score} metrics={metrics} delta={delta?.score} />
                </Stack>
              </ContainerGrid.Col>
            </ContainerGrid>
          </Paper>
        </NextLink>
      )}
    </div>
  );
}

const useStyles = createStyles((theme) => ({
  wrapper: {
    minHeight: 98,
  },
  creatorCard: {
    // height: 98,
    '&.active': {
      borderColor: theme.colors.blue[8],
      boxShadow: `0 0 10px ${theme.colors.blue[8]}`,
    },
    '&:hover': {
      backgroundColor:
        theme.colorScheme === 'dark' ? 'rgba(255,255,255, 0.03)' : 'rgba(0,0,0, 0.01)',
    },
  },
  crown: {
    position: 'absolute',
    top: '40%',
    left: '50%',
    transform: 'translate(-50%, -50%)',
    opacity: 0.4,
  },
  delta: {
    display: 'flex',
    alignItems: 'center',
    justifyContent: 'center',
    marginBottom: -25,
  },
}));<|MERGE_RESOLUTION|>--- conflicted
+++ resolved
@@ -1,5 +1,4 @@
 import { createStyles, Paper, Stack, Text } from '@mantine/core';
-import { NextLink } from '@mantine/next';
 import { IconChevronDown, IconChevronUp, IconCrown } from '@tabler/icons-react';
 import { useRouter } from 'next/router';
 import { LeaderboardMetrics } from '~/components/Leaderboard/LeaderboardMetrics';
@@ -9,10 +8,7 @@
 import { LeaderboardGetModel } from '~/types/router';
 import { useInView } from '~/hooks/useInView';
 import { useEffect } from 'react';
-<<<<<<< HEAD
 import { NextLink as Link } from '~/components/NextLink/NextLink';
-=======
->>>>>>> 648a5fa8
 
 const linkQuery: Record<string, string> = {
   overall: '/models',
@@ -70,7 +66,7 @@
   return (
     <div className={classes.wrapper} ref={ref} id={position.toString()}>
       {inView && (
-        <NextLink href={link}>
+        <Link href={link}>
           <Paper
             className={cx(classes.creatorCard, Number(queryPosition) === position && 'active')}
             p="sm"
@@ -117,7 +113,7 @@
               </ContainerGrid.Col>
             </ContainerGrid>
           </Paper>
-        </NextLink>
+        </Link>
       )}
     </div>
   );
