<<<<<<< HEAD
import {
  Group,
  MantineTheme,
  Rating,
  Stack,
  Text,
  ThemeIcon,
  useComputedColorScheme,
  useMantineTheme,
} from '@mantine/core';
=======
import type { MantineTheme } from '@mantine/core';
import { createStyles, Group, Rating, Stack, Text, ThemeIcon } from '@mantine/core';
>>>>>>> aa1a0880
import {
  IconArrowsHorizontal,
  IconBadges,
  IconBolt,
  IconBookmark,
  IconBox,
  IconBrush,
  IconBulb,
  IconCheck,
  IconChecks,
  IconDownload,
  IconEye,
  IconFileStar,
  IconHeart,
  IconHexagonFilled,
  IconMoodSmile,
  IconPhoto,
  IconReport,
  IconShieldChevron,
  IconStar,
  IconTarget,
  IconTargetArrow,
  IconTargetOff,
  IconThumbUp,
  IconTrophy,
  IconX,
} from '@tabler/icons-react';
import { IconBadge } from '~/components/IconBadge/IconBadge';

import { abbreviateNumber, numberWithCommas } from '~/utils/number-helpers';

type MetricDisplayOptions = {
  icon: React.ReactNode;
  tooltip?: string;
  value?: string | number;
  hideEmpty?: boolean;
};

const iconProps = {
  size: 18,
  strokeWidth: 2,
};
const metricTypes: Record<
  string,
  (
    metrics: { type: string; value: number }[],
    theme: MantineTheme,
    colorScheme: 'light' | 'dark'
  ) => MetricDisplayOptions
> = {
  ratingCount: (metrics, theme, colorScheme) => ({
    icon: (
      <Rating
        size="xs"
        value={metrics.find((x) => x.type === 'rating')?.value ?? 0}
        readOnly
        emptySymbol={
          colorScheme === 'dark' ? (
            <IconStar {...iconProps} fill="rgba(255,255,255,.3)" color="transparent" />
          ) : undefined
        }
      />
    ),
    tooltip: 'Average Rating',
  }),
  thumbsUpCount: () => ({
    tooltip: 'Likes',
    icon: <IconThumbUp {...iconProps} />,
  }),
  generationCount: () => ({
    tooltip: 'Generations',
    icon: <IconBrush {...iconProps} />,
  }),
  heart: () => ({
    icon: <IconHeart {...iconProps} />,
  }),
  hearts: () => ({
    tooltip: 'Hearts given',
    icon: <IconHeart {...iconProps} />,
  }),
  downloadCount: () => ({
    icon: <IconDownload {...iconProps} />,
    tooltip: 'Downloads',
  }),
  answerCount: () => ({
    tooltip: 'Answers Given',
    icon: <IconBulb {...iconProps} />,
    hideEmpty: true,
  }),
  answerAcceptCount: (_, theme) => ({
    tooltip: 'Answers Accepted',
    icon: <IconCheck {...iconProps} color={theme.colors.green[5]} strokeWidth={4} />,
    hideEmpty: true,
  }),
  shots: () => ({
    tooltip: 'Shots',
    icon: <IconTarget {...iconProps} />,
  }),
  hit: () => ({
    tooltip: 'Hits',
    icon: <IconTargetArrow {...iconProps} />,
  }),
  miss: () => ({
    tooltip: 'Misses',
    icon: <IconTargetOff {...iconProps} />,
  }),
  firstResponder: () => ({
    tooltip: 'First Responder',
    icon: <IconShieldChevron {...iconProps} />,
  }),
  viewCount: () => ({
    tooltip: 'Views',
    icon: <IconEye {...iconProps} />,
  }),
  level: () => ({
    tooltip: 'Level',
    icon: <IconStar {...iconProps} />,
  }),
  strikes: () => ({
    tooltip: 'Strikes',
    icon: <IconX {...iconProps} />,
  }),
  streak: () => ({
    tooltip: 'Longest Streak',
    icon: <IconArrowsHorizontal {...iconProps} />,
  }),
  bookmark: () => ({
    tooltip: 'Bookmarks',
    icon: <IconBookmark {...iconProps} />,
  }),
  lifetime: () => ({
    tooltip: 'Lifetime Buzz',
    icon: <IconBolt {...iconProps} />,
  }),
  reactionCount: () => ({
    tooltip: 'Reactions',
    icon: <IconMoodSmile {...iconProps} />,
  }),
  laughs: () => ({
    tooltip: 'Laughs',
    icon: <IconMoodSmile {...iconProps} />,
  }),
  imageCount: () => ({
    tooltip: 'Images',
    icon: <IconPhoto {...iconProps} />,
  }),
  reviews: () => ({
    tooltip: 'Reviews',
    icon: <IconFileStar {...iconProps} />,
  }),
  reports: () => ({
    tooltip: 'Report Processed',
    icon: <IconReport {...iconProps} />,
  }),
  entries: () => ({
    tooltip: 'Entries',
    icon: <IconBox {...iconProps} />,
  }),
  cosmetics: () => ({
    tooltip: 'Cosmetics',
    icon: <IconHexagonFilled {...iconProps} />,
  }),
  diamond: () => ({
    tooltip: 'Diamond Days',
    icon: (
      <ThemeIcon color="blue" variant="outline" style={{ border: 'none' }}>
        <IconHexagonFilled {...iconProps} />
      </ThemeIcon>
    ),
  }),
  gold: () => ({
    tooltip: 'Gold Days',
    icon: (
      <ThemeIcon color="yellow" variant="outline" style={{ border: 'none' }}>
        <IconHexagonFilled {...iconProps} />
      </ThemeIcon>
    ),
  }),
  silver: () => ({
    tooltip: 'Silver Days',
    icon: (
      <ThemeIcon color="gray" variant="outline" style={{ border: 'none' }}>
        <IconHexagonFilled {...iconProps} />
      </ThemeIcon>
    ),
  }),
  bronze: () => ({
    tooltip: 'Bronze Days',
    icon: (
      <ThemeIcon color="orange" variant="outline" style={{ border: 'none' }}>
        <IconHexagonFilled {...iconProps} />
      </ThemeIcon>
    ),
  }),
  correctJudgments: () => ({
    tooltip: 'Correct Judgments',
    icon: <IconChecks {...iconProps} />,
  }),
  allJudgments: () => ({
    tooltip: 'All Judgments',
    icon: <IconBadges {...iconProps} />,
  }),
};

export function LeaderboardMetrics({
  metrics,
  score,
  delta,
}: {
  metrics: { type: string; value: number }[];
  score: number;
  delta?: number;
}) {
  const theme = useMantineTheme();
  const colorScheme = useComputedColorScheme('dark');

  return (
    <Group gap={4}>
      <IconBadge
        size="lg"
        color="gray"
        variant={colorScheme === 'dark' ? 'filled' : 'light'}
        icon={<IconTrophy {...iconProps} />}
        tooltip={
          <Stack gap={0} align="center">
            {delta && delta != 0 && (
              <Text size="xs" color={delta > 0 ? 'green' : 'red'}>
                {delta > 0 ? '+' : ''}
                {numberWithCommas(delta)}
              </Text>
            )}
            <>Score</>
          </Stack>
        }
      >
        {numberWithCommas(score)}
      </IconBadge>
      {metrics.map(({ type, value }) => {
        const typeProcessor = metricTypes[type];
        if (!typeProcessor) return null;

        const badge = typeProcessor(metrics, theme, colorScheme);
        if (value === 0 && badge.hideEmpty) return null;

        return (
          <IconBadge
            size="lg"
            color="gray"
            variant={colorScheme === 'dark' ? 'filled' : 'light'}
            key={type}
            icon={badge.icon}
            tooltip={badge.tooltip}
          >
            {badge.value ?? abbreviateNumber(value)}
          </IconBadge>
        );
      })}
    </Group>
  );
}<|MERGE_RESOLUTION|>--- conflicted
+++ resolved
@@ -1,18 +1,5 @@
-<<<<<<< HEAD
-import {
-  Group,
-  MantineTheme,
-  Rating,
-  Stack,
-  Text,
-  ThemeIcon,
-  useComputedColorScheme,
-  useMantineTheme,
-} from '@mantine/core';
-=======
 import type { MantineTheme } from '@mantine/core';
-import { createStyles, Group, Rating, Stack, Text, ThemeIcon } from '@mantine/core';
->>>>>>> aa1a0880
+import { Group, Rating, Stack, Text, ThemeIcon, useComputedColorScheme, useMantineTheme } from '@mantine/core';
 import {
   IconArrowsHorizontal,
   IconBadges,
