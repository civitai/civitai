--- conflicted
+++ resolved
@@ -224,13 +224,8 @@
         variant={colorScheme === 'dark' ? 'filled' : 'light'}
         icon={<IconTrophy {...iconProps} />}
         tooltip={
-<<<<<<< HEAD
           <Stack gap={0} align="center">
-            {delta && delta != 0 && (
-=======
-          <Stack spacing={0} align="center">
             {delta && delta !== 0 ? (
->>>>>>> 1c72d723
               <Text size="xs" color={delta > 0 ? 'green' : 'red'}>
                 {delta > 0 ? '+' : ''}
                 {numberWithCommas(delta)}
