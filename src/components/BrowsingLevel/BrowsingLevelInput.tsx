--- conflicted
+++ resolved
@@ -1,17 +1,6 @@
-<<<<<<< HEAD
-import { Chip, Group, Input, InputWrapperProps } from '@mantine/core';
-import { useDidUpdate } from '@mantine/hooks';
-import { isEqual } from 'lodash-es';
-import { useCallback, useState } from 'react';
-import {
-  browsingLevels,
-  browsingLevelLabels,
-  BrowsingLevel,
-} from '~/shared/constants/browsingLevel.constants';
-=======
 import { NSFWLevel } from '@civitai/client';
-import type { InputWrapperProps } from '@mantine/core';
-import { Chip, Group, GroupProps, Input, createStyles } from '@mantine/core';
+import type { GroupProps, InputWrapperProps } from '@mantine/core';
+import { Chip, Group, Input } from '@mantine/core';
 import { useDidUpdate } from '@mantine/hooks';
 import { isEqual } from 'lodash-es';
 import { useCallback, useState } from 'react';
@@ -19,7 +8,6 @@
 import { NsfwLevel } from '~/server/common/enums';
 import type { BrowsingLevel } from '~/shared/constants/browsingLevel.constants';
 import { browsingLevels, browsingLevelLabels } from '~/shared/constants/browsingLevel.constants';
->>>>>>> aa1a0880
 import { Flags } from '~/shared/utils';
 import classes from './BrowsingLevelInput.module.scss';
 
