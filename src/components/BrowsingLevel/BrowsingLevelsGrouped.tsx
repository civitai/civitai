--- conflicted
+++ resolved
@@ -1,9 +1,5 @@
-<<<<<<< HEAD
-import { Chip, Group, GroupProps, MantineSize } from '@mantine/core';
-=======
 import type { GroupProps, MantineSize } from '@mantine/core';
-import { Chip, Group, createStyles } from '@mantine/core';
->>>>>>> aa1a0880
+import { Chip, Group } from '@mantine/core';
 import { useCurrentUser } from '~/hooks/useCurrentUser';
 import { useBrowsingSettings, useToggleBrowsingLevel } from '~/providers/BrowserSettingsProvider';
 import { NsfwLevel } from '~/server/common/enums';
