--- conflicted
+++ resolved
@@ -2,23 +2,11 @@
 import { RunPartners } from '~/components/RunStrategy/RunPartners';
 import { useDialogContext } from '~/components/Dialog/DialogProvider';
 
-<<<<<<< HEAD
-const { openModal: openRunStrategyModal, Modal } = createContextModal<{ modelVersionId: number }>({
-  name: 'runStrategy',
-  title: <Text fw={700}>Generate using this model now</Text>,
-  size: 600,
-  Element: ({ props: { modelVersionId } }) => <RunPartners modelVersionId={modelVersionId} />,
-});
-
-export { openRunStrategyModal };
-export default Modal;
-=======
 export default function RunStrategyModal({ modelVersionId }: { modelVersionId: number }) {
   const dialog = useDialogContext();
   return (
-    <Modal {...dialog} size={600} title={<Text weight={700}>Generate using this model now</Text>}>
+    <Modal {...dialog} size={600} title={<Text fw={700}>Generate using this model now</Text>}>
       <RunPartners modelVersionId={modelVersionId} />
     </Modal>
   );
-}
->>>>>>> c58e8670
+}