--- conflicted
+++ resolved
@@ -6,11 +6,8 @@
 import { DismissibleAlert } from '~/components/DismissibleAlert/DismissibleAlert';
 import { useDialogContext } from '~/components/Dialog/DialogProvider';
 import { isMobileDevice } from '~/hooks/useIsMobile';
-<<<<<<< HEAD
 import type { PurchasableBuzzType } from '~/server/schema/buzz.schema';
-=======
 import { BuzzPurchaseImproved } from '~/components/Buzz/BuzzPurchaseImproved';
->>>>>>> 0fe91f2e
 
 export type BuyBuzzModalProps = {
   message?: string;
@@ -80,7 +77,7 @@
             minBuzzAmount={minBuzzAmount}
             purchaseSuccessMessage={purchaseSuccessMessage}
             onCancel={handleClose}
-            initialBuzzType={initialBuzzType}
+            // initialBuzzType={initialBuzzType}
           />
         </Group>
       </Stack>
