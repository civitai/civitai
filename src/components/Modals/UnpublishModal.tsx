--- conflicted
+++ resolved
@@ -12,16 +12,6 @@
   label: optionLabel,
 }));
 
-<<<<<<< HEAD
-const { openModal, Modal } = createContextModal<{ modelId: number; versionId?: number }>({
-  name: 'unpublishModel',
-  title: 'Unpublish as Violation',
-  Element: ({ context, props: { modelId, versionId } }) => {
-    const queryUtils = trpc.useUtils();
-    const [reason, setReason] = useState<UnpublishReason | undefined>();
-    const [customMessage, setCustomMessage] = useState<string>('');
-    const [error, setError] = useState<string>('');
-=======
 export default function UnpublishModal({
   modelId,
   versionId,
@@ -30,7 +20,6 @@
   versionId?: number;
 }) {
   const dialog = useDialogContext();
->>>>>>> c58e8670
 
   const queryUtils = trpc.useContext();
   const [reason, setReason] = useState<UnpublishReason | undefined>();
