import { Combobox, ComboboxInput, ComboboxOptions, ComboboxOption } from '@headlessui/react';
<<<<<<< HEAD
import { Divider, Input, Loader, ScrollArea, Text } from '@mantine/core';
import React, { Key, useState } from 'react';
import { ComboboxOption as ComboboxOptionProps } from '~/components/Combobox/combobox.types';
=======
import { Divider, Input, Loader, ScrollArea, Text, createStyles } from '@mantine/core';
import type { Key } from 'react';
import React, { useState } from 'react';
import type { ComboboxOption as ComboboxOptionProps } from '~/components/Combobox/combobox.types';
>>>>>>> aa1a0880

type Props<T extends Key, TOption extends ComboboxOptionProps> = {
  value?: T[];
  onChange?: (value: T[]) => void;
  maxScrollHeight?: number;
  options?: TOption[];
  renderOption?: (
    props: { active: boolean; selected: boolean; disabled: boolean } & TOption
  ) => React.ReactNode;
  footer?: React.ReactNode;
  showSelected?: boolean;
  loading?: boolean;
};

export function AlwaysOpenCombobox<T extends Key, TOption extends ComboboxOptionProps>({
  value,
  onChange,
  maxScrollHeight = 250,
  options = [],
  renderOption,
  footer,
  showSelected,
  loading,
}: Props<T, TOption>) {
  const [search, setSearch] = useState('');

  const filtered = search.length
    ? options.filter((x) => {
        const match = x.label.toLowerCase().includes(search);
        if (showSelected) return match || value?.includes(x.value as T);
        return match;
      })
    : options;

  const grouped = filtered.reduce<Record<string, TOption[]>>((acc, option) => {
    const { group = 'undefined' } = option;
    if (!acc[group]) acc[group] = [];
    acc[group].push(option);
    return acc;
  }, {});

  const tupleOptions = Object.entries(grouped);
  const nothingFound = !tupleOptions.length;

  return (
    <div className="flex flex-col">
      <Combobox
        value={value}
        onChange={onChange}
        // @ts-ignore eslint-disable-next-line
        multiple
      >
        <ComboboxInput
          as={Input}
          onChange={(e) => setSearch(e.target.value.toLowerCase())}
          displayValue={() => search}
          // @ts-ignore eslint-disable-next-line
          placeholder="search..."
          className="m-2"
          radius="xl"
        />
        <Divider />
        <ScrollArea.Autosize
          mah={maxScrollHeight}
          type="always"
          offsetScrollbars
          styles={{
            scrollbar: { '&[data-orientation="horizontal"]': { display: 'none' } },
            viewport: { paddingBottom: 0 },
          }}
        >
          {loading ? (
            <div className="flex justify-center p-3">
              <Loader />
            </div>
          ) : nothingFound ? (
            <Text align="center" className="p-2" c="dimmed">
              Nothing found
            </Text>
          ) : (
            <div className="p-2 pr-0">
              <ComboboxOptions static>
                {tupleOptions.map(([key, options]) => (
                  <React.Fragment key={key}>
                    {!!options.length && key !== 'undefined' && (
                      <Divider
                        label={
                          <Text
                            component="li"
                            c="dimmed"
                            className="px-2 py-1 text-sm font-semibold"
                          >
                            {key}
                          </Text>
                        }
                      />
                    )}
                    {options.map((option) => (
                      <ComboboxOption
                        key={option.value}
                        value={option.value}
                        className={({ active }) =>
                          `flex justify-between items-center gap-3 py-1 px-2 cursor-pointer rounded ${
                            active ? 'bg-gray-1 dark:bg-dark-5' : ''
                          }`
                        }
                      >
                        {(props) => <>{renderOption?.({ ...props, ...option }) ?? option.label}</>}
                      </ComboboxOption>
                    ))}
                  </React.Fragment>
                ))}
              </ComboboxOptions>
            </div>
          )}
        </ScrollArea.Autosize>
      </Combobox>
      {footer}
    </div>
  );
}<|MERGE_RESOLUTION|>--- conflicted
+++ resolved
@@ -1,14 +1,8 @@
 import { Combobox, ComboboxInput, ComboboxOptions, ComboboxOption } from '@headlessui/react';
-<<<<<<< HEAD
 import { Divider, Input, Loader, ScrollArea, Text } from '@mantine/core';
-import React, { Key, useState } from 'react';
-import { ComboboxOption as ComboboxOptionProps } from '~/components/Combobox/combobox.types';
-=======
-import { Divider, Input, Loader, ScrollArea, Text, createStyles } from '@mantine/core';
 import type { Key } from 'react';
 import React, { useState } from 'react';
 import type { ComboboxOption as ComboboxOptionProps } from '~/components/Combobox/combobox.types';
->>>>>>> aa1a0880
 
 type Props<T extends Key, TOption extends ComboboxOptionProps> = {
   value?: T[];
