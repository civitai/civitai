<<<<<<< HEAD
// import { useState } from 'react';
// import { Button, Center, Divider, Loader, Modal, Stack, Text } from '@mantine/core';
// import { useDialogContext } from '../Dialog/DialogProvider';
// import { useMutateClub, useQueryClub } from './club.utils';
// import { useBuzz } from '../Buzz/useBuzz';
// import { clubTransactionSchema } from '~/server/schema/buzz.schema';
// import { showSuccessNotification } from '~/utils/notifications';
// import { CurrencyBadge } from '../Currency/CurrencyBadge';
// import { CurrencyIcon } from '../Currency/CurrencyIcon';
// import * as z from 'zod/v4';
// import { Currency } from '~/shared/utils/prisma/enums';
// import { NumberInputWrapper } from '../../libs/form/components/NumberInputWrapper';
// import { BuzzTransactionButton } from '../Buzz/BuzzTransactionButton';
// import { isDefined } from '../../utils/type-guards';
=======
import { useState } from 'react';
import { Button, Center, Divider, Loader, Modal, Stack, Text } from '@mantine/core';
import { useDialogContext } from '../Dialog/DialogProvider';
import { useMutateClub, useQueryClub } from './club.utils';
import { useBuzz } from '../Buzz/useBuzz';
import { clubTransactionSchema } from '~/server/schema/buzz.schema';
import { showSuccessNotification } from '~/utils/notifications';
import { CurrencyBadge } from '../Currency/CurrencyBadge';
import { CurrencyIcon } from '../Currency/CurrencyIcon';
import * as z from 'zod';
import { Currency } from '~/shared/utils/prisma/enums';
import { NumberInputWrapper } from '../../libs/form/components/NumberInputWrapper';
import { BuzzTransactionButton } from '../Buzz/BuzzTransactionButton';
import { isDefined } from '../../utils/type-guards';
>>>>>>> 090a3443

// const schema = clubTransactionSchema.omit({ clubId: true });

export const ClubDepositFunds = ({ clubId }: { clubId: number }) => {
  return null;
  // const dialog = useDialogContext();
  // const handleClose = dialog.onClose;
  // const { balances: userBalances, balanceLoading: userBalanceLoading } = useBuzz(
  //   undefined,
  //   'yellow'
  // );
  // const [{ balance: userBalance } = { balance: 0 }] = userBalances;
  // const { balances, balanceLoading } = useBuzz(clubId, 'yellow');
  // const [{ balance = 0 } = {}] = balances;
  // const { club, loading } = useQueryClub({ id: clubId });
  // const { depositClubFunds, depositingClubFunds } = useMutateClub();
  // const isLoading = loading || balanceLoading || userBalanceLoading;
  // const [amount, setAmount] = useState(5000);

  // const handleSubmit = async () => {
  //   await depositClubFunds({ amount, clubId });
  //   showSuccessNotification({
  //     title: 'Funds have been deposited',
  //     message: 'Your funds have been deposited correctly.',
  //   });
  //   handleClose();
  // };

  // return (
  //   <Modal {...dialog} title="Deposit your funds into your club" size="sm" withCloseButton>
  //     <Stack>
  //       <Divider mx="-lg" mb="md" />
  //       {isLoading || !club || !isDefined(balance) || !isDefined(userBalance) ? (
  //         <Center>
  //           <Loader />
  //         </Center>
  //       ) : (
  //         <Stack>
  //           <Text>You are about to deposit funds from {club.name}</Text>
  //           <Text size="sm">Your current balance:</Text>
  //           <CurrencyBadge size="lg" unitAmount={userBalance ?? 0} currency={Currency.BUZZ} />
  //           <Text size="sm">Current Club balance:</Text>
  //           <CurrencyBadge size="lg" unitAmount={balance ?? 0} currency={Currency.BUZZ} />

  //           <Stack>
  //             <NumberInputWrapper
  //               value={amount}
  //               onChange={(value) => setAmount(Number(value ?? 0))}
  //               variant="filled"
  //               label="Amount to deposit"
  //               rightSectionWidth="10%"
  //               min={5000}
  //               leftSection={<CurrencyIcon currency="BUZZ" size={16} />}
  //               allowDecimal={false}
  //               allowNegative={false}
  //               hideControls
  //             />

  //             <BuzzTransactionButton
  //               loading={depositingClubFunds}
  //               type="submit"
  //               label="Deposit funds"
  //               buzzAmount={amount}
  //               color="yellow.7"
  //               onPerformTransaction={() => {
  //                 handleSubmit();
  //               }}
  //             />
  //           </Stack>
  //         </Stack>
  //       )}
  //     </Stack>
  //   </Modal>
  // );
};<|MERGE_RESOLUTION|>--- conflicted
+++ resolved
@@ -1,4 +1,3 @@
-<<<<<<< HEAD
 // import { useState } from 'react';
 // import { Button, Center, Divider, Loader, Modal, Stack, Text } from '@mantine/core';
 // import { useDialogContext } from '../Dialog/DialogProvider';
@@ -8,27 +7,11 @@
 // import { showSuccessNotification } from '~/utils/notifications';
 // import { CurrencyBadge } from '../Currency/CurrencyBadge';
 // import { CurrencyIcon } from '../Currency/CurrencyIcon';
-// import * as z from 'zod/v4';
+// import * as z from 'zod';
 // import { Currency } from '~/shared/utils/prisma/enums';
 // import { NumberInputWrapper } from '../../libs/form/components/NumberInputWrapper';
 // import { BuzzTransactionButton } from '../Buzz/BuzzTransactionButton';
 // import { isDefined } from '../../utils/type-guards';
-=======
-import { useState } from 'react';
-import { Button, Center, Divider, Loader, Modal, Stack, Text } from '@mantine/core';
-import { useDialogContext } from '../Dialog/DialogProvider';
-import { useMutateClub, useQueryClub } from './club.utils';
-import { useBuzz } from '../Buzz/useBuzz';
-import { clubTransactionSchema } from '~/server/schema/buzz.schema';
-import { showSuccessNotification } from '~/utils/notifications';
-import { CurrencyBadge } from '../Currency/CurrencyBadge';
-import { CurrencyIcon } from '../Currency/CurrencyIcon';
-import * as z from 'zod';
-import { Currency } from '~/shared/utils/prisma/enums';
-import { NumberInputWrapper } from '../../libs/form/components/NumberInputWrapper';
-import { BuzzTransactionButton } from '../Buzz/BuzzTransactionButton';
-import { isDefined } from '../../utils/type-guards';
->>>>>>> 090a3443
 
 // const schema = clubTransactionSchema.omit({ clubId: true });
 
