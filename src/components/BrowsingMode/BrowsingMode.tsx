--- conflicted
+++ resolved
@@ -62,27 +62,16 @@
                       <Button
                         onClick={closeMenu}
                         component={Link}
-<<<<<<< HEAD
-                        href="/research/rater"
-                        size="compact-xs"
-=======
                         href="/games/knights-of-new-order"
                         size="xs"
->>>>>>> 02079579
                         ml="auto"
                         variant="outline"
                         color="orange.5"
                         compact
                       >
-<<<<<<< HEAD
                         <Group gap={4}>
-                          Rating Game
-                          <IconCaretRightFilled size={14} />
-=======
-                        <Group spacing={4}>
                           Join the Knights Order
                           <IconSword size={14} />
->>>>>>> 02079579
                         </Group>
                       </Button>
                     </Tooltip>
@@ -121,7 +110,7 @@
                   component="span"
                   variant="link"
                   underline
-                  onClick={(e) => {
+                  onClick={(e: React.MouseEvent) => {
                     e.preventDefault();
                     e.stopPropagation();
                     openHiddenTagsModal();
