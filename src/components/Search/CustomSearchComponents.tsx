--- conflicted
+++ resolved
@@ -42,13 +42,8 @@
 import { IconSearch, IconTrash } from '@tabler/icons-react';
 import { getDisplayName } from '~/utils/string-helpers';
 import type { RenderSearchComponentProps } from '~/components/AppLayout/AppHeader/AppHeader';
-<<<<<<< HEAD
-import { uniqBy } from 'lodash-es';
+import { filter, uniqBy } from 'lodash-es';
 import { DatePickerInput } from '@mantine/dates';
-=======
-import { filter, uniqBy } from 'lodash-es';
-import { DatePicker } from '@mantine/dates';
->>>>>>> c58e8670
 import dayjs from 'dayjs';
 import { TimeoutLoader } from './TimeoutLoader';
 import { useBrowsingLevelDebounced } from '../BrowsingLevel/BrowsingLevelProvider';
