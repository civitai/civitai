--- conflicted
+++ resolved
@@ -10,12 +10,8 @@
 import type { InstantSearchProps } from 'react-instantsearch';
 import { Configure, InstantSearch } from 'react-instantsearch';
 import { CustomSearchBox } from '~/components/Search/CustomSearchComponents';
-<<<<<<< HEAD
-import { RenderSearchComponentProps } from '~/components/AppLayout/AppHeader/AppHeader';
-=======
 import type { RenderSearchComponentProps } from '~/components/AppLayout/AppHeader/AppHeader';
 import { containerQuery } from '~/utils/mantine-css-helpers';
->>>>>>> aa1a0880
 import { useRouter } from 'next/router';
 import { useTrackEvent } from '../TrackView/track.utils';
 import { z } from 'zod';
@@ -25,15 +21,9 @@
 import { constants } from '~/server/common/constants';
 import { useIsMobile } from '~/hooks/useIsMobile';
 import { useLocalStorage } from '@mantine/hooks';
-<<<<<<< HEAD
-import { UiState } from 'instantsearch.js';
+import type { UiState } from 'instantsearch.js';
 import classes from './SearchLayout.module.scss';
 import clsx from 'clsx';
-=======
-import type { UiState } from 'instantsearch.js';
-
-const SIDEBAR_SIZE = 377;
->>>>>>> aa1a0880
 
 const meilisearch = instantMeiliSearch(
   env.NEXT_PUBLIC_SEARCH_HOST as string,
