--- conflicted
+++ resolved
@@ -1,20 +1,4 @@
-<<<<<<< HEAD
 import { Divider, Group, Stack, Text, ThemeIcon, Tooltip, UnstyledButton } from '@mantine/core';
-=======
-import {
-  Center,
-  createStyles,
-  Divider,
-  Group,
-  List,
-  Stack,
-  Text,
-  ThemeIcon,
-  Tooltip,
-  UnstyledButton,
-  Anchor,
-} from '@mantine/core';
->>>>>>> 12a02c9f
 
 import { createContext, useContext, useEffect, useMemo, useState } from 'react';
 import { AppLayout } from '~/components/AppLayout/AppLayout';
@@ -38,14 +22,9 @@
 import { useIsMobile } from '~/hooks/useIsMobile';
 import { useLocalStorage } from '@mantine/hooks';
 import type { UiState } from 'instantsearch.js';
-<<<<<<< HEAD
+import { includesInappropriate } from '~/utils/metadata/audit';
 import classes from './SearchLayout.module.scss';
 import clsx from 'clsx';
-=======
-import { includesInappropriate } from '~/utils/metadata/audit';
-
-const SIDEBAR_SIZE = 377;
->>>>>>> 12a02c9f
 
 const meilisearch = instantMeiliSearch(
   env.NEXT_PUBLIC_SEARCH_HOST as string,
