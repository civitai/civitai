--- conflicted
+++ resolved
@@ -23,13 +23,10 @@
 import { UserWithCosmetics } from '~/server/selectors/user.selector';
 import { getInitials } from '~/utils/string-helpers';
 import { trpc } from '~/utils/trpc';
-<<<<<<< HEAD
 import { EdgeMedia } from '../EdgeMedia/EdgeMedia';
 import { IconUser } from '@tabler/icons-react';
 import { ContentDecorationCosmetic } from '~/server/selectors/cosmetic.selector';
 import { UserAvatarProfilePicture } from '~/components/UserAvatar/UserAvatarProfilePicture';
-=======
->>>>>>> 80a23f71
 
 const mapAvatarTextSize: Record<MantineSize, { textSize: MantineSize; subTextSize: MantineSize }> =
   {
