import { ActionIcon, createStyles } from '@mantine/core';
import { IconVolume, IconVolumeOff } from '@tabler/icons-react';
import React, { forwardRef, useEffect, useImperativeHandle, useRef, useState } from 'react';

type VideoProps = React.DetailedHTMLProps<
  React.VideoHTMLAttributes<HTMLVideoElement>,
  HTMLVideoElement
> & {
  wrapperProps?: React.ComponentPropsWithoutRef<'div'>;
  contain?: boolean;
  fadeIn?: boolean;
  html5Controls?: boolean;
  onMutedChange?: (muted: boolean) => void;
};

export type EdgeVideoRef = {
  stop: () => void;
};

export const EdgeVideo = forwardRef<EdgeVideoRef, VideoProps>(
  (
    {
      src,
      muted: initialMuted = true,
      controls,
      style,
      wrapperProps,
      contain,
      fadeIn,
      html5Controls = false,
      onMutedChange,
      ...props
    },
    forwardedRef
  ) => {
    const ref = useRef<HTMLVideoElement | null>(null);
    const [muted, setMuted] = useState(initialMuted);
    const [showAudioControl, setShowAudioControl] = useState(false);

    const { classes, cx } = useStyles();

    useEffect(() => {
      // Hard set the src for Safari because it doesn't support autoplay webm
      const inSafari =
        typeof navigator !== 'undefined' && /Version\/[\d.]+.*Safari/.test(navigator.userAgent);
      if (inSafari && ref.current && src) {
        ref.current.src = src;
      }
      if (fadeIn && ref.current?.readyState === 4) ref.current.style.opacity = '1';
    }, [src]);

    useImperativeHandle(forwardedRef, () => ({
      stop: () => {
        if (ref.current) {
          ref.current.pause();
          ref.current.currentTime = 0;
        }
      },
    }));

    return (
      // extra div wrapper to prevent positioning errors of parent components that make their child absolute
      <div {...wrapperProps} className={cx(classes.iosScroll, wrapperProps?.className)}>
        <div
          style={{
            position: 'relative',
            height: contain ? '100%' : 'auto',
            width: contain ? '100%' : 'auto',
          }}
        >
          <video
            ref={ref}
            muted={muted}
            autoPlay
            loop
            playsInline
            style={{ display: 'block', ...style }}
            onLoadedData={
              controls
                ? (e) => {
                    setShowAudioControl(hasAudio(e.target));
                    e.currentTarget.style.opacity = '1';
                  }
                : (e) => (e.currentTarget.style.opacity = '1')
            }
            controls={html5Controls}
            onVolumeChange={
              html5Controls
                ? (e) => {
                    if (ref.current) {
                      onMutedChange?.(ref.current?.volume === 0 || ref.current?.muted);
                    }
                  }
                : undefined
            }
            {...props}
          >
            <source src={src?.replace('.mp4', '.webm')} type="video/webm" />
            <source src={src} type="video/mp4" />
          </video>
          {controls && !html5Controls && (
            <div className={classes.controls}>
              {showAudioControl && (
                <ActionIcon
                  onClick={() => {
                    setMuted((muted) => !muted);
                    onMutedChange?.(!muted);
                  }}
                  variant="light"
                  size="lg"
                  sx={{ zIndex: 10 }}
                >
                  {!muted ? <IconVolume /> : <IconVolumeOff />}
                </ActionIcon>
              )}
            </div>
          )}
        </div>
      </div>
    );
  }
);

EdgeVideo.displayName = 'EdgeVideo';

// Using `any` here because mozHasAudio, webkitAudioDecodedByteCount, and audioTracks are not
// standardized on the HTMLVideoElement type
// eslint-disable-next-line @typescript-eslint/no-explicit-any
const hasAudio = (video: any): boolean => {
  return (
    video.mozHasAudio ||
    Boolean(video.webkitAudioDecodedByteCount) ||
    Boolean(video.audioTracks && video.audioTracks.length)
  );
};

const useStyles = createStyles((theme) => ({
  controls: {
    position: 'absolute',
    bottom: theme.spacing.xs,
    right: theme.spacing.xs,
  },
  iosScroll: {
    [theme.fn.smallerThan('md')]: {
      '&::after': {
        position: 'absolute',
        top: '0px',
        right: '0px',
        bottom: '0px',
        left: '0px',
        content: '""',
        pointerEvents: 'none',
      },
    },
  },
<<<<<<< HEAD
=======
  wrapper: {
    // Fallback
    ['@supports not (aspect-ratio: 16 / 9)']: {
      '&:before': {
        float: 'left',
        paddingTop: '56.25%',
        content: '""',
      },

      '&:after': {
        display: 'block',
        content: '""',
        clear: 'both',
      },
    },
  },
>>>>>>> 5bd2355e
}));<|MERGE_RESOLUTION|>--- conflicted
+++ resolved
@@ -153,8 +153,6 @@
       },
     },
   },
-<<<<<<< HEAD
-=======
   wrapper: {
     // Fallback
     ['@supports not (aspect-ratio: 16 / 9)']: {
@@ -171,5 +169,4 @@
       },
     },
   },
->>>>>>> 5bd2355e
 }));