import { ActionIcon, ThemeIcon } from '@mantine/core';
import {
  IconMaximize,
  IconMinimize,
  IconPlayerPauseFilled,
  IconPlayerPlayFilled,
  IconVolume,
  IconVolumeOff,
} from '@tabler/icons-react';
import type { MouseEventHandler } from 'react';
import React, {
  forwardRef,
  useCallback,
  useEffect,
  useImperativeHandle,
  useRef,
  useState,
} from 'react';
import { YoutubeEmbed } from '~/components/YoutubeEmbed/YoutubeEmbed';
import { VimeoEmbed } from '../VimeoEmbed/VimeoEmbed';
import { useLocalStorage, useTimeout } from '@mantine/hooks';
import type { EdgeUrlProps } from '~/client-utils/cf-images-utils';
import { useEdgeUrl } from '~/client-utils/cf-images-utils';
import { useScrollAreaRef } from '~/components/ScrollArea/ScrollAreaContext';
import clsx from 'clsx';
import styles from './EdgeVideo.module.scss';
import { LegacyActionIcon } from '~/components/LegacyActionIcon/LegacyActionIcon';

type VideoProps = Omit<
  React.DetailedHTMLProps<React.VideoHTMLAttributes<HTMLVideoElement>, HTMLVideoElement>,
  'height' | 'width' | 'src'
> & {
  src: string;
  thumbnailUrl?: string | null;
  wrapperProps?: React.ComponentPropsWithoutRef<'div'>;
  contain?: boolean;
  fadeIn?: boolean;
  html5Controls?: boolean;
  onMutedChange?: (muted: boolean) => void;
  youtubeVideoId?: string;
  vimeoVideoId?: string;
  options?: Omit<EdgeUrlProps, 'src'>;
  threshold?: number;
  disableWebm?: boolean;
  disablePoster?: boolean;
};

export type EdgeVideoRef = {
  stop: () => void;
};

type State = {
  muted: boolean;
};

export const EdgeVideo = forwardRef<EdgeVideoRef, VideoProps>(
  (
    {
      src,
      options,
      muted: initialMuted = true,
      controls,
      style,
      wrapperProps,
      contain,
      fadeIn,
      html5Controls = false,
      onMutedChange,
      youtubeVideoId,
      vimeoVideoId,
      threshold = 0.25,
      thumbnailUrl,
      disableWebm,
      disablePoster,
      onLoad,
      onError,
      onLoadedData,
      ...props
    },
    forwardedRef
  ) => {
    const ref = useRef<HTMLVideoElement | null>(null);
    const containerRef = useRef<HTMLDivElement | null>(null);
    const [state, setState] = useState<State>({
      muted: initialMuted,
    });
    const [loaded, setLoaded] = useState(false);
    const [showPlayIndicator, setShowPlayIndicator] = useState(false);
    const [isPlaying, setIsPlaying] = useState(false);
    const [volume, setVolume] = useLocalStorage({
      key: 'global-volume',
      defaultValue: state.muted ? 0 : 0.5,
    });

    useImperativeHandle(forwardedRef, () => ({
      stop: () => {
        if (ref.current) {
          ref.current.pause();
          ref.current.currentTime = 0;
        }
      },
    }));

    const handleTogglePlayPause = useCallback(() => {
      if (controls && !html5Controls && ref.current) {
        if (ref.current.paused) {
          ref.current.play();
        } else {
          ref.current.pause();
        }

        setShowPlayIndicator(true);
        setTimeout(() => setShowPlayIndicator(false), 500);
      }
    }, [controls, html5Controls]);

    const handleToggleFullscreen = useCallback(() => {
      const container = containerRef.current;
      if (!container) return;

      if (!document.fullscreenElement) {
        container.requestFullscreen().catch((err) => {
          console.error(`Error attempting to enable fullscreen mode: ${err.message}`);
        });
      } else {
        document.exitFullscreen();
      }
    }, []);

    const handleLoadedData = useCallback((e: React.SyntheticEvent<HTMLVideoElement>) => {
      onLoadedData?.(e);
      setLoaded(true);
      e.currentTarget.style.opacity = '1';
    }, []);

    const handleToggleMuted = useCallback(() => {
      const video = ref.current;
      if (!video) return;

      video.muted = !video.muted;
      setVolume(video.muted ? 0 : video.volume);
      setState((current) => ({ ...current, muted: video.muted }));
      onMutedChange?.(video.muted);
    }, [onMutedChange, setVolume]);

    const handleVolumeChange = useCallback(
      (value: number) => {
        const video = ref.current;
        if (!video) return;

        video.volume = value;
        setVolume(value);
        setState((current) => ({ ...current, muted: value === 0 }));
      },
      [setVolume]
    );

    const showCustomControls = loaded && controls && !html5Controls;
    const enableAudioControl = ref.current && hasAudio(ref.current);

    if (!initialMuted && loaded && ref.current) ref.current.volume = volume;

    useEffect(() => {
      // Hard set the width to 100% for Safari because it doesn't render in full size otherwise ¯\_(ツ)_/¯ -Manuel
      const inSafari =
        typeof navigator !== 'undefined' && /Version\/[\d.]+.*Safari/.test(navigator.userAgent);
      if (inSafari && ref.current) {
        ref.current.classList.add('w-full');
      }
      if (fadeIn && ref.current?.readyState === 4) ref.current.style.opacity = '1';
    }, [fadeIn]);

    const { url: videoUrl } = useEdgeUrl(src, { ...options, anim: true });
    const { url: coverUrl } = useEdgeUrl(thumbnailUrl ?? src, {
      width: options?.width,
      optimized: options?.optimized,
      skip: thumbnailUrl ? undefined : options?.skip,
      anim: thumbnailUrl ? undefined : false,
      transcode: thumbnailUrl ? undefined : true,
    });

    const node = useScrollAreaRef();

    useEffect(() => {
      const videoElem = ref.current;
      if (!videoElem || !options?.anim || props.autoPlay) return;
      const observer = new IntersectionObserver(
        ([{ intersectionRatio, target }]) => {
          const elem = target as HTMLVideoElement;
          if (intersectionRatio >= threshold && elem.paused) {
            elem.play().catch(() => elem.play());
          } else if (intersectionRatio < threshold && !elem.paused) {
            elem.pause();
          }
        },
        { root: node?.current, threshold: [threshold, 1 - threshold] }
      );
      observer.observe(videoElem);
      return () => {
        observer.unobserve(videoElem);
      };
    }, [threshold, options?.anim, loaded]);

    const { start: handleMouseEnter, clear } = useTimeout(
      (e: [React.MouseEvent<HTMLVideoElement>]) => {
        const [event] = e;
        (event.target as HTMLVideoElement).play();
      },
      1000
    );

    const handleMouseLeave: MouseEventHandler<HTMLVideoElement> = (e) => {
      e.currentTarget.pause();
      clear();
    };

    const defaultPlayer = (
      // extra div wrapper to prevent positioning errors of parent components that make their child absolute
      <div
        ref={containerRef}
        {...wrapperProps}
        className={clsx(
          styles.iosScroll,
          wrapperProps?.className ? wrapperProps?.className : 'h-full',
<<<<<<< HEAD
          'overflow-hidden relative flex flex-col items-center justify-center'
=======
          'relative flex items-center justify-center overflow-hidden'
>>>>>>> 6f402876
        )}
      >
        <video
          key={videoUrl}
          ref={ref}
          className={clsx(`block cursor-pointer ${contain ? 'h-full' : 'h-auto'}`)}
          muted={state.muted}
          style={style}
          onLoadedData={handleLoadedData}
          onLoad={onLoad}
          controls={html5Controls}
          onClick={handleTogglePlayPause}
          onPlaying={() => setIsPlaying(true)}
          onPause={() => setIsPlaying(false)}
          onVolumeChange={(e) => {
            !initialMuted ? handleVolumeChange(e.currentTarget.volume) : undefined;
          }}
          playsInline
          onMouseOver={!options?.anim ? handleMouseEnter : undefined}
          onMouseLeave={!options?.anim ? handleMouseLeave : undefined}
          autoPlay={!!(options?.anim && disablePoster)}
          loop
          poster={!disablePoster ? coverUrl : undefined}
          disablePictureInPicture
          preload="none"
          onError={onError}
          {...props}
        >
          {!disableWebm && <source src={videoUrl?.replace('.mp4', '.webm')} type="video/webm" />}
          <source src={videoUrl} type="video/mp4" />
        </video>
        {!options?.anim && !showCustomControls && !html5Controls && !isPlaying && (
          <IconPlayerPlayFilled
            className={clsx(styles.playButton, 'pointer-events-none z-10 absolute-center')}
          />
        )}
        {showCustomControls && (
          <div className={styles.controls}>
            <LegacyActionIcon
              onClick={handleTogglePlayPause}
              className="z-10"
              variant="light"
              size="lg"
              radius="xl"
            >
              {isPlaying ? <IconPlayerPauseFilled size={16} /> : <IconPlayerPlayFilled size={16} />}
            </LegacyActionIcon>
            <div className="flex flex-nowrap gap-4">
              {enableAudioControl && (
                <div className={styles.volumeControl}>
                  <div className={styles.volumeSlider}>
                    <input
                      type="range"
                      className="w-20"
                      min="0"
                      max="1"
                      step="0.05"
                      value={volume}
                      onChange={(e) => handleVolumeChange(e.currentTarget.valueAsNumber)}
                    />
                  </div>
                  <LegacyActionIcon
                    onClick={handleToggleMuted}
                    className="z-10"
                    variant="light"
                    size="lg"
                    radius="xl"
                    disabled={!enableAudioControl}
                  >
                    {state.muted || volume === 0 || !enableAudioControl ? (
                      <IconVolumeOff size={16} />
                    ) : (
                      <IconVolume size={16} />
                    )}
                  </LegacyActionIcon>
                </div>
              )}
              <LegacyActionIcon
                onClick={handleToggleFullscreen}
                className="z-10"
                variant="light"
                size="lg"
                radius="xl"
              >
                {document.fullscreenElement ? (
                  <IconMinimize size={16} />
                ) : (
                  <IconMaximize size={16} />
                )}
              </LegacyActionIcon>
            </div>
          </div>
        )}
        {showPlayIndicator && (
          <ThemeIcon className={styles.playIndicator} size={64} radius="xl" color="dark">
            {ref.current?.paused ? <IconPlayerPauseFilled /> : <IconPlayerPlayFilled />}
          </ThemeIcon>
        )}
      </div>
    );

    if (youtubeVideoId) {
      return (
        <YoutubeEmbed className="block size-full" style={style} videoId={youtubeVideoId} autoPlay />
      );
    }

    if (vimeoVideoId) {
      return (
        <VimeoEmbed
          className="block size-full"
          style={style}
          videoId={vimeoVideoId}
          autoplay
          fallbackContent={defaultPlayer}
        />
      );
    }

    return defaultPlayer;
  }
);

EdgeVideo.displayName = 'EdgeVideo';

// Using `any` here because mozHasAudio, webkitAudioDecodedByteCount, and audioTracks are not
// standardized on the HTMLVideoElement type
// eslint-disable-next-line @typescript-eslint/no-explicit-any
const hasAudio = (video: any): boolean => {
  return (
    video.mozHasAudio ||
    Boolean(video.webkitAudioDecodedByteCount) ||
    Boolean(video.audioTracks && video.audioTracks.length)
  );
};<|MERGE_RESOLUTION|>--- conflicted
+++ resolved
@@ -222,11 +222,7 @@
         className={clsx(
           styles.iosScroll,
           wrapperProps?.className ? wrapperProps?.className : 'h-full',
-<<<<<<< HEAD
-          'overflow-hidden relative flex flex-col items-center justify-center'
-=======
-          'relative flex items-center justify-center overflow-hidden'
->>>>>>> 6f402876
+          'relative flex flex-col items-center justify-center overflow-hidden'
         )}
       >
         <video
