--- conflicted
+++ resolved
@@ -116,11 +116,7 @@
                         You must be logged in to add a comment
                       </Text>
                       <Link href={`/login?returnUrl=${router.asPath}`}>
-<<<<<<< HEAD
-                        <Button onClick={() => closeAllModals()} size="compact-xs">
-=======
-                        <Button size="xs" onClick={() => dialogStore.closeLatest()} compact>
->>>>>>> c58e8670
+                        <Button size="compact-xs" onClick={() => dialogStore.closeLatest()}>
                           Log In
                         </Button>
                       </Link>
