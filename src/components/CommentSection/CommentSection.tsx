import {
  ActionIcon,
  Box,
  Button,
  Group,
  List,
  Menu,
  Overlay,
  Stack,
  Text,
  Textarea,
  Title,
  useMantineTheme,
} from '@mantine/core';
import { closeAllModals, openConfirmModal } from '@mantine/modals';
import { NextLink } from '@mantine/next';
import { showNotification, hideNotification } from '@mantine/notifications';
import { ReportReason } from '@prisma/client';
import { IconDotsVertical, IconTrash, IconEdit, IconFlag } from '@tabler/icons';

import { useSession } from 'next-auth/react';
import { useRouter } from 'next/router';
import { useState } from 'react';

import { LoginRedirect } from '~/components/LoginRedirect/LoginRedirect';
import { ReactionPicker } from '~/components/ReactionPicker/ReactionPicker';
import { UserAvatar } from '~/components/UserAvatar/UserAvatar';
import { Form, InputTextArea, useForm } from '~/libs/form';

import { commentUpsertInput } from '~/server/schema/comment.schema';
import { ReactionDetails } from '~/server/selectors/review.selector';
import { CommentGetById, ReviewGetCommentsById } from '~/types/router';
import { daysFromNow } from '~/utils/date-helpers';
import { showErrorNotification, showSuccessNotification } from '~/utils/notifications';
import { trpc } from '~/utils/trpc';

export default function CommentSection({ comments, modelId, reviewId, parentId }: Props) {
  const { data: session } = useSession();
  const router = useRouter();
  const theme = useMantineTheme();
  const queryUtils = trpc.useContext();
  const form = useForm({
    schema: commentUpsertInput,
    shouldUnregister: false,
    defaultValues: { modelId, reviewId, parentId },
    shouldFocusError: true,
  });

  const [showCommentActions, setShowCommentActions] = useState(false);
  const [editComment, setEditComment] = useState<{ id: number; content: string } | null>(null);

  const saveCommentMutation = trpc.comment.upsert.useMutation({
    async onSuccess() {
      if (reviewId) await queryUtils.review.getCommentsById.invalidate({ id: reviewId });
      if (parentId) await queryUtils.comment.getById.invalidate({ id: parentId });

      await queryUtils.review.getAll.invalidate({ modelId });
      await queryUtils.comment.getAll.invalidate({ modelId });

      setShowCommentActions(false);
      setEditComment(null);
      form.reset();
    },
    onError(error) {
      showErrorNotification({
        error: new Error(error.message),
        title: 'Could not save comment',
      });
    },
  });
  const deleteMutation = trpc.comment.delete.useMutation({
    async onSuccess() {
      if (reviewId) await queryUtils.review.getCommentsById.invalidate({ id: reviewId });
      if (parentId) await queryUtils.comment.getById.invalidate({ id: parentId });

      await queryUtils.review.getAll.invalidate({ modelId });
      await queryUtils.comment.getAll.invalidate({ modelId });
    },
    onError(error) {
      showErrorNotification({
        error: new Error(error.message),
        title: 'Could not delete comment',
      });
    },
  });
  const handleDeleteComment = (id: number) => {
    openConfirmModal({
      title: 'Delete Comment',
      children: (
        <Text size="sm">
          Are you sure you want to delete this comment? This action is destructive and cannot be
          reverted.
        </Text>
      ),
      centered: true,
      labels: { confirm: 'Delete Comment', cancel: "No, don't delete it" },
      confirmProps: { color: 'red', loading: deleteMutation.isLoading },
      onConfirm: () => {
        deleteMutation.mutate({ id });
      },
    });
  };

  const reportMutation = trpc.comment.report.useMutation({
    onMutate() {
      showNotification({
        id: 'sending-comment-report',
        loading: true,
        disallowClose: true,
        autoClose: false,
        message: 'Sending report...',
      });
    },
    async onSuccess() {
      if (reviewId) await queryUtils.review.getCommentsById.invalidate({ id: reviewId });
      if (parentId) await queryUtils.comment.getById.invalidate({ id: parentId });
      showSuccessNotification({
        title: 'Comment reported',
        message: 'Your request has been received',
      });
    },
    onError(error) {
      showErrorNotification({
        error: new Error(error.message),
        title: 'Unable to send report',
        reason: 'An unexpected error occurred, please try again',
      });
    },
    onSettled() {
      hideNotification('sending-comment-report');
    },
  });
  const handleReportComment = (id: number, reason: ReportReason) => {
    reportMutation.mutate({ id, reason });
  };

  const toggleReactionMutation = trpc.comment.toggleReaction.useMutation({
    async onMutate({ id, reaction }) {
      const itemId = reviewId ?? parentId ?? 0;
<<<<<<< HEAD
      // TODO Briant/Manuel: these have to different types now and this is causing issues below...
      const cachedQuery = reviewId
        ? queryUtils.review.getReviewComments
        : queryUtils.comment.getById;
=======
      const cachedQuery = reviewId ? queryUtils.review.getCommentsById : queryUtils.comment.getById;
>>>>>>> 52e11b4c

      await cachedQuery.cancel({ id: itemId });

      const previousItem = cachedQuery.getData({ id: itemId });
      const prevReviewComments = reviewId
        ? queryUtils.review.getCommentsById.getData({ id: reviewId })
        : undefined;
      const prevCommentData = parentId
        ? queryUtils.comment.getById.getData({ id: parentId })
        : undefined;

      const updatedComments =
        previousItem?.comments.map((comment) => {
          if (comment.id === id) {
            const { reactions } = comment;
            const latestReaction =
              reactions.length > 0 ? reactions[reactions.length - 1] : { id: 0 };

            const newReaction: ReactionDetails = {
              id: latestReaction.id + 1,
              reaction,
              user: {
                id: currentUser?.id ?? 0,
                name: currentUser?.name ?? '',
                username: currentUser?.username ?? '',
                image: currentUser?.image ?? '',
              },
            };
            const reacted = reactions.find(
              (r) => r.reaction === reaction && r.user.id === currentUser?.id
            );

            return {
              ...comment,
              reactions: reacted
                ? comment.reactions.filter((oldReaction) => oldReaction.id !== reacted.id)
                : [...comment.reactions, newReaction],
            };
          }

          return comment;
        }) ?? [];

<<<<<<< HEAD
      // TODO Type fix: What is supposed to be here so this doesn't complain?
      cachedQuery.setData({ id: itemId }, (old: any) => ({ ...old, comments: updatedComments }));
=======
      // TODO: Temp any until we modify the way we fetch comments reactions
      cachedQuery.setData({ id: itemId }, (old: any) => {
        if (reviewId) return { ...prevReviewComments, comments: updatedComments };
        else if (parentId) return { ...prevCommentData, comments: updatedComments };
        return old;
      });
>>>>>>> 52e11b4c

      return { prevCommentData, prevReviewComments };
    },
    onError(_error, _variables, context) {
      if (reviewId)
        queryUtils.review.getCommentsById.setData({ id: reviewId }, context?.prevReviewComments);
      if (parentId) queryUtils.comment.getById.setData({ id: parentId }, context?.prevCommentData);
    },
    async onSettled() {
      if (reviewId) await queryUtils.review.getCommentsById.invalidate({ id: reviewId });
      if (parentId) await queryUtils.comment.getById.invalidate({ id: parentId });
    },
  });

  const currentUser = session?.user;
  const isMod = currentUser?.isModerator ?? false;
  const commentCount = comments.length;

  return (
    <Stack spacing="xl">
      <Group position="apart">
        <Title order={3}>{`${commentCount.toLocaleString()} ${
          commentCount === 1 ? 'Comment' : 'Comments'
        }`}</Title>
        {/* <Select
          size="xs"
          defaultValue={ReviewSort.Newest}
          icon={<IconArrowsSort size={16} stroke={1.5} />}
          data={Object.values(ReviewSort).map((sort) => ({
            label: startCase(sort),
            value: sort,
          }))}
        /> */}
      </Group>
      <Group align="flex-start">
        <UserAvatar user={session?.user} avatarProps={{ size: 'md' }} />
        <Form
          form={form}
          onSubmit={(data) => saveCommentMutation.mutate({ ...data })}
          style={{ flex: '1 1 0' }}
        >
          <Stack spacing={4}>
            <Box sx={{ position: 'relative' }}>
              {!currentUser ? (
                <Overlay color={theme.fn.rgba(theme.colors.gray[9], 0.6)} opacity={1} zIndex={5}>
                  <Stack align="center" justify="center" spacing={2} sx={{ height: '100%' }}>
                    <Text size="xs" color={theme.colors.gray[4]}>
                      You must be logged in to add a comment
                    </Text>
                    <Button
                      component={NextLink}
                      href={`/login?returnUrl=${router.asPath}`}
                      size="xs"
                      onClick={() => closeAllModals()}
                      compact
                    >
                      Log In
                    </Button>
                  </Stack>
                </Overlay>
              ) : null}
              <InputTextArea
                name="content"
                placeholder="Type your comment..."
                disabled={saveCommentMutation.isLoading}
                onFocus={() => setShowCommentActions(true)}
              />
            </Box>
            {showCommentActions ? (
              <Group spacing="xs" position="right">
                <Button
                  variant="default"
                  onClick={() => {
                    form.reset();
                    setShowCommentActions(false);
                  }}
                >
                  Cancel
                </Button>
                <Button type="submit" loading={saveCommentMutation.isLoading}>
                  Comment
                </Button>
              </Group>
            ) : null}
          </Stack>
        </Form>
      </Group>
      <List listStyleType="none" spacing="lg" styles={{ itemWrapper: { width: '100%' } }}>
        {comments.map((comment) => {
          const isEditing = editComment?.id === comment.id;
          const isOwner = currentUser?.id === comment.user.id;

          return (
            <List.Item key={comment.id}>
              <Group align="flex-start" position="apart" noWrap>
                <Group align="flex-start" sx={{ flex: '1 1 0' }} noWrap>
                  <UserAvatar user={comment.user} size="md" />
                  <Stack spacing="xs" sx={{ flex: '1 1 0' }}>
                    <Stack spacing={0}>
                      <Group spacing={8} align="center">
                        <Text size="sm" weight="bold">
                          {comment.user.username}
                        </Text>
                        <Text color="dimmed" size="xs">
                          {daysFromNow(comment.createdAt)}
                        </Text>
                      </Group>
                      {!isEditing ? (
                        <Text size="sm">{comment.content}</Text>
                      ) : (
                        <Textarea
                          value={editComment.content}
                          disabled={editComment && saveCommentMutation.isLoading}
                          onChange={(e) =>
                            setEditComment((state) =>
                              state ? { ...state, content: e.target.value } : state
                            )
                          }
                        />
                      )}
                    </Stack>
                    {!isEditing ? (
                      <ReactionPicker
                        reactions={comment.reactions}
                        onSelect={(reaction) =>
                          toggleReactionMutation.mutate({ id: comment.id, reaction })
                        }
                      />
                    ) : (
                      <Group position="right">
                        <Button variant="default" size="xs" onClick={() => setEditComment(null)}>
                          Cancel
                        </Button>
                        <Button
                          onClick={() =>
                            saveCommentMutation.mutate({ ...comment, ...editComment, modelId })
                          }
                          size="xs"
                          loading={editComment && saveCommentMutation.isLoading}
                        >
                          Comment
                        </Button>
                      </Group>
                    )}
                  </Stack>
                </Group>
                <Menu position="bottom-end">
                  <Menu.Target>
                    <ActionIcon size="xs" variant="subtle">
                      <IconDotsVertical size={14} />
                    </ActionIcon>
                  </Menu.Target>
                  <Menu.Dropdown>
                    {isOwner || isMod ? (
                      <>
                        <Menu.Item
                          icon={<IconTrash size={14} stroke={1.5} />}
                          onClick={() => handleDeleteComment(comment.id)}
                          color="red"
                        >
                          Delete comment
                        </Menu.Item>
                        <Menu.Item
                          icon={<IconEdit size={14} stroke={1.5} />}
                          onClick={() => setEditComment(comment)}
                        >
                          Edit comment
                        </Menu.Item>
                      </>
                    ) : null}
                    {!session || !isOwner ? (
                      <>
                        <LoginRedirect reason="report-comment">
                          <Menu.Item
                            icon={<IconFlag size={14} stroke={1.5} />}
                            onClick={() => handleReportComment(comment.id, ReportReason.NSFW)}
                          >
                            Report as NSFW
                          </Menu.Item>
                        </LoginRedirect>
                        <LoginRedirect reason="report-comment">
                          <Menu.Item
                            icon={<IconFlag size={14} stroke={1.5} />}
                            onClick={() =>
                              handleReportComment(comment.id, ReportReason.TOSViolation)
                            }
                          >
                            Report as Terms Violation
                          </Menu.Item>
                        </LoginRedirect>
                      </>
                    ) : null}
                  </Menu.Dropdown>
                </Menu>
              </Group>
            </List.Item>
          );
        })}
      </List>
    </Stack>
  );
}

type Props = {
  comments: ReviewGetCommentsById['comments'] | CommentGetById['comments'];
  modelId: number;
  reviewId?: number;
  parentId?: number;
};<|MERGE_RESOLUTION|>--- conflicted
+++ resolved
@@ -137,14 +137,7 @@
   const toggleReactionMutation = trpc.comment.toggleReaction.useMutation({
     async onMutate({ id, reaction }) {
       const itemId = reviewId ?? parentId ?? 0;
-<<<<<<< HEAD
-      // TODO Briant/Manuel: these have to different types now and this is causing issues below...
-      const cachedQuery = reviewId
-        ? queryUtils.review.getReviewComments
-        : queryUtils.comment.getById;
-=======
       const cachedQuery = reviewId ? queryUtils.review.getCommentsById : queryUtils.comment.getById;
->>>>>>> 52e11b4c
 
       await cachedQuery.cancel({ id: itemId });
 
@@ -188,17 +181,12 @@
           return comment;
         }) ?? [];
 
-<<<<<<< HEAD
-      // TODO Type fix: What is supposed to be here so this doesn't complain?
-      cachedQuery.setData({ id: itemId }, (old: any) => ({ ...old, comments: updatedComments }));
-=======
       // TODO: Temp any until we modify the way we fetch comments reactions
       cachedQuery.setData({ id: itemId }, (old: any) => {
         if (reviewId) return { ...prevReviewComments, comments: updatedComments };
         else if (parentId) return { ...prevCommentData, comments: updatedComments };
         return old;
       });
->>>>>>> 52e11b4c
 
       return { prevCommentData, prevReviewComments };
     },
