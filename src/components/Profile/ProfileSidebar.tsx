import type { MantineSize } from '@mantine/core';
import {
  ActionIcon,
  Anchor,
  Box,
  Button,
  Divider,
  Group,
  Popover,
  Stack,
  Text,
  useMantineTheme,
  Badge,
  UnstyledButton,
  useComputedColorScheme,
} from '@mantine/core';
import { CosmeticType } from '~/shared/utils/prisma/enums';
import {
  IconAlertCircle,
  IconMapPin,
  IconExternalLink,
  IconPencilMinus,
  IconRss,
  IconShare3,
  IconInfoCircle,
} from '@tabler/icons-react';
import { useRouter } from 'next/router';
import React, { useMemo, useState } from 'react';
import { TipBuzzButton } from '~/components/Buzz/TipBuzzButton';
import { ChatUserButton } from '~/components/Chat/ChatUserButton';
import { useContainerSmallerThan } from '~/components/ContainerProvider/useContainerSmallerThan';
import { ContentClamp } from '~/components/ContentClamp/ContentClamp';
import { DomainIcon } from '~/components/DomainIcon/DomainIcon';
import { EdgeMedia } from '~/components/EdgeMedia/EdgeMedia';
import { FollowUserButton } from '~/components/FollowUserButton/FollowUserButton';

import { RankBadge } from '~/components/Leaderboard/RankBadge';
import { UserContextMenu } from '~/components/Profile/UserContextMenu';
import { UserStats } from '~/components/Profile/UserStats';
import { ShareButton } from '~/components/ShareButton/ShareButton';
import { Username } from '~/components/User/Username';
import { UserAvatar } from '~/components/UserAvatar/UserAvatar';
import { useCurrentUser } from '~/hooks/useCurrentUser';
import { formatDate } from '~/utils/date-helpers';
import { sortDomainLinks } from '~/utils/domain-link';
import { trpc } from '~/utils/trpc';
import { AlertWithIcon } from '../AlertWithIcon/AlertWithIcon';
import type { BadgeCosmetic } from '~/server/selectors/cosmetic.selector';
import { RenderHtml } from '~/components/RenderHtml/RenderHtml';
<<<<<<< HEAD
import { LegacyActionIcon } from '~/components/LegacyActionIcon/LegacyActionIcon';
=======
import { openUserProfileEditModal } from '~/components/Dialog/dialog-registry';
>>>>>>> c58e8670

const mapSize: Record<
  'mobile' | 'desktop',
  {
    avatar: number;
    username: MantineSize;
    text: MantineSize;
    spacing: MantineSize | number;
    button: MantineSize;
    rankBadge: MantineSize;
    icons: number;
    badges: number;
    bio: number;
    badgeCount: number;
  }
> = {
  mobile: {
    avatar: 72,
    icons: 24,
    username: 'sm',
    text: 'sm',
    spacing: 4,
    button: 'sm',
    rankBadge: 'md',
    badges: 40,
    bio: 24,
    badgeCount: 7,
  },
  desktop: {
    avatar: 144,
    icons: 24,
    username: 'xl',
    text: 'md',
    spacing: 'md',
    button: 'md',
    rankBadge: 'xl',
    badges: 56,
    bio: 48,
    badgeCount: 4 * 4,
  },
};

export function ProfileSidebar({ username, className }: { username: string; className?: string }) {
  const router = useRouter();
  const theme = useMantineTheme();
  const colorScheme = useComputedColorScheme('dark');
  const isMobile = useContainerSmallerThan('sm');
  const currentUser = useCurrentUser();
  const { data: user } = trpc.userProfile.get.useQuery({
    username,
  });
  const isCurrentUser = currentUser?.id === user?.id;
  const muted = !!user?.muted;
  const [showAllBadges, setShowAllBadges] = useState<boolean>(false);
  const [enlargedBadge, setEnlargedBadge] = useState<number | null>(null);
  const sizeOpts = mapSize[isMobile ? 'mobile' : 'desktop'];

  const badges = useMemo(
    () =>
      !user
        ? []
        : user.cosmetics
            .map((c) => c.cosmetic)
            .filter((c) => c.type === CosmeticType.Badge && !!c.data)
            .reverse(),
    [user]
  );

  if (!user) {
    return null;
  }

  const { profile, stats } = user;
  const shouldDisplayStats = stats && !!Object.values(stats).find((stat) => stat !== 0);
  const equippedCosmetics = user?.cosmetics.filter((c) => !!c.equippedAt);
  const editProfileBtn = isCurrentUser && (
    <Button
      leftSection={isMobile ? undefined : <IconPencilMinus size={16} />}
      size={sizeOpts.button}
<<<<<<< HEAD
      onClick={() => {
        openUserProfileEditModal({});
      }}
      style={{ fontSize: 14, fontWeight: 600, lineHeight: 1.5 }}
=======
      onClick={() => openUserProfileEditModal()}
      sx={{ fontSize: 14, fontWeight: 600, lineHeight: 1.5 }}
>>>>>>> c58e8670
      radius="xl"
      fullWidth
    >
      Customize profile
    </Button>
  );
  const followUserBtn = !isCurrentUser && (
    <FollowUserButton
      userId={user.id}
      leftSection={isMobile ? undefined : <IconRss size={16} />}
      size={sizeOpts.button}
      style={{ fontSize: 14, fontWeight: 600, lineHeight: 1.5 }}
      variant={isMobile ? 'filled' : undefined}
    />
  );

  const TipBuzzBtn = ({ label }: { label?: string }) => (
    <TipBuzzButton
      toUserId={user.id}
      size={sizeOpts.button}
      variant={isMobile ? 'filled' : 'light'}
      color="yellow.7"
      label={label}
      style={{ fontSize: '14px', fontWeight: 590 }}
    />
  );

  const ChatBtn = ({ label }: { label?: string }) => (
    <ChatUserButton
      user={user}
      label={label}
      size={sizeOpts.button}
      color="success.9"
      style={{ fontSize: '14px', fontWeight: 590, lineHeight: 1.5 }}
    />
  );

  const shareBtn = (
    <ShareButton url={router.asPath} title={`${user.username} Profile`}>
      <LegacyActionIcon
        size={30}
        radius="xl"
        color="gray"
        variant={colorScheme === 'dark' ? 'filled' : 'light'}
        ml="auto"
      >
        <IconShare3 size={16} />
      </LegacyActionIcon>
    </ShareButton>
  );

  const mutedAlert = isCurrentUser && muted && (
    <AlertWithIcon icon={<IconAlertCircle />} iconSize="sm">
      You cannot edit your profile because your account has been restricted
    </AlertWithIcon>
  );

  return (
    <Stack className={className} gap={sizeOpts.spacing} p="md">
      <Group wrap="nowrap" justify="space-between">
        <Group align="flex-start" justify="space-between" w={!isMobile ? '100%' : undefined}>
          <UserAvatar
            avatarSize={sizeOpts.avatar}
            user={{ ...user, cosmetics: equippedCosmetics }}
            size={sizeOpts.username}
            // Oversized radius to make it always a circle
            radius={1000}
          />

          {!isMobile && (
            <Group>
              {shareBtn}
              <UserContextMenu username={username} />
            </Group>
          )}
        </Group>
        {isMobile && (
          <Group wrap="nowrap" gap={4}>
            {muted ? mutedAlert : editProfileBtn}
            {!user?.bannedAt && (
              <>
                {followUserBtn}
                <TipBuzzBtn label="" />
                <ChatBtn label="" />
              </>
            )}
            {shareBtn}
            <UserContextMenu username={username} />
          </Group>
        )}
      </Group>
      <RankBadge rank={user.rank} size={sizeOpts.rankBadge} withTitle />
      <Stack gap={0}>
        <Username {...user} cosmetics={equippedCosmetics} size="xl" />
        <Text c="dimmed" size="sm">
          Joined {formatDate(user.createdAt)}
        </Text>
        {user?.bannedAt && (
          <Group>
            <Popover withArrow>
              <Popover.Target>
                <UnstyledButton>
                  <Badge color="red">
                    <Group gap={0}>
                      <Text>{user?.banReason ? `Banned: ${user?.banReason}` : 'Banned'}</Text>
                      {user?.bannedReasonDetails && (
                        <IconInfoCircle size={16} style={{ marginLeft: 4 }} />
                      )}
                    </Group>
                  </Badge>
                </UnstyledButton>
              </Popover.Target>
              <Popover.Dropdown maw={350}>
                {user?.bannedReasonDetails ? (
                  <RenderHtml html={user?.bannedReasonDetails} style={{ fontSize: '14px' }} />
                ) : (
                  <Text>This user has been banned from the site.</Text>
                )}
              </Popover.Dropdown>
            </Popover>
          </Group>
        )}
      </Stack>

      {profile.location && !muted && (
        <Group gap="sm" wrap="nowrap">
          <IconMapPin size={16} style={{ flexShrink: 0 }} />
          <Text c="dimmed" truncate size={sizeOpts.text}>
            {profile.location}
          </Text>
        </Group>
      )}
      {profile?.bio && !muted && (
        <ContentClamp maxHeight={sizeOpts.bio} style={{ wordWrap: 'break-word' }}>
          {profile.bio}
        </ContentClamp>
      )}
      {!muted && (
        <Group gap={4}>
          {sortDomainLinks(user.links).map((link, index) => (
            <LegacyActionIcon
              key={index}
              component="a"
              href={link.url}
              target="_blank"
              rel="nofollow noreferrer"
              size={24}
            >
              <DomainIcon domain={link.domain} size={sizeOpts.icons} />
            </LegacyActionIcon>
          ))}
        </Group>
      )}
      {!isMobile && !user?.bannedAt && (
        <>
          <Group grow>
            {muted ? mutedAlert : editProfileBtn}
            {followUserBtn}
          </Group>
          <TipBuzzBtn />
          <ChatBtn />
        </>
      )}

      <Divider my={sizeOpts.spacing} />

      {shouldDisplayStats && (
        <UserStats
          followers={stats.followerCountAllTime}
          favorites={stats.thumbsUpCountAllTime}
          downloads={stats.downloadCountAllTime}
          generations={stats.generationCountAllTime}
        />
      )}

      {(!isCurrentUser || shouldDisplayStats) && <Divider my={sizeOpts.spacing} />}

      {badges.length > 0 && (
        <Stack gap={sizeOpts.spacing}>
          <Text size={sizeOpts.text} c="dimmed" fw={590}>
            Badges
          </Text>
          <Group gap="xs">
            {(showAllBadges ? badges : badges.slice(0, sizeOpts.badgeCount)).map((award) => {
              const data = (award.data ?? {}) as BadgeCosmetic['data'];
              const url = (data.url ?? '') as string;
              const isEnlarged = enlargedBadge === award.id;

              if (!url) {
                return null;
              }

              const style = {
                transition: 'transform 0.1s',
                cursor: 'pointer',
                width: sizeOpts.badges,
                transform: isEnlarged ? 'scale(2)' : undefined,
                zIndex: isEnlarged ? 100 : undefined,
                filter: isEnlarged ? 'drop-shadow(0px 0px 3px #000000)' : undefined,
              };

              return (
                <Popover
                  key={award.id}
                  withArrow
                  width={200}
                  position="top"
                  offset={35}
                  onChange={(opened) => {
                    if (opened) {
                      setEnlargedBadge(award.id);
                    } else {
                      setEnlargedBadge((curr) => (curr === award.id ? null : curr));
                    }
                  }}
                >
                  <Popover.Target>
                    {data.animated ? (
                      <Box style={style}>
                        <EdgeMedia src={url} alt={award.name} />
                      </Box>
                    ) : (
                      <Box style={style}>
                        <EdgeMedia src={url} alt={award.name} />
                      </Box>
                    )}
                  </Popover.Target>
                  <Popover.Dropdown>
                    <Stack gap={0}>
                      <Text size="sm" align="center" fw={500}>
                        {award.name}
                      </Text>
                      {award.videoUrl && (
                        <Anchor
                          href={award.videoUrl}
                          size="xs"
                          opacity={0.9}
                          mt={4}
                          target="_blank"
                        >
                          <span style={{ display: 'flex', alignItems: 'center' }}>
                            How it was made <IconExternalLink size={14} style={{ marginLeft: 4 }} />
                          </span>
                        </Anchor>
                      )}
                    </Stack>
                  </Popover.Dropdown>
                </Popover>
              );
            })}
            {badges.length > sizeOpts.badgeCount && (
              <Button
                color="gray"
                variant="light"
                onClick={() => setShowAllBadges((prev) => !prev)}
                size="xs"
                style={{ fontSize: 12, fontWeight: 600 }}
                fullWidth
              >
                {showAllBadges ? 'Show less' : `Show all (${badges.length})`}
              </Button>
            )}
          </Group>
        </Stack>
      )}
    </Stack>
  );
}<|MERGE_RESOLUTION|>--- conflicted
+++ resolved
@@ -47,11 +47,8 @@
 import { AlertWithIcon } from '../AlertWithIcon/AlertWithIcon';
 import type { BadgeCosmetic } from '~/server/selectors/cosmetic.selector';
 import { RenderHtml } from '~/components/RenderHtml/RenderHtml';
-<<<<<<< HEAD
+import { openUserProfileEditModal } from '~/components/Dialog/dialog-registry';
 import { LegacyActionIcon } from '~/components/LegacyActionIcon/LegacyActionIcon';
-=======
-import { openUserProfileEditModal } from '~/components/Dialog/dialog-registry';
->>>>>>> c58e8670
 
 const mapSize: Record<
   'mobile' | 'desktop',
@@ -131,15 +128,8 @@
     <Button
       leftSection={isMobile ? undefined : <IconPencilMinus size={16} />}
       size={sizeOpts.button}
-<<<<<<< HEAD
-      onClick={() => {
-        openUserProfileEditModal({});
-      }}
+      onClick={() => openUserProfileEditModal()}
       style={{ fontSize: 14, fontWeight: 600, lineHeight: 1.5 }}
-=======
-      onClick={() => openUserProfileEditModal()}
-      sx={{ fontSize: 14, fontWeight: 600, lineHeight: 1.5 }}
->>>>>>> c58e8670
       radius="xl"
       fullWidth
     >
