--- conflicted
+++ resolved
@@ -13,11 +13,6 @@
   ProfileSection,
   ProfileSectionNoResults,
   ProfileSectionPreview,
-<<<<<<< HEAD
-  ProfileSectionProps,
-=======
-  useProfileSectionStyles,
->>>>>>> aa1a0880
 } from '~/components/Profile/ProfileSection';
 import { ShowcaseGrid } from '~/components/Profile/Sections/ShowcaseGrid';
 import { ImageSort } from '~/server/common/enums';
