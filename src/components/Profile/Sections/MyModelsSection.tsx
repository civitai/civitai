import {
  ProfileSection,
  ProfileSectionNoResults,
  ProfileSectionPreview,
  ProfileSectionProps,
  useProfileSectionStyles,
} from '~/components/Profile/ProfileSection';
import { useInView } from '~/hooks/useInView';
import { IconArrowRight, IconCategory } from '@tabler/icons-react';
import React, { useMemo } from 'react';
import { useDumbModelFilters, useQueryModels } from '~/components/Model/model.utils';
import { ModelSort } from '~/server/common/enums';
import { ModelCard } from '~/components/Cards/ModelCard';
import { Button, Loader, Stack, Text } from '@mantine/core';
<<<<<<< HEAD
import { NextLink as Link } from '~/components/NextLink/NextLink';
=======
import { NextLink } from '@mantine/next';
import Link from 'next/link';
>>>>>>> 648a5fa8
import { ShowcaseGrid } from '~/components/Profile/Sections/ShowcaseGrid';
import { useInViewDynamic } from '~/components/IntersectionObserver/IntersectionObserverProvider';

const MAX_MODELS_DISPLAY = 32; // 2 rows of 7

export const MyModelsSection = ({ user }: ProfileSectionProps) => {
  const [ref, inView] = useInViewDynamic({ id: 'profile-models-section' });

  const { filters } = useDumbModelFilters({
    period: 'AllTime',
    sort: ModelSort.Newest,
  });

  const {
    models: _models,
    isLoading,
    isRefetching,
  } = useQueryModels(
    {
      ...filters,
      username: user.username,
      limit: 2 * MAX_MODELS_DISPLAY,
    },
    { keepPreviousData: true, enabled: inView }
  );

  const models = useMemo(() => _models.slice(0, MAX_MODELS_DISPLAY), [_models]);

  const { classes, cx } = useProfileSectionStyles({
    count: models.length,
    rowCount: 2,
    widthGrid: '280px',
  });

  const isNullState = !isLoading && !models.length;

  if (isNullState) {
    return null;
  }

  return (
    <div ref={ref} className={isNullState ? undefined : classes.profileSection}>
      {inView &&
        (isLoading ? (
          <ProfileSectionPreview rowCount={2} />
        ) : (
          <ProfileSection
            title="Models"
            icon={<IconCategory />}
            action={
              !isRefetching && (
                <Link href={`/user/${user.username}/models?sort=${ModelSort.Newest}`} passHref>
                  <Button
                    h={34}
                    component="a"
                    variant="subtle"
                    rightIcon={<IconArrowRight size={16} />}
                  >
                    <Text inherit> View all models</Text>
                  </Button>
                </Link>
              )
            }
          >
            <ShowcaseGrid
              itemCount={models.length}
              rows={2}
              className={cx({
                [classes.nullState]: !models.length,
                [classes.loading]: isRefetching,
              })}
            >
              {!models.length && <ProfileSectionNoResults />}
              {models.map((model) => (
                <ModelCard data={model} key={model.id} />
              ))}
              {isRefetching && <Loader className={classes.loader} />}
            </ShowcaseGrid>
          </ProfileSection>
        ))}
    </div>
  );
};<|MERGE_RESOLUTION|>--- conflicted
+++ resolved
@@ -12,12 +12,7 @@
 import { ModelSort } from '~/server/common/enums';
 import { ModelCard } from '~/components/Cards/ModelCard';
 import { Button, Loader, Stack, Text } from '@mantine/core';
-<<<<<<< HEAD
 import { NextLink as Link } from '~/components/NextLink/NextLink';
-=======
-import { NextLink } from '@mantine/next';
-import Link from 'next/link';
->>>>>>> 648a5fa8
 import { ShowcaseGrid } from '~/components/Profile/Sections/ShowcaseGrid';
 import { useInViewDynamic } from '~/components/IntersectionObserver/IntersectionObserverProvider';
 
