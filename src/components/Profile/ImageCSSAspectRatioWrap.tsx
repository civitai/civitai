--- conflicted
+++ resolved
@@ -1,46 +1,6 @@
-<<<<<<< HEAD
-import { CSSProperties } from 'react';
+import type { CSSProperties } from 'react';
 import classes from './ImageCSSAspectRatioWrap.module.scss';
 import clsx from 'clsx';
-=======
-import { createStyles } from '@mantine/core';
-import type { CSSProperties } from 'react';
-
-const useStyles = createStyles((theme, { aspectRatio = 1 }: { aspectRatio: number }) => ({
-  actions: {
-    height: '100%',
-    width: '100%',
-  },
-  wrap: {
-    overflow: 'hidden',
-    borderRadius: theme.radius.md,
-    position: 'relative',
-    display: 'flex',
-    alignItems: 'center',
-    justifyContent: 'center',
-  },
-  cover: {
-    position: 'relative',
-    width: '100%',
-    overflow: 'hidden',
-    height: 0,
-    paddingBottom: `${(aspectRatio * 100).toFixed(3)}%`,
-
-    '& > div': {
-      position: 'absolute',
-      top: '50%',
-      left: '50%',
-      transform: 'translate(-50%, -50%)',
-    },
-
-    '& img': {
-      width: '100%',
-      height: '100%',
-      objectFit: 'cover',
-    },
-  },
-}));
->>>>>>> aa1a0880
 
 export const ImageCSSAspectRatioWrap = ({
   children,
