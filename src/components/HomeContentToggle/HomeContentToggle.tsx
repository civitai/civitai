import {
  Anchor,
  Group,
  SegmentedControl,
  SegmentedControlItem,
  SegmentedControlProps,
  Tabs,
  TabsProps,
  Text,
  ThemeIcon,
  createStyles,
  Menu,
  Button,
  keyframes,
} from '@mantine/core';
import { useLocalStorage } from '@mantine/hooks';
import {
  IconCalendar,
  IconCaretDown,
  IconCategory,
  IconFileText,
  IconHome,
  IconLayoutList,
  IconMoneybag,
  IconPhoto,
<<<<<<< HEAD
  IconFlower,
  IconVideo,
  TablerIconsProps,
  IconMusic,
=======
  IconShoppingBag,
  IconVideo,
  TablerIconsProps,
  IconRainbow,
>>>>>>> 79e9fa26
} from '@tabler/icons-react';
import Link from 'next/link';
import { useRouter } from 'next/router';
import { useState } from 'react';
import { useFeatureFlags } from '~/providers/FeatureFlagsProvider';
import { containerQuery } from '~/utils/mantine-css-helpers';
import { getDisplayName } from '~/utils/string-helpers';
import { isDefined } from '~/utils/type-guards';

type HomeOption = {
  url: string;
  icon: (props: TablerIconsProps) => JSX.Element;
  highlight?: boolean;
  grouped?: boolean;
  classes?: string[];
};
const homeOptions: Record<string, HomeOption> = {
  home: {
    url: '/',
    icon: (props: TablerIconsProps) => <IconHome {...props} />,
  },
  models: {
    url: '/models',
    icon: (props: TablerIconsProps) => <IconCategory {...props} />,
  },
  images: {
    url: '/images',
    icon: (props: TablerIconsProps) => <IconPhoto {...props} />,
  },
  videos: {
    url: '/videos',
    icon: (props: TablerIconsProps) => <IconVideo {...props} />,
  },
  audio: {
    url: '/audio',
    icon: (props: TablerIconsProps) => <IconMusic {...props} />,
  },
  posts: {
    url: '/posts',
    icon: (props: TablerIconsProps) => <IconLayoutList {...props} />,
    grouped: true,
  },
  articles: {
    url: '/articles',
    icon: (props: TablerIconsProps) => <IconFileText {...props} />,
  },
  bounties: {
    url: '/bounties',
    icon: (props: TablerIconsProps) => <IconMoneybag {...props} />,
    grouped: true,
  },
  events: {
    url: '/events',
    icon: (props: TablerIconsProps) => <IconCalendar {...props} />,
  },
  // clubs: {
  //   url: '/clubs',
  //   icon: (props: TablerIconsProps) => <IconClubs {...props} />,
  // },
  // builds: {
  //   url: '/builds',
  //   icon: (props: TablerIconsProps) => <IconCpu {...props} />,
  //   grouped: true,
  // },
  shop: {
    url: '/shop',
    // icon: (props: TablerIconsProps) => <IconShoppingBag {...props} />,
    icon: (props: TablerIconsProps) => <IconRainbow {...props} />,
    highlight: true,
    classes: ['tabRainbow'],
  },
};
type HomeOptions = keyof typeof homeOptions;

const useStyles = createStyles<string, { hideActive?: boolean }>((_, params) => ({
  label: {
    paddingTop: 4,
    paddingBottom: 4,
    paddingLeft: 6,
    paddingRight: 10,
  },
  active: {
    // Manually adjust the active state to match the design
    marginTop: 4,
    marginLeft: 3,
    borderRadius: 0,
    display: params.hideActive ? 'none' : 'block',
  },
  themeIcon: {
    root: {
      backgroundColor: 'transparent',
    },
  },
  root: {
    backgroundColor: 'transparent',
    gap: 8,
    borderRadius: 0,

    [containerQuery.smallerThan('sm')]: {
      overflow: 'auto hidden',
      maxWidth: '100%',
    },
  },
  control: { border: 'none !important' },
}));

export function useHomeSelection() {
  const [home, setHome] = useLocalStorage<HomeOptions>({
    key: 'home-selection',
    defaultValue: 'home',
  });

  const url = homeOptions[home]?.url;
  const set = (value: HomeOptions) => {
    setHome(value);
    return homeOptions[value]?.url;
  };

  return { home, url, set };
}

export function HomeContentToggle({ size, sx, ...props }: Props) {
  const router = useRouter();
  const { set, home } = useHomeSelection();
  const features = useFeatureFlags();
  const activePath = router.pathname.split('/')[1] || 'home';
  const { classes, theme } = useStyles({ hideActive: activePath !== home });

  const options: SegmentedControlItem[] = Object.entries(homeOptions).map(([key, value]) => ({
    label: (
      <Link href={value.url} passHref>
        <Anchor variant="text">
          <Group
            align="center"
            spacing={8}
            onClick={() => {
              set(key as HomeOptions);
            }}
            noWrap
          >
            <ThemeIcon size={30} color={'transparent'} p={4}>
              {value.icon({
                color:
                  theme.colorScheme === 'dark' || activePath === key
                    ? theme.white
                    : theme.colors.dark[7],
              })}
            </ThemeIcon>
            <Text size="sm" transform="capitalize" inline>
              {key}
            </Text>
          </Group>
        </Anchor>
      </Link>
    ),
    value: key,
    disabled: [
      key === 'bounties' && !features.bounties,
      key === 'clubs' && !features.clubs,
      key === 'shop' && !features.cosmeticShop,
    ].some((b) => b),
  }));

  return (
    <SegmentedControl
      {...props}
      sx={(theme) => ({
        ...(typeof sx === 'function' ? sx(theme) : sx),
      })}
      size="md"
      classNames={classes}
      value={activePath}
      data={options.filter((item) => item.disabled === undefined || item.disabled === false)}
    />
  );
}

type Props = {
  size?: 'xs' | 'sm' | 'md' | 'lg' | 'xl';
} & Omit<SegmentedControlProps, 'data' | 'value' | 'onChange'>;

const rainbowTextAnimation = keyframes({
  '0%': {
    backgroundPosition: '0% 50%',
  },
  '50%': {
    backgroundPosition: '100% 50%',
  },
  '100%': {
    backgroundPosition: '0% 50%',
  },
});
const useTabsStyles = createStyles((theme) => ({
  root: {
    overflow: 'auto hidden',
  },
  tab: {
    paddingTop: 8,
    paddingBottom: 8,
    paddingLeft: 10,
    paddingRight: 16,
    color: theme.colorScheme === 'dark' ? theme.white : theme.colors.gray[8],
    [`&[data-active]`]: {
      color: theme.colorScheme === 'dark' ? theme.white : theme.colors.gray[8],
      background: theme.colorScheme === 'dark' ? theme.colors.dark[4] : theme.colors.gray[4],
      [`&:hover`]: {
        background: theme.colorScheme === 'dark' ? theme.colors.dark[4] : theme.colors.gray[4],
      },
    },
    [`&:hover`]: {
      background: theme.colorScheme === 'dark' ? theme.colors.dark[5] : theme.colors.gray[3],
    },
  },
  tabLabel: {
    fontSize: 16,
    fontWeight: 500,
    textTransform: 'capitalize',
  },
  tabsList: {
    backgroundColor: 'transparent',
    gap: 8,
    borderRadius: 0,
    flexWrap: 'nowrap',

    [containerQuery.smallerThan('sm')]: {
      maxWidth: '100%',
    },
  },
  tabHighlight: {
    backgroundColor: theme.fn.rgba(theme.colors.green[3], theme.colorScheme === 'dark' ? 0.1 : 0.3),
    backgroundImage: `linear-gradient(to left, violet, indigo, blue, green, yellow, orange, red);`,
    backgroundSize: '50px',
    backgroundPosition: '-300% 50%',
    backgroundRepeat: 'no-repeat',
    color: theme.colorScheme === 'dark' ? theme.colors.green[3] : theme.colors.green[8],
    animation: 'button-highlight 5s linear infinite',
    willChange: 'background-position',
  },

  tabRainbow: {
    background: `linear-gradient(
        90deg,
        rgba(255, 0, 0, 1) 0%,
        rgba(255, 154, 0, 1) 10%,
        rgba(208, 222, 33, 1) 20%,
        rgba(79, 220, 74, 1) 30%,
        rgba(63, 218, 216, 1) 40%,
        rgba(47, 201, 226, 1) 50%,
        rgba(28, 127, 238, 1) 60%,
        rgba(95, 21, 242, 1) 70%,
        rgba(186, 12, 248, 1) 80%,
        rgba(251, 7, 217, 1) 90%,
        rgba(255, 0, 0, 1) 100%
    ) 0/200%`,
    animation: `${rainbowTextAnimation} 10s linear infinite`,
    ':hover': {
      background: `linear-gradient(
        90deg,
        rgba(255, 0, 0, 1) 0%,
        rgba(255, 154, 0, 1) 10%,
        rgba(208, 222, 33, 1) 20%,
        rgba(79, 220, 74, 1) 30%,
        rgba(63, 218, 216, 1) 40%,
        rgba(47, 201, 226, 1) 50%,
        rgba(28, 127, 238, 1) 60%,
        rgba(95, 21, 242, 1) 70%,
        rgba(186, 12, 248, 1) 80%,
        rgba(251, 7, 217, 1) 90%,
        rgba(255, 0, 0, 1) 100%
    ) 0/200%`,
    },
    '&[data-active]': {
      background: `linear-gradient(
        90deg,
        rgba(255, 0, 0, 1) 0%,
        rgba(255, 154, 0, 1) 10%,
        rgba(208, 222, 33, 1) 20%,
        rgba(79, 220, 74, 1) 30%,
        rgba(63, 218, 216, 1) 40%,
        rgba(47, 201, 226, 1) 50%,
        rgba(28, 127, 238, 1) 60%,
        rgba(95, 21, 242, 1) 70%,
        rgba(186, 12, 248, 1) 80%,
        rgba(251, 7, 217, 1) 90%,
        rgba(255, 0, 0, 1) 100%
    ) 0/200%`,
    },
  },
  moreButton: {
    padding: '8px 10px 8px 16px',
    fontSize: 16,
    fontWeight: 500,
    display: 'none',

    [`&[data-active="true"]`]: {
      background: theme.colorScheme === 'dark' ? theme.colors.dark[4] : theme.colors.gray[4],
      color: theme.colorScheme === 'dark' ? theme.white : theme.colors.gray[8],
    },

    ['@container (min-width: 992px) and (max-width: 1440px)']: {
      display: 'block',
    },
  },

  groupedOptions: {
    display: 'block',

    ['@container (min-width: 992px) and (max-width: 1440px)']: {
      display: 'none',
    },
  },
}));

export function HomeTabs({ sx, ...tabProps }: HomeTabProps) {
  const router = useRouter();
  const { set } = useHomeSelection();
  const features = useFeatureFlags();
  const activePath = router.pathname.split('/')[1] || 'home';
  const { classes, cx } = useTabsStyles();

  const [moreOpened, setMoreOpened] = useState(false);

  const tabs = Object.entries(homeOptions)
    .filter(
      ([key]) =>
        ![
          key === 'bounties' && !features.bounties,
          key === 'clubs' && !features.clubs,
          key === 'shop' && !features.cosmeticShop,
          key === 'audio' && !features.audio,
        ].some((b) => b)
    )
    .map(([key, value]) => {
      return (
        <Link key={key} href={value.url} passHref>
          <Anchor
            variant="text"
            className={cx(value.grouped && classes.groupedOptions)}
            onClick={() => set(key as HomeOptions)}
          >
            <Tabs.Tab
              value={key}
              icon={value.icon({ size: 16 })}
              className={cx(
                value.classes
                  ?.map((c) => {
                    if (classes.hasOwnProperty(c)) return classes[c as keyof typeof classes];
                    return null;
                  })
                  .filter(isDefined)
              )}
            >
              <Group spacing={4} noWrap>
                <Text className={classes.tabLabel} inline>
                  {getDisplayName(key)}
                </Text>
              </Group>
            </Tabs.Tab>
          </Anchor>
        </Link>
      );
    });

  // TODO.homeTabs: make these be a select dropdown on mobile
  return (
    <Group spacing={8} className={classes.root} noWrap>
      <Tabs
        variant="pills"
        radius="xl"
        defaultValue="home"
        color="gray"
        {...tabProps}
        sx={(theme) => ({
          ...(typeof sx === 'function' ? sx(theme) : sx),
        })}
        value={activePath}
        classNames={classes}
      >
        <Tabs.List>{tabs}</Tabs.List>
      </Tabs>
      <Menu position="bottom-end" onChange={setMoreOpened}>
        <Menu.Target>
          <Button
            radius="xl"
            size="sm"
            color="gray"
            variant="subtle"
            data-active={moreOpened}
            className={classes.moreButton}
          >
            <Group spacing={4} noWrap>
              More
              <IconCaretDown size={16} fill="currentColor" />
            </Group>
          </Button>
        </Menu.Target>
        <Menu.Dropdown>
          {Object.entries(homeOptions)
            .filter(([, value]) => value.grouped)
            .map(([key, value]) => (
              <Link key={key} href={value.url} passHref>
                <Menu.Item
                  component="a"
                  icon={value.icon({ size: 16 })}
                  className={cx(
                    value.classes
                      ?.map((c) => {
                        if (classes.hasOwnProperty(c)) return classes[c as keyof typeof classes];
                        return null;
                      })
                      .filter(isDefined)
                  )}
                >
                  <Group spacing={8} noWrap>
                    <Text tt="capitalize">{getDisplayName(key)}</Text>
                  </Group>
                </Menu.Item>
              </Link>
            ))}
        </Menu.Dropdown>
      </Menu>
    </Group>
  );
}

type HomeTabProps = Omit<TabsProps, 'value' | 'defaultValue' | 'children'>;<|MERGE_RESOLUTION|>--- conflicted
+++ resolved
@@ -23,17 +23,11 @@
   IconLayoutList,
   IconMoneybag,
   IconPhoto,
-<<<<<<< HEAD
-  IconFlower,
+  IconShoppingBag,
   IconVideo,
   TablerIconsProps,
   IconMusic,
-=======
-  IconShoppingBag,
-  IconVideo,
-  TablerIconsProps,
   IconRainbow,
->>>>>>> 79e9fa26
 } from '@tabler/icons-react';
 import Link from 'next/link';
 import { useRouter } from 'next/router';
