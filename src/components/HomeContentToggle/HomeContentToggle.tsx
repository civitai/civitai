--- conflicted
+++ resolved
@@ -11,12 +11,9 @@
   IconVideo,
   IconProps,
   IconCake,
-<<<<<<< HEAD
   IconTools,
-=======
   IconTrophy,
   IconMeat,
->>>>>>> 744d9c47
 } from '@tabler/icons-react';
 import { NextLink as Link } from '~/components/NextLink/NextLink';
 import { useRouter } from 'next/router';
@@ -64,16 +61,14 @@
     icon: (props: IconProps) => <IconMoneybag {...props} />,
     grouped: true,
   },
-<<<<<<< HEAD
   tools: {
     url: '/tools',
     icon: (props: IconProps) => <IconTools {...props} />,
     grouped: true,
-=======
+  },
   challenges: {
     url: '/challenges',
     icon: (props: IconProps) => <IconTrophy {...props} />,
->>>>>>> 744d9c47
   },
   events: {
     url: '/events',
