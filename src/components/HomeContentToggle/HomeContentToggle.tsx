--- conflicted
+++ resolved
@@ -1,8 +1,4 @@
-<<<<<<< HEAD
 import { Badge, Button, Group, Menu, Text } from '@mantine/core';
-=======
-import { Badge, Button, createStyles, Group, keyframes, Menu, Text } from '@mantine/core';
->>>>>>> b06473de
 import { useLocalStorage } from '@mantine/hooks';
 import type { IconProps } from '@tabler/icons-react';
 import {
@@ -124,116 +120,6 @@
   );
 }
 
-<<<<<<< HEAD
-=======
-const rainbowTextAnimation = keyframes({
-  '0%': {
-    backgroundPosition: '0% 50%',
-  },
-  '50%': {
-    backgroundPosition: '100% 50%',
-  },
-  '100%': {
-    backgroundPosition: '0% 50%',
-  },
-});
-
-const useTabsStyles = createStyles((theme) => ({
-  tabHighlight: {
-    backgroundColor: theme.fn.rgba(
-      theme.colors.yellow[3],
-      theme.colorScheme === 'dark' ? 0.1 : 0.3
-    ),
-    backgroundImage: `linear-gradient(90deg, ${theme.fn.rgba(
-      theme.colors.yellow[4],
-      0
-    )}, ${theme.fn.rgba(
-      theme.colors.yellow[4],
-      theme.colorScheme === 'dark' ? 0.1 : 0.2
-    )}, ${theme.fn.rgba(theme.colors.yellow[4], 0)})`,
-    backgroundSize: '50px',
-    backgroundPosition: '-300% 50%',
-    backgroundRepeat: 'no-repeat',
-    color: theme.colorScheme === 'dark' ? theme.colors.yellow[3] : theme.colors.yellow[8],
-    animation: 'button-highlight 5s linear infinite',
-    willChange: 'background-position',
-  },
-
-  tabRainbow: {
-    background: `linear-gradient(
-        90deg,
-        rgba(255, 0, 0, 1) 0%,
-        rgba(255, 154, 0, 1) 10%,
-        rgba(208, 222, 33, 1) 20%,
-        rgba(79, 220, 74, 1) 30%,
-        rgba(63, 218, 216, 1) 40%,
-        rgba(47, 201, 226, 1) 50%,
-        rgba(28, 127, 238, 1) 60%,
-        rgba(95, 21, 242, 1) 70%,
-        rgba(186, 12, 248, 1) 80%,
-        rgba(251, 7, 217, 1) 90%,
-        rgba(255, 0, 0, 1) 100%
-    ) 0/200%`,
-    animation: `${rainbowTextAnimation} 10s linear infinite`,
-    ':hover': {
-      background: `linear-gradient(
-        90deg,
-        rgba(255, 0, 0, 1) 0%,
-        rgba(255, 154, 0, 1) 10%,
-        rgba(208, 222, 33, 1) 20%,
-        rgba(79, 220, 74, 1) 30%,
-        rgba(63, 218, 216, 1) 40%,
-        rgba(47, 201, 226, 1) 50%,
-        rgba(28, 127, 238, 1) 60%,
-        rgba(95, 21, 242, 1) 70%,
-        rgba(186, 12, 248, 1) 80%,
-        rgba(251, 7, 217, 1) 90%,
-        rgba(255, 0, 0, 1) 100%
-    ) 0/200%`,
-    },
-    '&[data-active]': {
-      background: `linear-gradient(
-        90deg,
-        rgba(255, 0, 0, 1) 0%,
-        rgba(255, 154, 0, 1) 10%,
-        rgba(208, 222, 33, 1) 20%,
-        rgba(79, 220, 74, 1) 30%,
-        rgba(63, 218, 216, 1) 40%,
-        rgba(47, 201, 226, 1) 50%,
-        rgba(28, 127, 238, 1) 60%,
-        rgba(95, 21, 242, 1) 70%,
-        rgba(186, 12, 248, 1) 80%,
-        rgba(251, 7, 217, 1) 90%,
-        rgba(255, 0, 0, 1) 100%
-    ) 0/200%`,
-    },
-  },
-  moreButton: {
-    padding: '8px 10px 8px 16px',
-    fontSize: 16,
-    fontWeight: 500,
-    display: 'none',
-
-    [`&[data-active="true"]`]: {
-      background: theme.colorScheme === 'dark' ? theme.colors.dark[4] : theme.colors.gray[4],
-      color: theme.colorScheme === 'dark' ? theme.white : theme.colors.gray[8],
-    },
-
-    ['@container (min-width: 992px) and (max-width: 1440px)']: {
-      display: 'block',
-    },
-  },
-
-  groupedOptions: {
-    display: 'block',
-
-    ['@container (min-width: 992px) and (max-width: 1440px)']: {
-      display: 'none',
-    },
-  },
-}));
-
->>>>>>> b06473de
 export function HomeTabs() {
   const router = useRouter();
   const features = useFeatureFlags();
