<<<<<<< HEAD
import { Button, ButtonProps } from '@mantine/core';
import React, { MouseEventHandler, useRef, useState } from 'react';
=======
import type { ButtonProps } from '@mantine/core';
import { Button } from '@mantine/core';
import type { MouseEventHandler } from 'react';
import { useRef, useState } from 'react';
>>>>>>> aa1a0880

export const ConfirmButton = ({
  children,
  onConfirmed: onClick,
  confirmLabel = 'Are you sure?',
  confirmTimeout = 3000,
  ...props
}: ButtonProps & {
  onConfirmed: MouseEventHandler<HTMLButtonElement>;
  confirmLabel?: React.ReactNode;
  confirmTimeout?: number;
}) => {
  const [confirming, setConfirming] = useState(false);
  const timeoutRef = useRef<NodeJS.Timeout>();

  return (
    <Button
      {...props}
      onClick={(e: React.MouseEvent) => {
        if (confirming) {
          clearTimeout(timeoutRef.current);
          // @ts-ignore
          onClick(e);
        } else {
          timeoutRef.current = setTimeout(() => {
            setConfirming(false);
          }, confirmTimeout);
        }
        setConfirming((c) => !c);
      }}
    >
      {confirming ? confirmLabel : children}
    </Button>
  );
};<|MERGE_RESOLUTION|>--- conflicted
+++ resolved
@@ -1,12 +1,7 @@
-<<<<<<< HEAD
-import { Button, ButtonProps } from '@mantine/core';
-import React, { MouseEventHandler, useRef, useState } from 'react';
-=======
 import type { ButtonProps } from '@mantine/core';
 import { Button } from '@mantine/core';
 import type { MouseEventHandler } from 'react';
 import { useRef, useState } from 'react';
->>>>>>> aa1a0880
 
 export const ConfirmButton = ({
   children,
