--- conflicted
+++ resolved
@@ -2,16 +2,9 @@
 import React, { forwardRef } from 'react';
 
 import { useContainerGridContext } from './ContainerGrid.context';
-<<<<<<< HEAD
-// import useStyles from './ContainerCol.styles';
-import { Box, ColSpan, DefaultProps, useProps } from '@mantine/core';
-import classes from './ContainerCol.module.scss';
-import clsx from 'clsx';
-=======
 import useStyles from './ContainerCol.styles';
 import type { ColSpan, DefaultProps } from '@mantine/core';
-import { Box, useComponentDefaultProps } from '@mantine/core';
->>>>>>> aa1a0880
+import { Box, useProps } from '@mantine/core';
 
 export interface ColProps extends DefaultProps, React.ComponentPropsWithoutRef<'div'> {
   /** Default col span */
