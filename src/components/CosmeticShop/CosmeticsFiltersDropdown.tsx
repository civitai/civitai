import type { ChipProps, ButtonProps } from '@mantine/core';
import {
  Popover,
  Group,
  Indicator,
  Stack,
  Divider,
  Chip,
  Button,
  Drawer,
<<<<<<< HEAD
  ButtonProps,
  useMantineTheme,
  useComputedColorScheme,
=======
>>>>>>> aa1a0880
} from '@mantine/core';
import { IconChevronDown, IconFilter } from '@tabler/icons-react';
import { getDisplayName } from '~/utils/string-helpers';
import { useCallback, useState } from 'react';
import { useIsMobile } from '~/hooks/useIsMobile';
<<<<<<< HEAD
import { GetPaginatedCosmeticsInput } from '~/server/schema/cosmetic.schema';
=======
import { containerQuery } from '~/utils/mantine-css-helpers';
import { PurchasableRewardModeratorViewMode } from '~/server/common/enums';
import type { GetPaginatedCosmeticsInput } from '~/server/schema/cosmetic.schema';
>>>>>>> aa1a0880
import { CosmeticType } from '~/shared/utils/prisma/enums';
import classes from './CosmeticsFiltersDropdown.module.scss';
import clsx from 'clsx';

type Filters = Omit<GetPaginatedCosmeticsInput, 'limit'>;

export function CosmeticsFiltersDropdown({ filters, setFilters, ...buttonProps }: Props) {
  const mobile = useIsMobile();
  const theme = useMantineTheme();
  const colorScheme = useComputedColorScheme('dark');

  const [opened, setOpened] = useState(false);
  const filterLength = !!filters.types ? filters.types.length : 0;

  const clearFilters = useCallback(
    () =>
      setFilters({
        name: undefined,
        types: [],
      }),
    [setFilters]
  );

  const chipProps: Partial<ChipProps> = {
    size: 'sm',
    radius: 'xl',
    variant: 'filled',
    classNames: classes,
  };

  const target = (
    <Indicator
      offset={4}
      label={filterLength ? filterLength : undefined}
      size={16}
      zIndex={10}
      disabled={!filterLength}
      classNames={{ root: classes.indicatorRoot, indicator: classes.indicatorIndicator }}
      inline
    >
      <Button
        className={classes.actionButton}
        color="gray"
        radius="xl"
        variant={colorScheme === 'dark' ? 'filled' : 'light'}
        {...buttonProps}
        rightSection={<IconChevronDown className={clsx({ [classes.opened]: opened })} size={16} />}
        onClick={() => setOpened((o) => !o)}
        data-expanded={opened}
      >
        <Group gap={4} wrap="nowrap">
          <IconFilter size={16} />
          Filters
        </Group>
      </Button>
    </Indicator>
  );

  const dropdown = (
    <Stack gap="lg">
      <Stack gap="md">
        <Divider label="Cosmetic Types" className="text-sm font-bold" />
        <Chip.Group
          value={filters.types ?? []}
          onChange={(types: string[]) => {
            setFilters({
              types: types as CosmeticType[],
            });
          }}
          multiple
        >
          <Group gap={8}>
            {Object.values(CosmeticType).map((type, index) => (
              <Chip key={index} value={type} {...chipProps}>
                <span>{getDisplayName(type)}</span>
              </Chip>
            ))}
          </Group>
        </Chip.Group>
      </Stack>
      {filterLength > 0 && (
        <Button
          color="gray"
          variant={colorScheme === 'dark' ? 'filled' : 'light'}
          onClick={clearFilters}
          fullWidth
        >
          Clear all filters
        </Button>
      )}
    </Stack>
  );

  if (mobile)
    return (
      <>
        {target}
        <Drawer
          opened={opened}
          onClose={() => setOpened(false)}
          size="90%"
          position="bottom"
          styles={{
            content: {
              height: 'auto',
              maxHeight: 'calc(100dvh - var(--header-height))',
              overflowY: 'auto',
            },
            body: { padding: 16, paddingTop: 0, overflowY: 'auto' },
            header: { padding: '4px 8px' },
            close: { height: 32, width: 32, '& > svg': { width: 24, height: 24 } },
          }}
        >
          {dropdown}
        </Drawer>
      </>
    );

  return (
    <Popover
      zIndex={200}
      position="bottom-end"
      shadow="md"
      radius={12}
      onClose={() => setOpened(false)}
      middlewares={{ flip: true, shift: true }}
    >
      <Popover.Target>{target}</Popover.Target>
      <Popover.Dropdown maw={468} p="md" w="100%">
        {dropdown}
      </Popover.Dropdown>
    </Popover>
  );
}

type Props = {
  setFilters: (filters: Partial<Filters>) => void;
  filters: Filters;
} & Omit<ButtonProps, 'onClick' | 'children' | 'rightIcon'>;<|MERGE_RESOLUTION|>--- conflicted
+++ resolved
@@ -8,24 +8,15 @@
   Chip,
   Button,
   Drawer,
-<<<<<<< HEAD
-  ButtonProps,
   useMantineTheme,
   useComputedColorScheme,
-=======
->>>>>>> aa1a0880
 } from '@mantine/core';
 import { IconChevronDown, IconFilter } from '@tabler/icons-react';
 import { getDisplayName } from '~/utils/string-helpers';
 import { useCallback, useState } from 'react';
 import { useIsMobile } from '~/hooks/useIsMobile';
-<<<<<<< HEAD
-import { GetPaginatedCosmeticsInput } from '~/server/schema/cosmetic.schema';
-=======
-import { containerQuery } from '~/utils/mantine-css-helpers';
 import { PurchasableRewardModeratorViewMode } from '~/server/common/enums';
 import type { GetPaginatedCosmeticsInput } from '~/server/schema/cosmetic.schema';
->>>>>>> aa1a0880
 import { CosmeticType } from '~/shared/utils/prisma/enums';
 import classes from './CosmeticsFiltersDropdown.module.scss';
 import clsx from 'clsx';
