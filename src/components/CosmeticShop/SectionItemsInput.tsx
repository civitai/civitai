--- conflicted
+++ resolved
@@ -1,4 +1,4 @@
-import type { InputWrapperProps, SelectItemProps } from '@mantine/core';
+import type { InputWrapperProps, ComboboxItem } from '@mantine/core';
 import {
   Box,
   Button,
@@ -8,10 +8,6 @@
   Loader,
   Paper,
   Select,
-<<<<<<< HEAD
-  ComboboxItem,
-=======
->>>>>>> aa1a0880
   Stack,
   Text,
   Grid,
