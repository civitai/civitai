--- conflicted
+++ resolved
@@ -18,30 +18,20 @@
     ended && eventData ? eventData.startDate : dayjs().subtract(3, 'days').startOf('hour').toDate();
 
   const { data: teamScoresHistory = [], isLoading: loadingHistory } =
-<<<<<<< HEAD
     trpc.event.getTeamScoreHistory.useQuery(
       { event, window, start },
       { enabled: !!eventData, trpc: { context: { skipBatch: true } } }
     );
-  const { data: eventCosmetic, isLoading: loadingCosmetic } = trpc.event.getCosmetic.useQuery({
-    event,
-  });
+  const { data: eventCosmetic, isLoading: loadingCosmetic } = trpc.event.getCosmetic.useQuery(
+    { event },
+    { enabled: !!currentUser }
+  );
   const { data: rewards = [], isLoading: loadingRewards } = trpc.event.getRewards.useQuery(
     {
       event,
     },
     { trpc: { context: { skipBatch: true } } }
   );
-=======
-    trpc.event.getTeamScoreHistory.useQuery({ event, window, start }, { enabled: !!eventData });
-  const { data: eventCosmetic, isLoading: loadingCosmetic } = trpc.event.getCosmetic.useQuery(
-    { event },
-    { enabled: !!currentUser }
-  );
-  const { data: rewards = [], isLoading: loadingRewards } = trpc.event.getRewards.useQuery({
-    event,
-  });
->>>>>>> 210961e0
   const { data: userRank, isLoading: loadingUserRank } = trpc.event.getUserRank.useQuery(
     { event },
     {
