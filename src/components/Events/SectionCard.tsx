--- conflicted
+++ resolved
@@ -1,19 +1,5 @@
-<<<<<<< HEAD
-import { CardProps, Card, Stack, Text, Title } from '@mantine/core';
-=======
 import type { CardProps } from '@mantine/core';
-import { Card, Stack, Text, Title, createStyles } from '@mantine/core';
-
-const useStyles = createStyles((theme) => ({
-  card: {
-    padding: '32px !important',
-    background: theme.colorScheme === 'dark' ? theme.colors.dark[6] : theme.colors.gray[0],
-    [theme.fn.smallerThan('sm')]: {
-      padding: '16px !important',
-    },
-  },
-}));
->>>>>>> aa1a0880
+import { Stack, Text, Title } from '@mantine/core';
 
 export function SectionCard({
   title,
