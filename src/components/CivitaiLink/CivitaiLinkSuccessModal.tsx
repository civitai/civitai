--- conflicted
+++ resolved
@@ -25,28 +25,13 @@
   };
 
   return (
-<<<<<<< HEAD
-    <Stack p="xl">
-      <Stack gap={0} justify="center" align="center">
-        <ThemeIcon color="green" size="xl" radius="xl">
-          <IconCheck />
-        </ThemeIcon>
-        <Title className="text-center">{`You're connected!`}</Title>
-      </Stack>
-
-      <Form form={form} onSubmit={handleSubmit}>
-        <Stack>
-          <InputText name="name" label="Name your Stable Diffusion instance" placeholder="name" />
-          <Button type="submit">Save</Button>
-=======
     <Modal {...dialog} withCloseButton={false} closeOnClickOutside={false} closeOnEscape={false}>
       <Stack p="xl">
-        <Stack spacing={0} justify="center" align="center">
+        <Stack gap={0} justify="center" align="center">
           <ThemeIcon color="green" size="xl" radius="xl">
             <IconCheck />
           </ThemeIcon>
-          <Title align="center">{`You're connected!`}</Title>
->>>>>>> c58e8670
+          <Title ta="center">{`You're connected!`}</Title>
         </Stack>
 
         <Form form={form} onSubmit={handleSubmit}>
