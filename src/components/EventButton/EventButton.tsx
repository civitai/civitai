<<<<<<< HEAD
import { Box, BoxProps } from '@mantine/core';
=======
import type { BoxProps } from '@mantine/core';
import { Box, createStyles } from '@mantine/core';
>>>>>>> aa1a0880
import { NextLink as Link } from '~/components/NextLink/NextLink';
import { IconChristmasTree } from '@tabler/icons-react';
import classes from './EventButton.module.scss';
import clsx from 'clsx';

export const EventButton = ({ className, ...props }: Props) => {
  return (
    <Box
      component={Link}
      href="/events/holiday2023"
      className={clsx(classes.root, className)}
      {...props}
    >
      <IconChristmasTree size={30} strokeWidth={1.5} className={classes.svg} />
    </Box>
  );
};

type Props = {
  size?: 'sm' | 'md' | 'lg' | 'xl';
} & BoxProps;<|MERGE_RESOLUTION|>--- conflicted
+++ resolved
@@ -1,9 +1,5 @@
-<<<<<<< HEAD
-import { Box, BoxProps } from '@mantine/core';
-=======
 import type { BoxProps } from '@mantine/core';
-import { Box, createStyles } from '@mantine/core';
->>>>>>> aa1a0880
+import { Box } from '@mantine/core';
 import { NextLink as Link } from '~/components/NextLink/NextLink';
 import { IconChristmasTree } from '@tabler/icons-react';
 import classes from './EventButton.module.scss';
