import { useIsMutating } from '@tanstack/react-query';
import { cloneElement, useCallback, useEffect } from 'react';
import { LoginPopover } from '~/components/LoginPopover/LoginPopover';
import { getClientStripe } from '~/utils/get-client-stripe';
import { trpc } from '~/utils/trpc';
import Router from 'next/router';
import { useCurrentUser } from '~/hooks/useCurrentUser';
import { Button, Stack, Text } from '@mantine/core';
import { openContextModal } from '@mantine/modals';
import { showErrorNotification } from '~/utils/notifications';
import { usePaddle } from '~/providers/PaddleProvider';
import { usePaymentProvider } from '~/components/Payments/usePaymentProvider';
import { PaymentProvider } from '~/shared/utils/prisma/enums';
import type { CheckoutEventsData } from '@paddle/paddle-js';
import { useActiveSubscription } from '~/components/Stripe/memberships.util';
import { useHasPaddleSubscription, useMutatePaddle } from '~/components/Paddle/util';
import { useFeatureFlags } from '~/providers/FeatureFlagsProvider';

function StripeSubscribeButton({ children, priceId, onSuccess, disabled }: Props) {
  const queryUtils = trpc.useUtils();
  const currentUser = useCurrentUser();
  const mutateCount = useIsMutating();

  const { mutate: stripeCreateSubscriptionSession, isLoading } =
    trpc.stripe.createSubscriptionSession.useMutation({
      async onSuccess({ sessionId, url }) {
        await currentUser?.refresh();
        await queryUtils.subscriptions.getUserSubscription.reset();
        onSuccess?.();
        if (url) Router.push(url);
        else if (sessionId) {
          const stripe = await getClientStripe();
          if (!stripe) {
            return;
          }
          await stripe.redirectToCheckout({ sessionId });
        }
      },
      async onError(error) {
        showErrorNotification({
          title: 'Sorry, there was an error while trying to subscribe. Please try again later',
          error: new Error(error.message),
        });
      },
    });

  const handleClick = () => {
    stripeCreateSubscriptionSession({ priceId });
  };

  return (
    <LoginPopover>
      {typeof children === 'function'
        ? children({
            onClick: handleClick,
            loading: isLoading,
            disabled: (!isLoading && mutateCount > 0) || disabled,
          })
        : cloneElement(children, {
            onClick: handleClick,
            loading: isLoading,
            disabled: (!isLoading && mutateCount > 0) || disabled,
          })}
    </LoginPopover>
  );
}

function PaddleSubscribeButton({ children, priceId, onSuccess, disabled }: Props) {
  const queryUtils = trpc.useUtils();
  const currentUser = useCurrentUser();
  const mutateCount = useIsMutating();
  const { subscription, subscriptionLoading } = useActiveSubscription();
  const { paddle, emitter } = usePaddle();
  const { hasPaddleSubscription, isInitialLoading: loadingPaddleSubscriptionStatus } =
    useHasPaddleSubscription();

  const {
    updateSubscription: paddleUpdateSubscription,
    updatingSubscription: isLoading,
    getOrCreateCustomer,
    refreshSubscription,
  } = useMutatePaddle();

  const handleClick = async () => {
    if (subscription) {
      paddleUpdateSubscription(
        { priceId },
        {
          onSuccess: async () => {
            await currentUser?.refresh();
            await queryUtils.subscriptions.getUserSubscription.reset();
            onSuccess?.();
            return Router.push('/user/membership?updated=true');
          },
          onError: (error) => {
            showErrorNotification({
              title: 'Sorry, there was an error while trying to subscribe. Please try again later',
              error: new Error(error.message),
            });
          },
        }
      );
    } else {
      let customerId = currentUser?.paddleCustomerId;

      if (!currentUser?.paddleCustomerId) {
        // If this ever happens, first, create the customer id:
        customerId = await getOrCreateCustomer();
      }

      if (hasPaddleSubscription) {
        await refreshSubscription();

        showErrorNotification({
          title: 'You already have an active subscription',
          error: new Error(
            'We detected an existing subscription in our payment provider. We have refreshed your subscription status. Please reload the page and try again if you wish to update your subscription. If you continue to see this message, please contact support.'
          ),
        });

        return;
      }

      paddle?.Checkout.open({
        items: [
          {
            priceId,
            quantity: 1,
          },
        ],
        customer: {
          id: customerId as string,
        },
        customData: {
          userId: currentUser?.id ?? 'N/A',
        },
      });
    }
  };

  const trackCheckout = useCallback(
    async (data?: CheckoutEventsData) => {
      if (data?.items.some((item) => item.price_id === priceId)) {
        // This price was purchased...:
        await currentUser?.refresh();
        onSuccess?.();
      }
    },
    [priceId, currentUser, onSuccess]
  );

  useEffect(() => {
    if (emitter) {
      emitter.on('checkout.completed', trackCheckout);
    }
    return () => {
      emitter?.off('checkout.completed', trackCheckout);
    };
  }, [emitter, trackCheckout]);

  return (
    <LoginPopover>
      {typeof children === 'function'
        ? children({
            onClick: handleClick,
            loading: isLoading,
            disabled:
              (!isLoading && mutateCount > 0) ||
              subscriptionLoading ||
              disabled ||
              loadingPaddleSubscriptionStatus,
          })
        : cloneElement(children, {
            onClick: handleClick,
            loading: isLoading,
            disabled:
              (!isLoading && mutateCount > 0) ||
              subscriptionLoading ||
              disabled ||
              loadingPaddleSubscriptionStatus,
          })}
    </LoginPopover>
  );
}

export function SubscribeButton({ children, priceId, onSuccess, disabled }: Props) {
  const currentUser = useCurrentUser();
  const paymentProvider = usePaymentProvider();
  const featureFlags = useFeatureFlags();
  const { subscriptionPaymentProvider } = useActiveSubscription();

  const provider = subscriptionPaymentProvider ?? paymentProvider;

  const handleAddEmail = () => {
    openContextModal({
      modal: 'onboarding',
      title: 'Your Account',
      withCloseButton: false,
      closeOnClickOutside: false,
      closeOnEscape: false,
      innerProps: {},
    });
  };

  if (currentUser && !currentUser.email)
    return (
<<<<<<< HEAD
      <Button onClick={handleAddEmail} style={{ height: 50 }}>
        <Stack align="center" gap={0}>
          <Text align="center" style={{ lineHeight: 1.1 }}>
=======
      <Button disabled={featureFlags.disablePayments} onClick={handleAddEmail} sx={{ height: 50 }}>
        <Stack align="center" spacing={0}>
          <Text align="center" sx={{ lineHeight: 1.1 }}>
>>>>>>> 953a7e81
            Subscribe
          </Text>
          <Text align="center" size="xs" style={{ color: 'rgba(255,255,255,.7)' }}>
            *Email Required. Click here to set it.
          </Text>
        </Stack>
      </Button>
    );

  if (provider === PaymentProvider.Stripe) {
    return (
      <StripeSubscribeButton
        priceId={priceId}
        onSuccess={onSuccess}
        disabled={disabled || featureFlags.disablePayments}
      >
        {children}
      </StripeSubscribeButton>
    );
  }

  if (provider === PaymentProvider.Paddle) {
    // Default to Paddle:
    return (
      <PaddleSubscribeButton
        priceId={priceId}
        onSuccess={onSuccess}
        disabled={disabled || featureFlags.disablePayments}
      >
        {children}
      </PaddleSubscribeButton>
    );
  }

  return null;
}

type Props = {
  children:
    | React.ReactElement
    | ((props: {
        onClick: () => void;
        disabled?: boolean;
        loading: boolean;
      }) => React.ReactElement);
  priceId: string;
  onSuccess?: () => void;
  disabled?: boolean;
};<|MERGE_RESOLUTION|>--- conflicted
+++ resolved
@@ -204,15 +204,9 @@
 
   if (currentUser && !currentUser.email)
     return (
-<<<<<<< HEAD
-      <Button onClick={handleAddEmail} style={{ height: 50 }}>
+      <Button onClick={handleAddEmail} style={{ height: 50 }} disabled={featureFlags.disablePayments}>
         <Stack align="center" gap={0}>
           <Text align="center" style={{ lineHeight: 1.1 }}>
-=======
-      <Button disabled={featureFlags.disablePayments} onClick={handleAddEmail} sx={{ height: 50 }}>
-        <Stack align="center" spacing={0}>
-          <Text align="center" sx={{ lineHeight: 1.1 }}>
->>>>>>> 953a7e81
             Subscribe
           </Text>
           <Text align="center" size="xs" style={{ color: 'rgba(255,255,255,.7)' }}>
