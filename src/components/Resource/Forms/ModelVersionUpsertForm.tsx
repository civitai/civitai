<<<<<<< HEAD
import {
  Card,
  Divider,
  Group,
  Input,
  SegmentedControl,
  Stack,
  Switch,
  Text,
  ThemeIcon,
} from '@mantine/core';
=======
import { Alert, Card, Divider, Group, Input, Stack, Text, ThemeIcon } from '@mantine/core';
>>>>>>> c4ed96c8
import { NextLink } from '@mantine/next';
import { Currency, ModelType, ModelVersionMonetizationType } from '@prisma/client';
import { IconInfoCircle, IconQuestionMark } from '@tabler/icons-react';
import { isEqual } from 'lodash';
import { useRouter } from 'next/router';
import React, { useEffect, useMemo } from 'react';
import { z } from 'zod';

import { AlertWithIcon } from '~/components/AlertWithIcon/AlertWithIcon';
import { CurrencyIcon } from '~/components/Currency/CurrencyIcon';
import { DismissibleAlert } from '~/components/DismissibleAlert/DismissibleAlert';
import InputResourceSelectMultiple from '~/components/ImageGeneration/GenerationForm/ResourceSelectMultiple';
import {
  Form,
  InputMultiSelect,
  InputNumber,
  InputRTE,
  InputSegmentedControl,
  InputSelect,
  InputSwitch,
  InputText,
  useForm,
} from '~/libs/form';
import { useFeatureFlags } from '~/providers/FeatureFlagsProvider';
import {
  constants,
  activeBaseModels,
  modelVersionMonetizationTypeOptions,
  modelVersionSponsorshipSettingsTypeOptions,
} from '~/server/common/constants';
import { ClubResourceSchema } from '~/server/schema/club.schema';
import {
  GenerationResourceSchema,
  generationResourceSchema,
} from '~/server/schema/generation.schema';
import {
  earlyAccessConfigInput,
  ModelVersionEarlyAccessConfig,
  ModelVersionUpsertInput,
  modelVersionUpsertSchema2,
  RecommendedSettingsSchema,
  recommendedSettingsSchema,
} from '~/server/schema/model-version.schema';
import { ModelUpsertInput } from '~/server/schema/model.schema';
import { isEarlyAccess } from '~/server/utils/early-access-helpers';
import { isFutureDate } from '~/utils/date-helpers';
import { showErrorNotification } from '~/utils/notifications';
import { trpc } from '~/utils/trpc';
import { numericString } from '~/utils/zod-helpers';

const earlyAccessTimeframeValues = [5, 7, 10, 12, 15];

const schema = modelVersionUpsertSchema2
  .extend({
    skipTrainedWords: z.boolean().default(false),
    earlyAccessConfig: earlyAccessConfigInput
      .extend({
        timeframe: z.number().refine((v) => earlyAccessTimeframeValues.includes(v), {
          message: 'Invalid value',
        }),
      })
      .nullish(),
    useMonetization: z.boolean().default(false),
    recommendedResources: generationResourceSchema
      .merge(recommendedSettingsSchema)
      .array()
      .optional(),
  })
  .refine((data) => (!data.skipTrainedWords ? data.trainedWords.length > 0 : true), {
    message: 'You need to specify at least one trained word',
    path: ['trainedWords'],
  })
  .refine(
    (data) => {
      if (data.settings?.minStrength && data.settings?.maxStrength) {
        return data.settings.minStrength <= data.settings.maxStrength;
      }

      return true;
    },
    { message: 'Min strength must be less than max strength', path: ['settings.minStrength'] }
  )
  .refine(
    (data) => {
      if (data.settings?.minStrength && data.settings.maxStrength) {
        return data.settings.maxStrength >= data.settings.minStrength;
      }

      return true;
    },
    { message: 'Max strength must be greater than min strength', path: ['settings.maxStrength'] }
  );
type Schema = z.infer<typeof schema>;

const baseModelTypeOptions = constants.baseModelTypes.map((x) => ({ label: x, value: x }));
const querySchema = z.object({
  templateId: z.coerce.number().optional(),
  bountyId: z.coerce.number().optional(),
});

const SD3_BANNED = true;

export function ModelVersionUpsertForm({ model, version, children, onSubmit }: Props) {
  const features = useFeatureFlags();
  const router = useRouter();
  const queryUtils = trpc.useUtils();

  const acceptsTrainedWords = [
    'Checkpoint',
    'TextualInversion',
    'LORA',
    'LoCon',
    'DoRA',
    'Wildcards',
  ].includes(model?.type ?? '');
  const isTextualInversion = model?.type === 'TextualInversion';
  const hasBaseModelType = ['Checkpoint'].includes(model?.type ?? '');
  const hasVAE = ['Checkpoint'].includes(model?.type ?? '');
  const showStrengthInput = ['LORA', 'Hypernetwork', 'LoCon'].includes(model?.type ?? '');
  const isEarlyAccessOver =
    (!version?.earlyAccessEndsAt || !isFutureDate(version?.earlyAccessEndsAt)) &&
    !!version?.earlyAccessConfig?.buzzTransactionId;

  const MAX_EARLY_ACCCESS = 15;

  // Get VAE options
  const { data: vaes } = trpc.modelVersion.getModelVersionsByModelType.useQuery(
    { type: 'VAE' },
    {
      cacheTime: 60 * 1000,
      enabled: hasVAE,
    }
  );
  const vaeOptions = useMemo(() => {
    if (!vaes) return [];
    return vaes.map((x) => ({ label: x.modelName, value: x.id }));
  }, [vaes]);

  const defaultValues: Schema = {
    ...version,
    name: version?.name ?? 'v1.0',
    baseModel: version?.baseModel ?? 'SD 1.5',
    baseModelType: hasBaseModelType ? version?.baseModelType ?? 'Standard' : undefined,
    vaeId: hasVAE ? version?.vaeId ?? null : null,
    trainedWords: version?.trainedWords ?? [],
    skipTrainedWords: acceptsTrainedWords
      ? version?.trainedWords
        ? !version.trainedWords.length
        : false
      : true,
    earlyAccessConfig:
      version?.earlyAccessConfig && features.earlyAccessModel
        ? {
            ...(version?.earlyAccessConfig ?? {}),
            timeframe: version.earlyAccessConfig?.timeframe ?? earlyAccessTimeframeValues[0],
          }
        : null,
    modelId: model?.id ?? -1,
    description: version?.description ?? null,
    epochs: version?.epochs ?? null,
    steps: version?.steps ?? null,
    useMonetization: !!version?.monetization,
    monetization: version?.monetization ?? null,
    requireAuth: version?.requireAuth ?? true,
    recommendedResources: version?.recommendedResources ?? [],
  };

  const form = useForm({ schema, defaultValues, shouldUnregister: false, mode: 'onChange' });

  const skipTrainedWords = !isTextualInversion && (form.watch('skipTrainedWords') ?? false);
  const trainedWords = form.watch('trainedWords') ?? [];
  const monetization = form.watch('monetization') ?? null;
  const sponsorshipSettings = form.watch('monetization.sponsorshipSettings') ?? null;
  const baseModel = form.watch('baseModel') ?? 'SD 1.5';
  const [minStrength, maxStrength] = form.watch([
    'settings.minStrength',
    'settings.maxStrength',
  ]) as number[];
  const { isDirty } = form.formState;
  const canMonetize = !model?.poi;
<<<<<<< HEAD
  const earlyAccessConfig = form.watch('earlyAccessConfig');
=======
  const canSave = SD3_BANNED && baseModel !== 'SD 3';
>>>>>>> c4ed96c8

  const upsertVersionMutation = trpc.modelVersion.upsert.useMutation({
    onError(error) {
      showErrorNotification({
        error: new Error(error.message),
        title: 'Failed to save model version',
      });
    },
  });
  const handleSubmit = async ({
    recommendedResources: rawRecommendedResources,
    ...data
  }: Schema) => {
    const schemaResult = querySchema.safeParse(router.query);
    const templateId = schemaResult.success ? schemaResult.data.templateId : undefined;
    const bountyId = schemaResult.success ? schemaResult.data.bountyId : undefined;

    if (
      isDirty ||
      !version?.id ||
      templateId ||
      bountyId ||
      !isEqual(data.earlyAccessConfig, version.earlyAccessConfig)
    ) {
      const recommendedResources =
        rawRecommendedResources?.map(({ id, strength }) => ({
          resourceId: id,
          settings: { strength },
        })) ?? [];

      const result = await upsertVersionMutation.mutateAsync({
        ...data,
        clipSkip: data.clipSkip ?? null,
        epochs: data.epochs ?? null,
        steps: data.steps ?? null,
        modelId: model?.id ?? -1,
        earlyAccessConfig: !data.earlyAccessConfig ? null : data.earlyAccessConfig,
        trainedWords: skipTrainedWords ? [] : trainedWords,
        baseModelType: hasBaseModelType ? data.baseModelType : undefined,
        vaeId: hasVAE ? data.vaeId : undefined,
        monetization: data.monetization,
        recommendedResources,
        templateId,
        bountyId,
      });

      await queryUtils.modelVersion.getById.invalidate({ id: result.id, withFiles: true });
      if (model) await queryUtils.model.getById.invalidate({ id: model.id });
      onSubmit(result as ModelVersionUpsertInput);
    } else {
      onSubmit(version as ModelVersionUpsertInput);
    }
  };

  useEffect(() => {
    if (version)
      form.reset({
        ...version,
        modelId: version.modelId ?? model?.id ?? -1,
        baseModel: version.baseModel,
        skipTrainedWords: isTextualInversion
          ? false
          : acceptsTrainedWords
          ? version?.trainedWords
            ? !version.trainedWords.length
            : false
          : true,
        earlyAccessConfig:
          version?.earlyAccessConfig && features.earlyAccessModel
            ? version?.earlyAccessConfig
            : null,
        recommendedResources: version.recommendedResources ?? [],
      });
    // eslint-disable-next-line react-hooks/exhaustive-deps
  }, [acceptsTrainedWords, isTextualInversion, model?.id, version]);

  const atEarlyAccess = !!version?.earlyAccessEndsAt;
  const showEarlyAccessInput = version?.status !== 'Published' || atEarlyAccess;
  const canIncreaseEarlyAccess = version?.status !== 'Published';
  const maxEarlyAccessValue = canIncreaseEarlyAccess
    ? MAX_EARLY_ACCCESS
    : version?.earlyAccessConfig?.timeframe ?? 0;

  return (
    <>
      <Form form={form} onSubmit={handleSubmit}>
        <Stack>
          <InputText
            name="name"
            label="Name"
            placeholder="e.g.: v1.0"
            withAsterisk
            maxLength={25}
          />

          {showEarlyAccessInput && (
            <Stack spacing={0}>
              <Divider label="Early Access Set Up" mb="md" />

              <DismissibleAlert
                id="ea-info"
                size="sm"
                color="yellow"
                title="Earn Buzz with early access!"
                content={
                  <>
                    <Text size="xs">
                      Early access allows you to charge a fee for early access to your model. This
                      fee is paid by users who want to access your model before it is available to
                      the public. Once the early access period ends, your model will be available to
                      the public for free.
                    </Text>
                  </>
                }
                mb="xs"
              />
              {isEarlyAccessOver && (
                <Text size="xs" color="red">
                  Early access has ended for this model version. You cannot make changes to early
                  access settings.
                </Text>
              )}
              <Switch
                my="sm"
                label="I want to make this version part of the Early Access Program"
                checked={earlyAccessConfig !== null}
                onChange={(e) =>
                  form.setValue(
                    'earlyAccessConfig',
                    e.target.checked
                      ? {
                          timeframe: earlyAccessTimeframeValues[0],
                          downloadPrice: 500,
                          chargeForGeneration: false,
                          generationPrice: 100,
                          generationTrialLimit: 10,
                          donationGoalEnabled: false,
                          donationGoal: 1000,
                        }
                      : null
                  )
                }
                disabled={isEarlyAccessOver}
              />
              {earlyAccessConfig && (
                <Stack>
                  <Input.Wrapper
                    label="Early Access Time Frame"
                    description="How long would you like to offer early access to your version from the date of publishing?"
                    error={form.formState.errors.earlyAccessConfig?.message}
                  >
                    <SegmentedControl
                      onChange={(value) =>
                        form.setValue('earlyAccessConfig.timeframe', parseInt(value, 10))
                      }
                      value={
                        earlyAccessConfig?.timeframe?.toString() ?? earlyAccessTimeframeValues[0]
                      }
                      data={earlyAccessTimeframeValues.map((v) => ({
                        label: v === 0 ? 'None' : `${v} days`,
                        value: v.toString(),
                        disabled: maxEarlyAccessValue < v,
                      }))}
                      color="blue"
                      size="xs"
                      styles={(theme) => ({
                        root: {
                          border: `1px solid ${
                            theme.colorScheme === 'dark'
                              ? theme.colors.dark[4]
                              : theme.colors.gray[4]
                          }`,
                          background: 'none',
                          marginTop: theme.spacing.xs * 0.5, // 5px
                        },
                      })}
                      fullWidth
                      disabled={isEarlyAccessOver}
                    />
                    <Group noWrap>
                      <CurrencyIcon currency={Currency.BUZZ} size={16} />
                      <Text size="xs" color="dimmed" mt="sm">
                        You will be charged a non-refundable fee of{' '}
                        {constants.earlyAccess.buzzChargedPerDay} BUZZ per day of early access once
                        your model is published. Your current total is{' '}
                        <Text component="span" color="yellow.6">
                          {constants.earlyAccess.buzzChargedPerDay * earlyAccessConfig?.timeframe}{' '}
                          BUZZ.
                        </Text>
                      </Text>
                    </Group>
                    {!canIncreaseEarlyAccess && (
                      <Text size="xs" color="dimmed" mt="sm">
                        You cannot increase early access value after a model has been published
                      </Text>
                    )}
                  </Input.Wrapper>
                  <Stack mt="sm">
                    <InputNumber
                      name="earlyAccessConfig.downloadPrice"
                      label="Download price"
                      description="How much would you like to charge for your version download?"
                      min={500}
                      step={100}
                      icon={<CurrencyIcon currency="BUZZ" size={16} />}
                      withAsterisk
                      disabled={isEarlyAccessOver}
                    />
                    <InputSwitch
                      name="earlyAccessConfig.chargeForGeneration"
                      label="Allow users to pay for generation only - no download."
                      description={
                        'This will allow users to pay for generation only, but will not grant the ability to download. Payments for download already cover generation.'
                      }
                      disabled={isEarlyAccessOver}
                    />
                    {earlyAccessConfig?.chargeForGeneration && (
                      <Stack>
                        <InputNumber
                          name="earlyAccessConfig.generationPrice"
                          label="Generation price"
                          description="How much would you like to charge for your version download?"
                          min={100}
                          max={earlyAccessConfig?.downloadPrice}
                          step={100}
                          icon={<CurrencyIcon currency="BUZZ" size={16} />}
                          disabled={isEarlyAccessOver}
                        />
                        <InputNumber
                          name="earlyAccessConfig.generationTrialLimit"
                          label="Free Trial Limit"
                          description="How many free generations would you like to offer to users who have not paid for generation or download?"
                          min={10}
                          disabled={isEarlyAccessOver}
                        />
                      </Stack>
                    )}
                    {(!version?.earlyAccessConfig?.buzzTransactionId ||
                      version?.earlyAccessConfig?.donationGoalId) && (
                      <>
                        <InputSwitch
                          name="earlyAccessConfig.donationGoalEnabled"
                          label="Enable donation goal"
                          description={
                            'You can use this feature to remove early access once a certain amount of buzz is met. This will allow you to set a goal for your model and remove early access once that goal is met. Please note that after the model is published, you cannot change this value.'
                          }
                          disabled={
                            !!version?.earlyAccessConfig?.donationGoalId || isEarlyAccessOver
                          }
                        />
                        {earlyAccessConfig?.donationGoalEnabled && (
                          <Stack>
                            <InputNumber
                              name="earlyAccessConfig.donationGoal"
                              label="Donation Goal Amount"
                              description="How much BUZZ would you like to set as your donation goal? Early access purchases will count towards this goal. After publishing, you cannot change this value"
                              min={1000}
                              step={100}
                              icon={<CurrencyIcon currency="BUZZ" size={16} />}
                              disabled={
                                !!version?.earlyAccessConfig?.donationGoalId || isEarlyAccessOver
                              }
                            />
                          </Stack>
                        )}
                      </>
                    )}
                  </Stack>
                </Stack>
              )}

              {version?.earlyAccessConfig && !earlyAccessConfig && (
                <Text size="xs" color="red">
                  You will not be able to add this model to early access again after removing it.
                  Also, your payment for early access will be lost. Please consider this before
                  removing early access.
                </Text>
              )}
              <Divider my="md" />
            </Stack>
          )}
          <Group spacing="xs" grow>
            <InputSelect
              name="baseModel"
              label="Base Model"
              placeholder="Base Model"
              withAsterisk
              style={{ flex: 1 }}
              data={activeBaseModels.map((x) => ({ value: x, label: x }))}
            />
            {hasBaseModelType && (
              <InputSelect
                name="baseModelType"
                label="Base Model Type"
                placeholder="Base Model Type"
                data={baseModelTypeOptions}
              />
            )}
          </Group>
          {SD3_BANNED && baseModel === 'SD 3' && (
            <Alert color="yellow" title="Temporary Ban on SD3">
              <Text>
                Unfortunately due to a lack of clarity in the license associated with Stable
                Diffusion 3, we have temporarily banned all SD3 derivative models.{' '}
                <Text
                  variant="link"
                  td="underline"
                  component="a"
                  target="_blank"
                  href="/articles/5732"
                >
                  Learn more
                </Text>
              </Text>
            </Alert>
          )}
          <InputRTE
            key="description"
            name="description"
            label="Version changes or notes"
            description="Tell us about this version"
            includeControls={['formatting', 'list', 'link']}
            editorSize="xl"
          />
          {acceptsTrainedWords && (
            <Stack spacing="xs">
              {!skipTrainedWords && (
                <InputMultiSelect
                  name="trainedWords"
                  label="Trigger Words"
                  placeholder="e.g.: Master Chief"
                  description={`Please input the words you have trained your model with${
                    isTextualInversion ? ' (max 1 word)' : ''
                  }`}
                  data={trainedWords}
                  getCreateLabel={(query) => `+ Create ${query}`}
                  maxSelectedValues={isTextualInversion ? 1 : undefined}
                  creatable
                  clearable
                  searchable
                  required
                />
              )}
              {!isTextualInversion && (
                <InputSwitch
                  name="skipTrainedWords"
                  label="This version doesn't require any trigger words"
                  onChange={(e) =>
                    e.target.checked ? form.setValue('trainedWords', []) : undefined
                  }
                />
              )}
            </Stack>
          )}
          <Stack spacing={4}>
            <Divider label="Training Params" />
            <Group spacing="xs" grow>
              <InputNumber
                name="epochs"
                label="Epochs"
                placeholder="Training Epochs"
                min={0}
                max={100000}
                sx={{ flexGrow: 1 }}
              />
              <InputNumber
                name="steps"
                label="Steps"
                placeholder="Training Steps"
                min={0}
                step={500}
                sx={{ flexGrow: 1 }}
              />
            </Group>
          </Stack>
          <Stack spacing={4}>
            <Divider label="Recommended Settings" />
            <Group spacing="xs" sx={{ '&>*': { flexGrow: 1 } }}>
              <InputNumber
                name="clipSkip"
                label="Clip Skip"
                placeholder="Clip Skip"
                min={1}
                max={12}
              />
              {showStrengthInput && (
                <Group w="100%" align="start" grow>
                  <InputNumber
                    name="settings.minStrength"
                    label="Min Strength"
                    min={-100}
                    max={100}
                    precision={1}
                    step={0.1}
                  />
                  <InputNumber
                    name="settings.maxStrength"
                    label="Max Strength"
                    min={-100}
                    max={100}
                    precision={1}
                    step={0.1}
                  />
                  <InputNumber
                    name="settings.strength"
                    label="Strength"
                    min={minStrength ?? -1}
                    max={maxStrength ?? 2}
                    precision={1}
                    step={0.1}
                  />
                </Group>
              )}
              {hasVAE ? (
                <>
                  {/* <InputResourceSelect
                    name="recommendedResources"
                    type={ModelType.VAE}
                    label={getDisplayName(ModelType.VAE)}
                    buttonLabel="Add VAE"
                    baseModel={baseModel}
                  /> */}
                  <InputSelect
                    name="vaeId"
                    label="VAE"
                    placeholder="VAE"
                    data={vaeOptions}
                    clearable
                    searchable
                  />
                </>
              ) : (
                <InputResourceSelectMultiple
                  name="recommendedResources"
                  label="Resources"
                  description="Select which resources work best with your model"
                  buttonLabel="Add resource"
                  w="100%"
                  limit={10}
                  options={{
                    resources: [{ type: ModelType.Checkpoint, baseModels: [baseModel] }],
                  }}
                />
              )}
            </Group>
          </Stack>
          {canMonetize && (
            <Stack spacing={4}>
              <Divider label="Monetization options" />
              <AlertWithIcon
                icon={<IconInfoCircle size={16} />}
                iconColor="blue"
                radius={0}
                size="xs"
                mb="sm"
              >
                <Text size="xs">
                  {`Monetization is not available yet, however to
                  start gathering interest for the various ways that we're considering, we invite you to select the way you'd prefer to be able to
                  monetize this asset.`}
                </Text>
              </AlertWithIcon>
              <Stack spacing="xs">
                <InputSwitch
                  name="useMonetization"
                  label="I'm interested in monetizing this asset"
                  onChange={(e) => {
                    return e.target.checked
                      ? form.setValue('monetization', {
                          type: ModelVersionMonetizationType.PaidAccess,
                        })
                      : form.setValue('monetization', null);
                  }}
                />
                {monetization && (
                  <>
                    <InputSelect
                      name="monetization.type"
                      label="Monetization Type"
                      placeholder="Please select monetization type"
                      withAsterisk
                      onChange={(type) =>
                        type !== ModelVersionMonetizationType.Sponsored
                          ? form.setValue('monetization.sponsorshipSettings', null)
                          : undefined
                      }
                      style={{ flex: 1 }}
                      data={Object.keys(modelVersionMonetizationTypeOptions).map((k) => {
                        const key = k as keyof typeof modelVersionMonetizationTypeOptions;

                        return {
                          value: k,
                          label: modelVersionMonetizationTypeOptions[key],
                        };
                      })}
                    />

                    {monetization.type && (
                      <Card withBorder py="xs">
                        <Group noWrap>
                          <ThemeIcon color="gray" size={36}>
                            <IconQuestionMark size={20} />
                          </ThemeIcon>
                          <Stack spacing={0}>
                            <Text weight={500} size="xs">
                              {`What is "${
                                modelVersionMonetizationTypeOptions[monetization.type]
                              }"?`}
                            </Text>
                            <Text size="xs">{monetizationTypeExplanation[monetization.type]}</Text>
                          </Stack>
                        </Group>
                      </Card>
                    )}

                    {monetization.type &&
                      (
                        [
                          ModelVersionMonetizationType.PaidAccess,
                          ModelVersionMonetizationType.PaidEarlyAccess,
                          ModelVersionMonetizationType.MySubscribersOnly,
                        ] as ModelVersionMonetizationType[]
                      ).includes(monetization.type) && (
                        <InputNumber
                          name="monetization.unitAmount"
                          label="Desired Price"
                          placeholder="Price"
                          withAsterisk
                          min={0}
                          max={10000}
                          sx={{ flexGrow: 1 }}
                          step={5}
                          icon={<CurrencyIcon currency={Currency.BUZZ} size={18} />}
                        />
                      )}
                  </>
                )}

                {monetization?.type === ModelVersionMonetizationType.Sponsored && (
                  <Group spacing="xs" grow>
                    <InputSelect
                      name="monetization.sponsorshipSettings.type"
                      label="Sponsorship Type"
                      placeholder="Please select sponsorship type"
                      withAsterisk
                      sx={{ flexGrow: 1 }}
                      data={Object.keys(modelVersionSponsorshipSettingsTypeOptions).map((k) => {
                        const key = k as keyof typeof modelVersionSponsorshipSettingsTypeOptions;

                        return {
                          value: k,
                          label: modelVersionSponsorshipSettingsTypeOptions[key],
                        };
                      })}
                    />
                    <InputNumber
                      name="monetization.sponsorshipSettings.unitAmount"
                      label={
                        sponsorshipSettings?.type === 'Bidding' ? 'Minimum Price' : 'Desired Price'
                      }
                      placeholder="Price"
                      withAsterisk
                      min={0}
                      max={10000}
                      sx={{ flexGrow: 1 }}
                      step={5}
                      icon={<CurrencyIcon currency={Currency.BUZZ} size={18} />}
                    />
                  </Group>
                )}
              </Stack>
            </Stack>
          )}
          <Stack spacing={8}>
            <Divider label="Additional options" />

            <InputSwitch
              name="requireAuth"
              label="Require users to be logged in to download this asset"
              description={
                <>
                  This limits a bots ability to download the files associated with this resource.
                  <br />
                  This will also require third-party applications to utilize a user API key to
                  download the asset files.
                </>
              }
            />
          </Stack>
        </Stack>
        {children({ loading: upsertVersionMutation.isLoading, canSave })}
      </Form>
    </>
  );
}

type VersionInput = Omit<ModelVersionUpsertInput, 'recommendedResources'> & {
  createdAt: Date | null;
  recommendedResources?: (Omit<
    GenerationResourceSchema,
    'strength' | 'minStrength' | 'maxStrength'
  > &
    RecommendedSettingsSchema)[];
  clubs?: ClubResourceSchema[];
  earlyAccessEndsAt: Date | null;
  earlyAccessConfig: ModelVersionEarlyAccessConfig | null;
};
type Props = {
  onSubmit: (version?: ModelVersionUpsertInput) => void;
  children: (data: { loading: boolean; canSave: boolean }) => React.ReactNode;
  model?: Partial<ModelUpsertInput & { publishedAt: Date | null }>;
  version?: Partial<VersionInput>;
};

const monetizationTypeExplanation: Record<ModelVersionMonetizationType, string> = {
  [ModelVersionMonetizationType.PaidAccess]:
    'This option allows you to charge a one-time fee for access to your asset.',
  [ModelVersionMonetizationType.PaidEarlyAccess]:
    'This option allows you to charge a one-time fee for early access (2 weeks) to your asset. After the early access period, your asset will be available to the public.',
  [ModelVersionMonetizationType.CivitaiClubOnly]:
    'This option makes your asset available to Civitai Club members only. Civitai Club is a membership program similar to Spotify, Netflix, or Amazon Prime that allows members to access these assets. Proceeds are then divided among the creators based on the number of times their asset was used.',
  [ModelVersionMonetizationType.MySubscribersOnly]:
    'This option makes your asset available to your subscribers only. This would give you the ability to charge a monthly fee for access to your library of assets similar to Patreon.',
  [ModelVersionMonetizationType.Sponsored]:
    'This option provides a spot for sponsors to advertise their brand or product for a 1-month duration. You can set a fixed price or a bid price with a minimum cost.',
  [ModelVersionMonetizationType.PaidGeneration]:
    'This option allows you to charge a price for each generation performed with your asset.',
};<|MERGE_RESOLUTION|>--- conflicted
+++ resolved
@@ -1,5 +1,5 @@
-<<<<<<< HEAD
 import {
+  Alert,
   Card,
   Divider,
   Group,
@@ -10,9 +10,6 @@
   Text,
   ThemeIcon,
 } from '@mantine/core';
-=======
-import { Alert, Card, Divider, Group, Input, Stack, Text, ThemeIcon } from '@mantine/core';
->>>>>>> c4ed96c8
 import { NextLink } from '@mantine/next';
 import { Currency, ModelType, ModelVersionMonetizationType } from '@prisma/client';
 import { IconInfoCircle, IconQuestionMark } from '@tabler/icons-react';
@@ -193,11 +190,8 @@
   ]) as number[];
   const { isDirty } = form.formState;
   const canMonetize = !model?.poi;
-<<<<<<< HEAD
   const earlyAccessConfig = form.watch('earlyAccessConfig');
-=======
   const canSave = SD3_BANNED && baseModel !== 'SD 3';
->>>>>>> c4ed96c8
 
   const upsertVersionMutation = trpc.modelVersion.upsert.useMutation({
     onError(error) {
