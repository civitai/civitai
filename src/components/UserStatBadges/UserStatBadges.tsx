<<<<<<< HEAD
import {
  Badge,
  BadgeProps,
  Box,
  Group,
  MantineSize,
  Text,
  Tooltip,
  useComputedColorScheme,
  useMantineTheme,
} from '@mantine/core';
=======
import type { BadgeProps, MantineSize } from '@mantine/core';
import { Badge, Box, Group, Text, Tooltip, useMantineTheme } from '@mantine/core';
>>>>>>> aa1a0880
import {
  IconUpload,
  IconUsers,
  IconDownload,
  IconChecks,
  IconMoodSmile,
  IconBrush,
} from '@tabler/icons-react';
import Image from 'next/image';
import { IconBadge } from '~/components/IconBadge/IconBadge';
import { abbreviateNumber, numberWithCommas } from '~/utils/number-helpers';
import { StatTooltip } from '~/components/Tooltips/StatTooltip';
import { ThumbsUpIcon } from '~/components/ThumbsIcon/ThumbsIcon';

export function UserStatBadges({
  followers,
  favorites,
  uploads,
  downloads,
  answers,
  username,
  colorOverrides,
}: Props) {
  const theme = useMantineTheme();
  const colorScheme = useComputedColorScheme('dark');

  return (
    <Group gap={8} justify="space-between">
      <Badge
        size="lg"
        radius="xl"
        px={8}
        color="dark"
        style={
          colorOverrides
            ? { backgroundColor: colorOverrides.backgroundColor ?? undefined }
            : undefined
        }
        variant={colorScheme === 'dark' ? 'filled' : 'light'}
      >
        <Group gap="xs" wrap="nowrap">
          {uploads != null ? (
            <IconBadge
              p={0}
              tooltip={<StatTooltip label="Uploads" value={uploads} />}
              icon={<IconUpload size={14} />}
              style={
                colorOverrides
                  ? { color: colorOverrides.textColor ?? theme.colors.gray[0] }
                  : undefined
              }
              size="lg"
              // @ts-ignore: transparent variant does work
              variant="transparent"
            >
              <Text size="xs" fw={600} inline>
                {abbreviateNumber(uploads)}
              </Text>
            </IconBadge>
          ) : null}
          {followers != null ? (
            <IconBadge
              p={0}
              tooltip={<StatTooltip label="Followers" value={followers} />}
              href={username ? `/user/${username}/followers` : undefined}
              icon={<IconUsers size={14} />}
              style={
                colorOverrides
                  ? { color: colorOverrides.textColor ?? theme.colors.gray[0] }
                  : undefined
              }
              size="lg"
              // @ts-ignore: transparent variant does work
              variant="transparent"
            >
              <Text size="xs" fw={600} inline>
                {abbreviateNumber(followers)}
              </Text>
            </IconBadge>
          ) : null}
          {favorites != null ? (
            <IconBadge
              p={0}
              tooltip={<StatTooltip label="Likes" value={favorites} />}
              icon={<ThumbsUpIcon size={14} />}
              style={
                colorOverrides
                  ? { color: colorOverrides.textColor ?? theme.colors.gray[0] }
                  : undefined
              }
              // @ts-ignore: transparent variant does work
              variant="transparent"
              size="lg"
            >
              <Text size="xs" fw={600} inline>
                {abbreviateNumber(favorites)}
              </Text>
            </IconBadge>
          ) : null}
          {downloads != null ? (
            <IconBadge
              p={0}
              tooltip={<StatTooltip label="Downloads" value={downloads} />}
              icon={<IconDownload size={14} />}
              style={
                colorOverrides
                  ? { color: colorOverrides.textColor ?? theme.colors.gray[0] }
                  : undefined
              }
              // @ts-ignore: transparent variant does work
              variant="transparent"
              size="lg"
            >
              <Text size="xs" fw={600} inline>
                {abbreviateNumber(downloads)}
              </Text>
            </IconBadge>
          ) : null}
          {answers != null && answers > 0 ? (
            <IconBadge
              p={0}
              tooltip={<StatTooltip label="Answers" value={answers} />}
              icon={<IconChecks size={14} />}
              style={
                colorOverrides
                  ? { color: colorOverrides.textColor ?? theme.colors.gray[0] }
                  : undefined
              }
              // @ts-ignore: transparent variant does work
              variant="transparent"
              size="lg"
            >
              <Text size="xs" fw={600} inline>
                {abbreviateNumber(answers)}
              </Text>
            </IconBadge>
          ) : null}
        </Group>
      </Badge>
    </Group>
  );
}

const BadgedIcon = ({
  label,
  icon,
  value,
  size = 'md',
  textSize = 'xs',
  ...props
}: {
  label: string;
  value: number;
  icon: React.ReactNode;
  textSize?: MantineSize;
} & Omit<BadgeProps, 'leftSection'>) => (
  <Group gap={0} wrap="nowrap" className="relative">
    <Tooltip label={label}>
      <Box pos="relative" style={{ zIndex: 2, overflow: 'hidden' }} h={32}>
        <Image src="/images/base-badge.png" alt={`${label} - ${value}`} width={32} height={32} />
        <Box
          style={{
            top: '50%',
            left: '50%',
            position: 'absolute',
            transform: 'translate(-50%, -50%)',
          }}
        >
          {icon}
        </Box>
      </Box>
    </Tooltip>
    <IconBadge
      size={size}
      color="dark.6"
      // @ts-ignore
      variant="filled"
      className="ml-[-14px] rounded-l-none pl-4"
      {...props}
    >
      <Text size={textSize} inline title={numberWithCommas(value ?? 0)}>
        {abbreviateNumber(value ?? 0)}
      </Text>
    </IconBadge>
  </Group>
);

export function UserStatBadgesV2({
  followers,
  favorites,
  uploads,
  downloads,
  generations,
  answers,
  reactions,
}: Props) {
  return (
    <Group gap={4} wrap="nowrap">
      {uploads != null ? (
        <BadgedIcon icon={<IconUpload size={18} color="white" />} label="Uploads" value={uploads} />
      ) : null}
      {reactions != null ? (
        <BadgedIcon
          icon={<IconMoodSmile size={18} color="white" />}
          label="Reactions"
          value={reactions}
        />
      ) : null}
      {followers != null ? (
        <BadgedIcon
          icon={<IconUsers size={18} color="white" />}
          label="Followers"
          value={followers}
        />
      ) : null}
      {favorites != null ? (
        <BadgedIcon
          icon={<ThumbsUpIcon size={18} color="white" />}
          label="Likes"
          value={favorites}
        />
      ) : null}
      {downloads != null ? (
        <BadgedIcon
          icon={<IconDownload size={18} color="white" />}
          label="Downloads"
          value={downloads}
        />
      ) : null}
      {generations != null ? (
        <BadgedIcon
          icon={<IconBrush size={18} color="white" />}
          label="Generations"
          value={generations}
        />
      ) : null}
      {answers != null && answers > 0 ? (
        <BadgedIcon icon={<IconChecks size={18} color="white" />} label="Answers" value={answers} />
      ) : null}
    </Group>
  );
}

type Props = {
  followers?: number | null;
  ratingValue?: number | null;
  uploads?: number | null;
  favorites?: number | null;
  downloads?: number | null;
  generations?: number | null;
  answers?: number | null;
  reactions?: number | null;
  username?: string | null;
  size?: MantineSize;
  colorOverrides?: { textColor?: string; backgroundColor?: string };
};<|MERGE_RESOLUTION|>--- conflicted
+++ resolved
@@ -1,19 +1,5 @@
-<<<<<<< HEAD
-import {
-  Badge,
-  BadgeProps,
-  Box,
-  Group,
-  MantineSize,
-  Text,
-  Tooltip,
-  useComputedColorScheme,
-  useMantineTheme,
-} from '@mantine/core';
-=======
 import type { BadgeProps, MantineSize } from '@mantine/core';
-import { Badge, Box, Group, Text, Tooltip, useMantineTheme } from '@mantine/core';
->>>>>>> aa1a0880
+import { Badge, Box, Group, Text, Tooltip, useComputedColorScheme, useMantineTheme } from '@mantine/core';
 import {
   IconUpload,
   IconUsers,
