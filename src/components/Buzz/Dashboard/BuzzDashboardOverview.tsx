import {
  Anchor,
  Center,
  Grid,
  Group,
  List,
  Loader,
  Paper,
  Popover,
  ScrollArea,
  SegmentedControl,
  Stack,
  Text,
  Title,
} from '@mantine/core';
import { IconArrowRight, IconBolt, IconInfoCircle } from '@tabler/icons-react';
import {
  CategoryScale,
  Chart as ChartJS,
  LinearScale,
  LineElement,
  PointElement,
  Tooltip as ChartTooltip,
} from 'chart.js';
import React, { useMemo } from 'react';
import { Bar } from 'react-chartjs-2';
import { useBuzzTransactions, useTransactionsReport } from '~/components/Buzz/useBuzz';
import { DaysFromNow } from '~/components/Dates/DaysFromNow';
import { UserBuzz } from '~/components/User/UserBuzz';
import { BuzzTopUpCard } from '~/components/Buzz/BuzzTopUpCard';
<<<<<<< HEAD
import type { GetTransactionsReportSchema, BuzzAccountType } from '~/server/schema/buzz.schema';
import { TransactionType } from '~/server/schema/buzz.schema';
import { formatDate } from '~/utils/date-helpers';
import { capitalize, getDisplayName } from '~/utils/string-helpers';
import { getAccountTypeLabel } from '~/utils/buzz';
import { useBuzzCurrencyConfig } from '~/components/Currency/useCurrencyConfig';
import { hexToRgbOpenEnded } from '~/utils/mantine-css-helpers';
=======
import type { BuzzSpendType } from '~/shared/constants/buzz.constants';
import { TransactionType } from '~/shared/constants/buzz.constants';
import { formatDate } from '~/utils/date-helpers';
import { getDisplayName, capitalize } from '~/utils/string-helpers';
>>>>>>> a391c858
import classes from '~/components/Buzz/buzz.module.scss';
import Link from 'next/link';
import { buzzSpendTypes } from '~/shared/constants/buzz.constants';
import type { GetTransactionsReportSchema } from '~/server/schema/buzz.schema';

ChartJS.register(CategoryScale, LinearScale, PointElement, LineElement, ChartTooltip);

const options = {
  aspectRatio: 1.4,
  responsive: true,
  plugins: {
    title: {
      display: false,
    },
    legend: {
      display: true,
      position: 'top' as const,
      labels: {
        usePointStyle: true,
        padding: 20,
      },
    },
  },
  scales: {
    x: {
      stacked: false, // Show bars side by side instead of stacked
      grid: {
        display: false,
      },
    },
    y: {
      stacked: false, // Show bars side by side instead of stacked
      beginAtZero: true,
      grid: {
        color: 'rgba(0, 0, 0, 0.1)',
      },
    },
  },
  elements: {
    bar: {
      borderRadius: 4,
    },
  },
};

const INCLUDE_DESCRIPTION = [TransactionType.Reward, TransactionType.Purchase];

<<<<<<< HEAD
const getAccountTypeDescription = (accountType: BuzzAccountType): string => {
  switch (accountType) {
    case 'user':
      return 'Legacy Buzz purchased via Memberships or our store. Can still be purchased via Gift-Cards.';
    case 'generation':
      return 'Free Buzz earned from viewing ads or completing daily challenges.';
    case 'green':
      return 'Green Buzz purchased with credit cards. Can only be used for safe-for-work content.';
    case 'fakered':
      return 'Red Buzz purchased with crypto. Can be used for NSFW content and all other site features.';
    default:
      return 'Buzz for various platform activities.';
  }
};

const getAccountTypeUsages = (accountType: BuzzAccountType): string[] => {
  switch (accountType) {
    case 'user':
      return ['Tips', 'Generation', 'Training', 'Creator Club', 'Bounties'];
    case 'generation':
      return ['Generation', 'Training'];
    case 'green':
      return ['Generation (SFW only)', 'Training (SFW only)', 'Tips', 'Creator Club'];
    case 'fakered':
      return ['Generation (including NSFW)', 'Training', 'Tips', 'Creator Club', 'Bounties'];
    default:
      return [];
  }
};

export const BuzzDashboardOverview = ({
  accountId,
  selectedAccountType,
}: {
  accountId: number;
  selectedAccountType?: BuzzAccountType;
}) => {
  // Use the selected account type for transactions, defaulting to 'user'
  const currentAccountType = selectedAccountType || 'user';
  const currentAccountTypeLabel: string = getAccountTypeLabel(currentAccountType);

  const transactionData = useBuzzTransactions(accountId, currentAccountType);
  const buzzConfig = useBuzzCurrencyConfig(currentAccountType);

  const [reportFilters, setReportFilters] = React.useState<GetTransactionsReportSchema>({
    window: 'day',
    accountType: currentAccountType ? currentAccountType : 'user',
=======
export const BuzzDashboardOverview = ({ accountId }: { accountId: number }) => {
  const theme = useMantineTheme();
  // Right now, sadly, we neeed to use two separate queries for user and generation transactions.
  // If this ever changes, that'd be awesome. But for now, we need to do this.
  const [transactionType, setTransactionType] = React.useState<BuzzSpendType>('yellow');
  const transactionData = useBuzzTransactions(accountId, transactionType);
  const [reportFilters, setReportFilters] = React.useState<GetTransactionsReportSchema>({
    window: 'day',
    accountType: ['blue', 'yellow'],
>>>>>>> a391c858
  });

  // Update report filters when account type changes
  React.useEffect(() => {
    setReportFilters((prev) => ({
      ...prev,
      accountType: currentAccountType ? currentAccountType : 'user',
    }));
  }, [currentAccountType]);

  const { report, isLoading, isRefetching } = useTransactionsReport(reportFilters, {
    enabled: true,
  });

  const isLoadingReport = isLoading || isRefetching;
  const viewingHourly = reportFilters.window === 'hour';

  const labels = useMemo(() => {
    return report.map((d) => formatDate(d.date, viewingHourly ? 'HH:mm' : 'MMM-DD'), true);
  }, [report, viewingHourly]);

  const transactions = useMemo(() => {
    return [...(transactionData?.transactions ?? [])].sort((a, b) => {
      return b.date.getTime() - a.date.getTime();
    });
  }, [transactionData.transactions]);

<<<<<<< HEAD
  const datasets = useMemo(() => {
    const accountTypeLabel = currentAccountTypeLabel;
    const capitalizedAccountType = capitalize(currentAccountType);
    const buzzColor = buzzConfig.color;
    const buzzColorRgb = hexToRgbOpenEnded(buzzColor);

    // If account type is not supported for reports, return empty datasets
    if (!capitalizedAccountType) {
      return [
        {
          label: `${accountTypeLabel} Gained`,
          data: {},
          borderColor: buzzColor,
          backgroundColor: `rgba(${buzzColorRgb}, 0.5)`, // 50% opacity
          borderWidth: 2,
        },
        {
          label: `${accountTypeLabel} Spent`,
          data: {},
          borderColor: `rgba(${buzzColorRgb}, 0.5)`, // 50% opacity for border
          backgroundColor: `rgba(${buzzColorRgb}, 0.2)`, // 20% opacity for background
          borderWidth: 1,
        },
      ];
    }

    return [
=======
  const datasets = useMemo(
    () => [
      {
        label: 'Yellow Gains',
        data: report.reduce((acc, d) => {
          return {
            ...acc,
            [formatDate(d.date, viewingHourly ? 'HH:mm' : 'MMM-DD')]:
              d.accounts.find((a) => a.accountType === 'yellow')?.gained ?? 0,
          };
        }, {}),
        borderColor: theme.colors.yellow[7],
        backgroundColor: theme.colors.yellow[7],
        stack: 'gained',
      },
      {
        label: 'Blue Gains',
        data: report.reduce((acc, d) => {
          return {
            ...acc,
            [formatDate(d.date, viewingHourly ? 'HH:mm' : 'MMM-DD')]:
              d.accounts.find((a) => a.accountType === 'blue')?.gained ?? 0,
          };
        }, {}),
        borderColor: theme.colors.blue[7],
        backgroundColor: theme.colors.blue[7],
        stack: 'gained',
      },
>>>>>>> a391c858
      {
        label: `${accountTypeLabel} Gained`,
        data: report.reduce((acc, d) => {
          return {
            ...acc,
            [formatDate(d.date, viewingHourly ? 'HH:mm' : 'MMM-DD')]:
<<<<<<< HEAD
              d.accounts.find((a) => a.accountType === capitalizedAccountType)?.gained ?? 0,
=======
              d.accounts.find((a) => a.accountType === 'yellow')?.spent ?? 0,
>>>>>>> a391c858
          };
        }, {}),
        borderColor: buzzColor,
        backgroundColor: `rgba(${buzzColorRgb}, 0.5)`, // 50% opacity for gains - more prominent
        borderWidth: 2,
      },
      {
        label: `${accountTypeLabel} Spent`,
        data: report.reduce((acc, d) => {
          return {
            ...acc,
            [formatDate(d.date, viewingHourly ? 'HH:mm' : 'MMM-DD')]:
<<<<<<< HEAD
              d.accounts.find((a) => a.accountType === capitalizedAccountType)?.spent ?? 0,
=======
              d.accounts.find((a) => a.accountType === 'blue')?.spent ?? 0,
>>>>>>> a391c858
          };
        }, {}),
        borderColor: `rgba(${buzzColorRgb}, 0.5)`, // 50% opacity for border
        backgroundColor: `rgba(${buzzColorRgb}, 0.2)`, // 20% opacity for background - less prominent
        borderWidth: 1,
      },
    ];
  }, [report, viewingHourly, currentAccountType, currentAccountTypeLabel, buzzConfig]);

  return (
    <Grid>
      <Grid.Col
        span={{
          base: 12,
          sm: 6,
          md: 7,
        }}
      >
        <Stack h="100%">
          <Paper p="lg" radius="md" className={classes.tileCard} h="100%">
            <Stack gap="xl" h="100%">
              <Stack gap={0} mb="auto">
                <Title order={3}>Current {currentAccountTypeLabel} Buzz</Title>
                <Group mb="sm">
<<<<<<< HEAD
                  <UserBuzz
                    accountId={accountId}
                    textSize="xl"
                    withAbbreviation={false}
                    accountTypes={[currentAccountType]}
                  />
=======
                  {buzzSpendTypes.map((type) => (
                    <UserBuzz
                      key={type}
                      accountTypes={[type]}
                      textSize="xl"
                      withAbbreviation={false}
                    />
                  ))}
>>>>>>> a391c858

                  <Popover width={350} withArrow withinPortal shadow="sm">
                    <Popover.Target>
                      <IconInfoCircle size={20} style={{ cursor: 'pointer' }} />
                    </Popover.Target>
                    <Popover.Dropdown>
                      <Stack>
                        <Group wrap="nowrap">
                          <Text>
                            <Text component="span" fw="bold" c={buzzConfig.color}>
                              <IconBolt
                                color={buzzConfig.color}
                                style={{
                                  fill: buzzConfig.fill,
                                  display: 'inline',
                                }}
                                size={16}
                              />
                              {currentAccountTypeLabel} Buzz:
                            </Text>{' '}
                            {getAccountTypeDescription(currentAccountType)}
                          </Text>
                        </Group>
                        {getAccountTypeUsages(currentAccountType).length > 0 && (
                          <List>
                            {getAccountTypeUsages(currentAccountType).map((usage, index) => (
                              <List.Item key={index}>{usage}</List.Item>
                            ))}
                          </List>
                        )}

                        <Anchor
                          target="_blank"
                          href="https://education.civitai.com/civitais-guide-to-on-site-currency-buzz-⚡/#types-of-buzz"
                          size="xs"
                        >
                          Learn more
                        </Anchor>
                      </Stack>
                    </Popover.Dropdown>
                  </Popover>
                </Group>

                {/* Top Up Card - Show when buzz is low */}
                {currentAccountType === 'user' && (
                  <BuzzTopUpCard
                    accountId={accountId}
                    variant="banner"
                    message={`Need more ${currentAccountTypeLabel} Buzz?`}
                    showBalance={false}
                    btnLabel="Top up"
                  />
                )}

                <SegmentedControl
                  value={reportFilters.window}
                  onChange={(v) =>
                    setReportFilters({
                      ...reportFilters,
                      window: v as GetTransactionsReportSchema['window'],
                    })
                  }
                  data={[
                    { label: '24h', value: 'hour' },
                    { label: '7d', value: 'day' },
                    { label: 'Weekly', value: 'week' },
                    { label: '12m', value: 'month' },
                  ]}
                  mt="md"
                  mb="md"
                />
                {isLoadingReport && (
                  <Center>
                    <Loader />
                  </Center>
                )}

                {!isLoadingReport && !report.length && (
                  <Center>
                    <Text c="dimmed" mt="md">
                      We found no data on the provided timeframe.
                    </Text>
                  </Center>
                )}
              </Stack>
              {!isLoadingReport && report.length > 0 && (
                <>
                  <Bar
                    key={reportFilters.window}
                    options={options}
                    data={{
                      labels,
                      datasets,
                    }}
                  />
                  <Text c={buzzConfig.color} size="xs">
                    All times are UTC
                  </Text>
                </>
              )}
            </Stack>
          </Paper>
        </Stack>
      </Grid.Col>
      <Grid.Col
        span={{
          base: 12,
          sm: 6,
          md: 5,
        }}
      >
        <Paper p="lg" radius="md" h="100%" className={classes.tileCard} style={{ flex: 1 }}>
          <Stack gap="xs">
<<<<<<< HEAD
            <Title order={3}>Recent {currentAccountTypeLabel} Transactions</Title>
=======
            <Title order={3}>Recent Transactions</Title>
            <SegmentedControl
              value={transactionType}
              onChange={(v) => setTransactionType(v as BuzzSpendType)}
              data={buzzSpendTypes.map((type) => ({ label: capitalize(type), value: type }))}
            />
>>>>>>> a391c858
            <Anchor component={Link} href="/user/transactions" size="xs">
              <Group gap={2}>
                <IconArrowRight size={18} />
                <span>View all</span>
              </Group>
            </Anchor>
            {transactions.length ? (
              <ScrollArea.Autosize mah={480} mt="md" key={currentAccountType}>
                <Stack gap={8} mr={14}>
                  {transactions.map((transaction, index) => {
                    const { amount, date } = transaction;

                    return (
                      <Stack key={index + '@' + date.toISOString()} gap={4}>
                        <Group justify="space-between" wrap="nowrap" align="flex-start">
                          <Stack gap={0}>
                            <Text size="sm" fw="500" lh={1.2}>
                              {INCLUDE_DESCRIPTION.includes(transaction.type) &&
                              transaction.description ? (
                                <>{transaction.description}</>
                              ) : (
                                <>{getDisplayName(TransactionType[transaction.type])}</>
                              )}
                            </Text>
                            <Text size="xs" c="dimmed">
                              <DaysFromNow date={date} />
                            </Text>
                          </Stack>
                          <Text c={buzzConfig.color}>
                            <Group gap={2} wrap="nowrap">
                              <IconBolt
                                size={16}
                                color={buzzConfig.color}
                                style={{ fill: buzzConfig.fill }}
                              />
                              <Text size="lg" style={{ fontVariantNumeric: 'tabular-nums' }} span>
                                {amount.toLocaleString()}
                              </Text>
                            </Group>
                          </Text>
                        </Group>
                      </Stack>
                    );
                  })}
                </Stack>
              </ScrollArea.Autosize>
            ) : transactionData.isLoading ? (
              <Center>
                <Loader />
              </Center>
            ) : (
              <Text c="dimmed" mt="md">
                No transactions yet.
              </Text>
            )}
          </Stack>
        </Paper>
      </Grid.Col>
    </Grid>
  );
};<|MERGE_RESOLUTION|>--- conflicted
+++ resolved
@@ -28,7 +28,6 @@
 import { DaysFromNow } from '~/components/Dates/DaysFromNow';
 import { UserBuzz } from '~/components/User/UserBuzz';
 import { BuzzTopUpCard } from '~/components/Buzz/BuzzTopUpCard';
-<<<<<<< HEAD
 import type { GetTransactionsReportSchema, BuzzAccountType } from '~/server/schema/buzz.schema';
 import { TransactionType } from '~/server/schema/buzz.schema';
 import { formatDate } from '~/utils/date-helpers';
@@ -36,12 +35,6 @@
 import { getAccountTypeLabel } from '~/utils/buzz';
 import { useBuzzCurrencyConfig } from '~/components/Currency/useCurrencyConfig';
 import { hexToRgbOpenEnded } from '~/utils/mantine-css-helpers';
-=======
-import type { BuzzSpendType } from '~/shared/constants/buzz.constants';
-import { TransactionType } from '~/shared/constants/buzz.constants';
-import { formatDate } from '~/utils/date-helpers';
-import { getDisplayName, capitalize } from '~/utils/string-helpers';
->>>>>>> a391c858
 import classes from '~/components/Buzz/buzz.module.scss';
 import Link from 'next/link';
 import { buzzSpendTypes } from '~/shared/constants/buzz.constants';
@@ -89,7 +82,6 @@
 
 const INCLUDE_DESCRIPTION = [TransactionType.Reward, TransactionType.Purchase];
 
-<<<<<<< HEAD
 const getAccountTypeDescription = (accountType: BuzzAccountType): string => {
   switch (accountType) {
     case 'user':
@@ -137,17 +129,6 @@
   const [reportFilters, setReportFilters] = React.useState<GetTransactionsReportSchema>({
     window: 'day',
     accountType: currentAccountType ? currentAccountType : 'user',
-=======
-export const BuzzDashboardOverview = ({ accountId }: { accountId: number }) => {
-  const theme = useMantineTheme();
-  // Right now, sadly, we neeed to use two separate queries for user and generation transactions.
-  // If this ever changes, that'd be awesome. But for now, we need to do this.
-  const [transactionType, setTransactionType] = React.useState<BuzzSpendType>('yellow');
-  const transactionData = useBuzzTransactions(accountId, transactionType);
-  const [reportFilters, setReportFilters] = React.useState<GetTransactionsReportSchema>({
-    window: 'day',
-    accountType: ['blue', 'yellow'],
->>>>>>> a391c858
   });
 
   // Update report filters when account type changes
@@ -175,7 +156,6 @@
     });
   }, [transactionData.transactions]);
 
-<<<<<<< HEAD
   const datasets = useMemo(() => {
     const accountTypeLabel = currentAccountTypeLabel;
     const capitalizedAccountType = capitalize(currentAccountType);
@@ -203,47 +183,13 @@
     }
 
     return [
-=======
-  const datasets = useMemo(
-    () => [
-      {
-        label: 'Yellow Gains',
-        data: report.reduce((acc, d) => {
-          return {
-            ...acc,
-            [formatDate(d.date, viewingHourly ? 'HH:mm' : 'MMM-DD')]:
-              d.accounts.find((a) => a.accountType === 'yellow')?.gained ?? 0,
-          };
-        }, {}),
-        borderColor: theme.colors.yellow[7],
-        backgroundColor: theme.colors.yellow[7],
-        stack: 'gained',
-      },
-      {
-        label: 'Blue Gains',
-        data: report.reduce((acc, d) => {
-          return {
-            ...acc,
-            [formatDate(d.date, viewingHourly ? 'HH:mm' : 'MMM-DD')]:
-              d.accounts.find((a) => a.accountType === 'blue')?.gained ?? 0,
-          };
-        }, {}),
-        borderColor: theme.colors.blue[7],
-        backgroundColor: theme.colors.blue[7],
-        stack: 'gained',
-      },
->>>>>>> a391c858
       {
         label: `${accountTypeLabel} Gained`,
         data: report.reduce((acc, d) => {
           return {
             ...acc,
             [formatDate(d.date, viewingHourly ? 'HH:mm' : 'MMM-DD')]:
-<<<<<<< HEAD
               d.accounts.find((a) => a.accountType === capitalizedAccountType)?.gained ?? 0,
-=======
-              d.accounts.find((a) => a.accountType === 'yellow')?.spent ?? 0,
->>>>>>> a391c858
           };
         }, {}),
         borderColor: buzzColor,
@@ -256,11 +202,7 @@
           return {
             ...acc,
             [formatDate(d.date, viewingHourly ? 'HH:mm' : 'MMM-DD')]:
-<<<<<<< HEAD
               d.accounts.find((a) => a.accountType === capitalizedAccountType)?.spent ?? 0,
-=======
-              d.accounts.find((a) => a.accountType === 'blue')?.spent ?? 0,
->>>>>>> a391c858
           };
         }, {}),
         borderColor: `rgba(${buzzColorRgb}, 0.5)`, // 50% opacity for border
@@ -285,23 +227,12 @@
               <Stack gap={0} mb="auto">
                 <Title order={3}>Current {currentAccountTypeLabel} Buzz</Title>
                 <Group mb="sm">
-<<<<<<< HEAD
                   <UserBuzz
                     accountId={accountId}
                     textSize="xl"
                     withAbbreviation={false}
                     accountTypes={[currentAccountType]}
                   />
-=======
-                  {buzzSpendTypes.map((type) => (
-                    <UserBuzz
-                      key={type}
-                      accountTypes={[type]}
-                      textSize="xl"
-                      withAbbreviation={false}
-                    />
-                  ))}
->>>>>>> a391c858
 
                   <Popover width={350} withArrow withinPortal shadow="sm">
                     <Popover.Target>
@@ -415,16 +346,7 @@
       >
         <Paper p="lg" radius="md" h="100%" className={classes.tileCard} style={{ flex: 1 }}>
           <Stack gap="xs">
-<<<<<<< HEAD
             <Title order={3}>Recent {currentAccountTypeLabel} Transactions</Title>
-=======
-            <Title order={3}>Recent Transactions</Title>
-            <SegmentedControl
-              value={transactionType}
-              onChange={(v) => setTransactionType(v as BuzzSpendType)}
-              data={buzzSpendTypes.map((type) => ({ label: capitalize(type), value: type }))}
-            />
->>>>>>> a391c858
             <Anchor component={Link} href="/user/transactions" size="xs">
               <Group gap={2}>
                 <IconArrowRight size={18} />
