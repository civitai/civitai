--- conflicted
+++ resolved
@@ -28,15 +28,6 @@
 import { DaysFromNow } from '~/components/Dates/DaysFromNow';
 import { UserBuzz } from '~/components/User/UserBuzz';
 import { BuzzTopUpCard } from '~/components/Buzz/BuzzTopUpCard';
-<<<<<<< HEAD
-=======
-import {
-  USDCPurchasePrompt,
-  useUSDCPurchasePromptVisibility,
-} from '~/components/Buzz/USDCPurchasePrompt';
-import type { GetTransactionsReportSchema } from '~/server/schema/buzz.schema';
-import { TransactionType } from '~/server/schema/buzz.schema';
->>>>>>> 090a3443
 import { formatDate } from '~/utils/date-helpers';
 import { capitalize, getDisplayName } from '~/utils/string-helpers';
 import { getAccountTypeLabel } from '~/utils/buzz';
@@ -44,14 +35,11 @@
 import { hexToRgbOpenEnded } from '~/utils/mantine-css-helpers';
 import classes from '~/components/Buzz/buzz.module.scss';
 import Link from 'next/link';
-<<<<<<< HEAD
 import { TransactionType } from '~/shared/constants/buzz.constants';
 import type { BuzzSpendType } from '~/shared/constants/buzz.constants';
 import type { GetTransactionsReportSchema } from '~/server/schema/buzz.schema';
-=======
 import { dialogStore } from '~/components/Dialog/dialogStore';
 import { useFeatureFlags } from '~/providers/FeatureFlagsProvider';
->>>>>>> 090a3443
 
 ChartJS.register(CategoryScale, LinearScale, PointElement, LineElement, ChartTooltip);
 
@@ -95,7 +83,6 @@
 
 const INCLUDE_DESCRIPTION = [TransactionType.Reward, TransactionType.Purchase];
 
-<<<<<<< HEAD
 const getAccountTypeDescription = (accountType: BuzzSpendType): string => {
   switch (accountType) {
     case 'yellow':
@@ -139,17 +126,6 @@
 
   const transactionData = useBuzzTransactions(accountId, currentAccountType);
   const buzzConfig = useBuzzCurrencyConfig(currentAccountType);
-
-=======
-export const BuzzDashboardOverview = ({ accountId }: { accountId: number }) => {
-  const theme = useMantineTheme();
-  const features = useFeatureFlags();
-  const { shouldShow: shouldShowUSDCPrompt } = useUSDCPurchasePromptVisibility(accountId);
-  // Right now, sadly, we neeed to use two separate queries for user and generation transactions.
-  // If this ever changes, that'd be awesome. But for now, we need to do this.
-  const [transactionType, setTransactionType] = React.useState<'user' | 'generation'>('user');
-  const transactionData = useBuzzTransactions(accountId, transactionType);
->>>>>>> 090a3443
   const [reportFilters, setReportFilters] = React.useState<GetTransactionsReportSchema>({
     window: 'day',
     accountType: currentAccountType,
@@ -245,13 +221,8 @@
                     <Popover.Dropdown>
                       <Stack>
                         <Group wrap="nowrap">
-<<<<<<< HEAD
                           <Text>
                             <Text component="span" fw="bold" c={buzzConfig.color}>
-=======
-                          <Text component="div">
-                            <Text component="span" fw="bold" c="yellow.7">
->>>>>>> 090a3443
                               <IconBolt
                                 color={buzzConfig.color}
                                 style={{
@@ -265,7 +236,6 @@
                             {getAccountTypeDescription(currentAccountType)}
                           </Text>
                         </Group>
-<<<<<<< HEAD
                         {getAccountTypeUsages(currentAccountType).length > 0 && (
                           <List>
                             {getAccountTypeUsages(currentAccountType).map((usage, index) => (
@@ -273,31 +243,6 @@
                             ))}
                           </List>
                         )}
-=======
-                        <List>
-                          <List.Item>Tips</List.Item>
-                          <List.Item>Generation</List.Item>
-                          <List.Item>Training</List.Item>
-                          <List.Item>Creator Club</List.Item>
-                          <List.Item>Bounties</List.Item>
-                        </List>
-                        <Text component="div">
-                          <Text component="span" fw="bold" c="blue.4">
-                            <IconBolt
-                              color="blue.4"
-                              style={{ fill: theme.colors.blue[4], display: 'inline' }}
-                              size={16}
-                            />
-                            Blue Buzz:
-                          </Text>{' '}
-                          Free Buzz earned from viewing ads or completing daily challenges. Can be
-                          used for:
-                        </Text>
-                        <List>
-                          <List.Item>Generation</List.Item>
-                          <List.Item>Training</List.Item>
-                        </List>
->>>>>>> 090a3443
 
                         <Anchor
                           target="_blank"
@@ -312,24 +257,12 @@
                   </Popover>
                 </Group>
 
-<<<<<<< HEAD
                 {/* Top Up Card - Show when buzz is low */}
                 {currentAccountType === 'yellow' && (
                   <BuzzTopUpCard
                     accountId={accountId}
                     variant="banner"
                     message={`Need more ${currentAccountTypeLabel} Buzz?`}
-=======
-                {/* USDC Purchase Prompt - Show when user has USDC available */}
-                <USDCPurchasePrompt userId={accountId} />
-
-                {/* Top Up Card - Show when buzz is low and no USDC prompt */}
-                {!shouldShowUSDCPrompt && (
-                  <BuzzTopUpCard
-                    accountId={accountId}
-                    variant="banner"
-                    message="Need more Buzz?"
->>>>>>> 090a3443
                     showBalance={false}
                     btnLabel="Top up"
                   />
@@ -394,7 +327,6 @@
       >
         <Paper p="lg" radius="md" h="100%" className={classes.tileCard} style={{ flex: 1 }}>
           <Stack gap="xs">
-<<<<<<< HEAD
             <Title order={3}>Recent {currentAccountTypeLabel} Transactions</Title>
             <Anchor component={Link} href="/user/transactions" size="xs">
               <Group gap={2}>
@@ -402,25 +334,6 @@
                 <span>View all</span>
               </Group>
             </Anchor>
-=======
-            <Title order={3}>Recent Transactions</Title>
-            <SegmentedControl
-              value={transactionType}
-              onChange={(v) => setTransactionType(v as 'user' | 'generation')}
-              data={[
-                { label: 'Yellow', value: 'user' },
-                { label: 'Blue', value: 'generation' },
-              ]}
-            />
-            <Group justify="space-between">
-              <Anchor component={Link} href="/user/transactions" size="xs">
-                <Group gap={2}>
-                  <IconArrowRight size={18} />
-                  <span>View all</span>
-                </Group>
-              </Anchor>
-            </Group>
->>>>>>> 090a3443
             {transactions.length ? (
               <ScrollArea.Autosize mah={480} mt="md" key={currentAccountType}>
                 <Stack gap={8} mr={14}>
@@ -443,11 +356,7 @@
                               <DaysFromNow date={date} />
                             </Text>
                           </Stack>
-<<<<<<< HEAD
                           <Text c={buzzConfig.color}>
-=======
-                          <Text component="div" c={isDebit ? 'red' : 'green'}>
->>>>>>> 090a3443
                             <Group gap={2} wrap="nowrap">
                               <IconBolt
                                 size={16}
