--- conflicted
+++ resolved
@@ -1,6 +1,3 @@
-<<<<<<< HEAD
-import { Button, ButtonProps, Center, List, Paper, Stack, Text, Title, Group } from '@mantine/core';
-=======
 import type { ButtonProps } from '@mantine/core';
 import {
   Button,
@@ -10,10 +7,8 @@
   Stack,
   Text,
   Title,
-  createStyles,
   Group,
 } from '@mantine/core';
->>>>>>> aa1a0880
 import {
   IconArrowRight,
   IconBarbell,
