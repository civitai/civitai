import {
  Accordion,
  Button,
  Center,
  Chip,
  Grid,
  Group,
  Input,
  Loader,
  Stack,
  Table,
  Text,
  ThemeIcon,
  useComputedColorScheme,
} from '@mantine/core';
import { IconArrowsExchange, IconBolt, IconInfoCircle, IconMoodDollar } from '@tabler/icons-react';
import React, { useCallback, useEffect, useMemo, useState } from 'react';
<<<<<<< HEAD
=======
import { BuzzNowPaymentsButton } from '~/components/Buzz/BuzzNowPaymentsButton';
import { useBuzzButtonStyles } from '~/components/Buzz/styles';
>>>>>>> 953a7e81
import { CurrencyBadge } from '~/components/Currency/CurrencyBadge';
import { openStripeTransactionModal } from '~/components/Modals/StripeTransactionModal';
import PaddleTransactionModal from '~/components/Paddle/PaddleTransacionModal';
import { useMutatePaddle } from '~/components/Paddle/util';
import { usePaymentProvider } from '~/components/Payments/usePaymentProvider';
import { MembershipUpsell } from '~/components/Stripe/MembershipUpsell';
import { BuzzPurchaseMultiplierFeature } from '~/components/Subscriptions/SubscriptionFeature';
import { useCurrentUser } from '~/hooks/useCurrentUser';
import { useIsMobile } from '~/hooks/useIsMobile';
import { NumberInputWrapper } from '~/libs/form/components/NumberInputWrapper';
import { useFeatureFlags } from '~/providers/FeatureFlagsProvider';
import { buzzBulkBonusMultipliers, constants } from '~/server/common/constants';
import { PaymentIntentMetadataSchema } from '~/server/schema/stripe.schema';
import { Currency } from '~/shared/utils/prisma/enums';
import { Price } from '~/shared/utils/prisma/models';
import {
  formatCurrencyForDisplay,
  formatPriceForDisplay,
  numberWithCommas,
} from '~/utils/number-helpers';

import { AlertWithIcon } from '../AlertWithIcon/AlertWithIcon';
import { useQueryBuzzPackages } from '../Buzz/buzz.utils';
import { CurrencyIcon } from '../Currency/CurrencyIcon';
import AlertDialog from '../Dialog/Common/AlertDialog';
// import { BuzzPaypalButton } from './BuzzPaypalButton';
import { dialogStore } from '../Dialog/dialogStore';
<<<<<<< HEAD
import { BuzzNowPaymentsButton } from '~/components/Buzz/BuzzNowPaymentsButton';
import { useFeatureFlags } from '~/providers/FeatureFlagsProvider';
import classes from '~/components/Buzz/buzz.module.scss';
import clsx from 'clsx';
=======
>>>>>>> 953a7e81

type SelectablePackage = Pick<Price, 'id' | 'unitAmount'> & { buzzAmount?: number | null };

export type BuzzPurchaseProps = {
  message?: string;
  purchaseSuccessMessage?: (purchasedBalance: number) => React.ReactNode;
  onPurchaseSuccess?: () => void;
  minBuzzAmount?: number;
  onCancel?: () => void;
};

const BuzzPurchasePaymentButton = ({
  unitAmount,
  buzzAmount,
  priceId,
  onValidate,
  onPurchaseSuccess,
  purchaseSuccessMessage,
  disabled,
}: Pick<BuzzPurchaseProps, 'onPurchaseSuccess' | 'purchaseSuccessMessage'> & {
  disabled: boolean;
  unitAmount: number;
  buzzAmount: number;
  priceId?: string;
  onValidate: () => boolean;
}) => {
  const features = useFeatureFlags();
  const paymentProvider = usePaymentProvider();
  const currentUser = useCurrentUser();
  const isMobile = useIsMobile();

  const successMessage = useMemo(
    () =>
      purchaseSuccessMessage ? (
        purchaseSuccessMessage(buzzAmount)
      ) : (
        <Stack>
          <Text>Thank you for your purchase!</Text>
          <Text>Purchased Buzz has been credited to your account.</Text>
        </Stack>
      ),
    [buzzAmount, purchaseSuccessMessage]
  );

  const { completeStripeBuzzPurchaseMutation } = useQueryBuzzPackages({
    onPurchaseSuccess: () => {
      onPurchaseSuccess?.();
    },
  });

  const { processCompleteBuzzTransaction } = useMutatePaddle();

  const handleStripeSubmit = async () => {
    if (!onValidate()) {
      return;
    }

    if (!currentUser) {
      return;
    }

    const metadata: PaymentIntentMetadataSchema = {
      type: 'buzzPurchase',
      unitAmount,
      buzzAmount,
      userId: currentUser.id as number,
      priceId,
    };

    openStripeTransactionModal(
      {
        unitAmount,
        message: (
          <Stack>
            <Text>
              You are about to purchase{' '}
              <CurrencyBadge currency={Currency.BUZZ} unitAmount={buzzAmount} />.
            </Text>
            <Text>Please fill in your data and complete your purchase.</Text>
          </Stack>
        ),
        successMessage,
        onSuccess: async (stripePaymentIntentId) => {
          // We do it here just in case, but the webhook should also do it
          await completeStripeBuzzPurchaseMutation({
            amount: buzzAmount,
            details: metadata,
            stripePaymentIntentId,
          });
        },
        metadata: metadata,
        // paymentMethodTypes: ['card'],
      },
      { fullScreen: isMobile }
    );
  };

  const handlePaddleSubmit = async () => {
    if (!onValidate()) {
      return;
    }

    if (!currentUser) {
      return;
    }

    dialogStore.trigger({
      component: PaddleTransactionModal,
      props: {
        unitAmount,
        currency: 'USD',
        message: (
          <Stack>
            <Text>
              You are about to purchase{' '}
              <CurrencyBadge currency={Currency.BUZZ} unitAmount={buzzAmount} />
            </Text>
            <Text>Please fill in your data and complete your purchase.</Text>
          </Stack>
        ),
        successMessage,
        onSuccess: async (transactionId) => {
          await processCompleteBuzzTransaction({ id: transactionId });
          onPurchaseSuccess?.();
        },
      },
    });
  };

  return (
    <Button
      disabled={disabled || features.disablePayments}
      onClick={
        paymentProvider === 'Paddle'
          ? handlePaddleSubmit
          : paymentProvider === 'Stripe'
          ? handleStripeSubmit
          : undefined
      }
      radius="xl"
      fullWidth
    >
      {features.disablePayments ? (
        <Text>Credit Cards are currently disabled</Text>
      ) : (
        <>
          Pay Now{' '}
          {!!unitAmount
            ? `- $${formatCurrencyForDisplay(unitAmount, undefined, { decimals: false })}`
            : ''}
        </>
      )}
    </Button>
  );
};

export const BuzzPurchase = ({
  message,
  onPurchaseSuccess,
  minBuzzAmount,
  onCancel,
  purchaseSuccessMessage,
  ...props
}: BuzzPurchaseProps) => {
  const features = useFeatureFlags();
<<<<<<< HEAD
  const colorScheme = useComputedColorScheme('dark');
  const canUpgradeMembership = useCanUpgrade();
=======
  const { classes, cx, theme } = useBuzzButtonStyles();
  const canUpgradeMembership = false; // useCanUpgrade();
>>>>>>> 953a7e81
  const currentUser = useCurrentUser();
  const [selectedPrice, setSelectedPrice] = useState<SelectablePackage | null>(null);
  const [error, setError] = useState('');
  const [customAmount, setCustomAmount] = useState<number | undefined>();
  const [activeControl, setActiveControl] = useState<string | null>(null);
  const ctaEnabled = !!selectedPrice?.unitAmount || (!selectedPrice && customAmount);

  const { packages = [], isLoading, processing } = useQueryBuzzPackages({});

  const unitAmount = (selectedPrice?.unitAmount ?? customAmount) as number;
  const buzzAmount = selectedPrice?.buzzAmount ?? unitAmount * 10;

  const onValidate = () => {
    if (!selectedPrice && !customAmount) {
      setError('Please choose one option');
      return false;
    }

    if (unitAmount < constants.buzz.minChargeAmount) {
      setError(`Minimum amount is $${formatPriceForDisplay(constants.buzz.minChargeAmount)} USD`);

      return false;
    }

    if (!currentUser) {
      setError('Please log in to continue');
      return false;
    }

    if (!unitAmount) {
      setError('Please enter the amount you wish to buy');
      return false;
    }

    return true;
  };

  const onPaypalSuccess = useCallback(() => {
    dialogStore.trigger({
      component: AlertDialog,
      props: {
        type: 'success',
        title: 'Payment successful!',
        children: ({ handleClose }: { handleClose: () => void }) => (
          <>
            <Stack>
              <Text>Thank you for your purchase!</Text>
              <Text>Purchased Buzz has been credited to your account.</Text>
            </Stack>
            <Button
              onClick={() => {
                handleClose();
              }}
            >
              Close
            </Button>
          </>
        ),
      },
    });

    onPurchaseSuccess?.();
  }, [buzzAmount]);

  useEffect(() => {
    if (packages.length && !selectedPrice && !minBuzzAmount) {
      setSelectedPrice(packages[0]);
    }

    if (minBuzzAmount) {
      setSelectedPrice(null);
      setActiveControl('customAmount');
      // Need to round to avoid sending decimal values to stripe
      setCustomAmount(Math.max(Math.ceil(minBuzzAmount / 10), constants.buzz.minChargeAmount));
    }
  }, [packages, minBuzzAmount]);

  const minBuzzAmountPrice = minBuzzAmount
    ? Math.max(minBuzzAmount / 10, constants.buzz.minChargeAmount)
    : constants.buzz.minChargeAmount;

  return (
    <Grid>
      <Grid.Col span={{ base: 12, md: canUpgradeMembership ? 6 : 12 }}>
        <Stack gap="md">
          {message && (
            <AlertWithIcon icon={<IconInfoCircle />} iconSize="md" size="md">
              {message}
            </AlertWithIcon>
          )}
          <Stack gap={0}>
            <Text>Buy Buzz as a one-off purchase. No commitment, no strings attached.</Text>
          </Stack>
          {isLoading || processing ? (
            <Center py="xl">
              <Loader variant="bars" />
            </Center>
          ) : (
            <Input.Wrapper error={error}>
<<<<<<< HEAD
              <Stack gap="xl" mb={error ? 5 : undefined}>
=======
              <Stack spacing="md" mb={error ? 5 : undefined}>
>>>>>>> 953a7e81
                <Chip.Group
                  value={selectedPrice?.id ?? ''}
                  onChange={(priceId: string | string[]) => {
                    if (Array.isArray(priceId)) {
                      return;
                    }

                    const selectedPackage = packages.find((p) => p.id === priceId);
                    setCustomAmount(undefined);
                    setError('');
                    setSelectedPrice(selectedPackage ?? null);
                    setActiveControl(null);
                  }}
                >
                  <Group className={classes.chipGroup}>
                    {packages.map((buzzPackage, index) => {
                      if (!buzzPackage.unitAmount) return null;

                      const price = buzzPackage.unitAmount / 100;
                      const buzzAmount = buzzPackage.buzzAmount ?? buzzPackage.unitAmount * 10;
                      const disabled = !!minBuzzAmount ? buzzAmount < minBuzzAmount : false;

                      return (
                        <Chip
                          key={buzzPackage.id}
                          value={buzzPackage.id}
                          variant="filled"
                          classNames={{
                            root: clsx(disabled && classes.chipDisabled),
                            label: classes.chipLabel,
                            iconWrapper: classes.chipCheckmark,
                          }}
                          disabled={disabled}
                        >
                          <Group gap="sm" align="center">
                            <Text c="accent.5">
                              <BuzzTierIcon tier={index + 1} />
                            </Text>
                            {price ? (
                              <Group gap={8} justify="space-between" style={{ flexGrow: 1 }}>
                                <Text fz={20} fw={510} color="accent.5">
                                  {buzzAmount.toLocaleString()} Buzz
                                </Text>
                                <Text
                                  color={colorScheme === 'dark' ? 'gray.0' : 'dark'}
                                  fz={20}
                                  fw="bold"
                                  style={{ fontVariantNumeric: 'tabular-nums' }}
                                >
                                  ${price}
                                </Text>
                              </Group>
                            ) : (
                              <Text size="md" c="dimmed">
                                I&apos;ll enter my own amount
                              </Text>
                            )}
                          </Group>
                        </Chip>
                      );
                    })}
                  </Group>
                </Chip.Group>

                <Accordion
                  variant="contained"
                  value={activeControl}
                  classNames={{ item: classes.accordionItem }}
                  onChange={(value) => {
                    setSelectedPrice(null);
                    setActiveControl(value);
                  }}
                >
                  <Accordion.Item value="customAmount">
                    <Accordion.Control px="md" py={8}>
                      <Group gap={8}>
                        <IconMoodDollar size={24} />
                        <Text>I&apos;ll enter my own amount</Text>
                      </Group>
                    </Accordion.Control>
                    <Accordion.Panel>
                      <Group
                        gap={8}
                        align="flex-end"
                        className="flex-col items-center *:grow"
                        wrap="nowrap"
                      >
                        <NumberInputWrapper
                          label="Buzz"
                          labelProps={{ sx: { fontSize: 12, fontWeight: 590 } }}
                          placeholder={`Minimum ${Number(
                            minBuzzAmountPrice * 10
                          ).toLocaleString()}`}
                          leftSection={<CurrencyIcon currency={Currency.BUZZ} size={18} />}
                          value={customAmount ? customAmount * 10 : undefined}
                          min={1000}
                          max={constants.buzz.maxChargeAmount * 10}
                          onChange={(value: string | number) => {
                            setError('');
                            setCustomAmount(Math.ceil(Number(value ?? 0) / 10));
                          }}
                          step={100}
                          w="80%"
                        />
                        {/* @ts-ignore: transparent variant works with ThemeIcon */}
                        <ThemeIcon size={36} maw={24} variant="transparent" color="gray">
                          <IconArrowsExchange size={24} />
                        </ThemeIcon>
                        <NumberInputWrapper
                          label="USD ($)"
                          labelProps={{ sx: { fontSize: 12, fontWeight: 590 } }}
                          placeholder={`Minimum $${formatPriceForDisplay(minBuzzAmountPrice)}`}
                          leftSection={<CurrencyIcon currency="USD" size={18} fill="transparent" />}
                          value={customAmount}
                          min={100}
                          step={100}
                          max={constants.buzz.maxChargeAmount}
                          allowDecimal
                          fixedDecimalScale
                          decimalScale={2}
                          rightSection={null}
                          rightSectionWidth="auto"
                          format="currency"
                          currency="USD"
                          onChange={(value: string | number) => {
                            setError('');
                            setCustomAmount(Number(value ?? 0));
                          }}
                          w="80%"
                          mt={-24}
                        />
                      </Group>
                      <Text size="xs" c="dimmed" mt="xs">
                        {`Minimum amount ${Number(
                          constants.buzz.minChargeAmount * 10
                        ).toLocaleString()} Buzz or $${formatPriceForDisplay(
                          constants.buzz.minChargeAmount
                        )} USD`}
                      </Text>
                    </Accordion.Panel>
                  </Accordion.Item>
                </Accordion>
              </Stack>
            </Input.Wrapper>
          )}
<<<<<<< HEAD
          <Stack gap="md" mt="md">
            {(buzzAmount ?? 0) > 0 && <BuzzPurchaseMultiplierFeature buzzAmount={buzzAmount} />}

=======
          <Stack spacing="md">
>>>>>>> 953a7e81
            <Accordion
              variant="contained"
              classNames={{ item: classes.accordionItem }}
              // defaultValue="buyBulk"
            >
              <Accordion.Item value="buyBulk">
                <Accordion.Control px="md" py={8}>
                  <Group gap={8}>
                    <Text>Buy In Bulk!</Text>
                  </Group>
                </Accordion.Control>
                <Accordion.Panel>
                  <Stack>
                    <Table>
                      <thead>
                        <tr>
                          <th>Purchase</th>
                          <th>Get</th>
                          <th>Bonus %</th>
                          <th>Buzz / $</th>
                        </tr>
                      </thead>
                      <tbody>
                        {buzzBulkBonusMultipliers.map(([min, multiplier]) => {
                          return (
                            <tr key={min}>
                              <td>
                                <Group wrap="nowrap" gap={0}>
                                  <CurrencyIcon size={16} currency={Currency.BUZZ} />
                                  <Text size="sm" c="dimmed">
                                    {numberWithCommas(min)}
                                  </Text>
                                </Group>
                              </td>
                              <td>
                                <Group wrap="nowrap" gap={0}>
                                  <CurrencyIcon size={16} currency={Currency.BUZZ} />
                                  <Text size="sm" c="dimmed">
                                    {numberWithCommas(min * multiplier)}
                                  </Text>
                                </Group>
                              </td>
                              <td>
                                <Text size="sm" c="dimmed">
                                  {Math.round((multiplier - 1) * 100)}%
                                </Text>
                              </td>
                              <td>
                                <Group wrap="nowrap" gap={0}>
                                  <CurrencyIcon size={16} currency={Currency.BUZZ} />
                                  <Text size="sm" c="dimmed">
                                    {numberWithCommas(Math.floor(1000 * multiplier))}
                                  </Text>
                                </Group>
                              </td>
                            </tr>
                          );
                        })}
                      </tbody>
                    </Table>
                    <Text size="xs" c="dimmed">
                      * Bulk bonus is Blue Buzz. It is not transferable to other users.
                    </Text>
                  </Stack>
                </Accordion.Panel>
              </Accordion.Item>
            </Accordion>
            {(buzzAmount ?? 0) > 0 && <BuzzPurchaseMultiplierFeature buzzAmount={buzzAmount} />}

            <Stack gap="xs" mt="md">
              <BuzzPurchasePaymentButton
                unitAmount={unitAmount}
                buzzAmount={buzzAmount}
                priceId={selectedPrice?.id}
                onPurchaseSuccess={onPurchaseSuccess}
                onValidate={onValidate}
                disabled={!ctaEnabled}
                purchaseSuccessMessage={purchaseSuccessMessage}
              />

              <Stack spacing={0} align="center" my={4}>
                <p className="mb-0 text-xs opacity-50">
                  By clicking Pay Now, you agree to our{' '}
                  <Anchor href="/content/tos">Terms of Service</Anchor>
                </p>
                <p className="text-xs opacity-50">
                  Transactions will appear as CIVIT AI INC on your billing statement
                </p>
              </Stack>

              {/* {env.NEXT_PUBLIC_PAYPAL_CLIENT_ID && (
                <BuzzPaypalButton
                  onError={(error) => setError(error.message)}
                  onSuccess={onPaypalSuccess}
                  amount={buzzAmount}
                  disabled={!ctaEnabled}
                  onValidate={onValidate}
                />
              )} */}

              {features.cryptoPayments && (
                <BuzzNowPaymentsButton
                  unitAmount={unitAmount}
                  buzzAmount={buzzAmount}
                  onPurchaseSuccess={onPurchaseSuccess}
                  disabled={!ctaEnabled}
                  purchaseSuccessMessage={purchaseSuccessMessage}
                />
              )}

              {onCancel && (
                <Button variant="light" color="gray" onClick={onCancel} radius="xl">
                  Cancel
                </Button>
              )}
            </Stack>
          </Stack>
        </Stack>
      </Grid.Col>
      {canUpgradeMembership && (
        <Grid.Col span={{ base: 12, md: 6 }}>
          <MembershipUpsell buzzAmount={buzzAmount ?? 0} />
        </Grid.Col>
      )}
    </Grid>
  );
};

const iconSizesRatio = [1, 1.3, 1.6];

const BuzzTierIcon = ({ tier }: { tier: number }) => {
  return (
    <Group gap={-4} wrap="nowrap">
      {Array.from({ length: 3 }).map((_, i) => (
        <IconBolt
          key={i}
          className={classes.buzzIcon}
          size={20 * iconSizesRatio[i]}
          color="currentColor"
          fill="currentColor"
          opacity={i < tier ? 1 : 0.2}
        />
      ))}
    </Group>
  );
};<|MERGE_RESOLUTION|>--- conflicted
+++ resolved
@@ -15,11 +15,7 @@
 } from '@mantine/core';
 import { IconArrowsExchange, IconBolt, IconInfoCircle, IconMoodDollar } from '@tabler/icons-react';
 import React, { useCallback, useEffect, useMemo, useState } from 'react';
-<<<<<<< HEAD
-=======
 import { BuzzNowPaymentsButton } from '~/components/Buzz/BuzzNowPaymentsButton';
-import { useBuzzButtonStyles } from '~/components/Buzz/styles';
->>>>>>> 953a7e81
 import { CurrencyBadge } from '~/components/Currency/CurrencyBadge';
 import { openStripeTransactionModal } from '~/components/Modals/StripeTransactionModal';
 import PaddleTransactionModal from '~/components/Paddle/PaddleTransacionModal';
@@ -47,13 +43,8 @@
 import AlertDialog from '../Dialog/Common/AlertDialog';
 // import { BuzzPaypalButton } from './BuzzPaypalButton';
 import { dialogStore } from '../Dialog/dialogStore';
-<<<<<<< HEAD
-import { BuzzNowPaymentsButton } from '~/components/Buzz/BuzzNowPaymentsButton';
-import { useFeatureFlags } from '~/providers/FeatureFlagsProvider';
 import classes from '~/components/Buzz/buzz.module.scss';
 import clsx from 'clsx';
-=======
->>>>>>> 953a7e81
 
 type SelectablePackage = Pick<Price, 'id' | 'unitAmount'> & { buzzAmount?: number | null };
 
@@ -219,13 +210,8 @@
   ...props
 }: BuzzPurchaseProps) => {
   const features = useFeatureFlags();
-<<<<<<< HEAD
   const colorScheme = useComputedColorScheme('dark');
-  const canUpgradeMembership = useCanUpgrade();
-=======
-  const { classes, cx, theme } = useBuzzButtonStyles();
-  const canUpgradeMembership = false; // useCanUpgrade();
->>>>>>> 953a7e81
+  const canUpgradeMembership = false;
   const currentUser = useCurrentUser();
   const [selectedPrice, setSelectedPrice] = useState<SelectablePackage | null>(null);
   const [error, setError] = useState('');
@@ -325,11 +311,7 @@
             </Center>
           ) : (
             <Input.Wrapper error={error}>
-<<<<<<< HEAD
-              <Stack gap="xl" mb={error ? 5 : undefined}>
-=======
-              <Stack spacing="md" mb={error ? 5 : undefined}>
->>>>>>> 953a7e81
+              <Stack gap="md" mb={error ? 5 : undefined}>
                 <Chip.Group
                   value={selectedPrice?.id ?? ''}
                   onChange={(priceId: string | string[]) => {
@@ -475,13 +457,7 @@
               </Stack>
             </Input.Wrapper>
           )}
-<<<<<<< HEAD
-          <Stack gap="md" mt="md">
-            {(buzzAmount ?? 0) > 0 && <BuzzPurchaseMultiplierFeature buzzAmount={buzzAmount} />}
-
-=======
-          <Stack spacing="md">
->>>>>>> 953a7e81
+          <Stack gap="md">
             <Accordion
               variant="contained"
               classNames={{ item: classes.accordionItem }}
