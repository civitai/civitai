--- conflicted
+++ resolved
@@ -45,13 +45,10 @@
 import AlertDialog from '../Dialog/Common/AlertDialog';
 // import { BuzzPaypalButton } from './BuzzPaypalButton';
 import { dialogStore } from '../Dialog/dialogStore';
-<<<<<<< HEAD
+import { BuzzNowPaymentsButton } from '~/components/Buzz/BuzzNowPaymentsButton';
+import { useFeatureFlags } from '~/providers/FeatureFlagsProvider';
 import classes from '~/components/Buzz/buzz.module.scss';
 import clsx from 'clsx';
-=======
-import { BuzzNowPaymentsButton } from '~/components/Buzz/BuzzNowPaymentsButton';
-import { useFeatureFlags } from '~/providers/FeatureFlagsProvider';
->>>>>>> bc3fc55e
 
 type SelectablePackage = Pick<Price, 'id' | 'unitAmount'> & { buzzAmount?: number | null };
 
@@ -212,15 +209,9 @@
   onCancel,
   purchaseSuccessMessage,
   ...props
-<<<<<<< HEAD
-}: Props) => {
+}: BuzzPurchaseProps) => {
   const theme = useMantineTheme();
   const colorScheme = useComputedColorScheme('dark');
-=======
-}: BuzzPurchaseProps) => {
-  const features = useFeatureFlags();
-  const { classes, cx, theme } = useBuzzButtonStyles();
->>>>>>> bc3fc55e
   const canUpgradeMembership = useCanUpgrade();
   const currentUser = useCurrentUser();
   const [selectedPrice, setSelectedPrice] = useState<SelectablePackage | null>(null);
@@ -538,11 +529,7 @@
               </Accordion.Item>
             </Accordion>
 
-<<<<<<< HEAD
-            <Group gap="xs" mt="md" wrap="nowrap">
-=======
-            <Stack spacing="xs" mt="md">
->>>>>>> bc3fc55e
+            <Stack gap="xs" mt="md">
               <BuzzPurchasePaymentButton
                 unitAmount={unitAmount}
                 buzzAmount={buzzAmount}
