--- conflicted
+++ resolved
@@ -43,13 +43,10 @@
 import AlertDialog from '../Dialog/Common/AlertDialog';
 // import { BuzzPaypalButton } from './BuzzPaypalButton';
 import { dialogStore } from '../Dialog/dialogStore';
-<<<<<<< HEAD
+import { BuzzCoinbaseButton } from '~/components/Buzz/BuzzCoinbaseButton';
 import classes from '~/components/Buzz/buzz.module.scss';
 import clsx from 'clsx';
 import { NextLink as Link } from '~/components/NextLink/NextLink';
-=======
-import { BuzzCoinbaseButton } from '~/components/Buzz/BuzzCoinbaseButton';
->>>>>>> aa1a0880
 
 type SelectablePackage = Pick<Price, 'id' | 'unitAmount'> & { buzzAmount?: number | null };
 
@@ -532,10 +529,7 @@
             </Accordion>
             {(buzzAmount ?? 0) > 0 && <BuzzPurchaseMultiplierFeature buzzAmount={buzzAmount} />}
 
-<<<<<<< HEAD
             <Stack gap="xs" mt="md">
-=======
-            <Stack spacing="xs" mt="md">
               {features.coinbasePayments && (
                 <BuzzCoinbaseButton
                   unitAmount={unitAmount}
@@ -555,7 +549,6 @@
                 />
               )}
 
->>>>>>> aa1a0880
               <BuzzPurchasePaymentButton
                 unitAmount={unitAmount}
                 buzzAmount={buzzAmount}
@@ -566,9 +559,6 @@
                 purchaseSuccessMessage={purchaseSuccessMessage}
               />
 
-<<<<<<< HEAD
-              <Stack gap={0} align="center" my={4}>
-=======
               {(features.nowpaymentPayments || features.coinbasePayments) && (
                 <Stack align="center">
                   <AlertWithIcon icon={<IconInfoCircle />} py="xs" px="xs" mt="sm">
@@ -584,8 +574,7 @@
                 </Stack>
               )}
 
-              <Stack spacing={0} align="center" my={4}>
->>>>>>> aa1a0880
+              <Stack gap={0} align="center" my={4}>
                 <p className="mb-0 text-xs opacity-50">
                   By clicking Pay Now, you agree to our{' '}
                   <Link href="/content/tos">Terms of Service</Link>
