import {
  Alert,
  Anchor,
  Badge,
  Button,
  Divider,
  Loader,
  Modal,
  Table,
  Text,
  Tooltip,
  NumberInput,
  useCombobox,
  Combobox,
} from '@mantine/core';
import {
  IconBuildingBank,
  IconCalendar,
  IconCircleCheck,
  IconCircleX,
  IconHistory,
  IconInfoCircle,
  IconLock,
  IconLogout,
  IconLogout2,
  IconPigMoney,
  IconSettings,
} from '@tabler/icons-react';
import clsx from 'clsx';
import dayjs from '~/shared/utils/dayjs';
import { capitalize } from 'lodash-es';
import type { HTMLProps } from 'react';
import React, { useEffect, useState } from 'react';
import {
  useBankedBuzz,
  useCompensationPool,
  useCreatorPoolListener,
  useCreatorProgramForecast,
  useCreatorProgramMutate,
  useCreatorProgramPhase,
  useCreatorProgramRequirements,
  useUserCash,
  useWithdrawalHistory,
} from '~/components/Buzz/CreatorProgramV2/CreatorProgram.util';
import {
  CreatorProgramCapsInfoModal,
  openCompensationPoolModal,
  openCreatorScoreModal,
  openEarningEstimateModal,
  openExtractionFeeModal,
  openPhasesModal,
  openSettlementModal,
  openWithdrawalFeeModal,
} from '~/components/Buzz/CreatorProgramV2/CreatorProgramV2.modals';
import { useQueryBuzz } from '~/components/Buzz/useBuzz';
import { Countdown } from '~/components/Countdown/Countdown';
import { CurrencyBadge } from '~/components/Currency/CurrencyBadge';
import { CurrencyIcon } from '~/components/Currency/CurrencyIcon';
import ConfirmDialog from '~/components/Dialog/Common/ConfirmDialog';
import { useDialogContext } from '~/components/Dialog/DialogProvider';
import { dialogStore } from '~/components/Dialog/dialogStore';
import { LegacyActionIcon } from '~/components/LegacyActionIcon/LegacyActionIcon';
import { NextLink } from '~/components/NextLink/NextLink';
import { useRefreshSession } from '~/components/Stripe/memberships.util';
import { useUserPaymentConfiguration } from '~/components/UserPaymentConfiguration/util';
import { useCurrentUser } from '~/hooks/useCurrentUser';
import { NumberInputWrapper } from '~/libs/form/components/NumberInputWrapper';
import { OnboardingSteps } from '~/server/common/enums';
import { buzzBankTypes, type BuzzSpendType } from '~/shared/constants/buzz.constants';
import {
  getCreatorProgramAvailability,
  getCurrentValue,
  getExtractionFee,
  getForecastedValue,
} from '~/server/utils/creator-program.utils';
import {
  MIN_WITHDRAWAL_AMOUNT,
  WITHDRAWAL_FEES,
} from '~/shared/constants/creator-program.constants';
import { Flags } from '~/shared/utils/flags';
import type { CashWithdrawalMethod } from '~/shared/utils/prisma/enums';
import { Currency } from '~/shared/utils/prisma/enums';
import { getAccountTypeLabel } from '~/utils/buzz';
import { formatDate, roundMinutes } from '~/utils/date-helpers';
import { showSuccessNotification } from '~/utils/notifications';
import {
  abbreviateNumber,
  formatCurrencyForDisplay,
  formatPriceForDisplay,
  formatToLeastDecimals,
  numberWithCommas,
} from '~/utils/number-helpers';
import { getDisplayName } from '~/utils/string-helpers';
import dynamic from 'next/dynamic';

const TosModal = dynamic(() => import('~/components/ToSModal/TosModal'), {
  ssr: false,
});

const cardProps: HTMLProps<HTMLDivElement> = {
  className: 'light:bg-gray-0 align-center flex flex-col rounded-lg p-4 dark:bg-dark-5',
};

const DATE_FORMAT = 'MMM D, YYYY @ hA z';

// TODO creators program Can probably separate this file into multiple smaller ones. It's getting a bit long.
export const CreatorProgramV2 = () => {
  const currentUser = useCurrentUser();
  const { phase, isLoading } = useCreatorProgramPhase();
  const availability = getCreatorProgramAvailability(currentUser?.isModerator);
  useCreatorPoolListener();

  if (!currentUser || isLoading || !availability.isAvailable) {
    return null;
  }

  const hasOnboardedInProgram = Flags.hasFlag(
    currentUser.onboarding,
    OnboardingSteps.CreatorProgram
  );

  const isBanned = Flags.hasFlag(currentUser.onboarding, OnboardingSteps.BannedCreatorProgram);

  if (isBanned) {
    return null;
  }

  return (
    <div className="flex flex-col gap-5" id="creator-program">
      <div className="flex flex-col gap-2">
        <div className="flex items-center gap-2">
          <h2 className="text-2xl font-bold">Get Paid</h2>
          <CreatorProgramPhase />
        </div>
        <div className="flex gap-2">
          <p>Generating a lot of Buzz? Bank it to earn cash!</p>
          <Anchor href="/creator-program">Learn more</Anchor>
        </div>
      </div>

      {!hasOnboardedInProgram && (
        <div className="flex flex-col gap-4 md:flex-row">
          <JoinCreatorProgramCard />
          <CompensationPoolCard />
        </div>
      )}
      {hasOnboardedInProgram && (
        <div className="flex flex-col gap-4 md:flex-row">
          {phase === 'bank' && <BankBuzzCard />}
          {phase === 'extraction' && <ExtractBuzzCard />}
          <EstimatedEarningsCard />
          {<WithdrawCashCard />}
        </div>
      )}
    </div>
  );
};

const JoinCreatorProgramCard = () => {
  const {
    data: { total: buzzAccountTotal },
    isLoading: buzzAccountsLoading,
  } = useQueryBuzz(['yellow', 'green']);
  const { requirements, isLoading: isLoadingRequirements } = useCreatorProgramRequirements();
<<<<<<< HEAD
  const { forecast, isLoading: isLoadingForecast } = useCreatorProgramForecast({
    buzz: buzzAccountTotal ?? 0,
  });
  const { joinCreatorsProgram, joiningCreatorsProgram } = useCreatorProgramMutate();
  const isLoading = buzzAccountsLoading || isLoadingRequirements || isLoadingForecast;
=======
  // const { forecast, isLoading: isLoadingForecast } = useCreatorProgramForecast({
  //   buzz: buzzAccount.balance,
  // });
  const { compensationPool, isLoading: isLoadingCompensationPool } = useCompensationPool();
  const { joinCreatorsProgram, joiningCreatorsProgram } = useCreatorProgramMutate();
  const isLoading =
    buzzAccount.balanceLoading || isLoadingRequirements || isLoadingCompensationPool;
  const forecasted = compensationPool
    ? getForecastedValue(buzzAccount.balance, compensationPool)
    : undefined;
>>>>>>> 090a3443

  const hasValidMembership = requirements?.validMembership;
  const membership = requirements?.membership;
  const hasEnoughCreatorScore =
    (requirements?.score.current ?? 0) >= (requirements?.score.min ?? 0);
  const { refreshSession, refreshing } = useRefreshSession(false);

  const handleJoinCreatorsProgram = async () => {
    dialogStore.trigger({
      component: TosModal,
      props: {
        slug: 'creator-program-v2-tos',
        fieldKey: 'creatorProgramToSAccepted' as const,
        onAccepted: async () => {
          try {
            await joinCreatorsProgram();
            showSuccessNotification({
              title: 'Success!',
              message: 'You have successfully joined the Creator Program.',
            });
            refreshSession();
          } catch (error) {
            // no-op. The mutation should handle it.
          }
        },
      },
    });
  };

  if (isLoading) {
    return (
      <div className={clsx(cardProps.className, 'basis-full')}>
        <Loader className="m-auto" />
      </div>
    );
  }

  return (
    <div className={clsx(cardProps.className, 'basis-full gap-6')}>
      <div className="flex flex-col gap-2">
        <h3 className="text-xl font-bold">Join the Creator Program</h3>

        <div className="flex gap-1">
          <Text component="div">
            Your{' '}
            <CurrencyBadge
              currency={Currency.BUZZ}
              unitAmount={buzzAccountTotal ?? 0}
              formatter={abbreviateNumber}
            />{' '}
            could be worth{' '}
            <span className="font-bold text-yellow-6">
              ${numberWithCommas(formatToLeastDecimals(forecasted ?? 0))}
            </span>
            !
          </Text>
          <LegacyActionIcon variant="subtle" color="gray" onClick={openEarningEstimateModal}>
            <IconInfoCircle size={14} />
          </LegacyActionIcon>
        </div>
      </div>

      <div className="flex flex-col gap-2">
        <p className="font-bold">Program requirements</p>
        <Divider />

        <div className="flex gap-4">
          <CreatorProgramRequirement
            isMet={hasEnoughCreatorScore}
            title={`Have a Creator Score higher than ${abbreviateNumber(
              requirements?.score.min ?? 10000
            )}`}
            content={
              <>
                <p className="my-0">
                  Your current{' '}
                  <Anchor
                    onClick={() => {
                      openCreatorScoreModal();
                    }}
                    inherit
                  >
                    Creator Score
                  </Anchor>{' '}
                  is {abbreviateNumber(requirements?.score.current ?? 0)}.
                </p>
              </>
            }
          />
          <CreatorProgramRequirement
            isMet={!!membership}
            title="Be a Civitai Green Member"
            content={
              hasValidMembership ? (
                <>
                  <p className="my-0">
                    You are a {capitalize(getDisplayName(membership as string))} Member! Thank you
                    for supporting Civitai.
                  </p>
                </>
              ) : membership ? (
                <>
                  <p className="my-0">
                    You are a {capitalize(getDisplayName(membership as string))} Member. Your
                    current membership does not apply to join the Creator Program. Consider
                    upgrading to one our supported memberships.
                    <br />
                    <Anchor component={NextLink} href="/pricing" inherit>
                      Upgrade Membership
                    </Anchor>
                  </p>
                </>
              ) : (
                <Anchor component={NextLink} href="/pricing">
                  Become a Civitai Member Now!
                </Anchor>
              )
            }
          />
        </div>
      </div>
      <Button
        disabled={!hasEnoughCreatorScore || !membership}
        onClick={() => {
          handleJoinCreatorsProgram();
        }}
        loading={joiningCreatorsProgram || refreshing}
      >
        Join the Creator Program
      </Button>
    </div>
  );
};

export const CreatorProgramRequirement = ({
  title,
  content,
  isMet,
}: {
  title: string;
  content: string | React.ReactNode;
  isMet: boolean;
}) => {
  return (
    <div className="flex gap-2">
      {isMet ? (
        <IconCircleCheck className="shrink-0 text-green-500" size={25} />
      ) : (
        <IconCircleX className="shrink-0 text-red-500" size={25} />
      )}
      <div className="flex flex-col gap-0">
        <p className="my-0 font-bold">{title}</p>
        {typeof content === 'string' ? <p className="my-0">{content}</p> : content}
      </div>
    </div>
  );
};

export const CompensationPoolCard = () => {
  const { compensationPool, isLoading: isLoadingCompensationPool } = useCompensationPool();
  const isLoading = isLoadingCompensationPool;
  const date = formatDate(compensationPool?.phases.bank[0] ?? new Date(), 'MMMM YYYY', true);

  if (isLoading) {
    return (
      <div className={clsx(cardProps.className, 'h-full basis-1/4')}>
        <Loader className="m-auto" />
      </div>
    );
  }

  return (
    <div className={clsx(cardProps.className, 'h-full basis-1/4 gap-6')}>
      <div className="flex h-full flex-col justify-between gap-12">
        <div className="flex flex-col">
          <h3 className="my-0 text-center text-xl font-bold">Compensation Pool</h3>
          <p className="my-0 text-center">{date}</p>
        </div>

        <div className="flex flex-col">
          <p className="my-0 text-center text-2xl font-bold">
            ${numberWithCommas(formatToLeastDecimals(compensationPool?.value ?? 0))}
          </p>
        </div>
        <div className="flex flex-col">
          <h3 className="my-0 text-center text-xl font-bold">Current Banked Buzz</h3>
          <div className="flex justify-center gap-1">
            <CurrencyIcon
              className="my-auto"
              currency={Currency.BUZZ}
              type={buzzBankTypes[0]}
              size={20}
            />
            <span className="text-2xl font-bold">
              {numberWithCommas(compensationPool?.size.current)}
            </span>
          </div>
        </div>
        <Anchor onClick={openCompensationPoolModal}>
          <div className="flex items-center justify-center gap-2">
            <IconInfoCircle size={18} />
            <p className="text-sm leading-tight">How is this determined?</p>
          </div>
        </Anchor>
      </div>
    </div>
  );
};

const BankBuzzCard = () => {
  const { compensationPool, isLoading: isLoadingCompensationPool } = useCompensationPool();
  const { banked, isLoading: isLoadingBanked } = useBankedBuzz();
<<<<<<< HEAD
  const {
    data: { accounts },
    isLoading: buzzAccountsLoading,
  } = useQueryBuzz(buzzBankTypes);
  const buzzAccountTypeSelectorCB = useCombobox({
    onDropdownClose: () => {
      buzzAccountTypeSelectorCB.resetSelectedOption();
      buzzAccountTypeSelectorCB.focusTarget();
    },
  });

  const [activeBuzzAccountType, setActiveBuzzAccountType] = useState<BuzzSpendType>('yellow');
  const buzzAccount = accounts.find((b) => b.type === activeBuzzAccountType) ?? {
    balance: 0,
  };
=======
  const { requirements, isLoading: isLoadingRequirements } = useCreatorProgramRequirements();
  const buzzAccount = useBuzz(undefined, 'user');
>>>>>>> 090a3443
  const { bankBuzz, bankingBuzz } = useCreatorProgramMutate();

  const [toBank, setToBank] = React.useState<number>(10000);
  const forecasted = compensationPool ? getForecastedValue(toBank, compensationPool) : undefined;
<<<<<<< HEAD
  const isLoading = isLoadingCompensationPool || buzzAccountsLoading || isLoadingBanked;
=======
  const isLoading =
    isLoadingCompensationPool ||
    buzzAccount.balanceLoading ||
    isLoadingBanked ||
    isLoadingRequirements;
>>>>>>> 090a3443
  const [, end] = compensationPool?.phases.bank ?? [new Date(), new Date()];
  const endDate = formatDate(roundMinutes(end), DATE_FORMAT, false);
  const shouldUseCountdown = new Date() > dayjs.utc(end).subtract(2, 'day').toDate();

  const hasActiveMembership = requirements?.validMembership;

  const handleBankBuzz = async () => {
    try {
      await bankBuzz({ amount: toBank, accountType: activeBuzzAccountType });
      showSuccessNotification({
        title: 'Success!',
        message: 'You have successfully banked your Buzz.',
      });

      setToBank(10000);
    } catch (error) {
      // no-op. The mutation should handle it.
    }
  };

  const maxBankable = banked?.cap?.cap
<<<<<<< HEAD
    ? Math.min(banked.cap.cap - banked.total, buzzAccount.balance ?? 0)
    : buzzAccount.balance ?? 0;
=======
    ? Math.floor(Math.min(banked.cap.cap - banked.total, buzzAccount.balance))
    : buzzAccount.balance;
>>>>>>> 090a3443

  if (isLoading) {
    return (
      <div className={clsx(cardProps.className, 'basis-1/4')}>
        <Loader className="m-auto" />
      </div>
    );
  }

  return (
    <div className={clsx(cardProps.className, 'basis-1/4 gap-6')}>
      <div className="flex h-full flex-col gap-2">
        <h3 className="text-xl font-bold">Bank Buzz</h3>
        <p className="text-sm">Claim your piece of the pool by banking your Buzz!</p>

        <div className="flex">
          <NumberInputWrapper
            label="Buzz"
<<<<<<< HEAD
            labelProps={{ className: 'hidden' }}
            leftSection={
              <Combobox
                store={buzzAccountTypeSelectorCB}
                width={250}
                position="bottom-start"
                withArrow
                onOptionSubmit={(val) => {
                  setActiveBuzzAccountType(val as BuzzSpendType);
                }}
              >
                <Combobox.Target withAriaAttributes={false}>
                  <ActionIcon onClick={() => buzzAccountTypeSelectorCB.toggleDropdown()}>
                    <CurrencyIcon currency={Currency.BUZZ} type={activeBuzzAccountType} size={18} />
                  </ActionIcon>
                </Combobox.Target>

                <Combobox.Dropdown>
                  <Combobox.Options>
                    {buzzBankTypes.map((buzzType) => (
                      <Combobox.Option
                        key={buzzType}
                        value={buzzType}
                        selected={buzzType === activeBuzzAccountType}
                        onClick={() => {
                          setActiveBuzzAccountType(buzzType);
                          buzzAccountTypeSelectorCB.closeDropdown();
                        }}
                      >
                        <div className="flex items-center gap-2">
                          <CurrencyIcon currency={Currency.BUZZ} type={buzzType} size={18} />
                          <span className="text-sm">
                            {capitalize(getAccountTypeLabel(buzzType))} Buzz
                          </span>
                        </div>
                      </Combobox.Option>
                    ))}
                  </Combobox.Options>
                </Combobox.Dropdown>
              </Combobox>
            }
=======
            labelProps={{ className: '!hidden' }}
            leftSection={<CurrencyIcon currency={Currency.BUZZ} size={18} />}
>>>>>>> 090a3443
            value={toBank ? toBank : undefined}
            min={10000}
            max={maxBankable}
            disabled={!hasActiveMembership}
            onChange={(value) => {
              setToBank(Math.min(Number(value ?? 10000), maxBankable));
            }}
            styles={{
              input: {
                borderTopRightRadius: 0,
                borderBottomRightRadius: 0,
                border: 0,
              },
            }}
            step={1000}
            allowDecimal={false}
          />
          <Tooltip
            label={hasActiveMembership ? 'Bank now!' : 'Active membership required to bank'}
            position="top"
          >
            <LegacyActionIcon
              miw={40}
              variant="filled"
              color="lime.7"
              className="rounded-l-none"
              h="100%"
              loading={bankingBuzz}
              disabled={!hasActiveMembership}
              onClick={() => {
                dialogStore.trigger({
                  component: ConfirmDialog,
                  props: {
                    title: 'Bank your Buzz',
                    message: (
                      <div className="flex flex-col gap-2">
                        <p>
                          You are about to add{' '}
                          <CurrencyBadge
                            unitAmount={toBank}
                            currency={Currency.BUZZ}
                            type={activeBuzzAccountType}
                          />{' '}
                          to the bank.{' '}
                        </p>
                        <p> Are you sure?</p>
                      </div>
                    ),
                    labels: { cancel: `Cancel`, confirm: `Yes, I am sure` },
                    onConfirm: handleBankBuzz,
                  },
                });
              }}
            >
              <IconPigMoney size={24} />
            </LegacyActionIcon>
          </Tooltip>
        </div>
        <Button
          size="compact-xs"
          variant="outline"
          disabled={!hasActiveMembership || toBank === maxBankable}
          onClick={() => setToBank(maxBankable)}
        >
          Max
        </Button>

        <div className="mb-2 flex items-center gap-2">
          <p className="text-sm">
            <span className="font-bold">Estimated Value:</span> $
            {numberWithCommas(formatToLeastDecimals(forecasted ?? 0))}
          </p>
          <LegacyActionIcon color="gray" variant="subtle" onClick={openEarningEstimateModal}>
            <IconInfoCircle size={14} />
          </LegacyActionIcon>
        </div>

        {!hasActiveMembership && (
          <Alert color="red" className="mb-2 p-2">
            <div className="flex items-center gap-2">
              <IconLock size={24} className="shrink-0" />
              <div className="flex flex-1 flex-col">
                <p className="text-sm font-bold leading-tight">Active membership required</p>
                <p className="text-sm leading-tight">
                  You need an active Civitai membership to bank Buzz.{' '}
                  <Anchor component={NextLink} href="/pricing" inherit>
                    Upgrade your membership
                  </Anchor>
                </p>
              </div>
            </div>
          </Alert>
        )}

        <Alert color="yellow" className="mt-auto p-2">
          <div className="flex items-center gap-2">
            <IconCalendar size={24} className="shrink-0" />
            <div className="flex flex-1 flex-col">
              <p className="text-nowrap font-bold">Banking Phase Ends</p>
              <p className="text-nowrap text-xs">
                {shouldUseCountdown ? <Countdown endTime={end} /> : endDate}
              </p>
            </div>
            <LegacyActionIcon onClick={openPhasesModal}>
              <IconInfoCircle size={18} />
            </LegacyActionIcon>
          </div>
        </Alert>
      </div>
    </div>
  );
};

const EstimatedEarningsCard = () => {
  const { compensationPool, isLoading: isLoadingCompensationPool } = useCompensationPool();
  const { phase } = useCreatorProgramPhase();
  const { banked, isLoading: isLoadingBanked } = useBankedBuzz();
  const isLoading = isLoadingCompensationPool || isLoadingBanked;
  const cap = banked?.cap?.cap;
  const currentBanked = banked?.total ?? 0;
  const isCapped = cap && cap <= currentBanked;

  if (isLoading || !compensationPool || !banked) {
    return (
      <div className={clsx(cardProps.className, 'basis-2/4')}>
        <Loader className="m-auto" />
      </div>
    );
  }

  return (
    <div className={clsx(cardProps.className, 'basis-2/4 gap-6')}>
      <div className="flex flex-col gap-2">
        <h3 className="text-xl font-bold">Estimated Earnings</h3>

        <Table className="-mt-2 table-auto">
          <Table.Tbody>
            <Table.Tr className="font-bold">
              <Table.Td colSpan={2} className="border-b">
                <div className="flex items-center gap-1">
                  <span>Compensation Pool</span>
                  <LegacyActionIcon onClick={openCompensationPoolModal}>
                    <IconInfoCircle size={18} />
                  </LegacyActionIcon>
                </div>
              </Table.Td>
              <Table.Td className="border-b border-l py-1 pl-2">
                ${numberWithCommas(formatToLeastDecimals(compensationPool?.value ?? 0))}
              </Table.Td>
            </Table.Tr>
            <Table.Tr>
              <Table.Td colSpan={2} className="border-b">
                Total Banked Buzz
              </Table.Td>
              <Table.Td className="border-b border-l py-1 pl-2">
                <div className="flex items-center gap-2">
                  <CurrencyIcon currency={Currency.BUZZ} type={'yellow'} size={16} />
                  <span>{numberWithCommas(compensationPool?.size.current)}</span>
                </div>
              </Table.Td>
            </Table.Tr>
            {buzzBankTypes.map((buzzType) => {
              const buzzBalance = banked.balances.find((b) => b.accountType === buzzType);
              if (!buzzBalance) return null;

              const amt = buzzBalance.total ?? 0;

              return (
                <Table.Tr key={buzzType}>
                  <Table.Td>
                    <div className="flex items-center gap-1">
                      <CurrencyIcon currency={Currency.BUZZ} type={buzzType} size={16} />
                      <span>Your banked {getAccountTypeLabel(buzzType)} Buzz</span>
                    </div>
                  </Table.Td>
                  <Table.Td className="text-right">
                    {cap && (
                      <Text
                        c="blue.4"
                        className="cursor-pointer pr-2 text-sm"
                        td="underline"
                        onClick={() => {
                          dialogStore.trigger({
                            component: CreatorProgramCapsInfoModal,
                          });
                        }}
                      >
                        {abbreviateNumber(cap)} Cap
                      </Text>
                    )}
                  </Table.Td>
                  <Table.Td className="border-l py-1 pl-2">
                    <div className="flex items-center gap-2">
                      <CurrencyIcon currency={Currency.BUZZ} type={buzzType} size={16} />
                      {formatCurrencyForDisplay(amt, Currency.BUZZ)}
                    </div>
                  </Table.Td>
                </Table.Tr>
              );
            })}
          </Table.Tbody>
        </Table>

        <div className="mb-4 flex flex-col gap-0">
          <div className="flex items-center gap-1">
            <p className="text-lg">
              <span className="font-bold">Your Current Value:</span> $
              {compensationPool
                ? numberWithCommas(
                    formatToLeastDecimals(getCurrentValue(banked.total ?? 0, compensationPool))
                  )
                : 'N/A'}
            </p>
            <LegacyActionIcon onClick={openEarningEstimateModal}>
              <IconInfoCircle size={18} />
            </LegacyActionIcon>
          </div>
          {phase === 'bank' && (
            <p className="text-xs">
              This value will <span className="font-bold">decrease</span> as other creators Bank
              Buzz. <span className="font-bold">Forecasted value: </span> $
              {numberWithCommas(
                formatToLeastDecimals(getForecastedValue(banked.total ?? 0, compensationPool))
              )}
            </p>
          )}
          {phase === 'extraction' && (
            <p className="text-xs">
              This value will <span className="font-bold">increase</span> as other creators Extract
              Buzz.
            </p>
          )}
        </div>
        {phase === 'bank' && (
          <div className="flex flex-col gap-0">
            <p className="text-sm font-bold"> Not happy with your estimated earnings?</p>
            <p className="text-sm">
              You can extract Buzz during the{' '}
              <Anchor onClick={openPhasesModal} inherit>
                Extraction Phase
              </Anchor>
              :
            </p>
            <p className="text-sm">
              {formatDate(roundMinutes(compensationPool.phases.extraction[0]), DATE_FORMAT, false)}{' '}
              &ndash;{' '}
              {formatDate(roundMinutes(compensationPool.phases.extraction[1]), DATE_FORMAT, false)}
            </p>
          </div>
        )}
        {phase === 'extraction' && (
          <div className="flex flex-col gap-0">
            <p className="text-sm font-bold"> Not happy with your estimated earnings?</p>
            <p className="text-sm">
              You can extract your Buzz until{' '}
              {formatDate(roundMinutes(compensationPool.phases.extraction[1]), DATE_FORMAT, false)}
            </p>
          </div>
        )}
      </div>
    </div>
  );
};

export const CreatorProgramPhase = () => {
  const { phase, isLoading } = useCreatorProgramPhase();

  if (isLoading || !phase) {
    return null;
  }

  const Icon = phase === 'bank' ? IconPigMoney : IconLogout2;
  const color = phase === 'bank' ? 'green' : 'yellow';

  return (
    <Badge leftSection={<Icon size={18} />} color={color} className="capitalize">
      {phase === 'bank' ? 'Banking' : 'Extraction'} Phase
    </Badge>
  );
};

const WithdrawCashCard = () => {
  const { userCash, isLoading: isLoadingCash } = useUserCash();
  const { withdrawCash, withdrawingCash } = useCreatorProgramMutate();
  const { userPaymentConfiguration, isLoading: isLoadingPaymentConfiguration } =
    useUserPaymentConfiguration();

  const [toWithdraw, setToWithdraw] = React.useState<number>(MIN_WITHDRAWAL_AMOUNT / 100);

  const isLoading = isLoadingCash || isLoadingPaymentConfiguration;
  const withdrawalMethodSetup = userPaymentConfiguration?.tipaltiWithdrawalMethod;
  const unsupportedWithdrawalMethod = withdrawalMethodSetup
    ? !WITHDRAWAL_FEES[userPaymentConfiguration.tipaltiWithdrawalMethod as CashWithdrawalMethod]
    : false;
  const supportedWithdrawalMethods = Object.keys(WITHDRAWAL_FEES).filter(
    (k) => !!WITHDRAWAL_FEES[k as keyof typeof WITHDRAWAL_FEES]
  );

  useEffect(() => {
    if (userCash && userCash.ready) {
      setToWithdraw(Math.max(userCash.ready, MIN_WITHDRAWAL_AMOUNT) / 100);
    }
  }, [userCash]);

  const handleWithdrawal = async () => {
    try {
      await withdrawCash({ amount: Math.round(toWithdraw * 100) });
      showSuccessNotification({
        title: 'Success!',
        message: 'You have successfully created a cash transaction.',
      });

      setToWithdraw(MIN_WITHDRAWAL_AMOUNT);
    } catch (error) {
      // no-op. The mutation should handle it.
    }
  };

  const handleSetupWithdrawals = () => {
    if (userPaymentConfiguration?.tipaltiPaymentsEnabled) {
      return;
    }

    if (userPaymentConfiguration) {
      window.open('/tipalti/setup', '_blank');
      return;
    }

    // TODO: Attempt to setup Tipalti account from this button.
    // This would also come from a job so there might not be a need for this.
  };

  if (isLoading) {
    return (
      <div className={clsx(cardProps.className, 'basis-1/4')}>
        <Loader className="m-auto" />
      </div>
    );
  }

  if (!userCash) {
    return null; // Failed to load.
  }

  const canWithdraw =
    (userCash?.ready ?? 0) >= MIN_WITHDRAWAL_AMOUNT || (userCash?.withdrawn ?? 0) > 0;

  return (
    <div className={clsx(cardProps.className, 'basis-1/4 gap-6')}>
      <div className="flex h-full flex-col gap-2">
        <div className="flex items-center gap-2">
          <h3 className="text-xl font-bold">Withdraw Cash</h3>
          {userPaymentConfiguration?.tipaltiPaymentsEnabled && (
            <Anchor href="/tipalti/setup">
              <IconSettings size={18} color="white" />
            </Anchor>
          )}
        </div>
        <p className="text-sm">Once you&rsquo;ve earned cash, you can withdraw it to your bank</p>
        <Table className="mb-4 table-auto">
          <Table.Tbody>
            <Table.Tr className="border-b">
              <Table.Td>
                <div className="flex items-center gap-1">
                  <span>Pending Settlement </span>
                  <LegacyActionIcon onClick={openSettlementModal}>
                    <IconInfoCircle size={14} />
                  </LegacyActionIcon>
                </div>
              </Table.Td>
              <Table.Td className="border-l py-1 pl-2">
                <div className="flex items-center gap-2">
                  $<span>{formatCurrencyForDisplay(userCash?.pending ?? 0, Currency.USD)}</span>
                </div>
              </Table.Td>
            </Table.Tr>
            <Table.Tr>
              <Table.Td>
                <div className="flex items-center gap-2">
                  <span>Ready to Withdraw </span>
                </div>
              </Table.Td>
              <Table.Td className="border-l py-1 pl-2">
                <div className="flex items-center gap-2">
                  $<span>{formatCurrencyForDisplay(userCash?.ready ?? 0, Currency.USD)}</span>
                </div>
              </Table.Td>
            </Table.Tr>
            {userCash?.withdrawn > 0 && (
              <Table.Tr className="border-t">
                <Table.Td>
                  <div className="flex items-center gap-2">
                    <span>Total Withdrawn </span>
                    <LegacyActionIcon
                      onClick={() => {
                        dialogStore.trigger({
                          component: WithdrawalHistoryModal,
                        });
                      }}
                    >
                      <IconHistory size={14} />
                    </LegacyActionIcon>
                  </div>
                </Table.Td>
                <Table.Td className="border-l py-1 pl-2">
                  <div className="flex items-center gap-2">
                    $<span>{formatCurrencyForDisplay(userCash?.withdrawn ?? 0, Currency.USD)}</span>
                  </div>
                </Table.Td>
              </Table.Tr>
            )}
          </Table.Tbody>
        </Table>

        {!canWithdraw && (
          <Alert color="red" className="mt-auto p-2">
            <div className="flex items-center gap-2">
              <IconLock size={24} className="shrink-0" />
              <div className="flex flex-1 flex-col">
                <p className="text-sm leading-tight">
                  ${formatPriceForDisplay(MIN_WITHDRAWAL_AMOUNT, 'USD', { decimals: false })} is
                  required to make a withdrawal
                </p>
              </div>
            </div>
          </Alert>
        )}

        {canWithdraw && !userPaymentConfiguration?.tipaltiPaymentsEnabled && (
          <Button
            leftSection={<IconBuildingBank />}
            color="lime.7"
            onClick={handleSetupWithdrawals}
          >
            Setup Withdrawals
          </Button>
        )}

        {canWithdraw && userPaymentConfiguration?.tipaltiPaymentsEnabled && (
          <div className="flex flex-col gap-2">
            <div className="flex">
              <NumberInput
                label="Cash to Withdraw"
                labelProps={{ className: '!hidden' }}
                leftSection={<CurrencyIcon currency={Currency.USD} size={18} />}
                value={toWithdraw}
                min={MIN_WITHDRAWAL_AMOUNT / 100}
                max={(userCash?.ready ?? MIN_WITHDRAWAL_AMOUNT) / 100}
                decimalScale={2}
                fixedDecimalScale
                thousandSeparator=","
                onChange={(value: number | string) => {
                  setToWithdraw(Number(value ?? MIN_WITHDRAWAL_AMOUNT));
                }}
                styles={{
                  input: {
                    borderTopRightRadius: 0,
                    borderBottomRightRadius: 0,
                    border: 0,
                  },
                }}
                step={10}
              />
              <Tooltip label="Withdraw" position="top">
                <LegacyActionIcon
                  miw={40}
                  variant="filled"
                  color="lime.7"
                  className="rounded-l-none"
                  h="100%"
                  loading={withdrawingCash}
                  disabled={
                    toWithdraw < MIN_WITHDRAWAL_AMOUNT / 100 ||
                    toWithdraw > (userCash?.ready ?? 0) / 100 ||
                    unsupportedWithdrawalMethod ||
                    !withdrawalMethodSetup
                  }
                  onClick={() => {
                    dialogStore.trigger({
                      component: ConfirmDialog,
                      props: {
                        title: 'Withdraw your cash',
                        message: (
                          <div className="flex flex-col gap-2">
                            <p>
                              You are about to request a withdrawal of $
                              {formatCurrencyForDisplay(Math.round(toWithdraw * 100))}{' '}
                            </p>
                            <p> Are you sure?</p>
                          </div>
                        ),
                        labels: { cancel: `Cancel`, confirm: `Yes, I am sure` },
                        onConfirm: handleWithdrawal,
                      },
                    });
                  }}
                >
                  <IconBuildingBank size={24} />
                </LegacyActionIcon>
              </Tooltip>
            </div>
            {!withdrawalMethodSetup && (
              <Alert color="red" className="mt-auto p-2">
                <p>
                  It does not seem your withdrawal method has been setup. Please go into your
                  withdrawal method settings to configure.
                </p>
              </Alert>
            )}
            {unsupportedWithdrawalMethod && (
              <Alert color="red" className="mt-auto p-2">
                <p>
                  Your currently selected withdrawal method is not supported. Please{' '}
                  <Anchor href="/tipalti/setup" inherit>
                    update your withdrawal method
                  </Anchor>{' '}
                  to one of our supported methods: {supportedWithdrawalMethods.join(', ')}.
                </p>
              </Alert>
            )}
            {userCash?.withdrawalFee && (
              <div className="flex gap-2">
                <p>
                  <span className="font-bold">Withdrawal fee:</span> $
                  {userCash?.withdrawalFee.type === 'fixed'
                    ? formatCurrencyForDisplay(userCash?.withdrawalFee.amount)
                    : formatCurrencyForDisplay(toWithdraw * userCash?.withdrawalFee.amount)}
                </p>
                <LegacyActionIcon onClick={openWithdrawalFeeModal}>
                  <IconInfoCircle size={14} />
                </LegacyActionIcon>
              </div>
            )}
          </div>
        )}
      </div>
    </div>
  );
};

const WithdrawalHistoryModal = () => {
  const { withdrawalHistory, isLoading } = useWithdrawalHistory();
  const dialog = useDialogContext();

  return (
    <Modal {...dialog} title="Withdrawal History" size="lg" radius="md">
      <div className="flex flex-col gap-4">
        {isLoading && (
          <div className="flex items-center justify-center">
            <Loader />
          </div>
        )}

        {!isLoading && (
          <div>
            {(withdrawalHistory?.length ?? 0) === 0 ? (
              <p className="text-center opacity-50">You have no withdrawal history.</p>
            ) : (
              <Table className="table-auto">
                <Table.Thead>
                  <Table.Tr>
                    <Table.Th>Date</Table.Th>
                    <Table.Th>Amount</Table.Th>
                    <Table.Th>Status</Table.Th>
                  </Table.Tr>
                </Table.Thead>
                <Table.Tbody>
                  {withdrawalHistory?.map((withdrawal) => (
                    <Table.Tr key={withdrawal.id}>
                      <Table.Td>{formatDate(withdrawal.createdAt, 'MMM D, YYYY @ hA z')}</Table.Td>
                      <Table.Td>
                        <div className="flex items-center gap-2">
                          <span>${formatCurrencyForDisplay(withdrawal.amount)}</span>
                          {withdrawal.fee && (
                            <Tooltip
                              label={`Withdrawal fee: $${formatCurrencyForDisplay(withdrawal.fee)}`}
                              position="top"
                            >
                              <IconInfoCircle size={14} />
                            </Tooltip>
                          )}
                        </div>
                      </Table.Td>
                      <Table.Td>
                        <div className="flex items-center gap-2">
                          <span>{getDisplayName(withdrawal.status)}</span>
                          {withdrawal.note && (
                            <Tooltip label={withdrawal.note} position="top">
                              <IconInfoCircle size={14} />
                            </Tooltip>
                          )}
                        </div>
                      </Table.Td>
                    </Table.Tr>
                  ))}
                </Table.Tbody>
              </Table>
            )}
          </div>
        )}
      </div>
    </Modal>
  );
};

const ExtractBuzzCard = () => {
  const { compensationPool, isLoading: isLoadingCompensationPool } = useCompensationPool();
  const { banked, isLoading: isLoadingBanked } = useBankedBuzz();
  const { extractBuzz, extractingBuzz } = useCreatorProgramMutate();

  const isLoading = isLoadingBanked || isLoadingCompensationPool;
  const extractionFee = getExtractionFee(banked?.total ?? 0);

  const [_, end] = compensationPool?.phases.extraction ?? [new Date(), new Date()];
  const shouldUseCountdown = new Date() > dayjs.utc(end).subtract(2, 'day').toDate();
  const endDate = formatDate(roundMinutes(end), DATE_FORMAT, false);

  const handleExtractBuzz = async () => {
    try {
      await extractBuzz();
      showSuccessNotification({
        title: 'Success!',
        message: 'You have successfully extracted your Buzz.',
      });
    } catch (error) {
      // no-op. The mutation should handle it.
    }
  };

  if (isLoading) {
    return (
      <div className={clsx(cardProps.className, 'basis-1/4')}>
        <Loader className="m-auto" />
      </div>
    );
  }

  return (
    <div className={clsx(cardProps.className, 'basis-1/4 gap-6')}>
      <div className="flex h-full flex-col gap-2">
        <h3 className="text-xl font-bold">Extract Buzz</h3>
        <p className="text-sm ">
          Not happy with your earnings? <br /> Extract Buzz to save it for next time!
        </p>

        <div className="mt-4 flex flex-col gap-2">
          <Tooltip label="Extract Buzz" position="top">
            <Button
              variant="light"
              color="yellow.7"
              styles={{ label: { width: '100%' } }}
              disabled={(banked?.total ?? 0) === 0}
              onClick={() => {
                dialogStore.trigger({
                  component: ConfirmDialog,
                  props: {
                    title: 'Extract your Buzz',
                    message: (
                      <div className="flex flex-col gap-2">
                        <p>
                          You are about to Extract{' '}
                          <CurrencyBadge unitAmount={banked?.total ?? 0} currency={Currency.BUZZ} />{' '}
                          from the Bank.
                        </p>
                        <p>
                          This action is not reversible. You cannot Bank Buzz until the next Banking
                          Phase.
                        </p>
                        <Alert color="yellow">
                          <p>
                            If you are intending to withdraw cash,{' '}
                            <span className="font-bold">DO NOT EXTRACT</span>. Buzz must remain in
                            the Bank to be eligible for payout.
                          </p>
                        </Alert>
                        <p> Are you sure you want to proceed with Extraction??</p>
                      </div>
                    ),
                    labels: { cancel: `Cancel`, confirm: `Yes, I am sure` },
                    onConfirm: handleExtractBuzz,
                    confirmProps: {
                      color: 'red',
                    },
                  },
                });
              }}
            >
              <div className="flex w-full items-center  justify-between gap-2">
                <div className="flex gap-2">
                  <CurrencyIcon currency={Currency.BUZZ} type={buzzBankTypes[0]} size={18} />
                  <p className="text-sm">{numberWithCommas(banked?.total ?? 0)}</p>
                </div>

                <IconLogout />
              </div>
            </Button>
          </Tooltip>
          <div className="flex items-center gap-2">
            <p>
              <span className="font-bold">Extraction Fee:</span>{' '}
              <CurrencyIcon
                currency={Currency.BUZZ}
                type={buzzBankTypes[0]}
                size={14}
                className="inline"
              />
              {numberWithCommas(extractionFee)}
            </p>
            <LegacyActionIcon
              onClick={() => {
                openExtractionFeeModal();
              }}
            >
              <IconInfoCircle size={14} />
            </LegacyActionIcon>
          </div>
        </div>

        <Alert color="yellow" className="mt-auto p-2">
          <div className="flex items-center gap-2">
            <IconCalendar size={24} className="shrink-0" />
            <div className="flex flex-1 flex-col">
              <p className="text-nowrap font-bold">Extraction Phase Ends</p>
              <p className="text-nowrap text-xs">
                {shouldUseCountdown ? <Countdown endTime={end} /> : endDate}
              </p>
            </div>
            <LegacyActionIcon onClick={openPhasesModal}>
              <IconInfoCircle size={18} />
            </LegacyActionIcon>
          </div>
        </Alert>
      </div>
    </div>
  );
};<|MERGE_RESOLUTION|>--- conflicted
+++ resolved
@@ -162,24 +162,16 @@
     isLoading: buzzAccountsLoading,
   } = useQueryBuzz(['yellow', 'green']);
   const { requirements, isLoading: isLoadingRequirements } = useCreatorProgramRequirements();
-<<<<<<< HEAD
-  const { forecast, isLoading: isLoadingForecast } = useCreatorProgramForecast({
-    buzz: buzzAccountTotal ?? 0,
-  });
-  const { joinCreatorsProgram, joiningCreatorsProgram } = useCreatorProgramMutate();
-  const isLoading = buzzAccountsLoading || isLoadingRequirements || isLoadingForecast;
-=======
   // const { forecast, isLoading: isLoadingForecast } = useCreatorProgramForecast({
-  //   buzz: buzzAccount.balance,
+  //   buzz: buzzAccountTotal ?? 0,
   // });
   const { compensationPool, isLoading: isLoadingCompensationPool } = useCompensationPool();
   const { joinCreatorsProgram, joiningCreatorsProgram } = useCreatorProgramMutate();
   const isLoading =
-    buzzAccount.balanceLoading || isLoadingRequirements || isLoadingCompensationPool;
+    buzzAccountsLoading || isLoadingRequirements || isLoadingCompensationPool;
   const forecasted = compensationPool
-    ? getForecastedValue(buzzAccount.balance, compensationPool)
+    ? getForecastedValue(buzzAccountTotal ?? 0, compensationPool)
     : undefined;
->>>>>>> 090a3443
 
   const hasValidMembership = requirements?.validMembership;
   const membership = requirements?.membership;
@@ -392,11 +384,11 @@
 const BankBuzzCard = () => {
   const { compensationPool, isLoading: isLoadingCompensationPool } = useCompensationPool();
   const { banked, isLoading: isLoadingBanked } = useBankedBuzz();
-<<<<<<< HEAD
   const {
     data: { accounts },
     isLoading: buzzAccountsLoading,
   } = useQueryBuzz(buzzBankTypes);
+  const { requirements, isLoading: isLoadingRequirements } = useCreatorProgramRequirements();
   const buzzAccountTypeSelectorCB = useCombobox({
     onDropdownClose: () => {
       buzzAccountTypeSelectorCB.resetSelectedOption();
@@ -408,23 +400,11 @@
   const buzzAccount = accounts.find((b) => b.type === activeBuzzAccountType) ?? {
     balance: 0,
   };
-=======
-  const { requirements, isLoading: isLoadingRequirements } = useCreatorProgramRequirements();
-  const buzzAccount = useBuzz(undefined, 'user');
->>>>>>> 090a3443
   const { bankBuzz, bankingBuzz } = useCreatorProgramMutate();
 
   const [toBank, setToBank] = React.useState<number>(10000);
   const forecasted = compensationPool ? getForecastedValue(toBank, compensationPool) : undefined;
-<<<<<<< HEAD
-  const isLoading = isLoadingCompensationPool || buzzAccountsLoading || isLoadingBanked;
-=======
-  const isLoading =
-    isLoadingCompensationPool ||
-    buzzAccount.balanceLoading ||
-    isLoadingBanked ||
-    isLoadingRequirements;
->>>>>>> 090a3443
+  const isLoading = isLoadingCompensationPool || buzzAccountsLoading || isLoadingBanked || isLoadingRequirements;
   const [, end] = compensationPool?.phases.bank ?? [new Date(), new Date()];
   const endDate = formatDate(roundMinutes(end), DATE_FORMAT, false);
   const shouldUseCountdown = new Date() > dayjs.utc(end).subtract(2, 'day').toDate();
@@ -446,13 +426,8 @@
   };
 
   const maxBankable = banked?.cap?.cap
-<<<<<<< HEAD
     ? Math.min(banked.cap.cap - banked.total, buzzAccount.balance ?? 0)
     : buzzAccount.balance ?? 0;
-=======
-    ? Math.floor(Math.min(banked.cap.cap - banked.total, buzzAccount.balance))
-    : buzzAccount.balance;
->>>>>>> 090a3443
 
   if (isLoading) {
     return (
@@ -471,7 +446,6 @@
         <div className="flex">
           <NumberInputWrapper
             label="Buzz"
-<<<<<<< HEAD
             labelProps={{ className: 'hidden' }}
             leftSection={
               <Combobox
@@ -484,9 +458,9 @@
                 }}
               >
                 <Combobox.Target withAriaAttributes={false}>
-                  <ActionIcon onClick={() => buzzAccountTypeSelectorCB.toggleDropdown()}>
+                  <LegacyActionIcon onClick={() => buzzAccountTypeSelectorCB.toggleDropdown()}>
                     <CurrencyIcon currency={Currency.BUZZ} type={activeBuzzAccountType} size={18} />
-                  </ActionIcon>
+                  </LegacyActionIcon>
                 </Combobox.Target>
 
                 <Combobox.Dropdown>
@@ -513,10 +487,6 @@
                 </Combobox.Dropdown>
               </Combobox>
             }
-=======
-            labelProps={{ className: '!hidden' }}
-            leftSection={<CurrencyIcon currency={Currency.BUZZ} size={18} />}
->>>>>>> 090a3443
             value={toBank ? toBank : undefined}
             min={10000}
             max={maxBankable}
