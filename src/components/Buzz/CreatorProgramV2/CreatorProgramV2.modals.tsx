--- conflicted
+++ resolved
@@ -359,14 +359,9 @@
                 : 'No Cap'}
             </p>
             <p className="font-bold">
-<<<<<<< HEAD
               Your Cap:{' '}
               <CurrencyIcon currency={Currency.BUZZ} type={buzzBankTypes[0]} className="inline" />{' '}
-              {numberWithCommas(banked.cap.cap)}
-=======
-              Your Cap: <CurrencyIcon currency={Currency.BUZZ} className="inline" />{' '}
               {numberWithCommas(Math.floor(banked.cap.cap))}
->>>>>>> 090a3443
             </p>
 
             {banked.cap.cap <= MIN_CAP && (
