import { useCallback, useMemo } from 'react';
import { useSignalConnection } from '~/components/Signals/SignalsProvider';
import { useCurrentUser } from '~/hooks/useCurrentUser';
import { useFeatureFlags } from '~/providers/FeatureFlagsProvider';
import { SignalMessages } from '~/server/common/enums';
import type { BuzzAccountType, BuzzSpendType } from '~/shared/constants/buzz.constants';
import { BuzzTypes } from '~/shared/constants/buzz.constants';
import type { BuzzUpdateSignalSchema } from '~/server/schema/signals.schema';
import { trpc } from '~/utils/trpc';
import { isDefined } from '~/utils/type-guards';
import type { GetTransactionsReportSchema } from '~/server/schema/buzz.schema';

export const useBuzz = (
  accountId?: number,
  accountType?: BuzzAccountType[] | BuzzAccountType | null
) => {
  const currentUser = useCurrentUser();
  const features = useFeatureFlags();
  const { data, isLoading } = trpc.buzz.getBuzzAccount.useQuery(
    {
      accountId: accountId ?? (currentUser?.id as number),
      accountType: Array.isArray(accountType) ? undefined : accountType,
      accountTypes: Array.isArray(accountType) ? accountType : undefined,
    },
    { enabled: !!currentUser && features.buzz }
  );

  return {
    balanceLoading: isLoading,
    balances: (data ?? []).map((item) => ({
      balance: item.balance,
      lifetimeBalance: item.lifetimeBalance,
      accountType: item.accountType,
    })),
  };
};

export function useQueryBuzz(buzzTypes: BuzzSpendType[] = ['green', 'yellow', 'red']) {
  const currentUser = useCurrentUser();
  const { data: initialData, isLoading } = trpc.buzz.getBuzzAccount2.useQuery(undefined, {
    enabled: !!currentUser,
  });
  const data = useMemo(() => {
    if (!initialData) return { accounts: [], total: 0, nsfwTotal: 0 };
    let total = 0;
    let nsfwTotal = 0;
    const accounts = buzzTypes
      .map((type) => {
        const config = BuzzTypes.getConfig(type);
        if (!config || config.type !== 'spend') return null;
        const balance = initialData[type];
        total += balance;
        if (config.nsfw) nsfwTotal += balance;
        return { ...config, balance, type };
      })
      .filter(isDefined);

    return { accounts, total, nsfwTotal };
  }, [initialData]);

  return { data, isLoading };
}

export const useBuzzSignalUpdate = () => {
  const queryUtils = trpc.useUtils();
  const currentUser = useCurrentUser();

  const onBalanceUpdate = useCallback(
    (updated: BuzzUpdateSignalSchema) => {
      if (!currentUser) return;

      queryUtils.buzz.getBuzzAccount.setData(
        { accountId: currentUser.id as number, accountType: updated.accountType },
        (old) => {
          if (!old || !old[0]) return old;
          return [{ ...old[0], balance: updated.balance }];
        }
      );

      queryUtils.buzz.getBuzzAccount.setData(
        { accountId: currentUser.id as number, accountType: null },
        (old) => {
          if (!old || !old[0] || !old[0].balance) return old;
          return [{ ...old[0], balance: (old[0].balance ?? 0) + updated.delta }];
        }
      );
    },
    [queryUtils, currentUser]
  );

  useSignalConnection(SignalMessages.BuzzUpdate, onBalanceUpdate);
};

export const useUserMultipliers = () => {
  const currentUser = useCurrentUser();
  const features = useFeatureFlags();
  const { data = { purchasesMultiplier: 1, rewardsMultiplier: 1 }, isLoading } =
    trpc.buzz.getUserMultipliers.useQuery(undefined, {
      enabled: !!currentUser && features.buzz,
    });

  return {
    multipliersLoading: isLoading,
    multipliers: data,
  };
};

export const useBuzzTransactions = (
  accountId?: number,
  accountType?: BuzzAccountType,
  filters?: {
    limit: number;
  }
) => {
  const features = useFeatureFlags();
  const { data: { transactions = [] } = {}, isLoading } = trpc.buzz.getAccountTransactions.useQuery(
    {
      limit: filters?.limit ?? 200,
      accountId: accountId as number,
      accountType,
    },
    { enabled: !!accountId && features.buzz }
  );

  return {
    transactions: transactions ?? [],
    isLoading: accountId ? isLoading : false,
  };
};

export const useTransactionsReport = (
  filters: GetTransactionsReportSchema = {
    window: 'hour',
<<<<<<< HEAD
    accountType: 'user',
=======
    accountType: ['blue', 'yellow'],
>>>>>>> a391c858
  },
  opts: { enabled: boolean }
) => {
  const {
    data: report = [],
    isLoading,
    ...rest
  } = trpc.buzz.getTransactionsReport.useQuery({ ...(filters ?? {}) }, { enabled: opts.enabled });

  return {
    report: report ?? [],
    isLoading: opts.enabled ? isLoading : false,
    ...rest,
  };
};<|MERGE_RESOLUTION|>--- conflicted
+++ resolved
@@ -131,11 +131,7 @@
 export const useTransactionsReport = (
   filters: GetTransactionsReportSchema = {
     window: 'hour',
-<<<<<<< HEAD
-    accountType: 'user',
-=======
-    accountType: ['blue', 'yellow'],
->>>>>>> a391c858
+    accountType: 'yellow',
   },
   opts: { enabled: boolean }
 ) => {
