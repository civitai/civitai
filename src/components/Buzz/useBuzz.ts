import { useCallback, useMemo } from 'react';
import { useSignalConnection } from '~/components/Signals/SignalsProvider';
import { useCurrentUser } from '~/hooks/useCurrentUser';
import { useFeatureFlags } from '~/providers/FeatureFlagsProvider';
import { SignalMessages } from '~/server/common/enums';
import type { BuzzAccountType, BuzzSpendType } from '~/shared/constants/buzz.constants';
import { BuzzTypes } from '~/shared/constants/buzz.constants';
import type { BuzzUpdateSignalSchema } from '~/server/schema/signals.schema';
import { trpc } from '~/utils/trpc';
import { isDefined } from '~/utils/type-guards';
import type { GetTransactionsReportSchema } from '~/server/schema/buzz.schema';

export function useQueryBuzz(buzzTypes: BuzzSpendType[] = ['green', 'yellow', 'red']) {
  const currentUser = useCurrentUser();
  const { data: initialData, isLoading } = trpc.buzz.getBuzzAccount.useQuery(undefined, {
    enabled: !!currentUser,
  });
  const data = useMemo(() => {
    if (!initialData) return { accounts: [], total: 0, nsfwTotal: 0 };
    let total = 0;
    let nsfwTotal = 0;
    const accounts = buzzTypes
      .map((type) => {
        const config = BuzzTypes.getConfig(type);
        if (!config || config.type !== 'spend') return null;
        const balance = initialData[type];
        total += balance;
        if (config.nsfw) nsfwTotal += balance;
        return { ...config, balance, type };
      })
      .filter(isDefined);

    return { accounts, total, nsfwTotal };
  }, [initialData, buzzTypes]);

  return { data, isLoading };
}

export const useBuzzSignalUpdate = () => {
  const queryUtils = trpc.useUtils();
  const currentUser = useCurrentUser();

  const onBalanceUpdate = useCallback(
    (updated: BuzzUpdateSignalSchema) => {
      if (!currentUser) return;
      const type = BuzzTypes.toClientType(updated.accountType) as BuzzSpendType;
      queryUtils.buzz.getBuzzAccount.setData(undefined, (old) => {
        if (!old) return undefined;
        let balance = old[type];
        if (typeof balance !== 'number') balance = updated.balance;
        else balance += updated.delta;
<<<<<<< HEAD
        return { ...old, [type]: balance } as typeof old;
=======
        return { ...old, [type]: balance };
>>>>>>> 6ed9fb9e
      });
    },
    [queryUtils, currentUser]
  );

  useSignalConnection(SignalMessages.BuzzUpdate, onBalanceUpdate);
};

export const useUserMultipliers = () => {
  const currentUser = useCurrentUser();
  const features = useFeatureFlags();
  const { data = { purchasesMultiplier: 1, rewardsMultiplier: 1 }, isLoading } =
    trpc.buzz.getUserMultipliers.useQuery(undefined, {
      enabled: !!currentUser && features.buzz,
    });

  return {
    multipliersLoading: isLoading,
    multipliers: data,
  };
};

export const useBuzzTransactions = (
  accountId?: number,
  accountType?: BuzzAccountType,
  filters?: {
    limit: number;
  }
) => {
  const features = useFeatureFlags();
  const { data: { transactions = [] } = {}, isLoading } = trpc.buzz.getAccountTransactions.useQuery(
    {
      limit: filters?.limit ?? 200,
      accountId: accountId as number,
      accountType,
    },
    { enabled: !!accountId && features.buzz }
  );

  return {
    transactions: transactions ?? [],
    isLoading: accountId ? isLoading : false,
  };
};

export const useTransactionsReport = (
  filters: GetTransactionsReportSchema = {
    window: 'hour',
    accountType: 'yellow',
  },
  opts: { enabled: boolean }
) => {
  const {
    data: report = [],
    isLoading,
    ...rest
  } = trpc.buzz.getTransactionsReport.useQuery({ ...(filters ?? {}) }, { enabled: opts.enabled });

  return {
    report: report ?? [],
    isLoading: opts.enabled ? isLoading : false,
    ...rest,
  };
};<|MERGE_RESOLUTION|>--- conflicted
+++ resolved
@@ -49,11 +49,7 @@
         let balance = old[type];
         if (typeof balance !== 'number') balance = updated.balance;
         else balance += updated.delta;
-<<<<<<< HEAD
-        return { ...old, [type]: balance } as typeof old;
-=======
         return { ...old, [type]: balance };
->>>>>>> 6ed9fb9e
       });
     },
     [queryUtils, currentUser]
