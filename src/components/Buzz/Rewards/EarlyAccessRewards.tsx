--- conflicted
+++ resolved
@@ -1,4 +1,3 @@
-<<<<<<< HEAD
 import {
   Center,
   Loader,
@@ -9,10 +8,7 @@
   useComputedColorScheme,
   useMantineTheme,
 } from '@mantine/core';
-=======
-import { Center, Loader, Paper, Stack, Text, Title } from '@mantine/core';
 import type { ChartOptions } from 'chart.js';
->>>>>>> aa1a0880
 import {
   CategoryScale,
   Chart as ChartJS,
