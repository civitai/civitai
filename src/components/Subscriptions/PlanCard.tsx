--- conflicted
+++ resolved
@@ -45,11 +45,7 @@
 } from '~/components/Stripe/MembershipChangePrevention';
 import { appliesForFounderDiscount } from '~/components/Stripe/memberships.util';
 import { SubscriptionProductMetadata } from '~/server/schema/subscriptions.schema';
-<<<<<<< HEAD
-import { NextLink as Link } from '~/components/NextLink/NextLink'
-=======
-import { NextLink } from '@mantine/next';
->>>>>>> 648a5fa8
+import { NextLink as Link } from '~/components/NextLink/NextLink';
 
 type PlanCardProps = {
   product: SubscriptionPlan;
@@ -192,7 +188,7 @@
             {priceId && (
               <>
                 {isActivePlan ? (
-                  <Button radius="xl" {...btnProps} component={NextLink} href="/user/membership">
+                  <Button radius="xl" {...btnProps} component={Link} href="/user/membership">
                     Manage your Membership
                   </Button>
                 ) : isDowngrade ? (
