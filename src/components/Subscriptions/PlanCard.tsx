import {
  Button,
  ButtonProps,
  Card,
  Center,
  Group,
  Select,
  Stack,
  Text,
  ThemeIconVariant,
  Title,
} from '@mantine/core';
import {
  IconBolt,
  IconCategory,
  IconChevronDown,
  IconChristmasTree,
  IconCloud,
  IconHeartHandshake,
  IconHexagon,
  IconHexagon3d,
  IconHexagonPlus,
  IconList,
  IconPhotoAi,
} from '@tabler/icons-react';
import { useState } from 'react';
import { dialogStore } from '~/components/Dialog/dialogStore';
import { EdgeMedia } from '~/components/EdgeMedia/EdgeMedia';
import { NextLink as Link } from '~/components/NextLink/NextLink';
import {
  DowngradeFeedbackModal,
  MembershipUpgradeModal,
} from '~/components/Stripe/MembershipChangePrevention';
import { appliesForFounderDiscount } from '~/components/Stripe/memberships.util';
import { shortenPlanInterval } from '~/components/Stripe/stripe.utils';
import { SubscribeButton } from '~/components/Stripe/SubscribeButton';
import {
  benefitIconSize,
  BenefitItem,
  PlanBenefitList,
} from '~/components/Subscriptions/PlanBenefitList';
import { useFeatureFlags } from '~/providers/FeatureFlagsProvider';
import { constants, HOLIDAY_PROMO_VALUE } from '~/server/common/constants';
import { SubscriptionProductMetadata } from '~/server/schema/subscriptions.schema';
import { FeatureAccess } from '~/server/services/feature-flags.service';
import type { SubscriptionPlan, UserSubscription } from '~/server/services/subscriptions.service';
import { isHolidaysTime } from '~/utils/date-helpers';
import { formatKBytes, numberWithCommas } from '~/utils/number-helpers';
import { getStripeCurrencyDisplay } from '~/utils/string-helpers';
import { isDefined } from '~/utils/type-guards';

type PlanCardProps = {
  product: SubscriptionPlan;
  subscription?: UserSubscription | null;
};

const subscribeBtnProps: Record<string, Partial<ButtonProps>> = {
  upgrade: {
    color: 'blue',
    variant: 'filled',
  },
  downgrade: {
    color: 'gray',
    variant: 'filled',
  },
  active: {
    color: 'gray',
    variant: 'outline',
  },
  subscribe: {
    color: 'blue',
    variant: 'filled',
  },
} as const;

export function PlanCard({ product, subscription }: PlanCardProps) {
  const features = useFeatureFlags();
  const hasActiveSubscription = subscription?.status === 'active';
<<<<<<< HEAD
  const isActivePlan = hasActiveSubscription && subscription?.product?.id === product.id;
=======
  const _isActivePlan = hasActiveSubscription && subscription?.product?.id === product.id;
  const { classes } = useStyles();
>>>>>>> f370b682
  const meta = (product.metadata ?? {}) as SubscriptionProductMetadata;
  const subscriptionMeta = (subscription?.product.metadata ?? {}) as SubscriptionProductMetadata;
  const defaultPriceId = _isActivePlan
    ? subscription?.price.id ?? product.defaultPriceId
    : product.defaultPriceId;
  const [priceId, setPriceId] = useState<string | null>(
    product.prices.find((p) => p.id === defaultPriceId)?.id ??
      product.prices.find((p) => p.currency.toLowerCase() === 'usd')?.id ??
      product.prices[0].id
  );
  const price = product.prices.find((p) => p.id === priceId) ?? product.prices[0];
  const planDetails = getPlanDetails(product, features, price.interval === 'year') ?? {};
  const { benefits, image } = planDetails;
  const isSameInterval = _isActivePlan && subscription?.price.interval === price.interval;
  const isUpgrade =
    hasActiveSubscription &&
    (constants.memberships.tierOrder.indexOf(meta.tier) >
      constants.memberships.tierOrder.indexOf(subscriptionMeta.tier ?? '') ||
      (subscription?.price.interval === 'month' && price.interval === 'year'));
  const isDowngrade =
    hasActiveSubscription &&
    (constants.memberships.tierOrder.indexOf(meta.tier) <
      constants.memberships.tierOrder.indexOf(subscriptionMeta.tier ?? '') ||
      (subscription?.price.interval === 'year' && price.interval === 'month'));

  const isActivePlanDiffInterval = _isActivePlan && !isSameInterval;
  const isActivePlan = _isActivePlan && isSameInterval;

  const btnProps = isActivePlan
    ? subscribeBtnProps.active
    : isUpgrade
    ? subscribeBtnProps.upgrade
    : isDowngrade
    ? subscribeBtnProps.downgrade
    : subscribeBtnProps.subscribe;

  const disabledDueToProvider =
    !!subscription && subscription.product.provider !== product.provider;
  const disabledDueToYearlyPlan =
    !!subscription && subscription.price.interval === 'year' && price.interval === 'month';

  const metadata = (subscription?.product?.metadata ?? {
    tier: 'free',
  }) as SubscriptionProductMetadata;
  const appliesForDiscount =
    !isActivePlan && appliesForFounderDiscount(metadata?.tier) && features.membershipsV2;

  return (
    <Card className="h-full rounded-md bg-gray-0 p-5 dark:bg-dark-8">
      <Stack justify="space-between" style={{ height: '100%' }}>
        <Stack>
          <Stack gap="md" mb="md">
            <Title className="text-center text-xl @sm:text-2xl" order={2} mb="sm">
              {product.name}
            </Title>
            {image && (
              <Center>
<<<<<<< HEAD
                <div className="mb-[10px] w-24 @sm:mb-0 @sm:w-32">
                  <EdgeMedia src={image} className="size-full object-cover" />
                </div>
=======
                <Box w={128} h={128}>
                  <EdgeMedia src={image} className={classes.image} />
                </Box>
>>>>>>> f370b682
              </Center>
            )}
            <Stack gap={0} align="center">
              {appliesForDiscount ? (
                <Stack gap={0} align="center">
                  <Text td="line-through" color="gray" component="span" align="center" lh={1}>
                    {getStripeCurrencyDisplay(price.unitAmount, price.currency)}
                  </Text>
                  <Group justify="center" gap={4} align="flex-end">
                    <Text className="text-5xl font-bold" align="center" lh={1}>
                      {getStripeCurrencyDisplay(
                        price.unitAmount *
                          (constants.memberships.founderDiscount.discountPercent / 100),
                        price.currency
                      )}
                    </Text>
                    <Text align="center" c="dimmed">
                      / {shortenPlanInterval(price.interval)}
                    </Text>
                  </Group>
                </Stack>
              ) : (
                <Group justify="center" gap={4} align="flex-end">
                  <Text className="text-5xl font-bold" align="center" lh={1}>
                    {getStripeCurrencyDisplay(price.unitAmount, price.currency)}
                  </Text>
                  <Text align="center" c="dimmed">
                    / {shortenPlanInterval(price.interval)}
                  </Text>
                </Group>
              )}
              <Select
                data={product.prices.map((p) => ({ label: p.currency, value: p.id }))}
                value={priceId}
                onChange={setPriceId}
                variant="unstyled"
                w={50}
                rightSection={<IconChevronDown size={14} />}
                rightSectionWidth={20}
                classNames={{
                  root: 'mt-[2px] border-b-2 border-b-blue-9',
                  input: 'h-[20px] min-h-[20px] text-start uppercase',
                  option: 'px-[4px] text-center uppercase',
                  section: 'mr-0',
                }}
              />
            </Stack>

            {priceId && (
              <>
                {isActivePlan ? (
                  <Button radius="xl" {...btnProps} component={Link} href="/user/membership">
                    Manage your Membership
                  </Button>
                ) : isDowngrade ? (
                  <Button
                    radius="xl"
                    {...btnProps}
                    disabled={disabledDueToProvider || disabledDueToYearlyPlan}
                    onClick={() => {
                      dialogStore.trigger({
                        component: DowngradeFeedbackModal,
                        props: {
                          priceId,
                          upcomingVaultSizeKb: meta.vaultSizeKb,
                          fromTier: subscriptionMeta.tier,
                          toTier: meta.tier,
                        },
                      });
                    }}
                  >
                    Downgrade to {meta?.tier} {isActivePlanDiffInterval ? ' (Monthly)' : ''}
                  </Button>
                ) : isUpgrade ? (
                  <Button
                    radius="xl"
                    {...btnProps}
                    disabled={disabledDueToProvider || disabledDueToYearlyPlan}
                    onClick={() => {
                      dialogStore.trigger({
                        component: MembershipUpgradeModal,
                        props: {
                          priceId,
                          meta: planDetails,
                          price,
                        },
                      });
                    }}
                  >
                    Upgrade to {meta?.tier} {isActivePlanDiffInterval ? ' (Annual)' : ''}
                  </Button>
                ) : (
                  <SubscribeButton
                    priceId={priceId}
                    disabled={disabledDueToProvider || disabledDueToYearlyPlan}
                  >
                    <Button radius="xl" {...btnProps}>
                      {isActivePlan ? `You are ${meta?.tier}` : `Subscribe to ${meta?.tier}`}
                    </Button>
                  </SubscribeButton>
                )}
              </>
            )}
          </Stack>
          {benefits && <PlanBenefitList benefits={benefits} tier={meta?.tier} />}
        </Stack>
      </Stack>
    </Card>
  );
}

export const getPlanDetails: (
  product: Pick<SubscriptionPlan, 'metadata' | 'name'>,
  features: FeatureAccess,
  isAnnual?: boolean
) => PlanMeta = (
  product: Pick<SubscriptionPlan, 'metadata' | 'name'>,
  features: FeatureAccess,
  isAnnual
) => {
  const metadata = (product.metadata ?? {}) as SubscriptionProductMetadata;
  const planMeta = {
    name: product?.name ?? 'Supporter Tier',
    image:
      metadata?.badge ?? constants.memberships.badges[metadata.tier] ?? constants.supporterBadge,
    benefits: [
      {
        icon: <IconBolt size={benefitIconSize} />,
        iconColor: (metadata?.monthlyBuzz ?? 0) === 0 ? 'gray' : 'yellow',
        iconVariant: 'light' as ThemeIconVariant,
        content: (
          <Text>
            <Text span color={(metadata?.monthlyBuzz ?? 0) === 0 ? undefined : 'yellow.7'}>
              {numberWithCommas(metadata?.monthlyBuzz ?? 0)} Buzz per month
            </Text>
          </Text>
        ),
      },

      isHolidaysTime()
        ? {
            icon: <IconChristmasTree size={benefitIconSize} />,
            iconColor: (metadata?.monthlyBuzz ?? 0) === 0 ? 'gray' : 'green',
            iconVariant: 'light' as ThemeIconVariant,
            content: (
              <Text>
                <Text span color={(metadata?.monthlyBuzz ?? 0) === 0 ? undefined : 'green.7'}>
                  +
                  {numberWithCommas(Math.floor((metadata?.monthlyBuzz ?? 0) * HOLIDAY_PROMO_VALUE))}{' '}
                  Blue Buzz for December
                </Text>
              </Text>
            ),
          }
        : null,

      features.membershipsV2
        ? {
            icon: <IconBolt size={benefitIconSize} />,
            iconColor: (metadata?.purchasesMultiplier ?? 1) === 1 ? 'gray' : 'yellow',
            iconVariant: 'light' as ThemeIconVariant,
            content:
              (metadata?.purchasesMultiplier ?? 1) === 1 ? (
                <Text>
                  <Text span>No bonus Buzz on purchases</Text>
                </Text>
              ) : (
                <Text>
                  <Text span color="yellow.7">
                    {(((metadata?.purchasesMultiplier ?? 1) - 1) * 100).toFixed(0)}% Bonus Buzz on
                    purchases
                  </Text>
                </Text>
              ),
          }
        : undefined,
      features.membershipsV2
        ? {
            icon: <IconBolt size={benefitIconSize} />,
            iconColor: (metadata?.rewardsMultiplier ?? 1) === 1 ? 'gray' : 'yellow',
            iconVariant: 'light' as ThemeIconVariant,
            content:
              (metadata?.rewardsMultiplier ?? 1) === 1 ? (
                <Text>
                  <Text span>No extra Buzz on rewards</Text>
                </Text>
              ) : (
                <Text>
                  <Text span color="yellow.7">
                    Rewards give {(((metadata?.rewardsMultiplier ?? 1) - 1) * 100).toFixed(0)}% more
                    Buzz!
                  </Text>
                </Text>
              ),
          }
        : undefined,
      features.privateModels
        ? {
            icon: <IconCategory size={benefitIconSize} />,
            iconColor: 'blue',

            iconVariant: 'light' as ThemeIconVariant,
            content: (
              <Text>
                {numberWithCommas(
                  metadata?.maxPrivateModels ??
                    constants.memberships.membershipDetailsAddons[metadata.tier]
                      ?.maxPrivateModels ??
                    0
                )}{' '}
                Private Models
              </Text>
            ),
          }
        : null,
      {
        icon: <IconPhotoAi size={benefitIconSize} />,
        iconColor: 'blue',
        iconVariant: 'light' as ThemeIconVariant,
        content: <Text>{metadata.quantityLimit ?? 4} Images per job</Text>,
      },
      {
        icon: <IconList size={benefitIconSize} />,
        iconColor: 'blue',
        iconVariant: 'light' as ThemeIconVariant,
        content: <Text>{metadata.queueLimit ?? 4} Queued jobs</Text>,
      },
      features.vault
        ? {
            content: (
              <Text>
                {(metadata.vaultSizeKb ?? 0) === 0
                  ? 'No '
                  : formatKBytes(metadata.vaultSizeKb ?? 0)}{' '}
                <Text
                  variant="link"
                  td="underline"
                  component="a"
                  href="/product/vault"
                  target="_blank"
                >
                  Civitai Vault storage
                </Text>
              </Text>
            ),
            icon: <IconCloud size={benefitIconSize} />,
            iconColor: metadata.vaultSizeKb ? 'blue' : 'gray',
            iconVariant: 'light' as ThemeIconVariant,
          }
        : undefined,
      {
        icon: <IconHeartHandshake size={benefitIconSize} />,
        iconColor: !!metadata.tier && metadata.tier !== 'free' ? 'blue' : 'gray',

        iconVariant: 'light' as ThemeIconVariant,
        content: (
          <Text>
            {metadata?.supportLevel ??
              constants.memberships.membershipDetailsAddons[metadata.tier]?.supportLevel ??
              'Basic'}{' '}
            Support
          </Text>
        ),
      },
      {
        content:
          metadata.badgeType === 'animated' ? (
            <Text lh={1}>
              Unique{' '}
              <Text lh={1} weight={700} component="span">
                Animated
              </Text>{' '}
              Supporter Badge each month
            </Text>
          ) : metadata.badgeType === 'static' ? (
            <Text lh={1}>Unique Supporter Badge each month</Text>
          ) : (
            <Text lh={1}>No Unique Supporter Badge each month</Text>
          ),
        icon:
          metadata.badgeType === 'animated' ? (
            <IconHexagonPlus size={benefitIconSize} />
          ) : (
            <IconHexagon size={benefitIconSize} />
          ),
        iconColor: !metadata.badgeType || metadata.badgeType === 'none' ? 'gray' : 'blue',
        iconVariant: 'light' as ThemeIconVariant,
      },
      {
        content:
          !!metadata.badgeType && !!isAnnual ? (
            <Text lh={1}>
              <Text
                variant="link"
                td="underline"
                component="a"
                href="/articles/14950"
                target="_blank"
              >
                Exclusive cosmetics
              </Text>
            </Text>
          ) : (
            <Text lh={1}>
              No{' '}
              <Text
                variant="link"
                td="underline"
                component="a"
                href="/articles/14950"
                target="_blank"
              >
                exclusive cosmetics
              </Text>
            </Text>
          ),
        icon: <IconHexagon3d size={benefitIconSize} />,
        iconColor:
          !metadata.badgeType || metadata.badgeType === 'none' || !isAnnual ? 'gray' : 'blue',
        iconVariant: 'light' as ThemeIconVariant,
      },
    ].filter(isDefined),
  };

  return planMeta;
};

export type PlanMeta = {
  name: string;
  image: string;
  benefits: BenefitItem[];
};<|MERGE_RESOLUTION|>--- conflicted
+++ resolved
@@ -76,12 +76,7 @@
 export function PlanCard({ product, subscription }: PlanCardProps) {
   const features = useFeatureFlags();
   const hasActiveSubscription = subscription?.status === 'active';
-<<<<<<< HEAD
-  const isActivePlan = hasActiveSubscription && subscription?.product?.id === product.id;
-=======
   const _isActivePlan = hasActiveSubscription && subscription?.product?.id === product.id;
-  const { classes } = useStyles();
->>>>>>> f370b682
   const meta = (product.metadata ?? {}) as SubscriptionProductMetadata;
   const subscriptionMeta = (subscription?.product.metadata ?? {}) as SubscriptionProductMetadata;
   const defaultPriceId = _isActivePlan
@@ -139,15 +134,9 @@
             </Title>
             {image && (
               <Center>
-<<<<<<< HEAD
                 <div className="mb-[10px] w-24 @sm:mb-0 @sm:w-32">
                   <EdgeMedia src={image} className="size-full object-cover" />
                 </div>
-=======
-                <Box w={128} h={128}>
-                  <EdgeMedia src={image} className={classes.image} />
-                </Box>
->>>>>>> f370b682
               </Center>
             )}
             <Stack gap={0} align="center">
