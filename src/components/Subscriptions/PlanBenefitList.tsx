import type { DefaultMantineColor, ThemeIconVariant } from '@mantine/core';
import { Anchor, Divider, List, Stack, Text, ThemeIcon } from '@mantine/core';
import { IconAdCircleOff, IconCircleCheck, IconCircleX } from '@tabler/icons-react';

export const benefitIconSize = 18;
const themeIconSize = benefitIconSize + 6;

const defaultBenefits = [
  { content: 'Ad free browsing', icon: <IconAdCircleOff size={benefitIconSize} /> },
  {
    content: (
      <Text td="underline" component="a" href="/product/link" target="_blank">
        Civitai Link
      </Text>
    ),
  },
  // { content: 'Can equip special cosmetics' },
  { content: 'Exclusive Discord channels' },
  { content: 'Early access to new features' },
  {
    tiers: ['bronze', 'silver', 'gold'], // Not available in supporter / founder.
    content: (
      <Text>
        Access to the{' '}
        <Anchor td="underline" component="a" href="/creator-program" target="_blank">
          Creator Program
        </Anchor>{' '}
        to get paid for earned Buzz
      </Text>
    ),
  },
  { content: 'Enhanced Model Creator controls', tiers: ['gold'] },
];

export const PlanBenefitList = ({
  benefits,
  useDefaultBenefits = true,
  defaultBenefitsDisabled,
  tier,
}: Props) => {
  return (
    <Stack>
      <List
        size="md"
        center
        icon={
          <ThemeIcon color="gray" size={themeIconSize} radius="xl">
            <IconCircleCheck size={benefitIconSize} />
          </ThemeIcon>
        }
      >
        <Stack gap="xs">
<<<<<<< HEAD
          {benefits.map(({ content, icon, iconColor, iconVariant }, index) => (
            <List.Item
              key={index}
              icon={
                !icon ? undefined : (
                  <ThemeIcon
                    color={iconColor ?? 'teal'}
                    size={themeIconSize}
                    radius="xl"
                    variant={iconVariant}
                    autoContrast
                  >
                    {icon}
                  </ThemeIcon>
                )
              }
            >
              {content}
            </List.Item>
          ))}
=======
          {benefits.map(({ content, icon, iconColor, iconVariant }, index) =>
            content ? (
              <List.Item
                key={index}
                icon={
                  !icon ? undefined : (
                    <ThemeIcon
                      color={iconColor ?? 'teal'}
                      size={themeIconSize}
                      radius="xl"
                      variant={iconVariant}
                    >
                      {icon}
                    </ThemeIcon>
                  )
                }
              >
                {content}
              </List.Item>
            ) : null
          )}
>>>>>>> 0fe91f2e
        </Stack>
      </List>
      {useDefaultBenefits && (
        <>
          <Divider mx="-md" />
          <List size="md" center>
            <Stack gap="xs">
              {defaultBenefits.map(({ content, tiers }, index) => {
                const isUnavailable =
                  defaultBenefitsDisabled || (tiers && (!tier || !tiers.includes(tier)));
                return (
                  <List.Item
                    icon={
                      <ThemeIcon
                        color={isUnavailable ? 'gray' : 'green'}
                        variant="light"
                        size={themeIconSize}
                        radius="xl"
                      >
                        {isUnavailable ? (
                          <IconCircleX size={benefitIconSize} />
                        ) : (
                          <IconCircleCheck size={benefitIconSize} />
                        )}
                      </ThemeIcon>
                    }
                    key={index}
                  >
                    {content}
                  </List.Item>
                );
              })}
            </Stack>
          </List>
        </>
      )}
    </Stack>
  );
};

type Props = {
  benefits: BenefitItem[];
  useDefaultBenefits?: boolean;
  defaultBenefitsDisabled?: boolean;
  tier?: string;
};

export type BenefitItem = {
  content: React.ReactNode;
  icon?: React.ReactNode;
  iconColor?: DefaultMantineColor;
  iconVariant?: ThemeIconVariant;
};<|MERGE_RESOLUTION|>--- conflicted
+++ resolved
@@ -50,28 +50,6 @@
         }
       >
         <Stack gap="xs">
-<<<<<<< HEAD
-          {benefits.map(({ content, icon, iconColor, iconVariant }, index) => (
-            <List.Item
-              key={index}
-              icon={
-                !icon ? undefined : (
-                  <ThemeIcon
-                    color={iconColor ?? 'teal'}
-                    size={themeIconSize}
-                    radius="xl"
-                    variant={iconVariant}
-                    autoContrast
-                  >
-                    {icon}
-                  </ThemeIcon>
-                )
-              }
-            >
-              {content}
-            </List.Item>
-          ))}
-=======
           {benefits.map(({ content, icon, iconColor, iconVariant }, index) =>
             content ? (
               <List.Item
@@ -93,7 +71,6 @@
               </List.Item>
             ) : null
           )}
->>>>>>> 0fe91f2e
         </Stack>
       </List>
       {useDefaultBenefits && (
@@ -112,6 +89,7 @@
                         variant="light"
                         size={themeIconSize}
                         radius="xl"
+                        autoContrast
                       >
                         {isUnavailable ? (
                           <IconCircleX size={benefitIconSize} />
