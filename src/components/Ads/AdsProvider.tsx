import React, { createContext, useContext, useEffect, useState } from 'react';
import { useCurrentUser } from '~/hooks/useCurrentUser';
import Script from 'next/script';
import { useFeatureFlags } from '~/providers/FeatureFlagsProvider';
import { useBrowsingSettings } from '~/providers/BrowserSettingsProvider';
import { isProd } from '~/env/other';
import { Router } from 'next/router';
import { create } from 'zustand';
import { useSignalContext } from '~/components/Signals/SignalsProvider';
import { useDeviceFingerprint } from '~/providers/ActivityReportingProvider';
import { devtools } from 'zustand/middleware';
<<<<<<< HEAD
// // const isProd = true;
=======
import { getAvailableAdunits } from '~/components/Ads/ads.utils';
// const isProd = true;
>>>>>>> bae41077

type AdProvider = 'ascendeum' | 'exoclick' | 'adsense' | 'pubgalaxy';
const adProviders: AdProvider[] = ['pubgalaxy'];

const AdsContext = createContext<{
  adsBlocked?: boolean;
  adsEnabled: boolean;
  username?: string;
  isMember: boolean;
  providers: readonly string[];
} | null>(null);

export function useAdsContext() {
  const context = useContext(AdsContext);
  if (!context) throw new Error('missing AdsProvider');
  return context;
}

export function AdsProvider({ children }: { children: React.ReactNode }) {
  const [adsBlocked, setAdsBlocked] = useState<boolean | undefined>(!isProd ? true : undefined);
  const currentUser = useCurrentUser();
  const features = useFeatureFlags();

  // derived value from browsingMode and nsfwOverride
  const isMember = currentUser?.isMember ?? false;
  const allowAds = useBrowsingSettings((x) => x.allowAds);
  const adsEnabled = features.adsEnabled && (allowAds || !isMember);
  // const [cmpLoaded, setCmpLoaded] = useState(false);

  // const readyRef = useRef<boolean>();
  // useEffect(() => {
  //   if (!readyRef.current && adsEnabled) {
  //     readyRef.current = true;
  //     if (!isProd) setAdsBlocked(true);
  //     else {
  //       checkAdsBlocked((blocked) => {
  //         setAdsBlocked(blocked);
  //       });
  //     }
  //   }
  // }, [adsEnabled]);

  function handleCmpLoaded() {
    // setCmpLoaded(true);
    if (isProd) setAdsBlocked(false);
  }

  function handleCmpError() {
    if (isProd) setAdsBlocked(true);
  }

  useEffect(() => {
    const listener = ((e: CustomEvent) => {
      const success = e.detail;
      if (success !== undefined) setAdsBlocked(!success);
    }) as EventListener;
    window.addEventListener('tcfapi-success', listener);
    return () => {
      window.removeEventListener('tcfapi-success', listener);
    };
  }, []);

  return (
    <AdsContext.Provider
      value={{
        adsBlocked: adsBlocked,
        adsEnabled: adsEnabled,
        username: currentUser?.username,
        providers: adProviders,
        isMember,
      }}
    >
      {children}
      {adsEnabled && isProd && (
        <>
          <Script
            src="https://cmp.uniconsent.com/v2/stub.min.js"
            onLoad={handleCmpLoaded}
            onError={handleCmpError}
          />
          <Script src="https://cmp.uniconsent.com/v2/a635bd9830/cmp.js" async />
          {adsBlocked === false && (
            <>
              <Script
                id="ads-start"
                type="text/javascript"
                dangerouslySetInnerHTML={{
                  __html: `
                window.googletag = window.googletag || {};
                window.googletag.cmd = window.googletag.cmd || [];
                window.googletag.cmd.push(function () {
                  window.googletag.pubads().enableAsyncRendering();
                  window.googletag.pubads().disableInitialLoad();
                });
                (adsbygoogle = window.adsbygoogle || []).pauseAdRequests = 1;
              `,
                }}
              />
              <Script
                id="ads-init"
                type="text/javascript"
                dangerouslySetInnerHTML={{
                  __html: `
                    __tcfapi?.("addEventListener", 2, function(tcData, success) {
                      dispatchEvent(new CustomEvent('tcfapi-success', {detail: success}));
                      if (success && tcData.unicLoad  === true) {
                        if(!window._initAds) {
                          window._initAds = true;

                          var script = document.createElement('script');
                          script.async = true;
                          script.src = '//dsh7ky7308k4b.cloudfront.net/publishers/civitaicom.min.js';
                          document.head.appendChild(script);

                          var script = document.createElement('script');
                          script.async = true;
                          script.src = '//btloader.com/tag?o=5184339635601408&upapi=true';
                          document.head.appendChild(script);
                        }
                      }
                    });
                  `,
                }}
              />
              <Script
                id="ads-custom"
                type="text/javascript"
                dangerouslySetInnerHTML={{
                  __html: `
                  window.pgHB = window.pgHB || { que: [] }
                  window.googletag.cmd.push(function () {
                    googletag.pubads().addEventListener("impressionViewable", (event) => {
                      dispatchEvent(new CustomEvent('civitai-ad-impression', {detail: event.slot}));
                    });
                  });
                `,
                }}
              />
              <GoogletagManager />
              <ImpressionTracker />
            </>
          )}
          <div id="uniconsent-config" />
        </>
      )}
    </AdsContext.Provider>
  );
}

function GoogletagManager() {
  useEffect(() => {
    if (!window.googletag) return;
    function handleRouteChangeStart() {
      window.googletag?.destroySlots?.();
    }
    Router.events.on('routeChangeStart', handleRouteChangeStart);
    return () => {
      Router.events.off('routeChangeStart', handleRouteChangeStart);
    };
  }, []);

  return null;
}

declare global {
  interface Window {
    __tcfapi: (command: string, version: number, callback: (...args: any[]) => void) => void;
    pgHB: {
      que: Array<() => void>;
      requestWebRewardedAd?: (args: unknown) => void;
      setUserAudienceData: (args: { email: string }) => void;
    };
    googletag: any;
  }
}

// const REQUEST_URL = 'https://pagead2.googlesyndication.com/pagead/js/adsbygoogle.js';
// const checkAdsBlocked = (callback: (blocked: boolean) => void) => {
//   fetch(REQUEST_URL, {
//     method: 'HEAD',
//     mode: 'no-cors',
//   })
//     // ads are blocked if request is redirected
//     // (we assume the REQUEST_URL doesn't use redirections)
//     .then((response) => {
//       callback(response.redirected);
//     })
//     // ads are blocked if request fails
//     // (we do not consider connction problems)
//     .catch(() => {
//       callback(true);
//     });
// };

export const useAdUnitLoadedStore = create<Record<string, boolean>>()(
  devtools(() => ({}), { name: 'adunits-loaded' })
);

function ImpressionTracker() {
  const currentUser = useCurrentUser();
  const { adsEnabled, adsBlocked } = useAdsContext();
  const { worker } = useSignalContext();
  const { fingerprint } = useDeviceFingerprint();

  useEffect(() => {
    const availableAdunitIds = Object.values(getAvailableAdunits());
    const listener = ((e: CustomEvent) => {
      if (!adsEnabled || adsBlocked) return;

      const slot = e.detail;
      const elemId = slot.getSlotElementId();
      const adunitId = elemId.split('-')[0];
      if (!adunitId || !availableAdunitIds.includes(adunitId)) return;

      const outOfPage = slot.getOutOfPage();
      const elem = document.getElementById(elemId);
      const exists = !!elem;

      useAdUnitLoadedStore.setState({ [elemId]: true });

      if (worker && exists && currentUser && !outOfPage) {
        const now = Date.now();
        const impressions = impressionsDictionary[elemId] ?? [];
        const lastImpression = impressions[impressions.length - 1];
        if (!lastImpression || now - lastImpression >= 10 * 1000) {
          impressionsDictionary[elemId] = [...impressions, now];

          worker.send('recordAdImpression', {
            userId: currentUser.id,
            fingerprint,
            adId: elemId.split('-')[0],
          });
        }
      }
    }) as EventListener;

    window.addEventListener('civitai-ad-impression', listener);
    return () => {
      window.removeEventListener('civitai-ad-impression', listener);
    };
  }, [adsEnabled, fingerprint, worker, adsBlocked, currentUser]);

  return null;
}

const impressionsDictionary: Record<string, number[]> = {};<|MERGE_RESOLUTION|>--- conflicted
+++ resolved
@@ -9,12 +9,8 @@
 import { useSignalContext } from '~/components/Signals/SignalsProvider';
 import { useDeviceFingerprint } from '~/providers/ActivityReportingProvider';
 import { devtools } from 'zustand/middleware';
-<<<<<<< HEAD
-// // const isProd = true;
-=======
 import { getAvailableAdunits } from '~/components/Ads/ads.utils';
 // const isProd = true;
->>>>>>> bae41077
 
 type AdProvider = 'ascendeum' | 'exoclick' | 'adsense' | 'pubgalaxy';
 const adProviders: AdProvider[] = ['pubgalaxy'];
