<<<<<<< HEAD
import {
  MultiSelect,
  MultiSelectProps,
  ComboboxItem,
  ScrollArea,
  ScrollAreaProps,
  Divider,
  Box,
  Loader,
} from '@mantine/core';
=======
import type { MultiSelectProps, SelectItem, ScrollAreaProps } from '@mantine/core';
import { MultiSelect, ScrollArea, Divider, Box, Loader } from '@mantine/core';
>>>>>>> aa1a0880
import { IconSearch } from '@tabler/icons-react';
import React, { useMemo, forwardRef } from 'react';

type SelectItemProps<T extends string | number> = Omit<ComboboxItem, 'value'> & {
  value: T;
};

type MultiSelectWrapperProps<T extends string | number> = Omit<
  MultiSelectProps,
  'data' | 'onChange' | 'value' | 'defaultValue'
> & {
  value?: T[];
  defaultValue?: T[];
  /** Select data used to renderer items in dropdown */
  data: (string | SelectItemProps<T>)[];
  /** Controlled input onChange handler */
  onChange?(value: T[]): void;
  loading?: boolean;
  parsePaste?: boolean;
};

export function MultiSelectWrapper<T extends string | number>({
  data = [],
  value,
  defaultValue,
  loading,
  onChange,
  parsePaste = false,
  ...props
}: MultiSelectWrapperProps<T>) {
  const initialType =
    !data.length || (typeof data[0] !== 'object' ? typeof data[0] : typeof data[0].value);

  const parsedData = data.map((x): string | ComboboxItem => {
    if (typeof x === 'string') return x;
    return {
      ...x,
      value: String(x.value),
    } as ComboboxItem;
  });

  const parsedValue = useMemo(() => (value ? value?.map(String) : undefined), [value]);
  const parsedDefaultValue = useMemo(
    () => (defaultValue ? defaultValue?.map(String) : undefined),
    [defaultValue]
  );

  const handleChange = (value: string[]) => {
    const returnValue = initialType === 'number' ? value.map(Number) : value;
    onChange?.(returnValue as T[]);
  };

  const handlePaste = (pastedText: string) => {
    // Split pasted text by comma or new line
    const pastedValues = pastedText.split(/[\n,]/).map((x) => x.trim());
    const newValue = new Set([...((value as string[]) ?? []), ...pastedValues]);
    handleChange([...newValue]);
  };

  return (
    <MultiSelectContext.Provider value={{ limit: props.limit }}>
      <MultiSelect
        data={parsedData as (string | ComboboxItem)[]}
        value={parsedValue}
        onChange={handleChange}
        onPaste={
          parsePaste
            ? (e) => {
                e.preventDefault();
                e.stopPropagation();
                const pastedText = e.clipboardData.getData('text');
                handlePaste(pastedText);
              }
            : undefined
        }
        // dropdownComponent={
        //   props.searchable && (!props.limit || props.limit > data.length)
        //     ? undefined
        //     : OverflowScrollArea
        // }
        defaultValue={parsedDefaultValue}
        {...props}
        rightSection={loading ? <Loader size={16} /> : null}
      />
    </MultiSelectContext.Provider>
  );
}

// TODO: Mantine7: Consider removing this
export const OverflowScrollArea = forwardRef<HTMLDivElement, ScrollAreaProps>(
  ({ style, ...others }: ScrollAreaProps, ref) => {
    const { limit } = useMultiSelectContext();
    const itemCount = ((others.children as any)?.props?.children?.props.data ?? []).length; //eslint-disable-line
    return (
      <ScrollArea {...others} style={{ width: '100%', ...style }} viewportRef={ref}>
        {others.children}
        {itemCount == limit && (
          <Divider
            my="xs"
            variant="dashed"
            labelPosition="center"
            label={
              <>
                <IconSearch size={12} />
                <Box ml={5}>Search to show additional results</Box>
              </>
            }
          />
        )}
      </ScrollArea>
    );
  }
);

OverflowScrollArea.displayName = 'OverflowScrollArea';

export const MultiSelectContext = React.createContext<{ limit?: number }>({});
export const useMultiSelectContext = () => React.useContext(MultiSelectContext);<|MERGE_RESOLUTION|>--- conflicted
+++ resolved
@@ -1,18 +1,5 @@
-<<<<<<< HEAD
-import {
-  MultiSelect,
-  MultiSelectProps,
-  ComboboxItem,
-  ScrollArea,
-  ScrollAreaProps,
-  Divider,
-  Box,
-  Loader,
-} from '@mantine/core';
-=======
-import type { MultiSelectProps, SelectItem, ScrollAreaProps } from '@mantine/core';
+import type { MultiSelectProps, ComboboxItem, ScrollAreaProps } from '@mantine/core';
 import { MultiSelect, ScrollArea, Divider, Box, Loader } from '@mantine/core';
->>>>>>> aa1a0880
 import { IconSearch } from '@tabler/icons-react';
 import React, { useMemo, forwardRef } from 'react';
 
