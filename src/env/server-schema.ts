--- conflicted
+++ resolved
@@ -245,18 +245,15 @@
   CDP_PAYMASTER_URL: z.string().optional(),
   CDP_CIVITAI_ADDRESS: z.string().optional(),
 
-<<<<<<< HEAD
   // EmerchantPay Related:
   EMERCHANTPAY_WPF_URL: z.string().optional(),
   EMERCHANTPAY_USERNAME: z.string().optional(),
   EMERCHANTPAY_PASSWORD: z.string().optional(),
   EMERCHANTPAY_WEBHOOK_SECRET: z.string().optional(),
-=======
   // ZKP2P Related:
   ZKP2P_BASE_URL: z.string().optional(),
   ZKP2P_IFRAME_HOST: z.string().optional(),
 
   FLIPT_URL: z.string(),
   FLIPT_FETCHER_SECRET: z.string(),
->>>>>>> 090a3443
 });