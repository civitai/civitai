--- conflicted
+++ resolved
@@ -189,8 +189,6 @@
   TIPALTI_API_CODE_VERIFIER: z.string().optional(),
   TIPALTI_API_REFRESH_TOKEN: z.string().optional(),
   TIPALTI_API_TOKEN_URL: z.string().optional(),
-<<<<<<< HEAD
-=======
 
   // OpenAI
   OPENAI_API_KEY: z.string().optional(),
@@ -205,7 +203,6 @@
   VIMEO_SECRET: z.string().optional(),
   VIMEO_CLIENT_ID: z.string().optional(),
   VIMEO_VIDEO_UPLOAD_URL: z.string().optional(),
->>>>>>> c191cf17
 });
 
 /**
