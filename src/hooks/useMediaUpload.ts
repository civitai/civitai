--- conflicted
+++ resolved
@@ -1,10 +1,6 @@
 import { useEffect, useRef, useState } from 'react';
 import { useMediaUploadSettingsContext } from '~/components/MediaUploadSettings/MediaUploadSettingsProvider';
 import { useS3Upload } from '~/hooks/useS3Upload';
-<<<<<<< HEAD
-import { constants } from '~/server/common/constants';
-=======
->>>>>>> 9f426ba5
 import { UploadType } from '~/server/common/enums';
 import { MEDIA_TYPE } from '~/server/common/mime-types';
 import { calculateSizeInMegabytes } from '~/utils/json-helpers';
@@ -125,15 +121,11 @@
           );
         } else {
           upload(file, UploadType.Image)
-<<<<<<< HEAD
-            .then(({ key }) => {
-=======
             .then(({ key, url }) => {
               if (!url) {
                 throw new Error('Failed to upload image');
               }
 
->>>>>>> 9f426ba5
               onComplete({ status: 'added', ...data, url: key, index }, context);
             })
             .catch((error) => {
