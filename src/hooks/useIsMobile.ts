--- conflicted
+++ resolved
@@ -12,17 +12,10 @@
   // });
 }
 
-<<<<<<< HEAD
-export function isMobileDevice() {
-  return (
-    typeof window !== 'undefined' && ('ontouchstart' in window || navigator.maxTouchPoints > 0)
-  );
-=======
 let isMobile: boolean | undefined;
 export function isMobileDevice() {
   if (!isMobile)
     isMobile =
       typeof window !== 'undefined' && ('ontouchstart' in window || navigator.maxTouchPoints > 0);
   return isMobile;
->>>>>>> 9f426ba5
 }