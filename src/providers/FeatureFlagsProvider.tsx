import { useSession } from 'next-auth/react';
import { createContext, useContext, useMemo, useState } from 'react';
import { type FeatureAccess } from '~/server/services/feature-flags.service';
import { trpc } from '~/utils/trpc';

const FeatureFlagsCtx = createContext<FeatureAccess | null>(null);

export type UseFeatureFlagsReturn = ReturnType<typeof useFeatureFlags>;
export const useFeatureFlags = () => {
  const context = useContext(FeatureFlagsCtx);
  if (!context) throw new Error('useFeatureFlags can only be used inside FeatureFlagsCtx');
  return context;
};
export const FeatureFlagsProvider = ({
  children,
  flags: initialFlags,
}: {
  children: React.ReactNode;
  flags: FeatureAccess;
}) => {
  const session = useSession();
<<<<<<< HEAD
  // Ensures FE and BE feature flags are in sync for staging.
  const host =
    typeof location !== 'undefined'
      ? (location?.host ?? '').replace('stage.', '').replace('dev.', '')
      : '';
  const [flags, setFlags] = useState(
    initialFlags ?? getFeatureFlags({ user: session.data?.user, host })
  );

  useEffect(() => {
    setFlags(getFeatureFlags({ user: session.data?.user, host }));
  }, [session.data?.expires]);
=======
  const [flags, setFlags] = useState(initialFlags);
>>>>>>> 720ae060

  const { data: userFeatures = {} as FeatureAccess } = trpc.user.getFeatureFlags.useQuery(
    undefined,
    { cacheTime: Infinity, staleTime: Infinity, retry: 0, enabled: !!session.data }
  );

  const featureFlags = useMemo(
    () => ({
      ...flags,
      ...userFeatures,
    }),
    [flags, userFeatures]
  );

  return <FeatureFlagsCtx.Provider value={featureFlags}>{children}</FeatureFlagsCtx.Provider>;
};<|MERGE_RESOLUTION|>--- conflicted
+++ resolved
@@ -19,22 +19,12 @@
   flags: FeatureAccess;
 }) => {
   const session = useSession();
-<<<<<<< HEAD
   // Ensures FE and BE feature flags are in sync for staging.
   const host =
     typeof location !== 'undefined'
       ? (location?.host ?? '').replace('stage.', '').replace('dev.', '')
       : '';
-  const [flags, setFlags] = useState(
-    initialFlags ?? getFeatureFlags({ user: session.data?.user, host })
-  );
-
-  useEffect(() => {
-    setFlags(getFeatureFlags({ user: session.data?.user, host }));
-  }, [session.data?.expires]);
-=======
   const [flags, setFlags] = useState(initialFlags);
->>>>>>> 720ae060
 
   const { data: userFeatures = {} as FeatureAccess } = trpc.user.getFeatureFlags.useQuery(
     undefined,
