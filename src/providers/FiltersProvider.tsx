import {
  CheckpointType,
  ImageGenerationProcess,
  MediaType,
  MetricTimeframe,
  ModelStatus,
  ModelType,
<<<<<<< HEAD
  ToolType,
} from '@prisma/client';
=======
} from '~/shared/utils/prisma/enums';
>>>>>>> 53208420
import { createContext, useCallback, useContext, useRef } from 'react';
import { z } from 'zod';
import { createStore, useStore } from 'zustand';
import { devtools } from 'zustand/middleware';
import { constants } from '~/server/common/constants';
import {
  ArticleSort,
  BountySort,
  BountyStatus,
  ClubSort,
  CollectionSort,
  ImageSort,
  MarkerSort,
  MarkerType,
  ModelSort,
  PostSort,
  QuestionSort,
  QuestionStatus,
  ThreadSort,
  ToolSort,
} from '~/server/common/enums';
import { periodModeSchema } from '~/server/schema/base.schema';
import { getInfiniteBountySchema } from '~/server/schema/bounty.schema';
import { getInfiniteClubSchema } from '~/server/schema/club.schema';
import { removeEmpty } from '~/utils/object-helpers';

export type ModelFilterSchema = z.infer<typeof modelFilterSchema>;
const modelFilterSchema = z.object({
  period: z.nativeEnum(MetricTimeframe).default(MetricTimeframe.Month),
  periodMode: periodModeSchema,
  sort: z.nativeEnum(ModelSort).default(ModelSort.HighestRated),
  types: z.nativeEnum(ModelType).array().optional(),
  checkpointType: z.nativeEnum(CheckpointType).optional(),
  baseModels: z.enum(constants.baseModels).array().optional(),
  status: z.nativeEnum(ModelStatus).array().optional(),
  earlyAccess: z.boolean().optional(),
  supportsGeneration: z.boolean().optional(),
  fromPlatform: z.boolean().optional(),
  followed: z.boolean().optional(),
  archived: z.boolean().optional(),
  hidden: z.boolean().optional(),
  fileFormats: z.enum(constants.modelFileFormats).array().optional(),
  pending: z.boolean().optional(),
});

type QuestionFilterSchema = z.infer<typeof questionFilterSchema>;
const questionFilterSchema = z.object({
  sort: z.nativeEnum(QuestionSort).default(QuestionSort.MostLiked),
  period: z.nativeEnum(MetricTimeframe).default(MetricTimeframe.AllTime),
  status: z.nativeEnum(QuestionStatus).optional(),
});

type ImageFilterSchema = z.infer<typeof imageFilterSchema>;
const imageFilterSchema = z.object({
  period: z.nativeEnum(MetricTimeframe).default(MetricTimeframe.Week),
  periodMode: periodModeSchema.optional(),
  sort: z.nativeEnum(ImageSort).default(ImageSort.MostReactions),
  generation: z.nativeEnum(ImageGenerationProcess).array().optional(),
  excludeCrossPosts: z.boolean().optional(),
  types: z.array(z.nativeEnum(MediaType)).default([MediaType.image]),
  withMeta: z.boolean().optional(),
  fromPlatform: z.boolean().optional(),
  notPublished: z.boolean().optional(),
  scheduled: z.boolean().optional(),
  hidden: z.boolean().optional(),
  followed: z.boolean().optional(),
  tools: z.number().array().optional(),
  techniques: z.number().array().optional(),
  baseModels: z.enum(constants.baseModels).array().optional(),
});

const modelImageFilterSchema = imageFilterSchema.extend({
  sort: z.nativeEnum(ImageSort).default(ImageSort.Newest), // Default sort for model images should be newest
  period: z.nativeEnum(MetricTimeframe).default(MetricTimeframe.AllTime), //Default period for model details should be all time
  types: z.array(z.nativeEnum(MediaType)).default([]),
});

type PostFilterSchema = z.infer<typeof postFilterSchema>;
const postFilterSchema = z.object({
  period: z.nativeEnum(MetricTimeframe).default(MetricTimeframe.Week),
  periodMode: periodModeSchema,
  sort: z.nativeEnum(PostSort).default(PostSort.MostReactions),
  followed: z.boolean().optional(),
});

type ArticleFilterSchema = z.infer<typeof articleFilterSchema>;
const articleFilterSchema = z.object({
  period: z.nativeEnum(MetricTimeframe).default(MetricTimeframe.Month),
  periodMode: periodModeSchema,
  sort: z.nativeEnum(ArticleSort).default(ArticleSort.MostBookmarks),
  followed: z.boolean().optional(),
});

type CollectionFilterSchema = z.infer<typeof collectionFilterSchema>;
const collectionFilterSchema = z.object({
  sort: z.nativeEnum(CollectionSort).default(constants.collectionFilterDefaults.sort),
});

type BountyFilterSchema = z.infer<typeof bountyFilterSchema>;
const bountyFilterSchema = z
  .object({
    period: z.nativeEnum(MetricTimeframe).default(MetricTimeframe.AllTime),
    periodMode: periodModeSchema.optional(),
    sort: z.nativeEnum(BountySort).default(BountySort.EndingSoon),
    status: z.nativeEnum(BountyStatus).default(BountyStatus.Open),
  })
  .merge(
    getInfiniteBountySchema.omit({
      query: true,
      period: true,
      sort: true,
      limit: true,
      cursor: true,
      status: true,
      // TODO.bounty: remove mode from omit once we allow split bounties
      mode: true,
    })
  );

type ClubFilterSchema = z.infer<typeof clubFilterSchema>;
const clubFilterSchema = z
  .object({
    sort: z.nativeEnum(ClubSort).default(ClubSort.Newest),
  })
  .merge(
    getInfiniteClubSchema.omit({
      query: true,
      period: true,
      sort: true,
      limit: true,
      cursor: true,
      nsfw: true,
    })
  );

type VideoFilterSchema = z.infer<typeof videoFilterSchema>;
const videoFilterSchema = imageFilterSchema.omit({
  excludeCrossPosts: true,
});

type ThreadFilterSchema = z.infer<typeof threadFilterSchema>;
const threadFilterSchema = z.object({
  sort: z.nativeEnum(ThreadSort).default(ThreadSort.Newest),
});

export type MarkerFilterSchema = z.infer<typeof markerFilterSchema>;
const markerFilterSchema = z.object({
  sort: z.nativeEnum(MarkerSort).default(MarkerSort.Newest),
  marker: z.nativeEnum(MarkerType).optional(),
  tags: z.string().array().optional(),
});

type ToolFilterSchema = z.infer<typeof toolFilterSchema>;
const toolFilterSchema = z.object({
  sort: z.nativeEnum(ToolSort).default(ToolSort.Newest),
  type: z.nativeEnum(ToolType).optional(),
});

type StorageState = {
  models: ModelFilterSchema;
  questions: QuestionFilterSchema;
  images: ImageFilterSchema;
  modelImages: ImageFilterSchema;
  posts: PostFilterSchema;
  articles: ArticleFilterSchema;
  collections: CollectionFilterSchema;
  bounties: BountyFilterSchema;
  clubs: ClubFilterSchema;
  videos: VideoFilterSchema;
  threads: ThreadFilterSchema;
  markers: MarkerFilterSchema;
  tools: ToolFilterSchema;
};
export type FilterSubTypes = keyof StorageState;

const periodModeTypes = ['models', 'images', 'posts', 'articles', 'bounties'] as const;
export type PeriodModeType = (typeof periodModeTypes)[number];
export const hasPeriodMode = (type: string) => periodModeTypes.includes(type as PeriodModeType);

type FilterState = StorageState;
export type FilterKeys<K extends keyof FilterState> = keyof Pick<FilterState, K>;

type StoreState = FilterState & {
  setModelFilters: (filters: Partial<ModelFilterSchema>) => void;
  setQuestionFilters: (filters: Partial<QuestionFilterSchema>) => void;
  setImageFilters: (filters: Partial<ImageFilterSchema>) => void;
  setModelImageFilters: (filters: Partial<ImageFilterSchema>) => void;
  setPostFilters: (filters: Partial<PostFilterSchema>) => void;
  setArticleFilters: (filters: Partial<ArticleFilterSchema>) => void;
  setCollectionFilters: (filters: Partial<CollectionFilterSchema>) => void;
  setBountyFilters: (filters: Partial<BountyFilterSchema>) => void;
  setClubFilters: (filters: Partial<ClubFilterSchema>) => void;
  setVideoFilters: (filters: Partial<VideoFilterSchema>) => void;
  setThreadFilters: (filters: Partial<ThreadFilterSchema>) => void;
  setMarkerFilters: (filters: Partial<MarkerFilterSchema>) => void;
  setToolFilters: (filters: Partial<ToolFilterSchema>) => void;
};

type LocalStorageSchema = Record<keyof StorageState, { key: string; schema: z.AnyZodObject }>;
const localStorageSchemas: LocalStorageSchema = {
  models: { key: 'model-filters', schema: modelFilterSchema },
  questions: { key: 'question-filters', schema: questionFilterSchema },
  images: { key: 'image-filters', schema: imageFilterSchema },
  modelImages: { key: 'model-image-filters', schema: modelImageFilterSchema },
  posts: { key: 'post-filters', schema: postFilterSchema },
  articles: { key: 'article-filters', schema: articleFilterSchema },
  collections: { key: 'collections-filters', schema: collectionFilterSchema },
  bounties: { key: 'bounties-filters', schema: bountyFilterSchema },
  clubs: { key: 'clubs-filters', schema: clubFilterSchema },
  videos: { key: 'videos-filters', schema: videoFilterSchema },
  threads: { key: 'thread-filters', schema: threadFilterSchema },
  markers: { key: 'marker-filters', schema: markerFilterSchema },
  tools: { key: 'tool-filters', schema: toolFilterSchema },
};

const getInitialValues = <TSchema extends z.AnyZodObject>({
  key,
  schema,
}: {
  key: string;
  schema: TSchema;
}) => {
  if (typeof window === 'undefined') return schema.parse({});
  const storageValue = localStorage.getItem(key) ?? '{}';
  const value = deserializeJSON(storageValue);
  const result = schema.safeParse(value);
  if (result.success) return result.data;
  else {
    // if the data failed to parse, get new defaults and update localstorage
    const defaults = schema.parse({});
    localStorage.setItem(key, serializeJSON(defaults));
    return defaults;
  }
};

const getInitialLocalStorageValues = () =>
  Object.entries(localStorageSchemas).reduce<Record<string, unknown>>(
    (acc, [key, value]) => ({
      ...acc,
      [key]: getInitialValues({ key: value.key, schema: value.schema }),
    }),
    {}
  ) as StorageState;

function handleLocalStorageChange<TKey extends keyof StorageState>({
  key,
  data,
  state,
}: {
  key: TKey;
  data: Record<string, unknown>;
  state: StoreState;
}) {
  const values = removeEmpty({ ...state[key], ...data });
  localStorage.setItem(localStorageSchemas[key].key, serializeJSON(values));
  return { [key]: values } as StoreState | Partial<StoreState>;
}

type FilterStore = ReturnType<typeof createFilterStore>;
const createFilterStore = () =>
  createStore<StoreState>()(
    devtools((set) => ({
      ...getInitialLocalStorageValues(),
      setModelFilters: (data) =>
        set((state) => handleLocalStorageChange({ key: 'models', data, state })),
      setQuestionFilters: (data) =>
        set((state) => handleLocalStorageChange({ key: 'questions', data, state })),
      setImageFilters: (data) =>
        set((state) => handleLocalStorageChange({ key: 'images', data, state })),
      setModelImageFilters: (data) =>
        set((state) => handleLocalStorageChange({ key: 'modelImages', data, state })),
      setPostFilters: (data) =>
        set((state) => handleLocalStorageChange({ key: 'posts', data, state })),
      setArticleFilters: (data) =>
        set((state) => handleLocalStorageChange({ key: 'articles', data, state })),
      setCollectionFilters: (data) =>
        set((state) => handleLocalStorageChange({ key: 'collections', data, state })),
      setBountyFilters: (data) =>
        set((state) => handleLocalStorageChange({ key: 'bounties', data, state })),
      setClubFilters: (data) =>
        set((state) => handleLocalStorageChange({ key: 'clubs', data, state })),
      setVideoFilters: (data) =>
        set((state) => handleLocalStorageChange({ key: 'videos', data, state })),
      setThreadFilters: (data) =>
        set((state) => handleLocalStorageChange({ key: 'threads', data, state })),
      setMarkerFilters: (data) =>
        set((state) => handleLocalStorageChange({ key: 'markers', data, state })),
      setToolFilters: (data) =>
        set((state) => handleLocalStorageChange({ key: 'tools', data, state })),
    }))
  );

const FiltersContext = createContext<FilterStore | null>(null);

export function useFiltersContext<T>(selector: (state: StoreState) => T) {
  const store = useContext(FiltersContext);
  if (!store) throw new Error('Missing FiltersContext.Provider in the tree');
  return useStore(store, selector);
}

export const FiltersProvider = ({ children }: { children: React.ReactNode }) => {
  const storeRef = useRef<FilterStore>();
  if (!storeRef.current) storeRef.current = createFilterStore();

  return <FiltersContext.Provider value={storeRef.current}>{children}</FiltersContext.Provider>;
};

function serializeJSON<T>(value: T) {
  try {
    return JSON.stringify(value);
  } catch (error) {
    throw new Error(`Failed to serialize the value`);
  }
}

function deserializeJSON(value: string) {
  try {
    return JSON.parse(decodeURIComponent(value));
  } catch {
    return value;
  }
}

export function useSetFilters(type: FilterSubTypes) {
  return useFiltersContext(
    useCallback(
      (state) =>
        ({
          models: state.setModelFilters,
          posts: state.setPostFilters,
          images: state.setImageFilters,
          questions: state.setQuestionFilters,
          modelImages: state.setModelImageFilters,
          articles: state.setArticleFilters,
          collections: state.setCollectionFilters,
          bounties: state.setBountyFilters,
          clubs: state.setClubFilters,
          videos: state.setVideoFilters,
          threads: state.setThreadFilters,
          markers: state.setMarkerFilters,
          tools: state.setToolFilters,
        }[type]),
      [type]
    )
  );
}<|MERGE_RESOLUTION|>--- conflicted
+++ resolved
@@ -5,12 +5,8 @@
   MetricTimeframe,
   ModelStatus,
   ModelType,
-<<<<<<< HEAD
   ToolType,
-} from '@prisma/client';
-=======
 } from '~/shared/utils/prisma/enums';
->>>>>>> 53208420
 import { createContext, useCallback, useContext, useRef } from 'react';
 import { z } from 'zod';
 import { createStore, useStore } from 'zustand';
