--- conflicted
+++ resolved
@@ -45,10 +45,7 @@
     // "**/*.mjs",
     "scripts",
     "src",
-<<<<<<< HEAD
-=======
     "tests",
->>>>>>> 9bfc4f19
     ".next/types/**/*.ts"
     // ".next/types/**/*.ts"
   ],
