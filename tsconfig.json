--- conflicted
+++ resolved
@@ -47,16 +47,11 @@
     "src",
     "tests",
     ".next/types/**/*.ts"
-    // ".next/types/**/*.ts"
   ],
   "exclude": [
-<<<<<<< HEAD
-    "node_modules"
-=======
     "node_modules",
     "./node_modules",
     "./node_modules/*",
     "./node_modules/@types/node/index.d.ts"
->>>>>>> 86e2a8c0
   ]
 }