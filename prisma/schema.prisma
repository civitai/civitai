// This is your Prisma schema file,
// learn more about it in the docs: https://pris.ly/d/prisma-schema

// Migration steps
// 1. Add the darkpit env var
// 2. `npm run db:migrate -- --name dont-drift-me-bro --no-check`
// 3. review and revise your migration then manually apply it to the DB.
// 4. `npm run db:applied` to mark the last migration as applied.

generator client {
  provider        = "prisma-client-js"
  previewFeatures = ["metrics"]
}

generator enums {
  provider = "node ./scripts/prisma-enum-generator.mjs"
  output   = "../src/shared/utils/prisma/enums.ts"
}

generator typescriptInterfaces {
  provider = "prisma-generator-typescript-interfaces"
  output   = "../src/shared/utils/prisma/models.ts"
}

datasource db {
  provider          = "postgresql"
  // NOTE: When using postgresql, mysql or sqlserver, uncomment the @db.Text annotations in model Account below
  // Further reading:
  // https://next-auth.js.org/adapters/prisma#create-the-prisma-schema
  // https://www.prisma.io/docs/reference/api-reference/prisma-schema-reference#string
  url               = env("DATABASE_URL")
  shadowDatabaseUrl = env("SHADOW_DATABASE_URL")
}

// Necessary for Next auth
model Account {
  id                Int     @id @default(autoincrement())
  userId            Int
  type              String
  provider          String
  providerAccountId String
  refresh_token     String? @db.Text
  access_token      String? @db.Text
  expires_at        Int?
  token_type        String?
  scope             String?
  id_token          String? @db.Text
  session_state     String?
  metadata          Json    @default("{}")
  user              User    @relation(fields: [userId], references: [id], onDelete: Cascade)

  @@unique([provider, providerAccountId])
  @@index([provider, userId])
}

// We aren't using DB sessions, but next-auth likes this... I guess.
model Session {
  id           Int      @id @default(autoincrement())
  sessionToken String   @unique
  userId       Int
  expires      DateTime
  user         User     @relation(fields: [userId], references: [id], onDelete: Cascade)
}

model SessionInvalidation {
  userId        Int
  user          User     @relation(fields: [userId], references: [id], onDelete: Cascade)
  invalidatedAt DateTime @default(now())

  @@id([userId, invalidatedAt])
}

model UserReferral {
  id                  Int               @id @default(autoincrement())
  userReferralCodeId  Int?
  userReferralCode    UserReferralCode? @relation(fields: [userReferralCodeId], references: [id], onDelete: SetNull)
  source              String?
  landingPage         String?
  loginRedirectReason String?
  createdAt           DateTime          @default(now())
  userId              Int               @unique
  user                User              @relation(fields: [userId], references: [id], onDelete: Cascade)
  note                String?
}

model UserReferralCode {
  id        Int       @id @default(autoincrement())
  userId    Int
  user      User      @relation(fields: [userId], references: [id], onDelete: Cascade)
  code      String    @unique
  note      String?
  deletedAt DateTime?
  createdAt DateTime  @default(now())

  referees UserReferral[]

  @@index([userId], type: Hash)
}

model UserPaymentConfiguration {
  userId                  Int                   @unique
  user                    User                  @relation(fields: [userId], references: [id], onDelete: Cascade)
  // Tipalti
  tipaltiAccountId        String?               @unique
  tipaltiAccountStatus    String                @default("PendingOnboarding")
  tipaltiPaymentsEnabled  Boolean               @default(false)
  tipaltiWithdrawalMethod CashWithdrawalMethod?
  // Stripe, mainly here for safekeeping or in case we ever support this again.
  stripeAccountId         String?               @unique
  stripeAccountStatus     String                @default("PendingOnboarding")
  stripePaymentsEnabled   Boolean               @default(false)
  //
  meta                    Json                  @default("{}")
}

enum BuzzWithdrawalRequestStatus {
  Requested
  Canceled // Refunds buzz - allows user to cancel existing one.
  Rejected
  Approved // Different than transferred in that a 3rd party can say it's a valid request, and the owners can reject after the fact.
  Reverted
  Transferred
  ExternallyResolved
}

model BuzzWithdrawalRequestHistory {
  id          String                      @id @default(cuid())
  requestId   String
  request     BuzzWithdrawalRequest       @relation(fields: [requestId], references: [id], onDelete: Cascade)
  updatedById Int
  updatedBy   User                        @relation(fields: [updatedById], references: [id], onDelete: Cascade)
  status      BuzzWithdrawalRequestStatus @default(Requested)
  note        String?
  createdAt   DateTime                    @default(now())
  metadata    Json                        @default("{}")
}

enum UserPaymentConfigurationProvider {
  Stripe
  Tipalti
}

model BuzzWithdrawalRequest {
  id                  String                           @id @default(cuid())
  userId              Int?
  user                User?                            @relation(fields: [userId], references: [id])
  requestedToProvider UserPaymentConfigurationProvider @default(Stripe)
  requestedToId       String

  buzzWithdrawalTransactionId String // from Buzz Service
  requestedBuzzAmount         Int // 1000
  platformFeeRate             Int // 3000 = 30% so we can do 30.25
  transferredAmount           Int?
  transferId                  String? // Stripe ID
  currency                    Currency? // We should always transfer on USD really (?)
  metadata                    Json                           @default("{}")
  createdAt                   DateTime                       @default(now())
  updatedAt                   DateTime                       @updatedAt
  status                      BuzzWithdrawalRequestStatus    @default(Requested) // updated with trigger
  history                     BuzzWithdrawalRequestHistory[]
}

enum CashWithdrawalStatus {
  // Tipalti
  Paid
  Rejected
  Scheduled
  Submitted
  Deferred
  DeferredInternal
  Canceled
  Cleared
  FraudReview
  PendingPayerFunds
  InternalValue
  // Civitai Custom State
  FailedFee
}

enum CashWithdrawalMethod {
  NoPM
  WireTransfer
  Payoneer
  PayPal
  ACH
  Check
  eCheck
  HoldMyPayments
  Custom
  Intercash
  Card
  TipaltiInternalValue
}

model CashWithdrawal {
  id            String               @id @default(cuid())
  transactionId String?              @unique
  userId        Int
  user          User                 @relation(fields: [userId], references: [id], onDelete: Cascade)
  amount        Int
  method        CashWithdrawalMethod
  fee           Int
  status        CashWithdrawalStatus
  note          String?
  metadata      Json                 @default("{}")
  createdAt     DateTime?            @default(now())
  updatedAt     DateTime?            @updatedAt

  @@index([userId])
}

enum RewardsEligibility {
  Eligible
  Ineligible
  Protected
}

model User {
  id                      Int                   @id @default(autoincrement())
  name                    String?
  username                String?               @unique @db.Citext
  email                   String?               @unique @db.Citext
  emailVerified           DateTime?
  image                   String?
  showNsfw                Boolean               @default(false)
  blurNsfw                Boolean               @default(true)
  browsingLevel           Int                   @default(1)
  onboarding              Int                   @default(0)
  isModerator             Boolean?              @default(false)
  createdAt               DateTime              @default(now())
  deletedAt               DateTime?
  subscriptionId          String?
  subscription            CustomerSubscription?
  mutedAt                 DateTime? /// Updated via trigger
  muted                   Boolean               @default(false)
  muteConfirmedAt         DateTime?
  bannedAt                DateTime?
  autoplayGifs            Boolean?              @default(true)
  filePreferences         Json                  @default("{\"size\": \"pruned\", \"fp\": \"fp16\", \"format\": \"SafeTensor\"}")
  meta                    Json?                 @default("{}")
  leaderboardShowcase     String?
  referral                UserReferral?
  excludeFromLeaderboards Boolean               @default(false)
  rewardsEligibility      RewardsEligibility    @default(Eligible)
  eligibilityChangedAt    DateTime?
  // Payment provider related
  customerId              String?               @unique // Stripe
  paddleCustomerId        String?               @unique

  profile              UserProfile?
  profilePictureId     Int?                      @unique
  profilePicture       Image?                    @relation("profilePicture", fields: [profilePictureId], references: [id], onDelete: SetNull)
  settings             Json?                     @default("{}")
  publicSettings       Json?                     @default("{}")
  paymentConfiguration UserPaymentConfiguration?

  accounts             Account[]
  sessions             Session[]
  images               Image[]
  models               Model[]                    @relation("creator")
  deletedModels        Model[]                    @relation("deletedBy")
  saves                SavedModel[]
  imports              Import[]
  keys                 ApiKey[]
  links                UserLink[]
  comments             Comment[]
  commentReactions     CommentReaction[]
  notificationSettings UserNotificationSettings[]
  webhooks             Webhook[]
  interests            ModelInterest[]
  engagingUsers        UserEngagement[]           @relation("engagingUsers")
  engagedUsers         UserEngagement[]           @relation("engagedUsers")
  engagedModels        ModelEngagement[]
  engagedModelVersions ModelVersionEngagement[]
  metrics              UserMetric[]
  reports              Report[]
  questions            Question[]
  answers              Answer[]
  commentsv2           CommentV2[]
  questionReactions    QuestionReaction[]
  answerReactions      AnswerReaction[]
  commentV2Reactions   CommentV2Reaction[]
  answerVotes          AnswerVote[]
  tagsEngaged          TagEngagement[]

  imageReactions             ImageReaction[]
  sessionInvalidation        SessionInvalidation[]
  stats                      UserStat?
  rank                       UserRank?
  downloads                  DownloadHistory[]
  purchases                  Purchase[]
  cosmetics                  UserCosmetic[]
  postReactions              PostReaction[]
  posts                      Post[]
  resourceReviews            ResourceReview[]
  tagImageVotes              TagsOnImageVote[]
  tagModelVotes              TagsOnModelsVote[]
  tagPostVotes               TagsOnPostVote[]
  resourceReviewReactions    ResourceReviewReaction[]
  articleReactions           ArticleReaction[]
  articles                   Article[]
  articleEngagements         ArticleEngagement[]
  leaderboardResults         LeaderboardResult[]
  receivedReports            UserReport[]
  engagedImages              ImageEngagement[]
  collections                Collection[]
  collectionItems            CollectionItem[]
  reviewedCollectionItems    CollectionItem[]               @relation("reviewedBy")
  contributingCollections    CollectionContributor[]
  homeBlocks                 HomeBlock[]
  bounties                   Bounty[]
  bountyEntries              BountyEntry[]
  sponsoredBounties          BountyBenefactor[]
  engagedBounties            BountyEngagement[]
  bountyEntryReactions       BountyEntryReaction[]
  referralCodes              UserReferralCode[]
  clubs                      Club[]
  memberships                ClubMembership[]
  addedClubPosts             ClubPost[]
  accessGrantedBy            EntityAccess[]
  clubAdmin                  ClubAdmin[]
  clubPostReactions          ClubPostReaction[]
  withdrawalRequests         BuzzWithdrawalRequest[]
  actionedWithdrawalRequests BuzzWithdrawalRequestHistory[]
  chatMembers                ChatMember[]
  chatMessages               ChatMessage[]
  chatOwners                 Chat[]
  builds                     BuildGuide[]
  createdRewards             PurchasableReward[]
  purchasedRewards           UserPurchasedRewards[]
  VaultItem                  VaultItem[]
  Vault                      Vault[]
  redeemedCodes              RedeemableCode[]
  addedCosmeticShopSections  CosmeticShopSection[]
  addedCosmeticShopItems     CosmeticShopItem[]
  purchasedCosmetics         UserCosmeticShopPurchases[]
  donationGoals              DonationGoal[]
  donations                  Donation[]
  collaboratingOn            EntityCollaborator[]           @relation("entityCollaboratorParticipant")
  collaborationsCreated      EntityCollaborator[]           @relation("entityCollaboratorCreator")
  adTokens                   AdToken[]
  ratingRequests             ImageRatingRequest[]
  collectionItemScores       CollectionItemScore[]
  appeals                    Appeal[]                       @relation("submittedAppeals")
  resolvedAppeals            Appeal[]                       @relation("resolvedAppeals")
<<<<<<< HEAD
  bids                       Bid[]
  recurringBids              BidRecurring[]
=======
  cashWithdrawals            CashWithdrawal[]

  @@index([deletedAt])
>>>>>>> 312e1f5c
}

model CustomerSubscription {
  id                 String    @id
  userId             Int       @unique
  user               User      @relation(fields: [userId], references: [id], onDelete: Cascade)
  metadata           Json
  status             String
  priceId            String
  price              Price     @relation(fields: [priceId], references: [id])
  productId          String
  product            Product   @relation(fields: [productId], references: [id])
  cancelAtPeriodEnd  Boolean
  cancelAt           DateTime?
  canceledAt         DateTime?
  currentPeriodStart DateTime
  currentPeriodEnd   DateTime
  createdAt          DateTime
  endedAt            DateTime?
  updatedAt          DateTime?
}

enum PaymentProvider {
  Stripe
  Paddle
}

model Product {
  id             String          @id
  active         Boolean
  name           String
  description    String?
  metadata       Json
  defaultPriceId String?
  provider       PaymentProvider @default(Stripe)

  prices                Price[]
  customerSubscriptions CustomerSubscription[]
  purchases             Purchase[]
}

model Price {
  id                    String                 @id
  productId             String
  product               Product                @relation(fields: [productId], references: [id])
  active                Boolean
  currency              String
  description           String?
  type                  String
  unitAmount            Int?
  interval              String?
  intervalCount         Int?
  metadata              Json
  customerSubscriptions CustomerSubscription[]
  purchases             Purchase[]
  provider              PaymentProvider        @default(Stripe)
}

model Purchase {
  id        Int      @id @default(autoincrement())
  userId    Int
  customer  User     @relation(fields: [userId], references: [id])
  productId String?
  product   Product? @relation(fields: [productId], references: [id])
  priceId   String?
  price     Price?   @relation(fields: [priceId], references: [id])
  status    String?
  createdAt DateTime @default(now())
}

enum UserEngagementType {
  Follow
  Hide
  Block
}

model UserEngagement {
  userId       Int
  user         User               @relation("engagingUsers", fields: [userId], references: [id], onDelete: Cascade)
  targetUserId Int
  targetUser   User               @relation("engagedUsers", fields: [targetUserId], references: [id], onDelete: Cascade)
  type         UserEngagementType
  createdAt    DateTime           @default(now())

  @@id([userId, targetUserId])
  @@index([type, userId])
}

model UserMetric {
  user              User            @relation(fields: [userId], references: [id], onDelete: Cascade)
  userId            Int
  timeframe         MetricTimeframe
  followingCount    Int             @default(0)
  followerCount     Int             @default(0)
  reactionCount     Int             @default(0)
  hiddenCount       Int             @default(0)
  uploadCount       Int             @default(0)
  reviewCount       Int             @default(0)
  answerCount       Int             @default(0)
  answerAcceptCount Int             @default(0)
  updatedAt         DateTime        @default(now())

  @@id([userId, timeframe])
}

enum LinkType {
  Sponsorship
  Social
  Other
}

model UserLink {
  id     Int      @id @default(autoincrement())
  userId Int
  user   User     @relation(fields: [userId], references: [id], onDelete: Cascade)
  url    String
  type   LinkType
}

model VerificationToken {
  identifier String
  token      String   @unique
  expires    DateTime

  @@unique([identifier, token])
}

enum ModelType {
  Checkpoint
  TextualInversion
  Hypernetwork
  AestheticGradient
  LORA
  LoCon
  DoRA
  Controlnet
  Upscaler
  MotionModule
  VAE
  Poses
  Wildcards
  Workflows
  Detection
  Other
}

enum ImportStatus {
  Pending
  Processing
  Failed
  Completed
}

model Import {
  id         Int          @id @default(autoincrement())
  userId     Int?
  user       User?        @relation(fields: [userId], references: [id], onDelete: SetNull)
  createdAt  DateTime     @default(now())
  startedAt  DateTime?
  finishedAt DateTime?
  source     String
  status     ImportStatus @default(Pending)
  data       Json?
  parentId   Int?
  parent     Import?      @relation("ImportChildren", fields: [parentId], references: [id], onDelete: SetNull)

  modelVersion ModelVersion[]
  model        Model?
  children     Import[]       @relation("ImportChildren")
  importId     Int?
}

enum ModelStatus {
  /// saved but incomplete
  Draft
  /// actively training
  Training
  /// complete
  Published
  /// scheduled for publish
  Scheduled
  /// taken from published -> hidden intentionally?
  Unpublished
  /// taken from published -> hidden unintentionally?
  UnpublishedViolation
  /// unused?
  GatherInterest
  /// deleted by user/system
  Deleted
}

enum TrainingStatus {
  /// not submitted yet (in draft mode)
  Pending
  /// submitted for processing (in civitai queue/delay, OR not picked up by external system)
  Submitted
  /// awaiting approval or confirmation
  Paused
  /// rejected for violation
  Denied
  /// actively generating
  Processing
  /// done, waiting for publish
  InReview
  /// something went wrong either externally or internally
  Failed
  /// published
  Approved
}

enum CommercialUse {
  None
  Image
  RentCivit
  Rent
  Sell
}

enum CheckpointType {
  Trained
  Merge
}

enum ModelUploadType {
  Created
  Trained
}

enum ModelUsageControl {
  Download
  Generation
  InternalGeneration
}

enum ModelModifier {
  Archived
  TakenDown
}

enum ContentType {
  Image
  Character
  Text
  Audio
}

model Model {
  id                  Int             @id @default(autoincrement())
  name                String          @db.Citext
  description         String?
  type                ModelType
  createdAt           DateTime        @default(now())
  updatedAt           DateTime        @updatedAt
  lastVersionAt       DateTime?
  nsfw                Boolean         @default(false)
  tosViolation        Boolean         @default(false)
  poi                 Boolean         @default(false)
  minor               Boolean         @default(false)
  userId              Int
  user                User            @relation("creator", fields: [userId], references: [id])
  status              ModelStatus     @default(Draft)
  publishedAt         DateTime?
  fromImport          Import?         @relation(fields: [fromImportId], references: [id], onDelete: SetNull)
  fromImportId        Int?            @unique
  meta                Json            @default("{}")
  deletedAt           DateTime?
  deletedBy           Int?
  deletedByUser       User?           @relation("deletedBy", fields: [deletedBy], references: [id], onDelete: SetNull)
  checkpointType      CheckpointType?
  uploadType          ModelUploadType @default(Created)
  locked              Boolean         @default(false)
  underAttack         Boolean         @default(false)
  earlyAccessDeadline DateTime?
  mode                ModelModifier?
  unlisted            Boolean         @default(false)
  gallerySettings     Json            @default("{\"users\": [], \"tags\": [], \"images\": []}")
  availability        Availability    @default(Public)
  nsfwLevel           Int             @default(0)
  lockedProperties    String[]        @default([])
  scannedAt           DateTime?

  // Licensing
  allowNoCredit         Boolean         @default(true)
  allowCommercialUse    CommercialUse[] @default([Sell])
  allowDerivatives      Boolean         @default(true)
  allowDifferentLicense Boolean         @default(true)

  modelVersions      ModelVersion[]
  tagsOnModels       TagsOnModels[]
  tagsOnModelsVotes  TagsOnModelsVote[]
  tags               ModelTag[]
  metrics            ModelMetric[]
  saves              SavedModel[]
  reports            ModelReport[]
  engagements        ModelEngagement[]
  comments           Comment[]
  interests          ModelInterest[]
  licenses           License[]
  reportStats        ModelReportStat?
  hashes             ModelHash[]
  threads            Thread[]
  resourceReviews    ResourceReview[]
  metricsDaily       ModelMetricDaily[]
  associatedFrom     ModelAssociations[]  @relation("ToModelAssociation")
  associations       ModelAssociations[]  @relation("FromModelAssociation")
  collectionItems    CollectionItem[]
  generationCoverage GenerationCoverage[]
  flags              ModelFlag[]

  @@index([name])
  @@index([status, nsfw])
}

enum ModelFlagStatus {
  Pending
  Resolved
}

model ModelFlag {
  modelId      Int             @id
  model        Model           @relation(fields: [modelId], references: [id], onDelete: Cascade)
  poi          Boolean         @default(false)
  minor        Boolean         @default(false)
  nsfw         Boolean         @default(false)
  triggerWords Boolean         @default(false)
  poiName      Boolean         @default(false)
  status       ModelFlagStatus @default(Pending)
  details      Json?
  createdAt    DateTime        @default(now())

  @@index([status])
}

model License {
  id     Int     @id @default(autoincrement())
  name   String
  url    String
  models Model[]
}

model ModelInterest {
  userId    Int
  user      User     @relation(fields: [userId], references: [id], onDelete: Cascade)
  modelId   Int
  model     Model    @relation(fields: [modelId], references: [id], onDelete: Cascade)
  createdAt DateTime @default(now())

  @@id([userId, modelId])
}

enum ModelEngagementType {
  Favorite
  Hide
  Mute
  Notify
}

model ModelEngagement {
  userId    Int
  user      User                @relation(fields: [userId], references: [id], onDelete: Cascade)
  modelId   Int
  model     Model               @relation(fields: [modelId], references: [id], onDelete: Cascade)
  type      ModelEngagementType
  createdAt DateTime            @default(now())

  @@id([userId, modelId])
  @@index([modelId], type: Hash)
}

enum ModelVersionSponsorshipSettingsType {
  FixedPrice
  Bidding
}

model ModelVersionSponsorshipSettings {
  id                         Int                                 @id @default(autoincrement())
  modelVersionMonetizationId Int                                 @unique
  modelVersionMonetization   ModelVersionMonetization            @relation(fields: [modelVersionMonetizationId], references: [id], onDelete: Cascade)
  type                       ModelVersionSponsorshipSettingsType @default(FixedPrice)
  currency                   Currency                            @default(BUZZ)
  unitAmount                 Int
}

enum ModelVersionMonetizationType {
  PaidAccess
  PaidEarlyAccess
  PaidGeneration
  CivitaiClubOnly
  MySubscribersOnly
  Sponsored
}

model ModelVersionMonetization {
  id                  Int                              @id @default(autoincrement())
  modelVersionId      Int                              @unique
  modelVersion        ModelVersion                     @relation(fields: [modelVersionId], references: [id], onDelete: Cascade)
  type                ModelVersionMonetizationType     @default(PaidAccess)
  currency            Currency                         @default(BUZZ)
  unitAmount          Int?
  sponsorshipSettings ModelVersionSponsorshipSettings?
}

model ModelVersion {
  id                   Int               @id @default(autoincrement())
  index                Int?
  name                 String
  description          String?
  modelId              Int
  model                Model             @relation(fields: [modelId], references: [id], onDelete: Cascade)
  trainedWords         String[]
  steps                Int?
  epochs               Int?
  clipSkip             Int?
  vaeId                Int?
  vae                  ModelVersion?     @relation("vae", fields: [vaeId], references: [id], onDelete: SetNull)
  createdAt            DateTime          @default(now())
  updatedAt            DateTime          @updatedAt
  publishedAt          DateTime?
  status               ModelStatus       @default(Draft)
  trainingStatus       TrainingStatus?
  trainingDetails      Json?
  fromImport           Import?           @relation(fields: [fromImportId], references: [id], onDelete: SetNull)
  fromImportId         Int?
  inaccurate           Boolean           @default(false)
  baseModel            String
  baseModelType        String?
  meta                 Json              @default("{}")
  requireAuth          Boolean           @default(false)
  settings             Json?
  availability         Availability      @default(Public)
  nsfwLevel            Int               @default(0)
  earlyAccessEndsAt    DateTime?
  earlyAccessConfig    Json?
  uploadType           ModelUploadType   @default(Created)
  usageControl         ModelUsageControl @default(Download)
  earlyAccessTimeFrame Int               @default(0)

  monetization            ModelVersionMonetization?
  metrics                 ModelVersionMetric[]
  files                   ModelFile[]
  runStrategies           RunStrategy[]
  engagements             ModelVersionEngagement[]
  downloads               DownloadHistory[]
  imageResources          ImageResource[]
  posts                   Post[]
  resourceReviews         ResourceReview[]
  hashes                  ModelHash[]
  metricsDaily            ModelMetricDaily[]
  modelVersionExploration ModelVersionExploration[]
  vaeFor                  ModelVersion[]            @relation("vae")
  generationCoverage      GenerationCoverage?
  recommendedResources    RecommendedResource[]     @relation("recommendedResources")
  recommendedTo           RecommendedResource[]     @relation("recommendedTo")
  DonationGoal            DonationGoal[]

  @@index([modelId], type: Hash)
}

enum ModelVersionEngagementType {
  Notify
}

model ModelVersionEngagement {
  userId         Int
  user           User                       @relation(fields: [userId], references: [id], onDelete: Cascade)
  modelVersionId Int
  modelVersion   ModelVersion               @relation(fields: [modelVersionId], references: [id], onDelete: Cascade)
  type           ModelVersionEngagementType
  createdAt      DateTime                   @default(now())

  @@id([userId, modelVersionId])
}

enum ModelHashType {
  AutoV1
  AutoV2
  AutoV3
  SHA256
  CRC32
  BLAKE3
}

model RecommendedResource {
  id         Int           @id @default(autoincrement())
  resourceId Int
  resource   ModelVersion  @relation("recommendedTo", fields: [resourceId], references: [id], onDelete: Cascade)
  sourceId   Int?
  source     ModelVersion? @relation("recommendedResources", fields: [sourceId], references: [id], onDelete: Cascade)
  settings   Json?

  @@index([sourceId], type: Hash)
}

model ModelFileHash {
  file      ModelFile     @relation(fields: [fileId], references: [id], onDelete: Cascade)
  fileId    Int
  type      ModelHashType
  hash      String        @db.Citext
  createdAt DateTime      @default(now())

  @@id([fileId, type])
  @@index([hash], type: Hash)
}

enum ScanResultCode {
  Pending
  Success
  Danger
  Error
}

enum ModelFileVisibility {
  Sensitive // Choosing not to share
  Private // Hidden
  Public // Available to all
}

model ModelFile {
  id                Int                 @id @default(autoincrement())
  name              String
  overrideName      String?
  url               String
  sizeKB            Float
  createdAt         DateTime            @default(now())
  type              String              @default("Model")
  modelVersionId    Int
  modelVersion      ModelVersion        @relation(fields: [modelVersionId], references: [id], onDelete: Cascade)
  pickleScanResult  ScanResultCode      @default(Pending)
  exists            Boolean?
  pickleScanMessage String?
  virusScanResult   ScanResultCode      @default(Pending)
  virusScanMessage  String?
  scannedAt         DateTime?
  scanRequestedAt   DateTime?
  rawScanResult     Json?
  hashes            ModelFileHash[]
  metadata          Json?
  headerData        Json?
  visibility        ModelFileVisibility @default(Public)
  dataPurged        Boolean             @default(false)

  @@index([modelVersionId], type: Hash)
}

model File {
  id         Int      @id @default(autoincrement())
  name       String
  url        String
  sizeKB     Float
  createdAt  DateTime @default(now())
  entityId   Int
  entityType String
  metadata   Json?

  @@index([entityType, entityId])
}

enum MetricTimeframe {
  Day
  Week
  Month
  Year
  AllTime
}

model ModelMetric {
  model             Model           @relation(fields: [modelId], references: [id], onDelete: Cascade)
  modelId           Int
  timeframe         MetricTimeframe
  rating            Float           @default(0)
  ratingCount       Int             @default(0)
  downloadCount     Int             @default(0)
  favoriteCount     Int             @default(0)
  commentCount      Int             @default(0)
  collectedCount    Int             @default(0)
  imageCount        Int             @default(0)
  tippedCount       Int             @default(0)
  tippedAmountCount Int             @default(0)
  generationCount   Int             @default(0)
  thumbsUpCount     Int             @default(0)
  thumbsDownCount   Int             @default(0)
  updatedAt         DateTime        @default(now())

  @@id([modelId, timeframe])
}

model ModelVersionMetric {
  modelVersion      ModelVersion    @relation(fields: [modelVersionId], references: [id], onDelete: Cascade)
  modelVersionId    Int
  timeframe         MetricTimeframe
  rating            Float           @default(0)
  ratingCount       Int             @default(0)
  downloadCount     Int             @default(0)
  favoriteCount     Int             @default(0)
  commentCount      Int             @default(0)
  collectedCount    Int             @default(0)
  imageCount        Int             @default(0)
  tippedCount       Int             @default(0)
  tippedAmountCount Int             @default(0)
  generationCount   Int             @default(0)
  thumbsUpCount     Int             @default(0)
  thumbsDownCount   Int             @default(0)
  updatedAt         DateTime        @default(now())

  @@id([modelVersionId, timeframe])
}

model ModelMetricDaily {
  modelId        Int
  model          Model        @relation(fields: [modelId], references: [id], onDelete: Cascade)
  modelVersionId Int
  modelVersion   ModelVersion @relation(fields: [modelVersionId], references: [id], onDelete: Cascade)
  type           String
  date           DateTime     @db.Date
  count          Int

  @@id([modelId, modelVersionId, type, date])
  @@index(modelVersionId)
}

enum AssociationType {
  Suggested
}

model ModelAssociations {
  id             Int             @id @default(autoincrement())
  fromModelId    Int
  fromModel      Model           @relation("FromModelAssociation", fields: [fromModelId], references: [id], onDelete: Cascade)
  toModelId      Int?
  toModel        Model?          @relation("ToModelAssociation", fields: [toModelId], references: [id], onDelete: Cascade)
  toArticleId    Int?
  toArticle      Article?        @relation(fields: [toArticleId], references: [id], onDelete: Cascade)
  associatedById Int?
  createdAt      DateTime        @default(now())
  type           AssociationType
  index          Int?

  @@index([toModelId], type: Hash)
  @@index([fromModelId], type: Hash)
  @@index([toArticleId], type: Hash)
}

model DownloadHistory {
  userId         Int
  modelVersionId Int
  user           User         @relation(fields: [userId], references: [id], onDelete: Cascade)
  modelVersion   ModelVersion @relation(fields: [modelVersionId], references: [id], onDelete: Cascade)
  downloadAt     DateTime
  hidden         Boolean      @default(false)

  @@id([userId, modelVersionId])
  @@index([userId, downloadAt])
}

model ModActivity {
  id         Int      @id @default(autoincrement())
  userId     Int?
  activity   String
  entityType String?
  entityId   Int?
  createdAt  DateTime @default(now())

  @@unique([activity, entityType, entityId])
  @@index([createdAt])
}

enum ReportReason {
  TOSViolation
  NSFW
  Ownership
  AdminAttention
  Claim
  CSAM
}

enum ReportStatus {
  Pending
  Processing
  Actioned
  Unactioned
}

model Report {
  id                      Int          @id @default(autoincrement())
  userId                  Int
  user                    User         @relation(fields: [userId], references: [id], onDelete: Cascade)
  reason                  ReportReason
  createdAt               DateTime     @default(now())
  details                 Json?
  internalNotes           String?
  previouslyReviewedCount Int          @default(0)
  alsoReportedBy          Int[]        @default([]) // UserIds
  status                  ReportStatus
  statusSetAt             DateTime?
  statusSetBy             Int?

  model          ModelReport?
  comment        CommentReport?
  commentV2      CommentV2Report?
  image          ImageReport?
  resourceReview ResourceReviewReport?
  article        ArticleReport?
  post           PostReport?
  reportedUser   UserReport?
  collection     CollectionReport?
  bounty         BountyReport?
  bountyEntry    BountyEntryReport?
  chat           ChatReport?
}

model ResourceReviewReport {
  resourceReviewId Int
  resourceReview   ResourceReview @relation(fields: [resourceReviewId], references: [id], onDelete: Cascade)
  reportId         Int            @unique
  report           Report         @relation(fields: [reportId], references: [id], onDelete: Cascade)

  @@id([reportId, resourceReviewId])
  @@index([resourceReviewId], type: Hash)
}

model ModelReport {
  modelId  Int
  model    Model  @relation(fields: [modelId], references: [id], onDelete: Cascade)
  reportId Int    @unique
  report   Report @relation(fields: [reportId], references: [id], onDelete: Cascade)

  @@id([reportId, modelId])
  @@index([modelId], type: Hash)
}

model CommentReport {
  commentId Int
  comment   Comment @relation(fields: [commentId], references: [id], onDelete: Cascade)
  reportId  Int     @unique
  report    Report  @relation(fields: [reportId], references: [id], onDelete: Cascade)

  @@id([reportId, commentId])
  @@index([commentId], type: Hash)
}

model CommentV2Report {
  commentV2Id Int
  commentV2   CommentV2 @relation(fields: [commentV2Id], references: [id], onDelete: Cascade)
  reportId    Int       @unique
  report      Report    @relation(fields: [reportId], references: [id], onDelete: Cascade)

  @@id([reportId, commentV2Id])
  @@index([commentV2Id], type: Hash)
}

model ImageReport {
  imageId  Int
  image    Image  @relation(fields: [imageId], references: [id], onDelete: Cascade)
  reportId Int    @unique
  report   Report @relation(fields: [reportId], references: [id], onDelete: Cascade)

  @@id([reportId, imageId])
  @@index([imageId], type: Hash)
}

model ArticleReport {
  articleId Int
  article   Article @relation(fields: [articleId], references: [id], onDelete: Cascade)
  reportId  Int     @unique
  report    Report  @relation(fields: [reportId], references: [id], onDelete: Cascade)

  @@id([reportId, articleId])
  @@index([articleId], type: Hash)
}

model PostReport {
  postId   Int
  post     Post   @relation(fields: [postId], references: [id], onDelete: Cascade)
  reportId Int    @unique
  report   Report @relation(fields: [reportId], references: [id], onDelete: Cascade)

  @@id([reportId, postId])
  @@index([postId], type: Hash)
}

model UserReport {
  userId   Int
  user     User   @relation(fields: [userId], references: [id], onDelete: Cascade)
  reportId Int    @unique
  report   Report @relation(fields: [reportId], references: [id], onDelete: Cascade)

  @@id([reportId, userId])
  @@index([userId], type: Hash)
}

model CollectionReport {
  collectionId Int
  collection   Collection @relation(fields: [collectionId], references: [id], onDelete: Cascade)
  reportId     Int        @unique
  report       Report     @relation(fields: [reportId], references: [id], onDelete: Cascade)

  @@id([reportId, collectionId])
  @@index([collectionId], type: Hash)
}

model BountyReport {
  bountyId Int
  bounty   Bounty @relation(fields: [bountyId], references: [id], onDelete: Cascade)
  reportId Int    @unique
  report   Report @relation(fields: [reportId], references: [id], onDelete: Cascade)

  @@id([reportId, bountyId])
  @@index([bountyId], type: Hash)
}

model BountyEntryReport {
  bountyEntryId Int
  bountyEntry   BountyEntry @relation(fields: [bountyEntryId], references: [id], onDelete: Cascade)
  reportId      Int         @unique
  report        Report      @relation(fields: [reportId], references: [id], onDelete: Cascade)

  @@id([reportId, bountyEntryId])
  @@index([bountyEntryId], type: Hash)
}

model ChatReport {
  chatId   Int
  chat     Chat   @relation(fields: [chatId], references: [id], onDelete: Cascade)
  reportId Int    @unique
  report   Report @relation(fields: [reportId], references: [id], onDelete: Cascade)

  @@id([reportId, chatId])
  @@index([chatId], type: Hash)
}

model ResourceReview {
  id             Int                      @id @default(autoincrement())
  modelId        Int
  model          Model                    @relation(fields: [modelId], references: [id], onDelete: Cascade)
  modelVersionId Int
  modelVersion   ModelVersion             @relation(fields: [modelVersionId], references: [id], onDelete: Cascade)
  rating         Int
  recommended    Boolean                  @default(true)
  details        String?
  userId         Int
  user           User                     @relation(fields: [userId], references: [id], onDelete: Cascade)
  thread         Thread?
  createdAt      DateTime                 @default(now())
  updatedAt      DateTime                 @updatedAt
  exclude        Boolean                  @default(false)
  nsfw           Boolean                  @default(false)
  tosViolation   Boolean                  @default(false)
  metadata       Json?
  reactions      ResourceReviewReaction[]
  helper         ResourceReviewHelper?
  reports        ResourceReviewReport[]

  @@unique([modelVersionId, userId])
  @@index([modelVersionId], type: Hash)
  @@index([userId], type: Hash)
}

model ResourceReviewReaction {
  id        Int             @id @default(autoincrement())
  review    ResourceReview  @relation(fields: [reviewId], references: [id], onDelete: Cascade)
  reviewId  Int
  user      User            @relation(fields: [userId], references: [id], onDelete: Cascade)
  userId    Int
  reaction  ReviewReactions
  createdAt DateTime        @default(now())
  updatedAt DateTime        @updatedAt

  @@unique([reviewId, userId, reaction])
}

enum ReviewReactions {
  Like
  Dislike
  Laugh
  Cry
  Heart
}

model Post {
  id             Int           @id @default(autoincrement())
  nsfw           Boolean       @default(false)
  title          String?
  detail         String?
  userId         Int
  user           User          @relation(fields: [userId], references: [id], onDelete: Cascade)
  modelVersionId Int?
  modelVersion   ModelVersion? @relation(fields: [modelVersionId], references: [id], onDelete: SetNull)
  createdAt      DateTime      @default(now())
  updatedAt      DateTime      @updatedAt
  publishedAt    DateTime?
  metadata       Json?
  tosViolation   Boolean       @default(false)
  collectionId   Int?
  collection     Collection?   @relation(fields: [collectionId], references: [id], onDelete: Cascade)
  unlisted       Boolean       @default(false)
  availability   Availability  @default(Public)
  nsfwLevel      Int           @default(0)

  images          Image[]
  tags            TagsOnPost[]
  reactions       PostReaction[]
  thread          Thread?
  helper          PostHelper?
  stats           PostStat?
  metrics         PostMetric[]
  resourceHelper  PostResourceHelper[]
  imageTags       PostImageTag[]
  tagsComposite   PostTag[]
  tagVotes        TagsOnPostVote[]
  reports         PostReport[]
  collectionItems CollectionItem[]

  @@index([modelVersionId])
  @@index([publishedAt])
}

model PostMetric {
  postId         Int
  post           Post            @relation(fields: [postId], references: [id], onDelete: Cascade)
  timeframe      MetricTimeframe
  likeCount      Int             @default(0)
  dislikeCount   Int             @default(0)
  laughCount     Int             @default(0)
  cryCount       Int             @default(0)
  heartCount     Int             @default(0)
  commentCount   Int             @default(0)
  collectedCount Int             @default(0)
  updatedAt      DateTime        @default(now())
  ageGroup       MetricTimeframe @default(Day)

  @@id([postId, timeframe])
  @@index([postId, ageGroup])
}

enum ImageGenerationProcess {
  txt2img
  txt2imgHiRes
  img2img
  inpainting
}

enum NsfwLevel {
  None
  Soft
  Mature
  X
  Blocked
}

enum ImageIngestionStatus {
  Pending
  Scanned
  Error
  Blocked
  NotFound
  PendingManualAssignment
}

enum MediaType {
  image
  video
  audio
}

model Image {
  id                Int                     @id @default(autoincrement())
  pHash             BigInt?
  name              String?
  url               String
  user              User                    @relation(fields: [userId], references: [id], onDelete: Cascade)
  userId            Int
  createdAt         DateTime                @default(now())
  updatedAt         DateTime                @updatedAt
  meta              Json? // image generation params
  hash              String?
  height            Int?
  width             Int?
  type              MediaType               @default(image)
  metadata          Json                    @default("{}") // file metadata
  nsfw              NsfwLevel               @default(None)
  nsfwLevel         Int                     @default(0)
  nsfwLevelLocked   Boolean                 @default(false)
  tosViolation      Boolean                 @default(false)
  analysis          Json?
  generationProcess ImageGenerationProcess?
  featuredAt        DateTime?
  postId            Int?
  post              Post?                   @relation(fields: [postId], references: [id], onDelete: SetNull)
  needsReview       String?
  hideMeta          Boolean                 @default(false)
  index             Int?
  scannedAt         DateTime?
  scanRequestedAt   DateTime?
  mimeType          String?
  sizeKB            Int?
  ingestion         ImageIngestionStatus    @default(Pending)
  blockedFor        String?
  scanJobs          Json?
  assignedUser      User?                   @relation("profilePicture")
  sortAt            DateTime                @default(now())
  minor             Boolean                 @default(false)

  reports             ImageReport[]
  reactions           ImageReaction[]
  thread              Thread?
  tags                TagsOnImage[]
  tagVotes            TagsOnImageVote[]
  tagComposites       ImageTag[]
  metrics             ImageMetric[]
  stats               ImageStat?
  modHelper           ImageModHelper?
  resources           ImageResource[]
  resourceHelper      ImageResourceHelper[]
  engagements         ImageEngagement[]
  collectionItems     CollectionItem[]
  collections         Collection[]
  connections         ImageConnection[]
  UserProfile         UserProfile[]
  clubCover           Club[]                @relation("coverImage")
  clubHeader          Club[]                @relation("headerImage")
  clubAvatar          Club[]                @relation("avatarImage")
  clubTierCover       ClubTier[]
  clubPostCoverImage  ClubPost[]
  article             Article?
  purchasableRewards  PurchasableReward[]
  tools               ImageTool[]
  techniques          ImageTechnique[]
  CosmeticShopSection CosmeticShopSection[]
  flags               ImageFlag[]
  ratingRequests      ImageRatingRequest[]

  @@index([featuredAt])
  @@index([postId], type: Hash)
  @@index([userId, postId])
  @@index([sortAt])
}

model ImageFlag {
  imageId       Int     @id
  image         Image   @relation(fields: [imageId], references: [id], onDelete: Cascade)
  promptNsfw    Boolean @default(false)
  resourcesNsfw Boolean @default(false)
}

enum BlockImageReason {
  Ownership
  CSAM
  TOS
}

model BlockedImage {
  hash      BigInt           @id
  reason    BlockImageReason @default(Ownership)
  createdAt DateTime         @default(now())
}

model ImageConnection {
  imageId    Int
  image      Image  @relation(fields: [imageId], references: [id], onDelete: Cascade)
  entityId   Int
  entityType String

  @@id([imageId, entityType, entityId])
  @@index([entityType, entityId])
}

enum ImageEngagementType {
  Favorite
  Hide
}

model ImageEngagement {
  userId    Int
  user      User                @relation(fields: [userId], references: [id], onDelete: Cascade)
  imageId   Int
  image     Image               @relation(fields: [imageId], references: [id], onDelete: Cascade)
  type      ImageEngagementType
  createdAt DateTime            @default(now())

  @@id([userId, imageId])
  @@index([imageId])
}

model ImageResource {
  id             Int           @id @default(autoincrement())
  modelVersionId Int?
  modelVersion   ModelVersion? @relation(fields: [modelVersionId], references: [id], onDelete: Cascade)
  name           String?
  hash           String?
  imageId        Int
  image          Image         @relation(fields: [imageId], references: [id], onDelete: Cascade)
  strength       Int?
  detected       Boolean       @default(false)

  @@unique([modelVersionId, name, imageId])
  @@index([imageId], type: Hash)
  @@index([imageId, modelVersionId])
}

model ImageMetric {
  image             Image           @relation(fields: [imageId], references: [id], onDelete: Cascade)
  imageId           Int
  timeframe         MetricTimeframe
  likeCount         Int             @default(0)
  dislikeCount      Int             @default(0)
  laughCount        Int             @default(0)
  cryCount          Int             @default(0)
  heartCount        Int             @default(0)
  commentCount      Int             @default(0)
  collectedCount    Int             @default(0)
  tippedCount       Int             @default(0)
  tippedAmountCount Int             @default(0)
  viewCount         Int             @default(0)
  reactionCount     Int
  updatedAt         DateTime        @default(now())

  @@id([imageId, timeframe])
}

model ImageRatingRequest {
  userId    Int
  user      User         @relation(fields: [userId], references: [id], onDelete: Cascade)
  imageId   Int
  image     Image        @relation(fields: [imageId], references: [id], onDelete: Cascade)
  createdAt DateTime     @default(now())
  nsfwLevel Int
  status    ReportStatus @default(Pending)
  weight    Int          @default(1)

  @@id([imageId, userId])
}

model CollectionMetric {
  collection       Collection      @relation(fields: [collectionId], references: [id], onDelete: Cascade)
  collectionId     Int
  timeframe        MetricTimeframe
  followerCount    Int             @default(0)
  itemCount        Int             @default(0)
  contributorCount Int             @default(0)
  updatedAt        DateTime        @default(now())

  @@id([collectionId, timeframe])
}

enum ImageOnModelType {
  Example
  Training
}

enum TagTarget {
  Model
  Question
  Image
  Post
  Tag
  Article
  Bounty
  Collection
}

enum TagType {
  UserGenerated
  Label
  Moderation
  System
}

model Tag {
  id         Int         @id @default(autoincrement())
  name       String      @db.Citext
  color      String?
  createdAt  DateTime    @default(now())
  updatedAt  DateTime    @updatedAt
  target     TagTarget[]
  type       TagType     @default(UserGenerated)
  nsfw       NsfwLevel   @default(None)
  nsfwLevel  Int         @default(1)
  unlisted   Boolean     @default(false)
  unfeatured Boolean     @default(false)
  isCategory Boolean     @default(false)
  adminOnly  Boolean     @default(false)

  toTags               TagsOnTags[]       @relation("TagsOnTags_fromTag")
  fromTags             TagsOnTags[]       @relation("TagsOnTags_toTag")
  tagsOnModels         TagsOnModels[]
  tagsOnModelsVotes    TagsOnModelsVote[]
  tagsOnQuestion       TagsOnQuestions[]
  tagsOnImage          TagsOnImage[]
  tagsOnImageVotes     TagsOnImageVote[]
  tagsOnPosts          TagsOnPost[]
  tagsOnArticles       TagsOnArticle[]
  tagsOnCollection     TagsOnCollection[]
  tagsOnImageComposite ImageTag[]
  tagsOnModelComposite ModelTag[]
  usersEngaged         TagEngagement[]
  metrics              TagMetric[]
  stats                TagStat?
  rank                 TagRank?
  tagsOnPostComposite  PostTag[]
  tagsOnPostVotes      TagsOnPostVote[]
  tagsOnBounties       TagsOnBounty[]
  CollectionItem       CollectionItem[]

  @@unique([name])
}

enum TagsOnTagsType {
  Parent
  Replace
  Append
}

model TagsOnTags {
  fromTagId Int
  fromTag   Tag            @relation("TagsOnTags_fromTag", fields: [fromTagId], references: [id], onDelete: Cascade)
  toTagId   Int
  toTag     Tag            @relation("TagsOnTags_toTag", fields: [toTagId], references: [id], onDelete: Cascade)
  type      TagsOnTagsType @default(Parent)
  createdAt DateTime       @default(now())

  @@id([fromTagId, toTagId])
  @@index([toTagId], type: Hash)
}

model TagsOnModels {
  model     Model    @relation(fields: [modelId], references: [id], onDelete: Cascade)
  modelId   Int
  tag       Tag      @relation(fields: [tagId], references: [id], onDelete: Cascade)
  tagId     Int
  createdAt DateTime @default(now())

  @@id([modelId, tagId])
  @@index([modelId], type: Hash)
}

model TagsOnModelsVote {
  modelId   Int
  model     Model    @relation(fields: [modelId], references: [id], onDelete: Cascade)
  tagId     Int
  tag       Tag      @relation(fields: [tagId], references: [id], onDelete: Cascade)
  userId    Int
  user      User     @relation(fields: [userId], references: [id], onDelete: Cascade)
  vote      Int // 1 or -1
  createdAt DateTime @default(now())

  @@id([tagId, modelId, userId])
  @@index([modelId], type: Hash)
  @@index([userId], type: Hash)
}

model TagsOnQuestions {
  question   Question @relation(fields: [questionId], references: [id], onDelete: Cascade)
  questionId Int
  tag        Tag      @relation(fields: [tagId], references: [id], onDelete: Cascade)
  tagId      Int

  @@id([tagId, questionId])
  @@index([questionId], type: Hash)
}

enum TagSource {
  User
  Rekognition
  WD14
  Computed
  ImageHash
  Hive
  MinorDetection
  HiveDemographics
}

model TagsOnImage {
  imageId     Int
  image       Image     @relation(fields: [imageId], references: [id], onDelete: Cascade)
  tagId       Int
  tag         Tag       @relation(fields: [tagId], references: [id], onDelete: Cascade)
  createdAt   DateTime  @default(now())
  automated   Boolean   @default(false)
  confidence  Int?
  disabled    Boolean   @default(false)
  disabledAt  DateTime?
  needsReview Boolean   @default(false)
  source      TagSource @default(User)

  @@id([tagId, imageId])
  @@index([imageId], type: Hash)
  @@index([automated])
  @@index([source])
  @@index([disabled])
}

model TagsOnImageVote {
  imageId   Int
  image     Image    @relation(fields: [imageId], references: [id], onDelete: Cascade)
  tagId     Int
  tag       Tag      @relation(fields: [tagId], references: [id], onDelete: Cascade)
  userId    Int
  user      User     @relation(fields: [userId], references: [id], onDelete: Cascade)
  vote      Int // 1 or -1
  createdAt DateTime @default(now())
  applied   Boolean  @default(false)

  @@id([tagId, imageId, userId])
  @@index([imageId], type: Hash)
  @@index([userId], type: Hash)
}

model TagsOnPost {
  postId      Int
  post        Post     @relation(fields: [postId], references: [id], onDelete: Cascade)
  tagId       Int
  tag         Tag      @relation(fields: [tagId], references: [id], onDelete: Cascade)
  createdAt   DateTime @default(now())
  confidence  Int?
  disabled    Boolean  @default(false)
  needsReview Boolean  @default(false)

  @@id([tagId, postId])
  @@index([postId], type: Hash)
}

model TagsOnArticle {
  articleId Int
  article   Article  @relation(fields: [articleId], references: [id], onDelete: Cascade)
  tagId     Int
  tag       Tag      @relation(fields: [tagId], references: [id], onDelete: Cascade)
  createdAt DateTime @default(now())

  @@id([tagId, articleId])
  @@index([articleId], type: Hash)
}

model TagsOnBounty {
  bountyId  Int
  bounty    Bounty   @relation(fields: [bountyId], references: [id], onDelete: Cascade)
  tagId     Int
  tag       Tag      @relation(fields: [tagId], references: [id], onDelete: Cascade)
  createdAt DateTime @default(now())

  @@id([tagId, bountyId])
  @@index([bountyId], type: Hash)
}

model TagsOnPostVote {
  postId    Int
  post      Post     @relation(fields: [postId], references: [id], onDelete: Cascade)
  tagId     Int
  tag       Tag      @relation(fields: [tagId], references: [id], onDelete: Cascade)
  userId    Int
  user      User     @relation(fields: [userId], references: [id], onDelete: Cascade)
  vote      Int // 1 or -1
  createdAt DateTime @default(now())

  @@id([tagId, postId, userId])
  @@index([postId], type: Hash)
  @@index([userId], type: Hash)
}

model TagMetric {
  tag           Tag             @relation(fields: [tagId], references: [id], onDelete: Cascade)
  tagId         Int
  timeframe     MetricTimeframe
  modelCount    Int             @default(0)
  imageCount    Int             @default(0)
  postCount     Int             @default(0)
  articleCount  Int             @default(0)
  hiddenCount   Int             @default(0)
  followerCount Int             @default(0)
  updatedAt     DateTime        @default(now())

  @@id([tagId, timeframe])
}

model SavedModel {
  model     Model    @relation(fields: [modelId], references: [id], onDelete: Cascade)
  modelId   Int
  user      User     @relation(fields: [userId], references: [id], onDelete: Cascade)
  userId    Int
  createdAt DateTime @default(now())
  updatedAt DateTime @updatedAt

  @@id([modelId, userId])
}

model RunStrategy {
  modelVersionId Int
  modelVersion   ModelVersion @relation(fields: [modelVersionId], references: [id], onDelete: Cascade)
  partnerId      Int
  partner        Partner      @relation(fields: [partnerId], references: [id], onDelete: Cascade)
  url            String
  createdAt      DateTime     @default(now())

  @@id([modelVersionId, partnerId])
}

enum PartnerPricingModel {
  Duration
  PerImage
}

model Partner {
  id                 Int                 @id @default(autoincrement())
  name               String
  homepage           String?
  tos                String?
  privacy            String?
  startupTime        Int? // Seconds
  onDemand           Boolean
  onDemandStrategy   String? // URL Template
  onDemandTypes      ModelType[]         @default([])
  onDemandBaseModels String[]            @default([])
  stepsPerSecond     Int
  pricingModel       PartnerPricingModel
  price              String
  about              String?
  createdAt          DateTime            @default(now())
  nsfw               Boolean             @default(false)
  poi                Boolean             @default(false)
  personal           Boolean             @default(false)
  token              String?             @unique
  tier               Int                 @default(0)
  logo               String?
  disabled           Boolean             @default(false)
  runStrategies      RunStrategy[]
}

model KeyValue {
  key   String @id
  value Json
}

enum ApiKeyType {
  System
  User
}

model ApiKey {
  id        Int        @id @default(autoincrement())
  key       String     @unique
  name      String
  scope     KeyScope[]
  userId    Int
  user      User       @relation(fields: [userId], references: [id], onDelete: Cascade)
  createdAt DateTime   @default(now())
  type      ApiKeyType @default(User)
  expiresAt DateTime?
}

model AdToken {
  id        Int       @id @default(autoincrement())
  token     String    @unique
  userId    Int
  user      User      @relation(fields: [userId], references: [id], onDelete: Cascade)
  createdAt DateTime  @default(now())
  expiresAt DateTime?
}

enum KeyScope {
  Read
  Write
  Generate
}

model Comment {
  id           Int      @id @default(autoincrement())
  content      String
  createdAt    DateTime @default(now())
  updatedAt    DateTime @updatedAt
  nsfw         Boolean  @default(false)
  tosViolation Boolean  @default(false)
  parent       Comment? @relation("ParentComments", fields: [parentId], references: [id], onDelete: Cascade)
  parentId     Int?
  user         User     @relation(fields: [userId], references: [id], onDelete: Cascade)
  userId       Int
  model        Model    @relation(fields: [modelId], references: [id], onDelete: Cascade)
  modelId      Int
  locked       Boolean? @default(false)
  hidden       Boolean? @default(false)

  comments  Comment[]         @relation("ParentComments")
  reactions CommentReaction[]
  reports   CommentReport[]

  @@index([modelId], type: Hash)
  @@index([parentId], type: Hash)
}

model CommentReaction {
  id        Int             @id @default(autoincrement())
  commentId Int
  comment   Comment         @relation(fields: [commentId], references: [id], onDelete: Cascade)
  userId    Int
  user      User            @relation(fields: [userId], references: [id], onDelete: Cascade)
  reaction  ReviewReactions
  createdAt DateTime        @default(now())
  updatedAt DateTime        @updatedAt

  @@unique([commentId, userId, reaction])
}

model Log {
  id        String   @id @default(cuid())
  event     String
  details   Json?
  createdAt DateTime @default(now())
}

model UserNotificationSettings {
  id         Int      @id @default(autoincrement())
  userId     Int
  user       User     @relation(fields: [userId], references: [id], onDelete: Cascade)
  type       String
  disabledAt DateTime @default(now())

  @@unique([userId, type])
}

model Webhook {
  id        Int      @id @default(autoincrement())
  url       String
  notifyOn  String[] // Manually specified and managed since Prisma enums are not supported in arrays
  active    Boolean  @default(false)
  createdAt DateTime @default(now())
  updatedAt DateTime @updatedAt
  userId    Int
  user      User     @relation(fields: [userId], references: [id], onDelete: Cascade)

  @@unique([url, userId])
}

model Question {
  id               Int      @id @default(autoincrement())
  userId           Int
  user             User     @relation(fields: [userId], references: [id])
  createdAt        DateTime @default(now())
  updatedAt        DateTime @updatedAt
  title            String   @db.Citext
  content          String
  selectedAnswerId Int?     @unique
  selectedAnswer   Answer?  @relation("SelectedAnswer", fields: [selectedAnswerId], references: [id])

  tags      TagsOnQuestions[]
  reactions QuestionReaction[]
  answers   Answer[]           @relation("Question")
  metrics   QuestionMetric[]
  rank      QuestionRank?
  thread    Thread?
}

model QuestionMetric {
  questionId   Int
  question     Question        @relation(fields: [questionId], references: [id], onDelete: Cascade)
  timeframe    MetricTimeframe
  heartCount   Int             @default(0)
  commentCount Int             @default(0)
  answerCount  Int             @default(0)

  @@id([questionId, timeframe])
}

model Answer {
  id         Int      @id @default(autoincrement())
  questionId Int
  question   Question @relation("Question", fields: [questionId], references: [id], onDelete: Cascade)
  userId     Int
  user       User     @relation(fields: [userId], references: [id], onDelete: Cascade)
  content    String
  createdAt  DateTime @default(now())
  updatedAt  DateTime @updatedAt

  reactions AnswerReaction[]
  metrics   AnswerMetric[]
  answerFor Question?        @relation("SelectedAnswer")
  votes     AnswerVote[]
  rank      AnswerRank?
  thread    Thread?
}

model AnswerVote {
  answer    Answer   @relation(fields: [answerId], references: [id], onDelete: Cascade)
  answerId  Int
  user      User     @relation(fields: [userId], references: [id], onDelete: Cascade)
  userId    Int
  vote      Boolean?
  createdAt DateTime @default(now())

  @@id([answerId, userId])
}

model AnswerMetric {
  answerId     Int
  answer       Answer          @relation(fields: [answerId], references: [id], onDelete: Cascade)
  timeframe    MetricTimeframe
  checkCount   Int
  crossCount   Int
  heartCount   Int
  commentCount Int

  @@id([answerId, timeframe])
}

model CommentV2 {
  id           Int       @id @default(autoincrement())
  content      String
  createdAt    DateTime  @default(now())
  updatedAt    DateTime  @updatedAt
  nsfw         Boolean   @default(false)
  tosViolation Boolean   @default(false)
  userId       Int
  user         User      @relation(fields: [userId], references: [id], onDelete: Cascade)
  threadId     Int
  thread       Thread    @relation("thread", fields: [threadId], references: [id], onDelete: Cascade)
  childThread  Thread?   @relation("childThread")
  metadata     Json?
  hidden       Boolean?  @default(false)
  pinnedAt     DateTime?

  reactions CommentV2Reaction[]
  reports   CommentV2Report[]

  @@index([threadId], type: Hash)
}

model Thread {
  id             Int     @id @default(autoincrement())
  locked         Boolean @default(false)
  parentThreadId Int?
  parentThread   Thread? @relation("childThread", fields: [parentThreadId], references: [id], onDelete: Cascade)
  rootThreadId   Int?
  rootThread     Thread? @relation("root", fields: [rootThreadId], references: [id], onDelete: Cascade)

  questionId    Int?            @unique
  question      Question?       @relation(fields: [questionId], references: [id], onDelete: SetNull)
  answerId      Int?            @unique
  answer        Answer?         @relation(fields: [answerId], references: [id], onDelete: SetNull)
  imageId       Int?            @unique
  image         Image?          @relation(fields: [imageId], references: [id], onDelete: SetNull)
  postId        Int?            @unique
  post          Post?           @relation(fields: [postId], references: [id], onDelete: SetNull)
  reviewId      Int?            @unique
  review        ResourceReview? @relation(fields: [reviewId], references: [id], onDelete: SetNull)
  commentId     Int?            @unique
  comment       CommentV2?      @relation("childThread", fields: [commentId], references: [id], onDelete: SetNull)
  modelId       Int?            @unique
  model         Model?          @relation(fields: [modelId], references: [id], onDelete: SetNull)
  articleId     Int?            @unique
  article       Article?        @relation(fields: [articleId], references: [id], onDelete: SetNull)
  bountyId      Int?            @unique
  bounty        Bounty?         @relation(fields: [bountyId], references: [id], onDelete: SetNull)
  bountyEntryId Int?            @unique
  bountyEntry   BountyEntry?    @relation(fields: [bountyEntryId], references: [id], onDelete: SetNull)
  clubPostId    Int?            @unique
  clubPost      ClubPost?       @relation(fields: [clubPostId], references: [id], onDelete: SetNull)

  metadata Json @default("{}")

  comments       CommentV2[] @relation("thread")
  directChildren Thread[]    @relation("childThread")
  children       Thread[]    @relation("root")

  @@index([reviewId], type: Hash)
  @@index([postId], type: Hash)
  @@index([questionId], type: Hash)
  @@index([imageId], type: Hash)
  @@index([articleId], type: Hash)
  @@index([rootThreadId], type: Hash)
}

model QuestionReaction {
  id         Int             @id @default(autoincrement())
  question   Question        @relation(fields: [questionId], references: [id], onDelete: Cascade)
  questionId Int
  user       User            @relation(fields: [userId], references: [id], onDelete: Cascade)
  userId     Int
  reaction   ReviewReactions
  createdAt  DateTime        @default(now())
  updatedAt  DateTime        @updatedAt

  @@unique([questionId, userId, reaction])
}

model AnswerReaction {
  id        Int             @id @default(autoincrement())
  answer    Answer          @relation(fields: [answerId], references: [id], onDelete: Cascade)
  answerId  Int
  user      User            @relation(fields: [userId], references: [id], onDelete: Cascade)
  userId    Int
  reaction  ReviewReactions
  createdAt DateTime        @default(now())
  updatedAt DateTime        @updatedAt

  @@unique([answerId, userId, reaction])
}

model CommentV2Reaction {
  id        Int             @id @default(autoincrement())
  comment   CommentV2       @relation(fields: [commentId], references: [id], onDelete: Cascade)
  commentId Int
  user      User            @relation(fields: [userId], references: [id], onDelete: Cascade)
  userId    Int
  reaction  ReviewReactions
  createdAt DateTime        @default(now())
  updatedAt DateTime        @updatedAt

  @@unique([commentId, userId, reaction])
}

model ImageReaction {
  id        Int             @id @default(autoincrement())
  imageId   Int
  image     Image           @relation(fields: [imageId], references: [id], onDelete: Cascade)
  userId    Int
  user      User            @relation(fields: [userId], references: [id], onDelete: Cascade)
  reaction  ReviewReactions
  createdAt DateTime        @default(now())
  updatedAt DateTime        @updatedAt

  @@unique([imageId, userId, reaction])
}

model PostReaction {
  id        Int             @id @default(autoincrement())
  postId    Int
  post      Post            @relation(fields: [postId], references: [id], onDelete: Cascade)
  userId    Int
  user      User            @relation(fields: [userId], references: [id], onDelete: Cascade)
  reaction  ReviewReactions
  createdAt DateTime        @default(now())
  updatedAt DateTime        @updatedAt

  @@unique([postId, userId, reaction])
}

model ArticleReaction {
  id        Int             @id @default(autoincrement())
  articleId Int
  article   Article         @relation(fields: [articleId], references: [id], onDelete: Cascade)
  userId    Int
  user      User            @relation(fields: [userId], references: [id], onDelete: Cascade)
  reaction  ReviewReactions
  createdAt DateTime        @default(now())
  updatedAt DateTime        @updatedAt

  @@unique([articleId, userId, reaction])
}

enum TagEngagementType {
  Hide
  Follow
  // Depracated (don't use Allow)
  Allow
}

model TagEngagement {
  userId    Int
  user      User              @relation(fields: [userId], references: [id], onDelete: Cascade)
  tagId     Int
  tag       Tag               @relation(fields: [tagId], references: [id], onDelete: Cascade)
  type      TagEngagementType
  createdAt DateTime          @default(now())

  @@id([userId, tagId])
}

model Announcement {
  id        Int       @id @default(autoincrement())
  title     String
  content   String
  emoji     String?
  color     String    @default("blue")
  createdAt DateTime  @default(now())
  updatedAt DateTime  @updatedAt
  startsAt  DateTime?
  endsAt    DateTime?
  metadata  Json?
  disabled  Boolean   @default(false)
}

enum CosmeticType {
  Badge
  NamePlate
  ContentDecoration
  ProfileDecoration
  ProfileBackground
}

enum CosmeticSource {
  Trophy
  Purchase
  Event
  Membership
  Claim
}

model Cosmetic {
  id                  Int                         @id @default(autoincrement())
  name                String
  description         String?
  videoUrl            String?
  type                CosmeticType
  source              CosmeticSource
  permanentUnlock     Boolean
  data                Json
  createdAt           DateTime?                   @default(now())
  updatedAt           DateTime?                   @updatedAt
  availableStart      DateTime?
  availableEnd        DateTime?
  availableQuery      String?
  productId           String?
  leaderboardId       String?
  leaderboardPosition Int?
  UserCosmetic        UserCosmetic[]
  purchases           UserCosmeticShopPurchases[]
  cosmeticShopItems   CosmeticShopItem[]
}

enum CosmeticEntity {
  Model
  Image
  Article
  Post
}

model UserCosmetic {
  userId         Int
  user           User            @relation(fields: [userId], references: [id], onDelete: Cascade)
  cosmeticId     Int
  cosmetic       Cosmetic        @relation(fields: [cosmeticId], references: [id], onDelete: Cascade)
  obtainedAt     DateTime        @default(now()) // createdAt
  equippedAt     DateTime?
  data           Json?
  claimKey       String          @default("claimed")
  equippedToId   Int?
  equippedToType CosmeticEntity?
  forId          Int? // Locks the cosmetic to a specific entity
  forType        CosmeticEntity?

  @@id([userId, cosmeticId, claimKey])
}

model CosmeticShopSection {
  id          Int                       @id @default(autoincrement())
  addedById   Int?
  addedBy     User?                     @relation(fields: [addedById], references: [id], onDelete: SetNull)
  title       String
  description String?
  placement   Int                       @default(0)
  meta        Json                      @default("{}")
  imageId     Int?
  image       Image?                    @relation(fields: [imageId], references: [id], onDelete: SetNull)
  published   Boolean                   @default(true)
  items       CosmeticShopSectionItem[]
}

model CosmeticShopItem {
  id                Int       @id @default(autoincrement())
  cosmeticId        Int
  cosmetic          Cosmetic  @relation(fields: [cosmeticId], references: [id], onDelete: Cascade)
  unitAmount        Int
  addedById         Int?
  addedBy           User?     @relation(fields: [addedById], references: [id], onDelete: SetNull)
  createdAt         DateTime  @default(now())
  availableFrom     DateTime?
  availableTo       DateTime?
  availableQuantity Int?
  meta              Json      @default("{}")
  title             String
  description       String?
  archivedAt        DateTime?

  purchases UserCosmeticShopPurchases[]
  sections  CosmeticShopSectionItem[]
}

model CosmeticShopSectionItem {
  shopItemId    Int
  shopItem      CosmeticShopItem    @relation(fields: [shopItemId], references: [id], onDelete: Cascade)
  shopSectionId Int
  shopSection   CosmeticShopSection @relation(fields: [shopSectionId], references: [id], onDelete: Cascade)
  index         Int                 @default(0)
  createdAt     DateTime            @default(now())

  @@id([shopItemId, shopSectionId])
}

model UserCosmeticShopPurchases {
  userId            Int
  user              User             @relation(fields: [userId], references: [id], onDelete: Cascade)
  cosmeticId        Int
  cosmetic          Cosmetic         @relation(fields: [cosmeticId], references: [id], onDelete: Cascade)
  shopItemId        Int
  shopItem          CosmeticShopItem @relation(fields: [shopItemId], references: [id], onDelete: Cascade)
  unitAmount        Int
  purchasedAt       DateTime         @default(now())
  buzzTransactionId String           @id @default(cuid())
  refunded          Boolean
}

enum BuzzAccountType {
  user
  generation
  club
}

model BuzzClaim {
  key                String          @id
  title              String
  description        String
  transactionIdQuery String
  amount             Int
  availableStart     DateTime?
  availableEnd       DateTime?
  claimed            Int             @default(0)
  limit              Int?
  accountType        BuzzAccountType @default(user)
  useMultiplier      Boolean         @default(false)
}

enum ArticleStatus {
  Draft
  Published
  Unpublished
}

model Article {
  id               Int           @id @default(autoincrement())
  createdAt        DateTime?     @default(now())
  updatedAt        DateTime?     @updatedAt
  nsfw             Boolean       @default(false)
  tosViolation     Boolean       @default(false)
  metadata         Json?
  title            String
  content          String
  cover            String?
  coverId          Int?          @unique
  coverImage       Image?        @relation(fields: [coverId], references: [id], onDelete: NoAction)
  publishedAt      DateTime?
  userId           Int
  user             User          @relation(fields: [userId], references: [id], onDelete: Cascade)
  availability     Availability  @default(Public)
  unlisted         Boolean       @default(false)
  nsfwLevel        Int           @default(0)
  userNsfwLevel    Int           @default(0)
  lockedProperties String[]      @default([])
  status           ArticleStatus @default(Draft)

  thread          Thread?
  reactions       ArticleReaction[]
  tags            TagsOnArticle[]
  reports         ArticleReport[]
  metrics         ArticleMetric[]
  rank            ArticleRank?
  stats           ArticleStat?
  engagements     ArticleEngagement[]
  associations    ModelAssociations[]
  collectionItems CollectionItem[]
}

model PressMention {
  id          Int      @id @default(autoincrement())
  title       String
  url         String
  source      String
  publishedAt DateTime @default(now())
  createdAt   DateTime @default(now())
}

enum ArticleEngagementType {
  Favorite
  Hide
}

model ArticleEngagement {
  userId    Int
  user      User                  @relation(fields: [userId], references: [id], onDelete: Cascade)
  articleId Int
  article   Article               @relation(fields: [articleId], references: [id], onDelete: Cascade)
  type      ArticleEngagementType
  createdAt DateTime              @default(now())

  @@id([userId, articleId])
  @@index([articleId], type: Hash)
}

model ArticleMetric {
  article           Article         @relation(fields: [articleId], references: [id], onDelete: Cascade)
  articleId         Int
  timeframe         MetricTimeframe
  likeCount         Int             @default(0)
  dislikeCount      Int             @default(0)
  laughCount        Int             @default(0)
  cryCount          Int             @default(0)
  heartCount        Int             @default(0)
  commentCount      Int             @default(0)
  viewCount         Int             @default(0)
  favoriteCount     Int             @default(0)
  hideCount         Int             @default(0)
  collectedCount    Int             @default(0)
  tippedCount       Int             @default(0)
  tippedAmountCount Int             @default(0)
  updatedAt         DateTime        @default(now())

  @@id([articleId, timeframe])
}

model Leaderboard {
  id                 String  @id
  index              Int
  title              String
  description        String
  scoringDescription String
  query              String
  active             Boolean
  public             Boolean

  results LeaderboardResult[]
}

model LeaderboardResult {
  leaderboardId String
  leaderboard   Leaderboard @relation(fields: [leaderboardId], references: [id], onDelete: Cascade)
  date          DateTime    @db.Date
  position      Int
  userId        Int
  user          User        @relation(fields: [userId], references: [id], onDelete: Cascade)
  score         Int         @default(0)
  metrics       Json        @default("{}")
  createdAt     DateTime    @default(now())

  @@id([leaderboardId, date, position])
  @@unique([leaderboardId, date, userId])
  @@index([userId], type: Hash)
}

model ModelVersionExploration {
  index          Int
  name           String
  prompt         String
  modelVersionId Int
  modelVersion   ModelVersion @relation(fields: [modelVersionId], references: [id], onDelete: Cascade)

  @@id([modelVersionId, name])
}

enum GenerationSchedulers {
  EulerA
  Euler
  LMS
  Heun
  DPM2
  DPM2A
  DPM2SA
  DPM2M
  DPMSDE
  DPMFast
  DPMAdaptive
  LMSKarras
  DPM2Karras
  DPM2AKarras
  DPM2SAKarras
  DPM2MKarras
  DPMSDEKarras
  DDIM
}

model GenerationServiceProvider {
  name       String
  schedulers GenerationSchedulers[]

  @@id([name])
}

enum CollectionWriteConfiguration {
  Private
  Public
  Review
}

enum CollectionReadConfiguration {
  Private
  Public
  Unlisted
}

enum CollectionType {
  Model
  Article
  Post
  Image
}

enum CollectionMode {
  Contest
  Bookmark
}

model Collection {
  id           Int                          @id @default(autoincrement())
  createdAt    DateTime?                    @default(now())
  updatedAt    DateTime?                    @updatedAt
  name         String
  description  String?
  nsfw         Boolean?                     @default(false)
  userId       Int
  user         User                         @relation(fields: [userId], references: [id], onDelete: Cascade)
  imageId      Int?
  image        Image?                       @relation(fields: [imageId], references: [id], onDelete: SetNull)
  write        CollectionWriteConfiguration @default(Private)
  read         CollectionReadConfiguration  @default(Private)
  type         CollectionType?
  mode         CollectionMode?
  metadata     Json                         @default("{}")
  availability Availability                 @default(Public)
  nsfwLevel    Int                          @default(0)

  items        CollectionItem[]
  contributors CollectionContributor[]
  tags         TagsOnCollection[]
  post         Post[]
  reports      CollectionReport[]
  rank         CollectionRank?
  stats        CollectionStat?
  metrics      CollectionMetric[]

  @@index([userId])
  @@index([type], type: Hash)
  @@index([mode], type: Hash)
}

enum CollectionItemStatus {
  ACCEPTED
  REVIEW
  REJECTED
}

model CollectionItem {
  id           Int                   @id @default(autoincrement())
  createdAt    DateTime?             @default(now())
  updatedAt    DateTime?             @updatedAt
  collectionId Int
  collection   Collection            @relation(fields: [collectionId], references: [id], onDelete: Cascade)
  articleId    Int?
  article      Article?              @relation(fields: [articleId], references: [id], onDelete: Cascade)
  postId       Int?
  post         Post?                 @relation(fields: [postId], references: [id], onDelete: Cascade)
  imageId      Int?
  image        Image?                @relation(fields: [imageId], references: [id], onDelete: Cascade)
  modelId      Int?
  model        Model?                @relation(fields: [modelId], references: [id], onDelete: Cascade)
  addedById    Int?
  addedBy      User?                 @relation(fields: [addedById], references: [id], onDelete: SetNull)
  reviewedById Int?
  reviewedBy   User?                 @relation("reviewedBy", fields: [reviewedById], references: [id], onDelete: SetNull)
  reviewedAt   DateTime?
  note         String?
  status       CollectionItemStatus  @default(ACCEPTED)
  randomId     Int?
  tagId        Int?
  tag          Tag?                  @relation(fields: [tagId], references: [id], onDelete: SetNull)
  scores       CollectionItemScore[]

  @@unique([collectionId, articleId, postId, imageId, modelId])
  @@index([addedById], type: Hash)
  @@index([imageId], type: Hash)
  @@index([modelId], type: Hash)
  @@index([collectionId], type: Hash)
}

model CollectionItemScore {
  userId           Int
  user             User           @relation(fields: [userId], references: [id], onDelete: Cascade)
  collectionItemId Int
  collectionItem   CollectionItem @relation(fields: [collectionItemId], references: [id], onDelete: Cascade)
  score            Int
  createdAt        DateTime       @default(now())

  @@id([userId, collectionItemId])
}

enum CollectionContributorPermission {
  VIEW
  ADD
  ADD_REVIEW
  MANAGE
}

model CollectionContributor {
  createdAt    DateTime?                         @default(now())
  updatedAt    DateTime?                         @updatedAt
  userId       Int
  user         User                              @relation(fields: [userId], references: [id], onDelete: Cascade)
  collectionId Int
  collection   Collection                        @relation(fields: [collectionId], references: [id], onDelete: Cascade)
  permissions  CollectionContributorPermission[]

  @@id([userId, collectionId])
  @@index([userId], type: Hash)
}

model TagsOnCollection {
  collectionId   Int
  tagId          Int
  createdAt      DateTime?  @default(now())
  collection     Collection @relation(fields: [collectionId], references: [id], onDelete: Cascade)
  tag            Tag        @relation(fields: [tagId], references: [id], onDelete: Cascade)
  filterableOnly Boolean    @default(false)

  @@id([tagId, collectionId])
  @@index([collectionId], type: Hash)
}

enum HomeBlockType {
  Collection
  Announcement
  Leaderboard
  Social
  Event
  CosmeticShop
}

model HomeBlock {
  id        Int           @id @default(autoincrement())
  createdAt DateTime?     @default(now())
  updatedAt DateTime?     @updatedAt
  userId    Int
  user      User          @relation(fields: [userId], references: [id], onDelete: Cascade)
  metadata  Json          @default("{}")
  index     Int?
  type      HomeBlockType
  permanent Boolean       @default(false)
  sourceId  Int?
  source    HomeBlock?    @relation("Clones", fields: [sourceId], references: [id], onDelete: SetNull)
  clones    HomeBlock[]   @relation("Clones")
}

model BuzzTip {
  entityType String
  entityId   Int
  toUserId   Int
  fromUserId Int
  amount     Int
  createdAt  DateTime @default(now())
  updatedAt  DateTime @updatedAt

  @@id([entityType, entityId, fromUserId])
  @@index([toUserId])
}

enum Currency {
  USD
  BUZZ
}

enum BountyType {
  ModelCreation
  LoraCreation
  EmbedCreation
  DataSetCreation
  DataSetCaption
  ImageCreation
  VideoCreation
  Other
}

enum BountyMode {
  Individual
  Split
}

enum BountyEntryMode {
  Open
  BenefactorsOnly
}

model Bounty {
  id                      Int             @id @default(autoincrement())
  userId                  Int?
  user                    User?           @relation(fields: [userId], references: [id], onDelete: SetNull)
  name                    String // Locked after created
  description             String
  startsAt                DateTime        @db.Date
  expiresAt               DateTime        @db.Date // Locked after created
  createdAt               DateTime        @default(now())
  updatedAt               DateTime        @updatedAt
  details                 Json?
  mode                    BountyMode      @default(Individual)
  entryMode               BountyEntryMode @default(Open)
  type                    BountyType
  minBenefactorUnitAmount Int
  maxBenefactorUnitAmount Int? // Default to initial benefactor's entry
  entryLimit              Int             @default(1)
  nsfw                    Boolean         @default(false)
  poi                     Boolean         @default(false)
  complete                Boolean         @default(false)
  refunded                Boolean         @default(false)
  availability            Availability    @default(Public)
  nsfwLevel               Int             @default(0)
  lockedProperties        String[]        @default([])

  tags        TagsOnBounty[]
  entries     BountyEntry[]
  benefactors BountyBenefactor[]
  engagements BountyEngagement[]
  thread      Thread?
  metrics     BountyMetric[]
  rank        BountyRank?
  stats       BountyStat?
  reports     BountyReport[]

  @@index([userId], type: Hash)
  @@index([type])
  @@index([mode])
}

model BountyEntry {
  id          Int      @id @default(autoincrement())
  userId      Int?
  user        User?    @relation(fields: [userId], references: [id], onDelete: SetNull)
  bountyId    Int
  bounty      Bounty   @relation(fields: [bountyId], references: [id], onDelete: Cascade)
  createdAt   DateTime @default(now())
  updatedAt   DateTime @updatedAt
  locked      Boolean  @default(false)
  description String?
  nsfwLevel   Int      @default(0)

  benefactors BountyBenefactor[]
  thread      Thread?
  reactions   BountyEntryReaction[]
  metrics     BountyEntryMetric[]
  rank        BountyEntryRank?
  stats       BountyEntryStat?
  reports     BountyEntryReport[]

  @@index([bountyId], type: Hash)
}

model BountyEntryReaction {
  bountyEntry   BountyEntry     @relation(fields: [bountyEntryId], references: [id], onDelete: Cascade)
  bountyEntryId Int
  user          User            @relation(fields: [userId], references: [id], onDelete: Cascade)
  userId        Int
  reaction      ReviewReactions
  createdAt     DateTime        @default(now())

  @@id([bountyEntryId, userId, reaction])
  @@index([bountyEntryId], type: Hash)
}

model BountyBenefactor {
  userId      Int
  user        User         @relation(fields: [userId], references: [id], onDelete: Cascade)
  bountyId    Int
  bounty      Bounty       @relation(fields: [bountyId], references: [id], onDelete: Cascade)
  unitAmount  Int
  createdAt   DateTime     @default(now())
  updatedAt   DateTime     @updatedAt
  awardedAt   DateTime?
  awardedToId Int?
  awartedTo   BountyEntry? @relation(fields: [awardedToId], references: [id], onDelete: SetNull)
  currency    Currency     @default(BUZZ)

  @@id([bountyId, userId])
  @@index([bountyId], type: Hash)
  @@index([userId], type: Hash)
}

enum BountyEngagementType {
  Favorite
  Track
}

model BountyEngagement {
  userId    Int
  user      User                 @relation(fields: [userId], references: [id], onDelete: Cascade)
  bountyId  Int
  bounty    Bounty               @relation(fields: [bountyId], references: [id], onDelete: Cascade)
  type      BountyEngagementType
  createdAt DateTime             @default(now())

  @@id([type, bountyId, userId])
  @@index([bountyId])
  @@index([userId], type: Hash)
}

model TipConnection {
  transactionId String // guid
  entityId      Int
  entityType    String

  @@id([entityType, entityId, transactionId])
}

model BountyMetric {
  bounty          Bounty          @relation(fields: [bountyId], references: [id], onDelete: Cascade)
  bountyId        Int
  timeframe       MetricTimeframe
  favoriteCount   Int             @default(0)
  trackCount      Int             @default(0)
  entryCount      Int             @default(0)
  benefactorCount Int             @default(0)
  unitAmountCount Int             @default(0)
  commentCount    Int             @default(0)
  updatedAt       DateTime        @default(now())

  @@id([bountyId, timeframe])
}

model BountyEntryMetric {
  bountyEntry       BountyEntry     @relation(fields: [bountyEntryId], references: [id], onDelete: Cascade)
  bountyEntryId     Int
  timeframe         MetricTimeframe
  likeCount         Int             @default(0)
  dislikeCount      Int             @default(0)
  laughCount        Int             @default(0)
  cryCount          Int             @default(0)
  heartCount        Int             @default(0)
  unitAmountCount   Int             @default(0)
  tippedCount       Int             @default(0)
  tippedAmountCount Int             @default(0)
  updatedAt         DateTime        @default(now())

  @@id([bountyEntryId, timeframe])
}

enum CsamReportType {
  Image
  TrainingData
}

model CsamReport {
  id               Int            @id @default(autoincrement())
  userId           Int?
  createdAt        DateTime       @default(now())
  reportedById     Int
  reportSentAt     DateTime?
  archivedAt       DateTime?
  contentRemovedAt DateTime?
  reportId         Int?
  details          Json           @default("{}")
  images           Json           @default("[]")
  type             CsamReportType @default(Image)
  // modelVersionIds  Int[]     @default([])
}

model Link {
  id         Int      @id @default(autoincrement())
  url        String
  type       LinkType
  entityId   Int
  entityType String
}

enum Availability {
  Public
  Unsearchable // Public but Ignored from search results.
  Private
  EarlyAccess
}

model EntityAccess {
  accessToId   Int
  accessToType String
  accessorId   Int
  accessorType String
  addedById    Int
  addedBy      User     @relation(fields: [addedById], references: [id])
  addedAt      DateTime @default(now())
  permissions  Int      @default(0)
  meta         Json?    @default("{}")

  @@id([accessToId, accessToType, accessorId, accessorType])
}

enum EntityCollaboratorStatus {
  Pending
  Approved
  Rejected
}

model EntityCollaborator {
  entityType        EntityType
  entityId          Int
  userId            Int
  user              User                     @relation("entityCollaboratorParticipant", fields: [userId], references: [id])
  status            EntityCollaboratorStatus @default(Pending)
  createdAt         DateTime                 @default(now())
  createdBy         Int
  creator           User                     @relation("entityCollaboratorCreator", fields: [createdBy], references: [id])
  lastMessageSentAt DateTime?

  @@id([entityType, entityId, userId])
  @@index([userId, entityType, entityId]) // Include status in the migration.
}

model Club {
  id            Int     @id @default(autoincrement())
  userId        Int
  user          User    @relation(fields: [userId], references: [id], onDelete: Cascade)
  coverImageId  Int?
  coverImage    Image?  @relation(name: "coverImage", fields: [coverImageId], references: [id], onDelete: SetNull)
  headerImageId Int?
  headerImage   Image?  @relation(name: "headerImage", fields: [headerImageId], references: [id], onDelete: SetNull)
  avatarId      Int?
  avatar        Image?  @relation(name: "avatarImage", fields: [avatarId], references: [id], onDelete: SetNull)
  name          String
  description   String
  nsfw          Boolean @default(false)
  billing       Boolean @default(true)
  unlisted      Boolean @default(false)

  tiers        ClubTier[]
  memberships  ClubMembership[]
  posts        ClubPost[]
  adminInvites ClubAdminInvite[]
  admins       ClubAdmin[]
  metrics      ClubMetric[]
  rank         ClubRank?
  stats        ClubStat?

  @@index([userId])
}

model ClubTier {
  id                   Int              @id @default(autoincrement())
  clubId               Int
  club                 Club             @relation(fields: [clubId], references: [id], onDelete: Cascade)
  unitAmount           Int
  currency             Currency         @default(BUZZ)
  name                 String
  description          String
  coverImageId         Int?
  coverImage           Image?           @relation(fields: [coverImageId], references: [id], onDelete: SetNull)
  // Whether or not this will be displayed in the common options for
  // memberships.
  unlisted             Boolean          @default(false)
  // Can only be joined to via a club Admin adding the user.
  joinable             Boolean
  memberships          ClubMembership[] @relation("activeClubTier")
  downgradeMemberships ClubMembership[] @relation("downgradeClubTier")
  createdAt            DateTime         @default(now())
  updatedAt            DateTime?        @updatedAt
  memberLimit          Int?
  oneTimeFee           Boolean          @default(false)
}

enum ClubAdminPermission {
  ManageMemberships
  ManageTiers
  ManagePosts
  ManageClub
  ManageResources
  ViewRevenue
  WithdrawRevenue
}

model ClubAdminInvite {
  id          String                @id @default(cuid())
  expiresAt   DateTime?
  clubId      Int
  club        Club                  @relation(fields: [clubId], references: [id], onDelete: Cascade)
  createdAt   DateTime              @default(now())
  permissions ClubAdminPermission[]
}

model ClubAdmin {
  userId      Int
  user        User                  @relation(fields: [userId], references: [id], onDelete: Cascade)
  clubId      Int
  club        Club                  @relation(fields: [clubId], references: [id], onDelete: Cascade)
  createdAt   DateTime              @default(now()) // When they accepted the invite
  permissions ClubAdminPermission[]

  @@id([clubId, userId])
}

model ClubMembership {
  id                  Int       @id @default(autoincrement())
  userId              Int
  user                User      @relation(fields: [userId], references: [id], onDelete: Cascade)
  clubId              Int
  club                Club      @relation(fields: [clubId], references: [id], onDelete: Cascade)
  clubTierId          Int
  clubTier            ClubTier  @relation(name: "activeClubTier", fields: [clubTierId], references: [id], onDelete: Cascade)
  startedAt           DateTime
  expiresAt           DateTime?
  cancelledAt         DateTime?
  nextBillingAt       DateTime
  unitAmount          Int
  currency            Currency  @default(BUZZ)
  downgradeClubTierId Int?
  downgradeClubTier   ClubTier? @relation(name: "downgradeClubTier", fields: [downgradeClubTierId], references: [id], onDelete: Cascade)
  billingPausedAt     DateTime?

  @@unique([userId, clubId])
  @@index([userId])
  @@index([clubId])
}

model ClubMembershipCharge {
  id                  Int      @id @default(autoincrement())
  userId              Int
  clubId              Int
  clubTierId          Int
  chargedAt           DateTime
  status              String?
  invoiceId           String?
  unitAmount          Int
  unitAmountPurchased Int
  currency            Currency @default(BUZZ)
}

model ClubPost {
  id           Int      @id @default(autoincrement())
  clubId       Int
  club         Club     @relation(fields: [clubId], references: [id])
  createdById  Int
  createdBy    User     @relation(fields: [createdById], references: [id])
  createdAt    DateTime @default(now())
  membersOnly  Boolean
  title        String?
  description  String?
  coverImageId Int?
  coverImage   Image?   @relation(fields: [coverImageId], references: [id])
  entityId     Int?
  entityType   String?

  thread    Thread?
  reactions ClubPostReaction[]
  metrics   ClubPostMetric[]
}

model ClubPostReaction {
  id         Int             @id @default(autoincrement())
  clubPostId Int
  clubPost   ClubPost        @relation(fields: [clubPostId], references: [id], onDelete: Cascade)
  userId     Int
  user       User            @relation(fields: [userId], references: [id], onDelete: Cascade)
  reaction   ReviewReactions
  createdAt  DateTime        @default(now())
  updatedAt  DateTime        @updatedAt

  @@unique([clubPostId, userId, reaction])
}

model ClubPostMetric {
  clubPost     ClubPost        @relation(fields: [clubPostId], references: [id], onDelete: Cascade)
  clubPostId   Int
  timeframe    MetricTimeframe
  likeCount    Int             @default(0)
  dislikeCount Int             @default(0)
  laughCount   Int             @default(0)
  cryCount     Int             @default(0)
  heartCount   Int             @default(0)

  @@id([clubPostId, timeframe])
}

model ClubMetric {
  club          Club            @relation(fields: [clubId], references: [id], onDelete: Cascade)
  clubId        Int
  timeframe     MetricTimeframe
  memberCount   Int             @default(0)
  clubPostCount Int             @default(0)
  resourceCount Int             @default(0)

  @@id([clubId, timeframe])
}

model Chat {
  id        Int      @id @default(autoincrement())
  createdAt DateTime @default(now())
  hash      String   @unique // hash of asc-sorted userIds
  ownerId   Int

  owner User @relation(fields: [ownerId], references: [id])

  chatMembers ChatMember[]
  messages    ChatMessage[]
  reports     ChatReport[]
}

enum ChatMemberStatus {
  Invited
  Joined
  Ignored
  Left
  Kicked
}

model ChatMember {
  id                  Int              @id @default(autoincrement())
  createdAt           DateTime         @default(now()) // doubles as invited_at
  userId              Int
  chatId              Int
  isOwner             Boolean          @default(false)
  isMuted             Boolean          @default(false)
  status              ChatMemberStatus
  lastViewedMessageId Int?
  joinedAt            DateTime?
  ignoredAt           DateTime?
  leftAt              DateTime? // do we need a rejoin option?
  kickedAt            DateTime?
  unkickedAt          DateTime? // TODO maybe remove

  user              User         @relation(fields: [userId], references: [id])
  chat              Chat         @relation(fields: [chatId], references: [id])
  lastViewedMessage ChatMessage? @relation(fields: [lastViewedMessageId], references: [id])

  @@index([userId, status, isMuted])
}

enum ChatMessageType {
  Markdown
  Image
  Video
  Audio
  Embed
}

model ChatMessage {
  id                 Int             @id @default(autoincrement())
  createdAt          DateTime        @default(now())
  userId             Int // if -1, isSystemMessage
  chatId             Int
  content            String
  contentType        ChatMessageType @default(Markdown)
  referenceMessageId Int?
  editedAt           DateTime?
  // TODO deletedAt DateTime

  user             User         @relation(fields: [userId], references: [id])
  chat             Chat         @relation(fields: [chatId], references: [id])
  referenceMessage ChatMessage? @relation(name: "referenceMessage", fields: [referenceMessageId], references: [id])

  referenceMessages  ChatMessage[] @relation("referenceMessage")
  lastViewedMessages ChatMember[]
}

model BuildGuide {
  id           Int      @id @default(autoincrement())
  createdAt    DateTime @default(now())
  updatedAt    DateTime @updatedAt
  name         String
  message      String
  userId       Int
  user         User     @relation(fields: [userId], references: [id], onDelete: Cascade)
  components   Json
  capabilities Json
}

enum PurchasableRewardUsage {
  SingleUse
  MultiUse
}

model PurchasableReward {
  id             Int                    @id @default(autoincrement())
  createdAt      DateTime               @default(now())
  updatedAt      DateTime               @updatedAt
  title          String
  unitPrice      Int
  about          String
  redeemDetails  String
  termsOfUse     String
  usage          PurchasableRewardUsage
  codes          String[]
  archived       Boolean                @default(false)
  availableFrom  DateTime?
  availableTo    DateTime?
  availableCount Int?
  addedById      Int?
  addedBy        User?                  @relation(fields: [addedById], references: [id])
  coverImageId   Int?
  coverImage     Image?                 @relation(fields: [coverImageId], references: [id], onDelete: SetNull)
  purchases      UserPurchasedRewards[]
}

model UserPurchasedRewards {
  buzzTransactionId   String             @id
  userId              Int?
  user                User?              @relation(fields: [userId], references: [id], onDelete: SetNull)
  purchasableRewardId Int?
  purchasableReward   PurchasableReward? @relation(fields: [purchasableRewardId], references: [id], onDelete: SetNull)
  createdAt           DateTime           @default(now())
  // We should store the product name & details in the meta at the time or purchase in case the reward is later on deleted - will be a good safeguard
  meta                Json               @default("{}")
  code                String
}

enum EntityType {
  Image
  Post
  Article
  Bounty
  BountyEntry
  ModelVersion
  Model
  Collection
}

enum JobQueueType {
  CleanUp
  UpdateMetrics
  UpdateNsfwLevel
  UpdateSearchIndex
  CleanIfEmpty
}

model JobQueue {
  type       JobQueueType
  entityType EntityType
  entityId   Int
  createdAt  DateTime     @default(now())

  @@id([entityType, entityId, type])
}

enum VaultItemStatus {
  Pending
  Stored
  Failed
}

model VaultItem {
  id             Int             @id @default(autoincrement())
  vaultId        Int
  vault          Vault           @relation(fields: [vaultId], references: [userId], onDelete: Cascade)
  status         VaultItemStatus @default(Pending)
  // We'll store some file details here as a JSON array of objects
  files          Json            @default("[]")
  // These are not FKs because they will tie to the downloadable file even after the model/version is deleted
  modelVersionId Int
  modelId        Int
  modelName      String
  versionName    String
  creatorId      Int?
  creator        User?           @relation(fields: [creatorId], references: [id], onDelete: SetNull)
  creatorName    String
  type           ModelType
  baseModel      String
  category       String
  createdAt      DateTime        @default(now())
  addedAt        DateTime        @default(now())
  refreshedAt    DateTime?
  modelSizeKb    Int
  detailsSizeKb  Int
  imagesSizeKb   Int
  notes          String?
  meta           Json            @default("{}")

  @@index([vaultId], type: Hash)
  @@index([modelVersionId], type: Hash)
}

model Vault {
  userId    Int
  user      User     @relation(fields: [userId], references: [id], onDelete: Cascade)
  storageKb Int
  createdAt DateTime @default(now())
  updatedAt DateTime @updatedAt
  meta      Json     @default("{}")

  items VaultItem[]

  @@id([userId])
}

enum RedeemableCodeType {
  Buzz
  Membership
}

model RedeemableCode {
  code          String             @id @default(cuid())
  unitValue     Int
  userId        Int?
  user          User?              @relation(fields: [userId], references: [id], onDelete: SetNull)
  createdAt     DateTime           @default(now())
  type          RedeemableCodeType
  expiresAt     DateTime?
  redeemedAt    DateTime?
  transactionId String?
}

enum ToolType {
  Image
  Video
  MotionCapture
  Upscalers
  Audio
  Compute
  GameEngines
  Editor
  LLM
}

model Tool {
  id          Int         @id @default(autoincrement())
  name        String
  icon        String?
  createdAt   DateTime    @default(now())
  enabled     Boolean     @default(true)
  unlisted    Boolean     @default(false)
  type        ToolType
  domain      String?
  imageTools  ImageTool[]
  priority    Int?
  description String?
  supported   Boolean     @default(false)
  company     String?
  metadata    Json        @default("{}")
  alias       String?
}

model ImageTool {
  imageId   Int
  image     Image    @relation(fields: [imageId], references: [id], onDelete: Cascade)
  toolId    Int
  tool      Tool     @relation(fields: [toolId], references: [id], onDelete: Cascade)
  notes     String?
  createdAt DateTime @default(now())

  @@id([imageId, toolId])
  @@index([toolId])
}

enum TechniqueType {
  Image
  Video
}

model Technique {
  id              Int              @id @default(autoincrement())
  name            String
  createdAt       DateTime         @default(now())
  enabled         Boolean          @default(true)
  type            TechniqueType
  imageTechniques ImageTechnique[]
}

model ImageTechnique {
  imageId     Int
  image       Image     @relation(fields: [imageId], references: [id], onDelete: Cascade)
  techniqueId Int
  technique   Technique @relation(fields: [techniqueId], references: [id], onDelete: Cascade)
  notes       String?
  createdAt   DateTime  @default(now())

  @@id([imageId, techniqueId])
  @@index([techniqueId])
}

model DonationGoal {
  id             Int           @id @default(autoincrement())
  userId         Int
  user           User          @relation(fields: [userId], references: [id], onDelete: Cascade)
  title          String
  description    String?
  goalAmount     Int
  paidAmount     Int           @default(0)
  modelVersionId Int?
  modelVersion   ModelVersion? @relation(fields: [modelVersionId], references: [id], onDelete: SetNull)
  createdAt      DateTime      @default(now())
  isEarlyAccess  Boolean       @default(false)
  active         Boolean       @default(true)

  donations Donation[]
}

model Donation {
  id                Int          @id @default(autoincrement())
  userId            Int
  user              User         @relation(fields: [userId], references: [id], onDelete: Cascade)
  donationGoalId    Int
  donationGoal      DonationGoal @relation(fields: [donationGoalId], references: [id], onDelete: Cascade)
  amount            Int
  buzzTransactionId String
  notes             String?
  createdAt         DateTime     @default(now())
}

model Blocklist {
  id        Int      @id @default(autoincrement())
  createdAt DateTime @default(now())
  updatedAt DateTime @updatedAt
  type      String
  data      String[]
}

enum AppealStatus {
  Pending
  Approved
  Rejected
}

model Appeal {
  id                Int          @id @default(autoincrement())
  userId            Int
  user              User         @relation("submittedAppeals", fields: [userId], references: [id], onDelete: Cascade)
  entityType        EntityType
  entityId          Int
  status            AppealStatus @default(Pending)
  appealMessage     String
  createdAt         DateTime     @default(now())
  updatedAt         DateTime     @updatedAt
  resolvedAt        DateTime?
  resolvedBy        Int?
  resolvedByUser    User?        @relation("resolvedAppeals", fields: [resolvedBy], references: [id], onDelete: SetNull)
  resolvedMessage   String?
  internalNotes     String?
  buzzTransactionId String?

  @@unique([entityType, entityId, userId])
  @@index([userId])
  @@index([status])
}

enum AuctionType {
  Model
  Image
  Collection
  Article
}

model AuctionBase {
  id        Int         @id @default(autoincrement())
  type      AuctionType
  ecosystem String? // like Pony, SDXL, etc
  name      String
  slug      String
  quantity  Int // propagates to individual item
  minPrice  Int // propagates to individual item
  // buyItNowPrices Json? // would probably need to be JSON to support different slot costs...
  active    Boolean     @default(true)

  auctions      Auction[]
  recurringBids BidRecurring[]

  @@unique([type, ecosystem])
  @@unique([name])
  @@unique([slug])
}

model Auction {
  id            Int         @id @default(autoincrement())
  auctionBaseId Int
  auctionBase   AuctionBase @relation(fields: [auctionBaseId], references: [id], onDelete: Cascade)
  startAt       DateTime
  endAt         DateTime
  quantity      Int
  minPrice      Int
  // buyItNowPrices Json? // would probably need to be JSON to support different slot costs...
  // sold Int

  bids Bid[]

  @@unique([auctionBaseId, startAt])
}

model Bid {
  id            Int      @id @default(autoincrement())
  auctionId     Int
  auction       Auction  @relation(fields: [auctionId], references: [id], onDelete: Cascade)
  userId        Int
  user          User     @relation(fields: [userId], references: [id], onDelete: Cascade)
  entityId      Int
  amount        Int
  createdAt     DateTime @default(now())
  deleted       Boolean  @default(false)
  transactionId String
  isRefunded    Boolean  @default(false)
  fromRecurring Boolean  @default(false)

  @@unique([auctionId, userId, entityId])
}

model BidRecurring {
  id            Int         @id @default(autoincrement())
  auctionBaseId Int
  auctionBase   AuctionBase @relation(fields: [auctionBaseId], references: [id], onDelete: Cascade)
  userId        Int
  user          User        @relation(fields: [userId], references: [id], onDelete: Cascade)
  entityId      Int
  amount        Int
  createdAt     DateTime    @default(now())
  startAt       DateTime
  endAt         DateTime?
  isPaused      Boolean     @default(false)

  @@unique([auctionBaseId, userId, entityId])
}

/// @view
model QuestionRank {
  questionId              Int      @id
  question                Question @relation(fields: [questionId], references: [id], onDelete: NoAction)
  answerCountDay          Int
  answerCountWeek         Int
  answerCountMonth        Int
  answerCountYear         Int
  answerCountAllTime      Int
  heartCountDay           Int
  heartCountWeek          Int
  heartCountMonth         Int
  heartCountYear          Int
  heartCountAllTime       Int
  commentCountDay         Int
  commentCountWeek        Int
  commentCountMonth       Int
  commentCountYear        Int
  commentCountAllTime     Int
  answerCountDayRank      Int
  answerCountWeekRank     Int
  answerCountMonthRank    Int
  answerCountYearRank     Int
  answerCountAllTimeRank  Int
  heartCountDayRank       Int
  heartCountWeekRank      Int
  heartCountMonthRank     Int
  heartCountYearRank      Int
  heartCountAllTimeRank   Int
  commentCountDayRank     Int
  commentCountWeekRank    Int
  commentCountMonthRank   Int
  commentCountYearRank    Int
  commentCountAllTimeRank Int
}

/// @view
model AnswerRank {
  answerId                Int    @id
  answer                  Answer @relation(fields: [answerId], references: [id], onDelete: NoAction)
  checkCountDay           Int
  checkCountWeek          Int
  checkCountMonth         Int
  checkCountYear          Int
  checkCountAllTime       Int
  crossCountDay           Int
  crossCountWeek          Int
  crossCountMonth         Int
  crossCountYear          Int
  crossCountAllTime       Int
  heartCountDay           Int
  heartCountWeek          Int
  heartCountMonth         Int
  heartCountYear          Int
  heartCountAllTime       Int
  commentCountDay         Int
  commentCountWeek        Int
  commentCountMonth       Int
  commentCountYear        Int
  commentCountAllTime     Int
  checkCountDayRank       Int
  checkCountWeekRank      Int
  checkCountMonthRank     Int
  checkCountYearRank      Int
  checkCountAllTimeRank   Int
  crossCountDayRank       Int
  crossCountWeekRank      Int
  crossCountMonthRank     Int
  crossCountYearRank      Int
  crossCountAllTimeRank   Int
  heartCountDayRank       Int
  heartCountWeekRank      Int
  heartCountMonthRank     Int
  heartCountYearRank      Int
  heartCountAllTimeRank   Int
  commentCountDayRank     Int
  commentCountWeekRank    Int
  commentCountMonthRank   Int
  commentCountYearRank    Int
  commentCountAllTimeRank Int
}

/// @view
model ModelReportStat {
  model                    Model @relation(fields: [modelId], references: [id], onDelete: NoAction)
  modelId                  Int   @id
  tosViolationPending      Int
  tosViolationUnactioned   Int
  tosViolationActioned     Int
  nsfwPending              Int
  nsfwUnactioned           Int
  nsfwActioned             Int
  ownershipPending         Int
  ownershipProcessing      Int
  ownershipActioned        Int
  ownershipUnactioned      Int
  adminAttentionPending    Int
  adminAttentionActioned   Int
  adminAttentionUnactioned Int
  claimPending             Int
  claimActioned            Int
  claimUnactioned          Int
}

/// @view
model ArticleStat {
  articleId                Int     @id
  article                  Article @relation(fields: [articleId], references: [id], onDelete: NoAction)
  cryCountDay              Int     @default(0)
  cryCountWeek             Int     @default(0)
  cryCountMonth            Int     @default(0)
  cryCountYear             Int     @default(0)
  cryCountAllTime          Int     @default(0)
  dislikeCountDay          Int     @default(0)
  dislikeCountWeek         Int     @default(0)
  dislikeCountMonth        Int     @default(0)
  dislikeCountYear         Int     @default(0)
  dislikeCountAllTime      Int     @default(0)
  heartCountDay            Int     @default(0)
  heartCountWeek           Int     @default(0)
  heartCountMonth          Int     @default(0)
  heartCountYear           Int     @default(0)
  heartCountAllTime        Int     @default(0)
  laughCountDay            Int     @default(0)
  laughCountWeek           Int     @default(0)
  laughCountMonth          Int     @default(0)
  laughCountYear           Int     @default(0)
  laughCountAllTime        Int     @default(0)
  likeCountDay             Int     @default(0)
  likeCountWeek            Int     @default(0)
  likeCountMonth           Int     @default(0)
  likeCountYear            Int     @default(0)
  likeCountAllTime         Int     @default(0)
  commentCountDay          Int     @default(0)
  commentCountWeek         Int     @default(0)
  commentCountMonth        Int     @default(0)
  commentCountYear         Int     @default(0)
  commentCountAllTime      Int     @default(0)
  reactionCountDay         Int     @default(0)
  reactionCountWeek        Int     @default(0)
  reactionCountMonth       Int     @default(0)
  reactionCountYear        Int     @default(0)
  reactionCountAllTime     Int     @default(0)
  viewCountDay             Int     @default(0)
  viewCountWeek            Int     @default(0)
  viewCountMonth           Int     @default(0)
  viewCountYear            Int     @default(0)
  viewCountAllTime         Int     @default(0)
  favoriteCountDay         Int     @default(0)
  favoriteCountWeek        Int     @default(0)
  favoriteCountMonth       Int     @default(0)
  favoriteCountYear        Int     @default(0)
  favoriteCountAllTime     Int     @default(0)
  collectedCountDay        Int     @default(0)
  collectedCountWeek       Int     @default(0)
  collectedCountMonth      Int     @default(0)
  collectedCountYear       Int     @default(0)
  collectedCountAllTime    Int     @default(0)
  hideCountDay             Int     @default(0)
  hideCountWeek            Int     @default(0)
  hideCountMonth           Int     @default(0)
  hideCountYear            Int     @default(0)
  hideCountAllTime         Int     @default(0)
  tippedCountDay           Int     @default(0)
  tippedCountWeek          Int     @default(0)
  tippedCountMonth         Int     @default(0)
  tippedCountYear          Int     @default(0)
  tippedCountAllTime       Int     @default(0)
  tippedAmountCountDay     Int     @default(0)
  tippedAmountCountWeek    Int     @default(0)
  tippedAmountCountMonth   Int     @default(0)
  tippedAmountCountYear    Int     @default(0)
  tippedAmountCountAllTime Int     @default(0)
}

/// @view
model ArticleRank {
  articleId                    Int     @id
  article                      Article @relation(fields: [articleId], references: [id], onDelete: Cascade)
  cryCountDayRank              Int     @default(0)
  cryCountWeekRank             Int     @default(0)
  cryCountMonthRank            Int     @default(0)
  cryCountYearRank             Int     @default(0)
  cryCountAllTimeRank          Int     @default(0)
  dislikeCountDayRank          Int     @default(0)
  dislikeCountWeekRank         Int     @default(0)
  dislikeCountMonthRank        Int     @default(0)
  dislikeCountYearRank         Int     @default(0)
  dislikeCountAllTimeRank      Int     @default(0)
  heartCountDayRank            Int     @default(0)
  heartCountWeekRank           Int     @default(0)
  heartCountMonthRank          Int     @default(0)
  heartCountYearRank           Int     @default(0)
  heartCountAllTimeRank        Int     @default(0)
  laughCountDayRank            Int     @default(0)
  laughCountWeekRank           Int     @default(0)
  laughCountMonthRank          Int     @default(0)
  laughCountYearRank           Int     @default(0)
  laughCountAllTimeRank        Int     @default(0)
  likeCountDayRank             Int     @default(0)
  likeCountWeekRank            Int     @default(0)
  likeCountMonthRank           Int     @default(0)
  likeCountYearRank            Int     @default(0)
  likeCountAllTimeRank         Int     @default(0)
  commentCountDayRank          Int     @default(0)
  commentCountWeekRank         Int     @default(0)
  commentCountMonthRank        Int     @default(0)
  commentCountYearRank         Int     @default(0)
  commentCountAllTimeRank      Int     @default(0)
  reactionCountDayRank         Int     @default(0)
  reactionCountWeekRank        Int     @default(0)
  reactionCountMonthRank       Int     @default(0)
  reactionCountYearRank        Int     @default(0)
  reactionCountAllTimeRank     Int     @default(0)
  viewCountDayRank             Int     @default(0)
  viewCountWeekRank            Int     @default(0)
  viewCountMonthRank           Int     @default(0)
  viewCountYearRank            Int     @default(0)
  viewCountAllTimeRank         Int     @default(0)
  favoriteCountDayRank         Int     @default(0)
  favoriteCountWeekRank        Int     @default(0)
  favoriteCountMonthRank       Int     @default(0)
  favoriteCountYearRank        Int     @default(0)
  favoriteCountAllTimeRank     Int     @default(0)
  hideCountDayRank             Int     @default(0)
  hideCountWeekRank            Int     @default(0)
  hideCountMonthRank           Int     @default(0)
  hideCountYearRank            Int     @default(0)
  hideCountAllTimeRank         Int     @default(0)
  collectedCountDayRank        Int     @default(0)
  collectedCountWeekRank       Int     @default(0)
  collectedCountMonthRank      Int     @default(0)
  collectedCountYearRank       Int     @default(0)
  collectedCountAllTimeRank    Int     @default(0)
  tippedCountDayRank           Int     @default(0)
  tippedCountWeekRank          Int     @default(0)
  tippedCountMonthRank         Int     @default(0)
  tippedCountYearRank          Int     @default(0)
  tippedCountAllTimeRank       Int     @default(0)
  tippedAmountCountDayRank     Int     @default(0)
  tippedAmountCountWeekRank    Int     @default(0)
  tippedAmountCountMonthRank   Int     @default(0)
  tippedAmountCountYearRank    Int     @default(0)
  tippedAmountCountAllTimeRank Int     @default(0)
}

/// @view
model UserStat {
  user                     User  @relation(fields: [userId], references: [id], onDelete: NoAction)
  userId                   Int   @id
  uploadCountDay           Int
  uploadCountWeek          Int
  uploadCountMonth         Int
  uploadCountYear          Int
  uploadCountAllTime       Int
  reviewCountDay           Int
  reviewCountWeek          Int
  reviewCountMonth         Int
  reviewCountYear          Int
  reviewCountAllTime       Int
  downloadCountDay         Int
  downloadCountWeek        Int
  downloadCountMonth       Int
  downloadCountYear        Int
  downloadCountAllTime     Int
  generationCountDay       Int
  generationCountWeek      Int
  generationCountMonth     Int
  generationCountYear      Int
  generationCountAllTime   Int
  ratingCountDay           Int
  ratingCountWeek          Int
  ratingCountMonth         Int
  ratingCountYear          Int
  ratingCountAllTime       Int
  followingCountDay        Int
  followingCountWeek       Int
  followingCountMonth      Int
  followingCountYear       Int
  followingCountAllTime    Int
  followerCountDay         Int
  followerCountWeek        Int
  followerCountMonth       Int
  followerCountYear        Int
  followerCountAllTime     Int
  hiddenCountDay           Int
  hiddenCountWeek          Int
  hiddenCountMonth         Int
  hiddenCountYear          Int
  hiddenCountAllTime       Int
  ratingDay                Float
  ratingWeek               Float
  ratingMonth              Float
  ratingYear               Float
  ratingAllTime            Float
  favoriteCountDay         Int
  favoriteCountWeek        Int
  favoriteCountMonth       Int
  favoriteCountYear        Int
  favoriteCountAllTime     Int
  answerCountDay           Int
  answerCountWeek          Int
  answerCountMonth         Int
  answerCountYear          Int
  answerCountAllTime       Int
  answerAcceptCountDay     Int
  answerAcceptCountWeek    Int
  answerAcceptCountMonth   Int
  answerAcceptCountYear    Int
  answerAcceptCountAllTime Int
  thumbsUpCountDay         Int
  thumbsUpCountWeek        Int
  thumbsUpCountMonth       Int
  thumbsUpCountYear        Int
  thumbsUpCountAllTime     Int
  thumbsDownCountDay       Int
  thumbsDownCountWeek      Int
  thumbsDownCountMonth     Int
  thumbsDownCountYear      Int
  thumbsDownCountAllTime   Int
  reactionCountDay         Int
  reactionCountWeek        Int
  reactionCountMonth       Int
  reactionCountYear        Int
  reactionCountAllTime     Int
}

/// @view
model UserRank {
  user                         User    @relation(fields: [userId], references: [id], onDelete: NoAction)
  userId                       Int     @id
  downloadCountDayRank         Int     @default(0)
  downloadCountWeekRank        Int     @default(0)
  downloadCountMonthRank       Int     @default(0)
  downloadCountYearRank        Int     @default(0)
  downloadCountAllTimeRank     Int     @default(0)
  ratingCountDayRank           Int     @default(0)
  ratingCountWeekRank          Int     @default(0)
  ratingCountMonthRank         Int     @default(0)
  ratingCountYearRank          Int     @default(0)
  ratingCountAllTimeRank       Int     @default(0)
  followerCountDayRank         Int     @default(0)
  followerCountWeekRank        Int     @default(0)
  followerCountMonthRank       Int     @default(0)
  followerCountYearRank        Int     @default(0)
  followerCountAllTimeRank     Int     @default(0)
  ratingDayRank                Int     @default(0)
  ratingWeekRank               Int     @default(0)
  ratingMonthRank              Int     @default(0)
  ratingYearRank               Int     @default(0)
  ratingAllTimeRank            Int     @default(0)
  favoriteCountDayRank         Int     @default(0)
  favoriteCountWeekRank        Int     @default(0)
  favoriteCountMonthRank       Int     @default(0)
  favoriteCountYearRank        Int     @default(0)
  favoriteCountAllTimeRank     Int     @default(0)
  answerCountDayRank           Int     @default(0)
  answerCountWeekRank          Int     @default(0)
  answerCountMonthRank         Int     @default(0)
  answerCountYearRank          Int     @default(0)
  answerCountAllTimeRank       Int     @default(0)
  answerAcceptCountDayRank     Int     @default(0)
  answerAcceptCountWeekRank    Int     @default(0)
  answerAcceptCountMonthRank   Int     @default(0)
  answerAcceptCountYearRank    Int     @default(0)
  answerAcceptCountAllTimeRank Int     @default(0)
  thumbsUpCountDayRank         Int     @default(0)
  thumbsUpCountWeekRank        Int     @default(0)
  thumbsUpCountMonthRank       Int     @default(0)
  thumbsUpCountYearRank        Int     @default(0)
  thumbsUpCountAllTimeRank     Int     @default(0)
  thumbsDownCountDayRank       Int     @default(0)
  thumbsDownCountWeekRank      Int     @default(0)
  thumbsDownCountMonthRank     Int     @default(0)
  thumbsDownCountYearRank      Int     @default(0)
  thumbsDownCountAllTimeRank   Int     @default(0)
  leaderboardRank              Int?
  leaderboardId                String?
  leaderboardTitle             String?
  leaderboardCosmetic          String?
}

/// @view
model TagStat {
  tag                  Tag @relation(fields: [tagId], references: [id], onDelete: NoAction)
  tagId                Int @id
  followerCountDay     Int
  followerCountWeek    Int
  followerCountMonth   Int
  followerCountYear    Int
  followerCountAllTime Int
  hiddenCountDay       Int
  hiddenCountWeek      Int
  hiddenCountMonth     Int
  hiddenCountYear      Int
  hiddenCountAllTime   Int
  modelCountDay        Int
  modelCountWeek       Int
  modelCountMonth      Int
  modelCountYear       Int
  modelCountAllTime    Int
  imageCountDay        Int
  imageCountWeek       Int
  imageCountMonth      Int
  imageCountYear       Int
  imageCountAllTime    Int
  postCountDay         Int
  postCountWeek        Int
  postCountMonth       Int
  postCountYear        Int
  postCountAllTime     Int
}

/// @view
model TagRank {
  tag                      Tag @relation(fields: [tagId], references: [id], onDelete: NoAction)
  tagId                    Int @id
  followerCountDayRank     Int @default(0)
  followerCountWeekRank    Int @default(0)
  followerCountMonthRank   Int @default(0)
  followerCountYearRank    Int @default(0)
  followerCountAllTimeRank Int @default(0)
  hiddenCountDayRank       Int @default(0)
  hiddenCountWeekRank      Int @default(0)
  hiddenCountMonthRank     Int @default(0)
  hiddenCountYearRank      Int @default(0)
  hiddenCountAllTimeRank   Int @default(0)
  modelCountDayRank        Int @default(0)
  modelCountWeekRank       Int @default(0)
  modelCountMonthRank      Int @default(0)
  modelCountYearRank       Int @default(0)
  modelCountAllTimeRank    Int @default(0)
  imageCountDayRank        Int @default(0)
  imageCountWeekRank       Int @default(0)
  imageCountMonthRank      Int @default(0)
  imageCountYearRank       Int @default(0)
  imageCountAllTimeRank    Int @default(0)
  postCountDayRank         Int @default(0)
  postCountWeekRank        Int @default(0)
  postCountMonthRank       Int @default(0)
  postCountYearRank        Int @default(0)
  postCountAllTimeRank     Int @default(0)
  articleCountDayRank      Int @default(0)
  articleCountWeekRank     Int @default(0)
  articleCountMonthRank    Int @default(0)
  articleCountYearRank     Int @default(0)
  articleCountAllTimeRank  Int @default(0)
}

/// @view
model ImageStat {
  imageId                  Int   @id
  image                    Image @relation(fields: [imageId], references: [id], onDelete: NoAction)
  cryCountDay              Int   @default(0)
  cryCountWeek             Int   @default(0)
  cryCountMonth            Int   @default(0)
  cryCountYear             Int   @default(0)
  cryCountAllTime          Int   @default(0)
  dislikeCountDay          Int   @default(0)
  dislikeCountWeek         Int   @default(0)
  dislikeCountMonth        Int   @default(0)
  dislikeCountYear         Int   @default(0)
  dislikeCountAllTime      Int   @default(0)
  heartCountDay            Int   @default(0)
  heartCountWeek           Int   @default(0)
  heartCountMonth          Int   @default(0)
  heartCountYear           Int   @default(0)
  heartCountAllTime        Int   @default(0)
  laughCountDay            Int   @default(0)
  laughCountWeek           Int   @default(0)
  laughCountMonth          Int   @default(0)
  laughCountYear           Int   @default(0)
  laughCountAllTime        Int   @default(0)
  likeCountDay             Int   @default(0)
  likeCountWeek            Int   @default(0)
  likeCountMonth           Int   @default(0)
  likeCountYear            Int   @default(0)
  likeCountAllTime         Int   @default(0)
  commentCountDay          Int   @default(0)
  commentCountWeek         Int   @default(0)
  commentCountMonth        Int   @default(0)
  commentCountYear         Int   @default(0)
  commentCountAllTime      Int   @default(0)
  reactionCountDay         Int   @default(0)
  reactionCountWeek        Int   @default(0)
  reactionCountMonth       Int   @default(0)
  reactionCountYear        Int   @default(0)
  reactionCountAllTime     Int   @default(0)
  collectedCountDay        Int   @default(0)
  collectedCountWeek       Int   @default(0)
  collectedCountMonth      Int   @default(0)
  collectedCountYear       Int   @default(0)
  collectedCountAllTime    Int   @default(0)
  tippedCountDay           Int   @default(0)
  tippedCountWeek          Int   @default(0)
  tippedCountMonth         Int   @default(0)
  tippedCountYear          Int   @default(0)
  tippedCountAllTime       Int   @default(0)
  tippedAmountCountDay     Int   @default(0)
  tippedAmountCountWeek    Int   @default(0)
  tippedAmountCountMonth   Int   @default(0)
  tippedAmountCountYear    Int   @default(0)
  tippedAmountCountAllTime Int   @default(0)
  viewCountDay             Int   @default(0)
  viewCountWeek            Int   @default(0)
  viewCountMonth           Int   @default(0)
  viewCountYear            Int   @default(0)
  viewCountAllTime         Int   @default(0)
}

/// @view
model ImageModHelper {
  imageId         Int      @id
  image           Image    @relation(fields: [imageId], references: [id], onDelete: NoAction)
  assessedNSFW    Boolean? @default(false)
  nsfwReportCount Int      @default(0)
}

/// @view
model ModelHash {
  modelId        Int           @id
  model          Model         @relation(fields: [modelId], references: [id])
  modelVersionId Int
  modelVersion   ModelVersion  @relation(fields: [modelVersionId], references: [id])
  hashType       ModelHashType
  fileType       String
  hash           String
}

/// @view
model PostHelper {
  postId  Int     @id
  post    Post    @relation(fields: [postId], references: [id], onDelete: NoAction)
  scanned Boolean
}

/// @view
model PostStat {
  postId               Int  @id
  post                 Post @relation(fields: [postId], references: [id], onDelete: NoAction)
  cryCountDay          Int  @default(0)
  cryCountWeek         Int  @default(0)
  cryCountMonth        Int  @default(0)
  cryCountYear         Int  @default(0)
  cryCountAllTime      Int  @default(0)
  dislikeCountDay      Int  @default(0)
  dislikeCountWeek     Int  @default(0)
  dislikeCountMonth    Int  @default(0)
  dislikeCountYear     Int  @default(0)
  dislikeCountAllTime  Int  @default(0)
  heartCountDay        Int  @default(0)
  heartCountWeek       Int  @default(0)
  heartCountMonth      Int  @default(0)
  heartCountYear       Int  @default(0)
  heartCountAllTime    Int  @default(0)
  laughCountDay        Int  @default(0)
  laughCountWeek       Int  @default(0)
  laughCountMonth      Int  @default(0)
  laughCountYear       Int  @default(0)
  laughCountAllTime    Int  @default(0)
  likeCountDay         Int  @default(0)
  likeCountWeek        Int  @default(0)
  likeCountMonth       Int  @default(0)
  likeCountYear        Int  @default(0)
  likeCountAllTime     Int  @default(0)
  commentCountDay      Int  @default(0)
  commentCountWeek     Int  @default(0)
  commentCountMonth    Int  @default(0)
  commentCountYear     Int  @default(0)
  commentCountAllTime  Int  @default(0)
  reactionCountDay     Int  @default(0)
  reactionCountWeek    Int  @default(0)
  reactionCountMonth   Int  @default(0)
  reactionCountYear    Int  @default(0)
  reactionCountAllTime Int  @default(0)
}

/// @view
model CollectionStat {
  collection              Collection @relation(fields: [collectionId], references: [id], onDelete: NoAction)
  collectionId            Int        @id
  followerCountDay        Int
  followerCountWeek       Int
  followerCountMonth      Int
  followerCountYear       Int
  followerCountAllTime    Int
  itemCountDay            Int
  itemCountWeek           Int
  itemCountMonth          Int
  itemCountYear           Int
  itemCountAllTime        Int
  contributorCountDay     Int
  contributorCountWeek    Int
  contributorCountMonth   Int
  contributorCountYear    Int
  contributorCountAllTime Int
}

/// @view
model CollectionRank {
  collectionId                Int        @id
  collection                  Collection @relation(fields: [collectionId], references: [id], onDelete: NoAction)
  followerCountDayRank        Int        @default(0)
  followerCountWeekRank       Int        @default(0)
  followerCountMonthRank      Int        @default(0)
  followerCountYearRank       Int        @default(0)
  followerCountAllTimeRank    Int        @default(0)
  itemCountDayRank            Int        @default(0)
  itemCountWeekRank           Int        @default(0)
  itemCountMonthRank          Int        @default(0)
  itemCountYearRank           Int        @default(0)
  itemCountAllTimeRank        Int        @default(0)
  contributorCountDayRank     Int        @default(0)
  contributorCountWeekRank    Int        @default(0)
  contributorCountMonthRank   Int        @default(0)
  contributorCountYearRank    Int        @default(0)
  contributorCountAllTimeRank Int        @default(0)
}

/// @view
model ImageTag {
  imageId      Int
  image        Image     @relation(fields: [imageId], references: [id], onDelete: Cascade)
  tagId        Int
  tag          Tag       @relation(fields: [tagId], references: [id], onDelete: Cascade)
  tagName      String
  tagType      TagType
  tagNsfw      NsfwLevel
  tagNsfwLevel Int
  automated    Boolean
  confidence   Int?
  score        Int
  upVotes      Int
  downVotes    Int
  needsReview  Boolean
  concrete     Boolean
  lastUpvote   DateTime?
  source       TagSource

  @@id([imageId, tagId])
}

/// @view
model ModelTag {
  modelId     Int
  model       Model   @relation(fields: [modelId], references: [id], onDelete: Cascade)
  tagId       Int
  tag         Tag     @relation(fields: [tagId], references: [id], onDelete: Cascade)
  tagName     String
  tagType     TagType
  score       Int
  upVotes     Int
  downVotes   Int
  needsReview Boolean

  @@id([modelId, tagId])
}

/// @view
model ImageResourceHelper {
  id                    Int        @id
  imageId               Int
  image                 Image      @relation(fields: [imageId], references: [id])
  reviewId              Int?
  reviewRating          Int?
  reviewDetails         String?
  reviewCreatedAt       DateTime?
  name                  String?
  hash                  String?
  modelVersionId        Int?
  modelVersionName      String?
  modelVersionCreatedAt DateTime?
  modelId               Int?
  modelName             String?
  modelDownloadCount    Int?
  modelCommentCount     Int?
  modelThumbsUpCount    Int?
  modelThumbsDownCount  Int?
  modelType             ModelType?
  modelVersionBaseModel String?
  detected              Boolean?

  @@unique([imageId, name, modelVersionId])
}

/// @view
model PostResourceHelper {
  id                    Int        @id
  postId                Int
  post                  Post       @relation(fields: [postId], references: [id])
  reviewId              Int?
  reviewRating          Int?
  reviewRecommended     Boolean?
  reviewDetails         String?
  reviewCreatedAt       DateTime?
  name                  String?
  modelVersionId        Int?
  modelVersionName      String?
  modelVersionCreatedAt DateTime?
  modelId               Int?
  modelName             String?
  modelDownloadCount    Int?
  modelCommentCount     Int?
  modelThumbsUpCount    Int?
  modelThumbsDownCount  Int?
  modelType             ModelType?

  @@unique([postId, name, modelVersionId])
}

/// @view
model PostImageTag {
  postId Int
  post   Post @relation(fields: [postId], references: [id], onDelete: NoAction)
  tagId  Int

  @@id([postId, tagId])
}

/// @view
model PostTag {
  postId    Int
  post      Post    @relation(fields: [postId], references: [id])
  tagId     Int
  tag       Tag     @relation(fields: [tagId], references: [id], onDelete: NoAction)
  tagName   String
  tagType   TagType
  score     Int
  upVotes   Int
  downVotes Int

  @@id([postId, tagId])
}

/// @view
model ResourceReviewHelper {
  resourceReviewId Int            @id
  resourceReview   ResourceReview @relation(fields: [resourceReviewId], references: [id])
  imageCount       Int
}

/// @view
model GenerationCoverage {
  modelId        Int
  model          Model        @relation(fields: [modelId], references: [id])
  modelVersionId Int          @unique
  modelVersion   ModelVersion @relation(fields: [modelVersionId], references: [id])
  covered        Boolean

  @@id([modelId, modelVersionId])
}

model UserProfile {
  userId                  Int
  user                    User      @relation(fields: [userId], references: [id], onDelete: Cascade)
  coverImageId            Int?
  coverImage              Image?    @relation(fields: [coverImageId], references: [id], onDelete: SetNull)
  bio                     String?
  message                 String?
  messageAddedAt          DateTime?
  location                String?
  nsfw                    Boolean   @default(false)
  privacySettings         Json      @default("{\"showFollowerCount\":true,\"showFollowingCount\":true,\"showReviewsRating\":true}")
  profileSectionsSettings Json      @default("[{\"key\":\"showcase\",\"enabled\":true},{\"key\":\"popularModels\",\"enabled\":true},{\"key\":\"popularArticles\",\"enabled\":true},{\"key\":\"modelsOverview\",\"enabled\":true},{\"key\":\"imagesOverview\",\"enabled\":true},{\"key\":\"recentReviews\",\"enabled\":true}]")
  showcaseItems           Json      @default("[]")

  @@id([userId])
}

/// @view
model BountyStat {
  bountyId               Int    @id
  Bounty                 Bounty @relation(fields: [bountyId], references: [id], onDelete: NoAction)
  favoriteCountDay       Int
  favoriteCountWeek      Int
  favoriteCountMonth     Int
  favoriteCountYear      Int
  favoriteCountAllTime   Int
  trackCountDay          Int
  trackCountWeek         Int
  trackCountMonth        Int
  trackCountYear         Int
  trackCountAllTime      Int
  entryCountDay          Int
  entryCountWeek         Int
  entryCountMonth        Int
  entryCountYear         Int
  entryCountAllTime      Int
  benefactorCountDay     Int
  benefactorCountWeek    Int
  benefactorCountMonth   Int
  benefactorCountYear    Int
  benefactorCountAllTime Int
  unitAmountCountDay     Int
  unitAmountCountWeek    Int
  unitAmountCountMonth   Int
  unitAmountCountYear    Int
  unitAmountCountAllTime Int
  commentCountDay        Int
  commentCountWeek       Int
  commentCountMonth      Int
  commentCountYear       Int
  commentCountAllTime    Int
}

/// @view
model BountyRank {
  bountyId                   Int    @id
  Bounty                     Bounty @relation(fields: [bountyId], references: [id], onDelete: NoAction)
  favoriteCountDayRank       Int    @default(0)
  favoriteCountWeekRank      Int    @default(0)
  favoriteCountMonthRank     Int    @default(0)
  favoriteCountYearRank      Int    @default(0)
  favoriteCountAllTimeRank   Int    @default(0)
  trackCountDayRank          Int    @default(0)
  trackCountWeekRank         Int    @default(0)
  trackCountMonthRank        Int    @default(0)
  trackCountYearRank         Int    @default(0)
  trackCountAllTimeRank      Int    @default(0)
  entryCountDayRank          Int    @default(0)
  entryCountWeekRank         Int    @default(0)
  entryCountMonthRank        Int    @default(0)
  entryCountYearRank         Int    @default(0)
  entryCountAllTimeRank      Int    @default(0)
  benefactorCountDayRank     Int    @default(0)
  benefactorCountWeekRank    Int    @default(0)
  benefactorCountMonthRank   Int    @default(0)
  benefactorCountYearRank    Int    @default(0)
  benefactorCountAllTimeRank Int    @default(0)
  unitAmountCountDayRank     Int    @default(0)
  unitAmountCountWeekRank    Int    @default(0)
  unitAmountCountMonthRank   Int    @default(0)
  unitAmountCountYearRank    Int    @default(0)
  unitAmountCountAllTimeRank Int    @default(0)
  commentCountDayRank        Int    @default(0)
  commentCountWeekRank       Int    @default(0)
  commentCountMonthRank      Int    @default(0)
  commentCountYearRank       Int    @default(0)
  commentCountAllTimeRank    Int    @default(0)
}

/// @view
model BountyEntryStat {
  bountyEntryId            Int         @id
  BountyEntry              BountyEntry @relation(fields: [bountyEntryId], references: [id], onDelete: NoAction)
  cryCountDay              Int
  cryCountWeek             Int
  cryCountMonth            Int
  cryCountYear             Int
  cryCountAllTime          Int
  dislikeCountDay          Int
  dislikeCountWeek         Int
  dislikeCountMonth        Int
  dislikeCountYear         Int
  dislikeCountAllTime      Int
  heartCountDay            Int
  heartCountWeek           Int
  heartCountMonth          Int
  heartCountYear           Int
  heartCountAllTime        Int
  laughCountDay            Int
  laughCountWeek           Int
  laughCountMonth          Int
  laughCountYear           Int
  laughCountAllTime        Int
  likeCountDay             Int
  likeCountWeek            Int
  likeCountMonth           Int
  likeCountYear            Int
  likeCountAllTime         Int
  reactionCountDay         Int
  reactionCountWeek        Int
  reactionCountMonth       Int
  reactionCountYear        Int
  reactionCountAllTime     Int
  unitAmountCountDay       Int
  unitAmountCountWeek      Int
  unitAmountCountMonth     Int
  unitAmountCountYear      Int
  unitAmountCountAllTime   Int
  tippedCountDay           Int         @default(0)
  tippedCountWeek          Int         @default(0)
  tippedCountMonth         Int         @default(0)
  tippedCountYear          Int         @default(0)
  tippedCountAllTime       Int         @default(0)
  tippedAmountCountDay     Int         @default(0)
  tippedAmountCountWeek    Int         @default(0)
  tippedAmountCountMonth   Int         @default(0)
  tippedAmountCountYear    Int         @default(0)
  tippedAmountCountAllTime Int         @default(0)
}

/// @view
model BountyEntryRank {
  bountyEntryId                Int         @id
  BountyEntry                  BountyEntry @relation(fields: [bountyEntryId], references: [id], onDelete: NoAction)
  cryCountDayRank              Int         @default(0)
  cryCountWeekRank             Int         @default(0)
  cryCountMonthRank            Int         @default(0)
  cryCountYearRank             Int         @default(0)
  cryCountAllTimeRank          Int         @default(0)
  dislikeCountDayRank          Int         @default(0)
  dislikeCountWeekRank         Int         @default(0)
  dislikeCountMonthRank        Int         @default(0)
  dislikeCountYearRank         Int         @default(0)
  dislikeCountAllTimeRank      Int         @default(0)
  heartCountDayRank            Int         @default(0)
  heartCountWeekRank           Int         @default(0)
  heartCountMonthRank          Int         @default(0)
  heartCountYearRank           Int         @default(0)
  heartCountAllTimeRank        Int         @default(0)
  laughCountDayRank            Int         @default(0)
  laughCountWeekRank           Int         @default(0)
  laughCountMonthRank          Int         @default(0)
  laughCountYearRank           Int         @default(0)
  laughCountAllTimeRank        Int         @default(0)
  likeCountDayRank             Int         @default(0)
  likeCountWeekRank            Int         @default(0)
  likeCountMonthRank           Int         @default(0)
  likeCountYearRank            Int         @default(0)
  likeCountAllTimeRank         Int         @default(0)
  reactionCountDayRank         Int         @default(0)
  reactionCountWeekRank        Int         @default(0)
  reactionCountMonthRank       Int         @default(0)
  reactionCountYearRank        Int         @default(0)
  reactionCountAllTimeRank     Int         @default(0)
  unitAmountCountDayRank       Int         @default(0)
  unitAmountCountWeekRank      Int         @default(0)
  unitAmountCountMonthRank     Int         @default(0)
  unitAmountCountYearRank      Int         @default(0)
  unitAmountCountAllTimeRank   Int         @default(0)
  tippedCountDayRank           Int         @default(0)
  tippedCountWeekRank          Int         @default(0)
  tippedCountMonthRank         Int         @default(0)
  tippedCountYearRank          Int         @default(0)
  tippedCountAllTimeRank       Int         @default(0)
  tippedAmountCountDayRank     Int         @default(0)
  tippedAmountCountWeekRank    Int         @default(0)
  tippedAmountCountMonthRank   Int         @default(0)
  tippedAmountCountYearRank    Int         @default(0)
  tippedAmountCountAllTimeRank Int         @default(0)
}

/// @view
model ClubStat {
  clubId               Int  @id
  Club                 Club @relation(fields: [clubId], references: [id], onDelete: NoAction)
  memberCountDay       Int
  memberCountWeek      Int
  memberCountMonth     Int
  memberCountYear      Int
  memberCountAllTime   Int
  resourceCountDay     Int
  resourceCountWeek    Int
  resourceCountMonth   Int
  resourceCountYear    Int
  resourceCountAllTime Int
  clubPostCountDay     Int
  clubPostCountWeek    Int
  clubPostCountMonth   Int
  clubPostCountYear    Int
  clubPostCountAllTime Int
}

/// @view
model ClubRank {
  clubId                   Int  @id
  Club                     Club @relation(fields: [clubId], references: [id], onDelete: NoAction)
  memberCountDayRank       Int  @default(0)
  memberCountWeekRank      Int  @default(0)
  memberCountMonthRank     Int  @default(0)
  memberCountYearRank      Int  @default(0)
  memberCountAllTimeRank   Int  @default(0)
  resourceCountDayRank     Int  @default(0)
  resourceCountWeekRank    Int  @default(0)
  resourceCountMonthRank   Int  @default(0)
  resourceCountYearRank    Int  @default(0)
  resourceCountAllTimeRank Int  @default(0)
  clubPostCountDayRank     Int  @default(0)
  clubPostCountWeekRank    Int  @default(0)
  clubPostCountMonthRank   Int  @default(0)
  clubPostCountYearRank    Int  @default(0)
  clubPostCountAllTimeRank Int  @default(0)
}

enum EntityMetric_EntityType_Type {
  Image
}

enum EntityMetric_MetricType_Type {
  ReactionLike
  ReactionHeart
  ReactionLaugh
  ReactionCry
  Comment
  Collection
  Buzz
}

model EntityMetric {
  entityType  EntityMetric_EntityType_Type
  entityId    Int
  metricType  EntityMetric_MetricType_Type
  metricValue Int                          @default(0)

  @@id([entityType, entityId, metricType])
}

/// @view
model EntityMetricImage {
  imageId       Int  @id
  reactionLike  Int?
  reactionHeart Int?
  reactionLaugh Int?
  reactionCry   Int?
  reactionTotal Int? // computed
  comment       Int?
  collection    Int?
  buzz          Int?
}<|MERGE_RESOLUTION|>--- conflicted
+++ resolved
@@ -343,14 +343,11 @@
   collectionItemScores       CollectionItemScore[]
   appeals                    Appeal[]                       @relation("submittedAppeals")
   resolvedAppeals            Appeal[]                       @relation("resolvedAppeals")
-<<<<<<< HEAD
+  cashWithdrawals            CashWithdrawal[]
   bids                       Bid[]
   recurringBids              BidRecurring[]
-=======
-  cashWithdrawals            CashWithdrawal[]
 
   @@index([deletedAt])
->>>>>>> 312e1f5c
 }
 
 model CustomerSubscription {
