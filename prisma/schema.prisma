// This is your Prisma schema file,
// learn more about it in the docs: https://pris.ly/d/prisma-schema

generator client {
  provider        = "prisma-client-js"
  previewFeatures = ["filteredRelationCount", "orderByNulls"]
}

datasource db {
  provider          = "postgresql"
  // NOTE: When using postgresql, mysql or sqlserver, uncomment the @db.Text annotations in model Account below
  // Further reading:
  // https://next-auth.js.org/adapters/prisma#create-the-prisma-schema
  // https://www.prisma.io/docs/reference/api-reference/prisma-schema-reference#string
  url               = env("DATABASE_URL")
  shadowDatabaseUrl = env("SHADOW_DATABASE_URL")
}

// Necessary for Next auth
model Account {
  id                Int     @id @default(autoincrement())
  userId            Int
  type              String
  provider          String
  providerAccountId String
  refresh_token     String? @db.Text
  access_token      String? @db.Text
  expires_at        Int?
  token_type        String?
  scope             String?
  id_token          String? @db.Text
  session_state     String?
  metadata          Json    @default("{}")
  user              User    @relation(fields: [userId], references: [id], onDelete: Cascade)

  @@unique([provider, providerAccountId])
  @@index([provider, userId])
}

// We aren't using DB sessions, but next-auth likes this... I guess.
model Session {
  id           Int      @id @default(autoincrement())
  sessionToken String   @unique
  userId       Int
  expires      DateTime
  user         User     @relation(fields: [userId], references: [id], onDelete: Cascade)
}

model SessionInvalidation {
  userId        Int
  user          User     @relation(fields: [userId], references: [id], onDelete: Cascade)
  invalidatedAt DateTime @default(now())

  @@id([userId, invalidatedAt])
}

model UserReferral {
  id                 Int               @id @default(autoincrement())
  userReferralCodeId Int?
  userReferralCode   UserReferralCode? @relation(fields: [userReferralCodeId], references: [id], onDelete: SetNull)
  source             String?
  createdAt          DateTime          @default(now())
  userId             Int               @unique
  user               User              @relation(fields: [userId], references: [id], onDelete: Cascade)
  note               String?
}

model UserReferralCode {
  id        Int       @id @default(autoincrement())
  userId    Int
  user      User      @relation(fields: [userId], references: [id], onDelete: Cascade)
  code      String    @unique
  note      String?
  deletedAt DateTime?

  referees UserReferral[]

  @@index([userId], type: Hash)
}

model User {
  id                  Int                   @id @default(autoincrement())
  name                String?
  username            String?               @unique @db.Citext
  email               String?               @unique
  emailVerified       DateTime?
  image               String?
  showNsfw            Boolean?              @default(false)
  blurNsfw            Boolean?              @default(true)
  isModerator         Boolean?              @default(false)
  tos                 Boolean?              @default(false)
  onboarded           Boolean?              @default(false)
  createdAt           DateTime              @default(now())
  deletedAt           DateTime?
  customerId          String?               @unique
  subscriptionId      String?
  subscription        CustomerSubscription?
  muted               Boolean?              @default(false)
  bannedAt            DateTime?
  autoplayGifs        Boolean?              @default(true)
  filePreferences     Json                  @default("{\"size\": \"pruned\", \"fp\": \"fp16\", \"format\": \"SafeTensor\"}")
  leaderboardShowcase String?
  referral            UserReferral?

  accounts             Account[]
  sessions             Session[]
  images               Image[]
  models               Model[]                    @relation("creator")
  deletedModels        Model[]                    @relation("deletedBy")
  saves                SavedModel[]
  imports              Import[]
  keys                 ApiKey[]
  links                UserLink[]
  comments             Comment[]
  commentReactions     CommentReaction[]
  notifications        Notification[]
  notificationSettings UserNotificationSettings[]
  webhooks             Webhook[]
  interests            ModelInterest[]
  engagingUsers        UserEngagement[]           @relation("engagingUsers")
  engagedUsers         UserEngagement[]           @relation("engagedUsers")
  engagedModels        ModelEngagement[]
  engagedModelVersions ModelVersionEngagement[]
  metrics              UserMetric[]
  reports              Report[]
  questions            Question[]
  answers              Answer[]
  commentsv2           CommentV2[]
  questionReactions    QuestionReaction[]
  answerReactions      AnswerReaction[]
  commentV2Reactions   CommentV2Reaction[]
  answerVotes          AnswerVote[]
  tagsEngaged          TagEngagement[]

  imageReactions          ImageReaction[]
  sessionInvalidation     SessionInvalidation[]
  stats                   UserStat?
  rank                    UserRank?
  downloads               DownloadHistory[]
  purchases               Purchase[]
  cosmetics               UserCosmetic[]
  postReactions           PostReaction[]
  posts                   Post[]
  resourceReviews         ResourceReview[]
  tagImageVotes           TagsOnImageVote[]
  tagModelVotes           TagsOnModelsVote[]
  tagPostVotes            TagsOnPostVote[]
  resourceReviewReactions ResourceReviewReaction[]
  articleReactions        ArticleReaction[]
  articles                Article[]
  articleEngagements      ArticleEngagement[]
  leaderboardResults      LeaderboardResult[]
  receivedReports         UserReport[]
  engagedImages           ImageEngagement[]
  collections             Collection[]
  collectionItems         CollectionItem[]
  contributingCollections CollectionContributor[]
  homeBlocks              HomeBlock[]
  bounties                Bounty[]
  bountyEntries           BountyEntry[]
  sponsoredBounties       BountyBenefactor[]
  engagedBounties         BountyEngagement[]
  bountyEntryReactions    BountyEntryReaction[]
  referralCodes           UserReferralCode[]
}

model CustomerSubscription {
  id                 String    @id
  userId             Int       @unique
  user               User      @relation(fields: [userId], references: [id], onDelete: Cascade)
  metadata           Json
  status             String
  priceId            String
  price              Price     @relation(fields: [priceId], references: [id])
  productId          String
  product            Product   @relation(fields: [productId], references: [id])
  cancelAtPeriodEnd  Boolean
  cancelAt           DateTime?
  canceledAt         DateTime?
  currentPeriodStart DateTime
  currentPeriodEnd   DateTime
  createdAt          DateTime
  endedAt            DateTime?
  updatedAt          DateTime?
}

model Product {
  id             String  @id
  active         Boolean
  name           String
  description    String?
  metadata       Json
  defaultPriceId String?

  prices                Price[]
  customerSubscriptions CustomerSubscription[]
  purchases             Purchase[]
}

model Price {
  id                    String                 @id
  productId             String
  product               Product                @relation(fields: [productId], references: [id])
  active                Boolean
  currency              String
  description           String?
  type                  String
  unitAmount            Int?
  interval              String?
  intervalCount         Int?
  metadata              Json
  customerSubscriptions CustomerSubscription[]
  purchases             Purchase[]
}

model Purchase {
  id         Int      @id @default(autoincrement())
  customerId String
  customer   User     @relation(fields: [customerId], references: [customerId])
  productId  String?
  product    Product? @relation(fields: [productId], references: [id])
  priceId    String?
  price      Price?   @relation(fields: [priceId], references: [id])
  status     String?
  createdAt  DateTime @default(now())
}

enum UserEngagementType {
  Follow
  Hide
}

model UserEngagement {
  userId       Int
  user         User               @relation("engagingUsers", fields: [userId], references: [id], onDelete: Cascade)
  targetUserId Int
  targetUser   User               @relation("engagedUsers", fields: [targetUserId], references: [id], onDelete: Cascade)
  type         UserEngagementType
  createdAt    DateTime           @default(now())

  @@id([userId, targetUserId])
}

model UserMetric {
  user              User            @relation(fields: [userId], references: [id], onDelete: Cascade)
  userId            Int
  timeframe         MetricTimeframe
  followingCount    Int             @default(0)
  followerCount     Int             @default(0)
  hiddenCount       Int             @default(0)
  uploadCount       Int             @default(0)
  reviewCount       Int             @default(0)
  answerCount       Int             @default(0)
  answerAcceptCount Int             @default(0)

  @@id([userId, timeframe])
}

enum LinkType {
  Sponsorship
  Social
  Other
}

model UserLink {
  id     Int      @id @default(autoincrement())
  userId Int
  user   User     @relation(fields: [userId], references: [id], onDelete: Cascade)
  url    String
  type   LinkType
}

model VerificationToken {
  identifier String
  token      String   @unique
  expires    DateTime

  @@unique([identifier, token])
}

enum ModelType {
  Checkpoint
  TextualInversion
  Hypernetwork
  AestheticGradient
  LORA
  LoCon
  Controlnet
  Upscaler
  MotionModule
  VAE
  Poses
  Wildcards
  Workflows
  Other
}

enum ImportStatus {
  Pending
  Processing
  Failed
  Completed
}

model Import {
  id         Int          @id @default(autoincrement())
  userId     Int?
  user       User?        @relation(fields: [userId], references: [id], onDelete: SetNull)
  createdAt  DateTime     @default(now())
  startedAt  DateTime?
  finishedAt DateTime?
  source     String
  status     ImportStatus @default(Pending)
  data       Json?
  parentId   Int?
  parent     Import?      @relation("ImportChildren", fields: [parentId], references: [id], onDelete: SetNull)

  modelVersion ModelVersion[]
  model        Model?
  children     Import[]       @relation("ImportChildren")
  importId     Int?
}

enum ModelStatus {
  Draft // saved but incomplete
  Training // actively training
  Published // complete
  Scheduled // scheduled for publish
  Unpublished // taken from published -> hidden intentionally?
  UnpublishedViolation // taken from published -> hidden unintentionally?
  GatherInterest // unused?
  Deleted // deleted by user/system
}

enum TrainingStatus {
  Pending // not submitted yet (in draft mode)
  Submitted // submitted for processing (in civitai queue/delay, OR not picked up by external system)
  Processing // actively generating
  InReview // done, waiting for publish
  Failed // something went wrong either externally or internally
  Approved // published
}

enum CommercialUse {
  None
  Image
  RentCivit
  Rent
  Sell
}

enum CheckpointType {
  Trained
  Merge
}

enum ModelUploadType {
  Created
  Trained
}

enum ModelModifier {
  Archived
  TakenDown
}

enum ContentType {
  Image
  Character
  Text
  Audio
}

model Model {
  id                  Int             @id @default(autoincrement())
  name                String          @db.Citext
  description         String?
  type                ModelType
  createdAt           DateTime        @default(now())
  updatedAt           DateTime        @updatedAt
  lastVersionAt       DateTime?
  nsfw                Boolean         @default(false)
  tosViolation        Boolean         @default(false)
  poi                 Boolean         @default(false)
  userId              Int
  user                User            @relation("creator", fields: [userId], references: [id])
  status              ModelStatus     @default(Draft)
  publishedAt         DateTime?
  fromImport          Import?         @relation(fields: [fromImportId], references: [id], onDelete: SetNull)
  fromImportId        Int?            @unique
  meta                Json            @default("{}")
  deletedAt           DateTime?
  deletedBy           Int?
  deletedByUser       User?           @relation("deletedBy", fields: [deletedBy], references: [id], onDelete: SetNull)
  checkpointType      CheckpointType?
  uploadType          ModelUploadType @default(Created)
  locked              Boolean         @default(false)
  underAttack         Boolean         @default(false)
  earlyAccessDeadline DateTime?
  mode                ModelModifier?

  // Licensing
  allowNoCredit         Boolean       @default(true)
  allowCommercialUse    CommercialUse @default(Sell)
  allowDerivatives      Boolean       @default(true)
  allowDifferentLicense Boolean       @default(true)

  modelVersions      ModelVersion[]
  tagsOnModels       TagsOnModels[]
  tagsOnModelsVotes  TagsOnModelsVote[]
  tags               ModelTag[]
  metrics            ModelMetric[]
  saves              SavedModel[]
  reports            ModelReport[]
  engagements        ModelEngagement[]
  comments           Comment[]
  interests          ModelInterest[]
  licenses           License[]
  rank               ModelRank?
  reportStats        ModelReportStat?
  hashes             ModelHash[]
  threads            Thread[]
  resourceReviews    ResourceReview[]
  metricsDaily       ModelMetricDaily[]
  associatedFrom     ModelAssociations[]  @relation("ToModelAssociation")
  associations       ModelAssociations[]  @relation("FromModelAssociation")
  collectionItems    CollectionItem[]
  generationCoverage GenerationCoverage[]

  @@index([name])
  @@index([status, nsfw])
}

model License {
  id     Int     @id @default(autoincrement())
  name   String
  url    String
  models Model[]
}

model ModelInterest {
  userId    Int
  user      User     @relation(fields: [userId], references: [id], onDelete: Cascade)
  modelId   Int
  model     Model    @relation(fields: [modelId], references: [id], onDelete: Cascade)
  createdAt DateTime @default(now())

  @@id([userId, modelId])
}

enum ModelEngagementType {
  Favorite
  Hide
}

model ModelEngagement {
  userId    Int
  user      User                @relation(fields: [userId], references: [id], onDelete: Cascade)
  modelId   Int
  model     Model               @relation(fields: [modelId], references: [id], onDelete: Cascade)
  type      ModelEngagementType
  createdAt DateTime            @default(now())

  @@id([userId, modelId])
  @@index([modelId], type: Hash)
}

enum ModelVersionSponsorshipSettingsType {
  FixedPrice
  Bidding
}

model ModelVersionSponsorshipSettings {
  id                         Int                                 @id @default(autoincrement())
  modelVersionMonetizationId Int                                 @unique
  modelVersionMonetization   ModelVersionMonetization            @relation(fields: [modelVersionMonetizationId], references: [id], onDelete: Cascade)
  type                       ModelVersionSponsorshipSettingsType @default(FixedPrice)
  currency                   String
  unitAmount                 Int
}

enum ModelVersionMonetizationType {
  PaidAccess
  PaidEarlyAccess
  PaidGeneration
  CivitaiClubOnly
  MySubscribersOnly
  Sponsored
}

model ModelVersionMonetization {
  id                  Int                              @id @default(autoincrement())
  modelVersionId      Int                              @unique
  modelVersion        ModelVersion                     @relation(fields: [modelVersionId], references: [id], onDelete: Cascade)
  type                ModelVersionMonetizationType     @default(PaidAccess)
  currency            Currency                         @default(BUZZ)
  unitAmount          Int?
  sponsorshipSettings ModelVersionSponsorshipSettings?
}

model ModelVersion {
  id                   Int                       @id @default(autoincrement())
  index                Int?
  name                 String
  description          String?
  modelId              Int
  model                Model                     @relation(fields: [modelId], references: [id], onDelete: Cascade)
  trainedWords         String[]
  steps                Int?
  epochs               Int?
  clipSkip             Int?
  vaeId                Int?
  vae                  ModelVersion?             @relation("vae", fields: [vaeId], references: [id], onDelete: SetNull)
  createdAt            DateTime                  @default(now())
  updatedAt            DateTime                  @updatedAt
  publishedAt          DateTime?
  status               ModelStatus               @default(Draft)
  trainingStatus       TrainingStatus?
  trainingDetails      Json?
  fromImport           Import?                   @relation(fields: [fromImportId], references: [id], onDelete: SetNull)
  fromImportId         Int?
  inaccurate           Boolean                   @default(false)
  baseModel            String
  baseModelType        String?
  meta                 Json                      @default("{}")
  earlyAccessTimeFrame Int                       @default(0)
  monetization         ModelVersionMonetization?

  metrics                 ModelVersionMetric[]
  files                   ModelFile[]
  runStrategies           RunStrategy[]
  engagements             ModelVersionEngagement[]
  rank                    ModelVersionRank?
  downloads               DownloadHistory[]
  imageResources          ImageResource[]
  posts                   Post[]
  resourceReviews         ResourceReview[]
  hashes                  ModelHash[]
  metricsDaily            ModelMetricDaily[]
  modelVersionExploration ModelVersionExploration[]
  vaeFor                  ModelVersion[]            @relation("vae")
  generationCoverage      GenerationCoverage?

  @@index([modelId], type: Hash)
}

enum ModelVersionEngagementType {
  Notify
}

model ModelVersionEngagement {
  userId         Int
  user           User                       @relation(fields: [userId], references: [id], onDelete: Cascade)
  modelVersionId Int
  modelVersion   ModelVersion               @relation(fields: [modelVersionId], references: [id], onDelete: Cascade)
  type           ModelVersionEngagementType
  createdAt      DateTime                   @default(now())

  @@id([userId, modelVersionId])
}

enum ModelHashType {
  AutoV1
  AutoV2
  SHA256
  CRC32
  BLAKE3
}

model ModelFileHash {
  file      ModelFile     @relation(fields: [fileId], references: [id], onDelete: Cascade)
  fileId    Int
  type      ModelHashType
  hash      String        @db.Citext
  createdAt DateTime      @default(now())

  @@id([fileId, type])
  @@index([hash], type: Hash)
}

enum ScanResultCode {
  Pending
  Success
  Danger
  Error
}

enum ModelFileVisibility {
  Sensitive // Choosing not to share
  Private // Hidden
  Public // Available to all
}

model ModelFile {
  id                Int                    @id @default(autoincrement())
  name              String
  url               String
  sizeKB            Float
  createdAt         DateTime               @default(now())
  type              String                 @default("Model")
  modelVersionId    Int
  modelVersion      ModelVersion           @relation(fields: [modelVersionId], references: [id], onDelete: Cascade)
  pickleScanResult  ScanResultCode         @default(Pending)
  exists            Boolean?
  pickleScanMessage String?
  virusScanResult   ScanResultCode         @default(Pending)
  virusScanMessage  String?
  scannedAt         DateTime?
  scanRequestedAt   DateTime?
  rawScanResult     Json?
  hashes            ModelFileHash[]
  metadata          Json?
<<<<<<< HEAD
  visibility        ModelFileVisibility    @default(Public)
=======
  visibility        ModelFileVisibility @default(Public)
  dataPurged        Boolean             @default(false)
>>>>>>> 93221c43

  @@index([modelVersionId], type: Hash)
}

model File {
  id         Int      @id @default(autoincrement())
  name       String
  url        String
  sizeKB     Float
  createdAt  DateTime @default(now())
  entityId   Int
  entityType String
  metadata   Json?

  @@index([entityType, entityId])
}

enum MetricTimeframe {
  Day
  Week
  Month
  Year
  AllTime
}

model ModelMetric {
  model             Model           @relation(fields: [modelId], references: [id], onDelete: Cascade)
  modelId           Int
  timeframe         MetricTimeframe
  rating            Float           @default(0)
  ratingCount       Int             @default(0)
  downloadCount     Int             @default(0)
  favoriteCount     Int             @default(0)
  commentCount      Int             @default(0)
  collectedCount    Int             @default(0)
  imageCount        Int             @default(0)
  tippedCount       Int             @default(0)
  tippedAmountCount Int             @default(0)

  @@id([modelId, timeframe])
}

model ModelVersionMetric {
  modelVersion      ModelVersion    @relation(fields: [modelVersionId], references: [id], onDelete: Cascade)
  modelVersionId    Int
  timeframe         MetricTimeframe
  rating            Float           @default(0)
  ratingCount       Int             @default(0)
  downloadCount     Int             @default(0)
  favoriteCount     Int             @default(0)
  commentCount      Int             @default(0)
  collectedCount    Int             @default(0)
  imageCount        Int             @default(0)
  tippedCount       Int             @default(0)
  tippedAmountCount Int             @default(0)

  @@id([modelVersionId, timeframe])
}

model ModelMetricDaily {
  modelId        Int
  model          Model        @relation(fields: [modelId], references: [id], onDelete: Cascade)
  modelVersionId Int
  modelVersion   ModelVersion @relation(fields: [modelVersionId], references: [id], onDelete: Cascade)
  type           String
  date           DateTime     @db.Date
  count          Int

  @@id([modelId, modelVersionId, type, date])
  @@index(modelVersionId)
}

enum AssociationType {
  Suggested
}

model ModelAssociations {
  id             Int             @id @default(autoincrement())
  fromModelId    Int
  fromModel      Model           @relation("FromModelAssociation", fields: [fromModelId], references: [id], onDelete: Cascade)
  toModelId      Int?
  toModel        Model?          @relation("ToModelAssociation", fields: [toModelId], references: [id], onDelete: Cascade)
  toArticleId    Int?
  toArticle      Article?        @relation(fields: [toArticleId], references: [id], onDelete: Cascade)
  associatedById Int?
  createdAt      DateTime        @default(now())
  type           AssociationType
  index          Int?

  @@index([toModelId], type: Hash)
  @@index([fromModelId], type: Hash)
  @@index([toArticleId], type: Hash)
}

model DownloadHistory {
  userId         Int
  modelVersionId Int
  user           User         @relation(fields: [userId], references: [id], onDelete: Cascade)
  modelVersion   ModelVersion @relation(fields: [modelVersionId], references: [id], onDelete: Cascade)
  downloadAt     DateTime
  hidden         Boolean      @default(false)

  @@id([userId, modelVersionId])
  @@index([userId, downloadAt])
}

model ModActivity {
  id         Int      @id @default(autoincrement())
  userId     Int?
  activity   String
  entityType String?
  entityId   Int?
  createdAt  DateTime @default(now())

  @@unique([activity, entityType, entityId])
  @@index([createdAt])
}

enum ReportReason {
  TOSViolation
  NSFW
  Ownership
  AdminAttention
  Claim
}

enum ReportStatus {
  Pending
  Processing
  Actioned
  Unactioned
}

model Report {
  id                      Int          @id @default(autoincrement())
  userId                  Int
  user                    User         @relation(fields: [userId], references: [id], onDelete: Cascade)
  reason                  ReportReason
  createdAt               DateTime     @default(now())
  details                 Json?
  internalNotes           String?
  previouslyReviewedCount Int          @default(0)
  alsoReportedBy          Int[]        @default([]) // UserIds
  status                  ReportStatus
  statusSetAt             DateTime?
  statusSetBy             Int?

  model          ModelReport?
  comment        CommentReport?
  commentV2      CommentV2Report?
  image          ImageReport?
  resourceReview ResourceReviewReport?
  article        ArticleReport?
  post           PostReport?
  reportedUser   UserReport?
  collection     CollectionReport?
  bounty         BountyReport?
  bountyEntry    BountyEntryReport?
}

model ResourceReviewReport {
  resourceReviewId Int
  resourceReview   ResourceReview @relation(fields: [resourceReviewId], references: [id], onDelete: Cascade)
  reportId         Int            @unique
  report           Report         @relation(fields: [reportId], references: [id], onDelete: Cascade)

  @@id([reportId, resourceReviewId])
  @@index([resourceReviewId], type: Hash)
}

model ModelReport {
  modelId  Int
  model    Model  @relation(fields: [modelId], references: [id], onDelete: Cascade)
  reportId Int    @unique
  report   Report @relation(fields: [reportId], references: [id], onDelete: Cascade)

  @@id([reportId, modelId])
  @@index([modelId], type: Hash)
}

model CommentReport {
  commentId Int
  comment   Comment @relation(fields: [commentId], references: [id], onDelete: Cascade)
  reportId  Int     @unique
  report    Report  @relation(fields: [reportId], references: [id], onDelete: Cascade)

  @@id([reportId, commentId])
  @@index([commentId], type: Hash)
}

model CommentV2Report {
  commentV2Id Int
  commentV2   CommentV2 @relation(fields: [commentV2Id], references: [id], onDelete: Cascade)
  reportId    Int       @unique
  report      Report    @relation(fields: [reportId], references: [id], onDelete: Cascade)

  @@id([reportId, commentV2Id])
  @@index([commentV2Id], type: Hash)
}

model ImageReport {
  imageId  Int
  image    Image  @relation(fields: [imageId], references: [id], onDelete: Cascade)
  reportId Int    @unique
  report   Report @relation(fields: [reportId], references: [id], onDelete: Cascade)

  @@id([reportId, imageId])
  @@index([imageId], type: Hash)
}

model ArticleReport {
  articleId Int
  article   Article @relation(fields: [articleId], references: [id], onDelete: Cascade)
  reportId  Int     @unique
  report    Report  @relation(fields: [reportId], references: [id], onDelete: Cascade)

  @@id([reportId, articleId])
  @@index([articleId], type: Hash)
}

model PostReport {
  postId   Int
  post     Post   @relation(fields: [postId], references: [id], onDelete: Cascade)
  reportId Int    @unique
  report   Report @relation(fields: [reportId], references: [id], onDelete: Cascade)

  @@id([reportId, postId])
  @@index([postId], type: Hash)
}

model UserReport {
  userId   Int
  user     User   @relation(fields: [userId], references: [id], onDelete: Cascade)
  reportId Int    @unique
  report   Report @relation(fields: [reportId], references: [id], onDelete: Cascade)

  @@id([reportId, userId])
  @@index([userId], type: Hash)
}

model CollectionReport {
  collectionId Int
  collection   Collection @relation(fields: [collectionId], references: [id], onDelete: Cascade)
  reportId     Int        @unique
  report       Report     @relation(fields: [reportId], references: [id], onDelete: Cascade)

  @@id([reportId, collectionId])
  @@index([collectionId], type: Hash)
}

model BountyReport {
  bountyId Int
  bounty   Bounty @relation(fields: [bountyId], references: [id], onDelete: Cascade)
  reportId Int    @unique
  report   Report @relation(fields: [reportId], references: [id], onDelete: Cascade)

  @@id([reportId, bountyId])
  @@index([bountyId], type: Hash)
}

model BountyEntryReport {
  bountyEntryId Int
  bountyEntry   BountyEntry @relation(fields: [bountyEntryId], references: [id], onDelete: Cascade)
  reportId      Int         @unique
  report        Report      @relation(fields: [reportId], references: [id], onDelete: Cascade)

  @@id([reportId, bountyEntryId])
  @@index([bountyEntryId], type: Hash)
}

model ResourceReview {
  id             Int                      @id @default(autoincrement())
  modelId        Int
  model          Model                    @relation(fields: [modelId], references: [id], onDelete: Cascade)
  modelVersionId Int
  modelVersion   ModelVersion             @relation(fields: [modelVersionId], references: [id], onDelete: Cascade)
  rating         Int
  details        String?
  userId         Int
  user           User                     @relation(fields: [userId], references: [id], onDelete: Cascade)
  thread         Thread?
  createdAt      DateTime                 @default(now())
  updatedAt      DateTime                 @updatedAt
  exclude        Boolean                  @default(false)
  nsfw           Boolean                  @default(false)
  tosViolation   Boolean                  @default(false)
  metadata       Json?
  reactions      ResourceReviewReaction[]
  helper         ResourceReviewHelper?
  reports        ResourceReviewReport[]

  @@unique([modelVersionId, userId])
  @@index([modelVersionId], type: Hash)
  @@index([userId], type: Hash)
}

model ResourceReviewReaction {
  id        Int             @id @default(autoincrement())
  review    ResourceReview  @relation(fields: [reviewId], references: [id], onDelete: Cascade)
  reviewId  Int
  user      User            @relation(fields: [userId], references: [id], onDelete: Cascade)
  userId    Int
  reaction  ReviewReactions
  createdAt DateTime        @default(now())
  updatedAt DateTime        @updatedAt

  @@unique([reviewId, userId, reaction])
}

enum ReviewReactions {
  Like
  Dislike
  Laugh
  Cry
  Heart
}

model Post {
  id             Int           @id @default(autoincrement())
  nsfw           Boolean       @default(false)
  title          String?
  detail         String?
  userId         Int
  user           User          @relation(fields: [userId], references: [id], onDelete: Cascade)
  modelVersionId Int?
  modelVersion   ModelVersion? @relation(fields: [modelVersionId], references: [id], onDelete: SetNull)
  createdAt      DateTime      @default(now())
  updatedAt      DateTime      @updatedAt
  publishedAt    DateTime?
  metadata       Json?
  tosViolation   Boolean       @default(false)
  collectionId   Int?
  collection     Collection?   @relation(fields: [collectionId], references: [id], onDelete: Cascade)

  images          Image[]
  tags            TagsOnPost[]
  reactions       PostReaction[]
  thread          Thread?
  helper          PostHelper?
  stats           PostStat?
  rank            PostRank?
  metrics         PostMetric[]
  resourceHelper  PostResourceHelper[]
  imageTags       PostImageTag[]
  tagsComposite   PostTag[]
  tagVotes        TagsOnPostVote[]
  reports         PostReport[]
  collectionItems CollectionItem[]

  @@index([modelVersionId])
  @@index([publishedAt])
}

model PostMetric {
  postId         Int
  post           Post            @relation(fields: [postId], references: [id], onDelete: Cascade)
  timeframe      MetricTimeframe
  likeCount      Int             @default(0)
  dislikeCount   Int             @default(0)
  laughCount     Int             @default(0)
  cryCount       Int             @default(0)
  heartCount     Int             @default(0)
  commentCount   Int             @default(0)
  collectedCount Int             @default(0)

  @@id([postId, timeframe])
}

enum ImageGenerationProcess {
  txt2img
  txt2imgHiRes
  img2img
  inpainting
}

enum NsfwLevel {
  None
  Soft
  Mature
  X
  Blocked
}

enum ImageIngestionStatus {
  Pending
  Scanned
  Error
  Blocked
  NotFound
}

enum MediaType {
  image
  video
  audio
}

model Image {
  id                Int                     @id @default(autoincrement())
  name              String?
  url               String
  user              User                    @relation(fields: [userId], references: [id], onDelete: Cascade)
  userId            Int
  createdAt         DateTime                @default(now())
  updatedAt         DateTime                @updatedAt
  meta              Json? // image generation params
  hash              String?
  height            Int?
  width             Int?
  type              MediaType               @default(image)
  metadata          Json                    @default("{}") // file metadata
  nsfw              NsfwLevel               @default(None)
  tosViolation      Boolean                 @default(false)
  analysis          Json?
  generationProcess ImageGenerationProcess?
  featuredAt        DateTime?
  postId            Int?
  post              Post?                   @relation(fields: [postId], references: [id], onDelete: SetNull)
  needsReview       String?
  hideMeta          Boolean                 @default(false)
  index             Int?
  scannedAt         DateTime?
  scanRequestedAt   DateTime?
  mimeType          String?
  sizeKB            Int?
  ingestion         ImageIngestionStatus    @default(Pending)
  blockedFor        String?

  reports         ImageReport[]
  reactions       ImageReaction[]
  thread          Thread?
  tags            TagsOnImage[]
  tagVotes        TagsOnImageVote[]
  tagComposites   ImageTag[]
  metrics         ImageMetric[]
  stats           ImageStat?
  rank            ImageRank?
  modHelper       ImageModHelper?
  resources       ImageResource[]
  resourceHelper  ImageResourceHelper[]
  engagements     ImageEngagement[]
  collectionItems CollectionItem[]
  collections     Collection[]
  connections     ImageConnection[]

  @@index([featuredAt])
  @@index([postId], type: Hash)
  @@index([userId, postId])
}

model ImageConnection {
  imageId    Int
  image      Image  @relation(fields: [imageId], references: [id], onDelete: Cascade)
  entityId   Int
  entityType String

  @@id([imageId, entityType, entityId])
  @@index([entityType, entityId])
}

enum ImageEngagementType {
  Favorite
  Hide
}

model ImageEngagement {
  userId    Int
  user      User                @relation(fields: [userId], references: [id], onDelete: Cascade)
  imageId   Int
  image     Image               @relation(fields: [imageId], references: [id], onDelete: Cascade)
  type      ImageEngagementType
  createdAt DateTime            @default(now())

  @@id([userId, imageId])
  @@index([imageId])
}

model ImageResource {
  id             Int           @id @default(autoincrement())
  modelVersionId Int?
  modelVersion   ModelVersion? @relation(fields: [modelVersionId], references: [id], onDelete: Cascade)
  name           String?
  hash           String?
  imageId        Int
  image          Image         @relation(fields: [imageId], references: [id], onDelete: Cascade)
  detected       Boolean       @default(false)

  @@unique([modelVersionId, name, imageId])
  @@index([imageId], type: Hash)
  @@index([imageId, modelVersionId])
}

model ImageMetric {
  image             Image           @relation(fields: [imageId], references: [id], onDelete: Cascade)
  imageId           Int
  timeframe         MetricTimeframe
  likeCount         Int             @default(0)
  dislikeCount      Int             @default(0)
  laughCount        Int             @default(0)
  cryCount          Int             @default(0)
  heartCount        Int             @default(0)
  commentCount      Int             @default(0)
  collectedCount    Int             @default(0)
  tippedCount       Int             @default(0)
  tippedAmountCount Int             @default(0)

  @@id([imageId, timeframe])
}

model CollectionMetric {
  collection       Collection      @relation(fields: [collectionId], references: [id], onDelete: Cascade)
  collectionId     Int
  timeframe        MetricTimeframe
  followerCount    Int             @default(0)
  itemCount        Int             @default(0)
  contributorCount Int             @default(0)

  @@id([collectionId, timeframe])
}

enum ImageOnModelType {
  Example
  Training
}

enum TagTarget {
  Model
  Question
  Image
  Post
  Tag
  Article
  Bounty
}

enum TagType {
  UserGenerated
  Label
  Moderation
  System
}

model Tag {
  id         Int         @id @default(autoincrement())
  name       String      @db.Citext
  color      String?
  createdAt  DateTime    @default(now())
  updatedAt  DateTime    @updatedAt
  target     TagTarget[]
  type       TagType     @default(UserGenerated)
  nsfw       NsfwLevel   @default(None)
  unlisted   Boolean     @default(false)
  unfeatured Boolean     @default(false)
  isCategory Boolean     @default(false)
  adminOnly  Boolean     @default(false)

  toTags               TagsOnTags[]       @relation("TagsOnTags_fromTag")
  fromTags             TagsOnTags[]       @relation("TagsOnTags_toTag")
  tagsOnModels         TagsOnModels[]
  tagsOnModelsVotes    TagsOnModelsVote[]
  tagsOnQuestion       TagsOnQuestions[]
  tagsOnImage          TagsOnImage[]
  tagsOnImageVotes     TagsOnImageVote[]
  tagsOnPosts          TagsOnPost[]
  tagsOnArticles       TagsOnArticle[]
  tagsOnCollection     TagsOnCollection[]
  tagsOnImageComposite ImageTag[]
  tagsOnModelComposite ModelTag[]
  usersEngaged         TagEngagement[]
  metrics              TagMetric[]
  stats                TagStat?
  rank                 TagRank?
  tagsOnPostComposite  PostTag[]
  tagsOnPostVotes      TagsOnPostVote[]
  tagsOnBounties       TagsOnBounty[]

  @@unique([name])
}

model TagsOnTags {
  fromTagId Int
  fromTag   Tag      @relation("TagsOnTags_fromTag", fields: [fromTagId], references: [id], onDelete: Cascade)
  toTagId   Int
  toTag     Tag      @relation("TagsOnTags_toTag", fields: [toTagId], references: [id], onDelete: Cascade)
  createdAt DateTime @default(now())

  @@id([fromTagId, toTagId])
  @@index([toTagId], type: Hash)
}

model TagsOnModels {
  model     Model    @relation(fields: [modelId], references: [id], onDelete: Cascade)
  modelId   Int
  tag       Tag      @relation(fields: [tagId], references: [id], onDelete: Cascade)
  tagId     Int
  createdAt DateTime @default(now())

  @@id([modelId, tagId])
  @@index([modelId], type: Hash)
}

model TagsOnModelsVote {
  modelId   Int
  model     Model    @relation(fields: [modelId], references: [id], onDelete: Cascade)
  tagId     Int
  tag       Tag      @relation(fields: [tagId], references: [id], onDelete: Cascade)
  userId    Int
  user      User     @relation(fields: [userId], references: [id], onDelete: Cascade)
  vote      Int // 1 or -1
  createdAt DateTime @default(now())

  @@id([tagId, modelId, userId])
  @@index([modelId], type: Hash)
  @@index([userId], type: Hash)
}

model TagsOnQuestions {
  question   Question @relation(fields: [questionId], references: [id], onDelete: Cascade)
  questionId Int
  tag        Tag      @relation(fields: [tagId], references: [id], onDelete: Cascade)
  tagId      Int

  @@id([tagId, questionId])
  @@index([questionId], type: Hash)
}

enum TagSource {
  User
  Rekognition
  WD14
  Computed
}

model TagsOnImage {
  imageId     Int
  image       Image     @relation(fields: [imageId], references: [id], onDelete: Cascade)
  tagId       Int
  tag         Tag       @relation(fields: [tagId], references: [id], onDelete: Cascade)
  createdAt   DateTime  @default(now())
  automated   Boolean   @default(false)
  confidence  Int?
  disabled    Boolean   @default(false)
  disabledAt  DateTime?
  needsReview Boolean   @default(false)
  source      TagSource @default(User)

  @@id([tagId, imageId])
  @@index([imageId], type: Hash)
  @@index([automated])
  @@index([source])
  @@index([disabled])
}

model TagsOnImageVote {
  imageId   Int
  image     Image    @relation(fields: [imageId], references: [id], onDelete: Cascade)
  tagId     Int
  tag       Tag      @relation(fields: [tagId], references: [id], onDelete: Cascade)
  userId    Int
  user      User     @relation(fields: [userId], references: [id], onDelete: Cascade)
  vote      Int // 1 or -1
  createdAt DateTime @default(now())

  @@id([tagId, imageId, userId])
  @@index([imageId], type: Hash)
  @@index([userId], type: Hash)
}

model TagsOnPost {
  postId      Int
  post        Post     @relation(fields: [postId], references: [id], onDelete: Cascade)
  tagId       Int
  tag         Tag      @relation(fields: [tagId], references: [id], onDelete: Cascade)
  createdAt   DateTime @default(now())
  confidence  Int?
  disabled    Boolean  @default(false)
  needsReview Boolean  @default(false)

  @@id([tagId, postId])
  @@index([postId], type: Hash)
}

model TagsOnArticle {
  articleId Int
  article   Article  @relation(fields: [articleId], references: [id], onDelete: Cascade)
  tagId     Int
  tag       Tag      @relation(fields: [tagId], references: [id], onDelete: Cascade)
  createdAt DateTime @default(now())

  @@id([tagId, articleId])
  @@index([articleId], type: Hash)
}

model TagsOnBounty {
  bountyId  Int
  bounty    Bounty   @relation(fields: [bountyId], references: [id], onDelete: Cascade)
  tagId     Int
  tag       Tag      @relation(fields: [tagId], references: [id], onDelete: Cascade)
  createdAt DateTime @default(now())

  @@id([tagId, bountyId])
  @@index([bountyId], type: Hash)
}

model TagsOnPostVote {
  postId    Int
  post      Post     @relation(fields: [postId], references: [id], onDelete: Cascade)
  tagId     Int
  tag       Tag      @relation(fields: [tagId], references: [id], onDelete: Cascade)
  userId    Int
  user      User     @relation(fields: [userId], references: [id], onDelete: Cascade)
  vote      Int // 1 or -1
  createdAt DateTime @default(now())

  @@id([tagId, postId, userId])
  @@index([postId], type: Hash)
  @@index([userId], type: Hash)
}

model TagMetric {
  tag           Tag             @relation(fields: [tagId], references: [id], onDelete: Cascade)
  tagId         Int
  timeframe     MetricTimeframe
  modelCount    Int             @default(0)
  imageCount    Int             @default(0)
  postCount     Int             @default(0)
  articleCount  Int             @default(0)
  hiddenCount   Int             @default(0)
  followerCount Int             @default(0)

  @@id([tagId, timeframe])
}

model SavedModel {
  model     Model    @relation(fields: [modelId], references: [id], onDelete: Cascade)
  modelId   Int
  user      User     @relation(fields: [userId], references: [id], onDelete: Cascade)
  userId    Int
  createdAt DateTime @default(now())
  updatedAt DateTime @updatedAt

  @@id([modelId, userId])
}

model RunStrategy {
  id             Int          @id @default(autoincrement())
  modelVersionId Int
  modelVersion   ModelVersion @relation(fields: [modelVersionId], references: [id], onDelete: Cascade)
  partnerId      Int
  partner        Partner      @relation(fields: [partnerId], references: [id], onDelete: Cascade)
  url            String
  createdAt      DateTime     @default(now())
}

enum PartnerPricingModel {
  Duration
  PerImage
}

model Partner {
  id               Int                 @id @default(autoincrement())
  name             String
  homepage         String?
  tos              String?
  privacy          String?
  startupTime      Int? // Seconds
  onDemand         Boolean
  onDemandStrategy String? // URL Template
  onDemandTypes    ModelType[]         @default([])
  stepsPerSecond   Int
  pricingModel     PartnerPricingModel
  price            String
  about            String?
  createdAt        DateTime            @default(now())
  nsfw             Boolean             @default(false)
  poi              Boolean             @default(false)
  personal         Boolean             @default(false)
  token            String?             @unique
  runStrategies    RunStrategy[]
}

model KeyValue {
  key   String @id
  value Json
}

model ApiKey {
  id        Int        @id @default(autoincrement())
  key       String     @unique
  name      String
  scope     KeyScope[]
  userId    Int
  user      User       @relation(fields: [userId], references: [id], onDelete: Cascade)
  createdAt DateTime   @default(now())
}

enum KeyScope {
  Read
  Write
}

model Comment {
  id           Int      @id @default(autoincrement())
  content      String
  createdAt    DateTime @default(now())
  updatedAt    DateTime @updatedAt
  nsfw         Boolean  @default(false)
  tosViolation Boolean  @default(false)
  parent       Comment? @relation("ParentComments", fields: [parentId], references: [id], onDelete: Cascade)
  parentId     Int?
  user         User     @relation(fields: [userId], references: [id], onDelete: Cascade)
  userId       Int
  model        Model    @relation(fields: [modelId], references: [id], onDelete: Cascade)
  modelId      Int
  locked       Boolean? @default(false)
  hidden       Boolean? @default(false)

  comments  Comment[]         @relation("ParentComments")
  reactions CommentReaction[]
  reports   CommentReport[]

  @@index([modelId], type: Hash)
  @@index([parentId], type: Hash)
}

model CommentReaction {
  id        Int             @id @default(autoincrement())
  commentId Int
  comment   Comment         @relation(fields: [commentId], references: [id], onDelete: Cascade)
  userId    Int
  user      User            @relation(fields: [userId], references: [id], onDelete: Cascade)
  reaction  ReviewReactions
  createdAt DateTime        @default(now())
  updatedAt DateTime        @updatedAt

  @@unique([commentId, userId, reaction])
}

model Log {
  id        String   @id @default(cuid())
  event     String
  details   Json?
  createdAt DateTime @default(now())
}

model Notification {
  id        String    @id @default(cuid())
  userId    Int
  user      User      @relation(fields: [userId], references: [id], onDelete: Cascade)
  type      String
  details   Json?
  createdAt DateTime  @default(now())
  viewedAt  DateTime?

  @@index([userId])
}

model UserNotificationSettings {
  id         Int      @id @default(autoincrement())
  userId     Int
  user       User     @relation(fields: [userId], references: [id], onDelete: Cascade)
  type       String
  disabledAt DateTime @default(now())

  @@unique([userId, type])
}

model Webhook {
  id        Int      @id @default(autoincrement())
  url       String
  notifyOn  String[] // Manually specified and managed since Prisma enums are not supported in arrays
  active    Boolean  @default(false)
  createdAt DateTime @default(now())
  updatedAt DateTime @updatedAt
  userId    Int
  user      User     @relation(fields: [userId], references: [id], onDelete: Cascade)

  @@unique([url, userId])
}

model Question {
  id               Int      @id @default(autoincrement())
  userId           Int
  user             User     @relation(fields: [userId], references: [id])
  createdAt        DateTime @default(now())
  updatedAt        DateTime @updatedAt
  title            String   @db.Citext
  content          String
  selectedAnswerId Int?     @unique
  selectedAnswer   Answer?  @relation("SelectedAnswer", fields: [selectedAnswerId], references: [id])

  tags      TagsOnQuestions[]
  reactions QuestionReaction[]
  answers   Answer[]           @relation("Question")
  metrics   QuestionMetric[]
  rank      QuestionRank?
  thread    Thread?
}

model QuestionMetric {
  questionId   Int
  question     Question        @relation(fields: [questionId], references: [id], onDelete: Cascade)
  timeframe    MetricTimeframe
  heartCount   Int             @default(0)
  commentCount Int             @default(0)
  answerCount  Int             @default(0)

  @@id([questionId, timeframe])
}

model Answer {
  id         Int      @id @default(autoincrement())
  questionId Int
  question   Question @relation("Question", fields: [questionId], references: [id], onDelete: Cascade)
  userId     Int
  user       User     @relation(fields: [userId], references: [id], onDelete: Cascade)
  content    String
  createdAt  DateTime @default(now())
  updatedAt  DateTime @updatedAt

  reactions AnswerReaction[]
  metrics   AnswerMetric[]
  answerFor Question?        @relation("SelectedAnswer")
  votes     AnswerVote[]
  rank      AnswerRank?
  thread    Thread?
}

model AnswerVote {
  answer    Answer   @relation(fields: [answerId], references: [id], onDelete: Cascade)
  answerId  Int
  user      User     @relation(fields: [userId], references: [id], onDelete: Cascade)
  userId    Int
  vote      Boolean?
  createdAt DateTime @default(now())

  @@id([answerId, userId])
}

model MetricUpdateQueue {
  type      String
  id        Int
  createdAt DateTime @default(now())

  @@id([type, id])
}

model AnswerMetric {
  answerId     Int
  answer       Answer          @relation(fields: [answerId], references: [id], onDelete: Cascade)
  timeframe    MetricTimeframe
  checkCount   Int
  crossCount   Int
  heartCount   Int
  commentCount Int

  @@id([answerId, timeframe])
}

model CommentV2 {
  id           Int      @id @default(autoincrement())
  content      String
  createdAt    DateTime @default(now())
  updatedAt    DateTime @updatedAt
  nsfw         Boolean  @default(false)
  tosViolation Boolean  @default(false)
  userId       Int
  user         User     @relation(fields: [userId], references: [id], onDelete: Cascade)
  threadId     Int
  thread       Thread   @relation("thread", fields: [threadId], references: [id], onDelete: Cascade)
  childThread  Thread?  @relation("childThread")
  metadata     Json?

  reactions CommentV2Reaction[]
  reports   CommentV2Report[]

  @@index([threadId], type: Hash)
}

model Thread {
  id     Int     @id @default(autoincrement())
  locked Boolean @default(false)

  questionId    Int?            @unique
  question      Question?       @relation(fields: [questionId], references: [id], onDelete: SetNull)
  answerId      Int?            @unique
  answer        Answer?         @relation(fields: [answerId], references: [id], onDelete: SetNull)
  imageId       Int?            @unique
  image         Image?          @relation(fields: [imageId], references: [id], onDelete: SetNull)
  postId        Int?            @unique
  post          Post?           @relation(fields: [postId], references: [id], onDelete: SetNull)
  reviewId      Int?            @unique
  review        ResourceReview? @relation(fields: [reviewId], references: [id], onDelete: SetNull)
  commentId     Int?            @unique
  comment       CommentV2?      @relation("childThread", fields: [commentId], references: [id], onDelete: SetNull)
  modelId       Int?            @unique
  model         Model?          @relation(fields: [modelId], references: [id], onDelete: SetNull)
  articleId     Int?            @unique
  article       Article?        @relation(fields: [articleId], references: [id], onDelete: SetNull)
  bountyId      Int?            @unique
  bounty        Bounty?         @relation(fields: [bountyId], references: [id], onDelete: SetNull)
  bountyEntryId Int?            @unique
  bountyEntry   BountyEntry?    @relation(fields: [bountyEntryId], references: [id], onDelete: SetNull)
  metadata      Json            @default("{}")

  comments CommentV2[] @relation("thread")

  @@index([reviewId], type: Hash)
  @@index([postId], type: Hash)
  @@index([questionId], type: Hash)
  @@index([imageId], type: Hash)
  @@index([articleId], type: Hash)
}

model QuestionReaction {
  id         Int             @id @default(autoincrement())
  question   Question        @relation(fields: [questionId], references: [id], onDelete: Cascade)
  questionId Int
  user       User            @relation(fields: [userId], references: [id], onDelete: Cascade)
  userId     Int
  reaction   ReviewReactions
  createdAt  DateTime        @default(now())
  updatedAt  DateTime        @updatedAt

  @@unique([questionId, userId, reaction])
}

model AnswerReaction {
  id        Int             @id @default(autoincrement())
  answer    Answer          @relation(fields: [answerId], references: [id], onDelete: Cascade)
  answerId  Int
  user      User            @relation(fields: [userId], references: [id], onDelete: Cascade)
  userId    Int
  reaction  ReviewReactions
  createdAt DateTime        @default(now())
  updatedAt DateTime        @updatedAt

  @@unique([answerId, userId, reaction])
}

model CommentV2Reaction {
  id        Int             @id @default(autoincrement())
  comment   CommentV2       @relation(fields: [commentId], references: [id], onDelete: Cascade)
  commentId Int
  user      User            @relation(fields: [userId], references: [id], onDelete: Cascade)
  userId    Int
  reaction  ReviewReactions
  createdAt DateTime        @default(now())
  updatedAt DateTime        @updatedAt

  @@unique([commentId, userId, reaction])
}

model ImageReaction {
  id        Int             @id @default(autoincrement())
  imageId   Int
  image     Image           @relation(fields: [imageId], references: [id], onDelete: Cascade)
  userId    Int
  user      User            @relation(fields: [userId], references: [id], onDelete: Cascade)
  reaction  ReviewReactions
  createdAt DateTime        @default(now())
  updatedAt DateTime        @updatedAt

  @@unique([imageId, userId, reaction])
}

model PostReaction {
  id        Int             @id @default(autoincrement())
  postId    Int
  post      Post            @relation(fields: [postId], references: [id], onDelete: Cascade)
  userId    Int
  user      User            @relation(fields: [userId], references: [id], onDelete: Cascade)
  reaction  ReviewReactions
  createdAt DateTime        @default(now())
  updatedAt DateTime        @updatedAt

  @@unique([postId, userId, reaction])
}

model ArticleReaction {
  id        Int             @id @default(autoincrement())
  articleId Int
  article   Article         @relation(fields: [articleId], references: [id], onDelete: Cascade)
  userId    Int
  user      User            @relation(fields: [userId], references: [id], onDelete: Cascade)
  reaction  ReviewReactions
  createdAt DateTime        @default(now())
  updatedAt DateTime        @updatedAt

  @@unique([articleId, userId, reaction])
}

enum TagEngagementType {
  Hide
  Follow
  Allow
}

model TagEngagement {
  userId    Int
  user      User              @relation(fields: [userId], references: [id], onDelete: Cascade)
  tagId     Int
  tag       Tag               @relation(fields: [tagId], references: [id], onDelete: Cascade)
  type      TagEngagementType
  createdAt DateTime          @default(now())

  @@id([userId, tagId])
}

model Announcement {
  id        Int       @id @default(autoincrement())
  title     String
  content   String
  emoji     String?
  color     String    @default("blue")
  createdAt DateTime  @default(now())
  updatedAt DateTime  @updatedAt
  startsAt  DateTime?
  endsAt    DateTime?
  metadata  Json?
}

enum CosmeticType {
  Badge
  NamePlate
}

enum CosmeticSource {
  Trophy
  Purchase
  Event
  Membership
}

model Cosmetic {
  id                  Int            @id @default(autoincrement())
  name                String
  description         String?
  type                CosmeticType
  source              CosmeticSource
  permanentUnlock     Boolean
  data                Json
  createdAt           DateTime?      @default(now())
  updatedAt           DateTime?      @updatedAt
  availableStart      DateTime?
  availableEnd        DateTime?
  productId           String?
  leaderboardId       String?
  leaderboardPosition Int?
  UserCosmetic        UserCosmetic[]
}

model UserCosmetic {
  userId     Int
  user       User      @relation(fields: [userId], references: [id], onDelete: Cascade)
  cosmeticId Int
  cosmetic   Cosmetic  @relation(fields: [cosmeticId], references: [id], onDelete: Cascade)
  obtainedAt DateTime  @default(now()) // createdAt
  equippedAt DateTime?

  @@id([userId, cosmeticId])
}

model Article {
  id           Int       @id @default(autoincrement())
  createdAt    DateTime? @default(now())
  updatedAt    DateTime? @updatedAt
  nsfw         Boolean   @default(false)
  tosViolation Boolean   @default(false)
  metadata     Json?
  title        String
  content      String
  cover        String
  publishedAt  DateTime?
  userId       Int
  user         User      @relation(fields: [userId], references: [id], onDelete: Cascade)

  thread          Thread?
  reactions       ArticleReaction[]
  tags            TagsOnArticle[]
  reports         ArticleReport[]
  metrics         ArticleMetric[]
  rank            ArticleRank?
  stats           ArticleStat?
  engagements     ArticleEngagement[]
  associations    ModelAssociations[]
  collectionItems CollectionItem[]
}

enum ArticleEngagementType {
  Favorite
  Hide
}

model ArticleEngagement {
  userId    Int
  user      User                  @relation(fields: [userId], references: [id], onDelete: Cascade)
  articleId Int
  article   Article               @relation(fields: [articleId], references: [id], onDelete: Cascade)
  type      ArticleEngagementType
  createdAt DateTime              @default(now())

  @@id([userId, articleId])
  @@index([articleId], type: Hash)
}

model ArticleMetric {
  article           Article         @relation(fields: [articleId], references: [id], onDelete: Cascade)
  articleId         Int
  timeframe         MetricTimeframe
  likeCount         Int             @default(0)
  dislikeCount      Int             @default(0)
  laughCount        Int             @default(0)
  cryCount          Int             @default(0)
  heartCount        Int             @default(0)
  commentCount      Int             @default(0)
  viewCount         Int             @default(0)
  favoriteCount     Int             @default(0)
  hideCount         Int             @default(0)
  collectedCount    Int             @default(0)
  tippedCount       Int             @default(0)
  tippedAmountCount Int             @default(0)

  @@id([articleId, timeframe])
}

model Leaderboard {
  id                 String  @id
  index              Int
  title              String
  description        String
  scoringDescription String
  query              String
  active             Boolean
  public             Boolean

  results LeaderboardResult[]
}

model LeaderboardResult {
  leaderboardId String
  leaderboard   Leaderboard @relation(fields: [leaderboardId], references: [id], onDelete: Cascade)
  date          DateTime    @db.Date
  position      Int
  userId        Int
  user          User        @relation(fields: [userId], references: [id], onDelete: Cascade)
  score         Int         @default(0)
  metrics       Json        @default("{}")
  createdAt     DateTime    @default(now())

  @@id([leaderboardId, date, position])
  @@unique([leaderboardId, date, userId])
  @@index([userId], type: Hash)
}

model ModelVersionExploration {
  index          Int
  name           String
  prompt         String
  modelVersionId Int
  modelVersion   ModelVersion @relation(fields: [modelVersionId], references: [id], onDelete: Cascade)

  @@id([modelVersionId, name])
}

enum GenerationSchedulers {
  EulerA
  Euler
  LMS
  Heun
  DPM2
  DPM2A
  DPM2SA
  DPM2M
  DPMSDE
  DPMFast
  DPMAdaptive
  LMSKarras
  DPM2Karras
  DPM2AKarras
  DPM2SAKarras
  DPM2MKarras
  DPMSDEKarras
  DDIM
}

model GenerationServiceProvider {
  name       String
  schedulers GenerationSchedulers[]

  @@id([name])
}

enum SearchIndexUpdateQueueAction {
  Update
  Delete
}

model SearchIndexUpdateQueue {
  type      String
  id        Int
  createdAt DateTime                     @default(now())
  action    SearchIndexUpdateQueueAction @default(Update)

  @@id([type, id, action])
}

enum CollectionWriteConfiguration {
  Private
  Public
  Review
}

enum CollectionReadConfiguration {
  Private
  Public
  Unlisted
}

enum CollectionType {
  Model
  Article
  Post
  Image
}

enum CollectionMode {
  Contest
}

model Collection {
  id          Int                          @id @default(autoincrement())
  createdAt   DateTime?                    @default(now())
  updatedAt   DateTime?                    @updatedAt
  name        String
  description String?
  nsfw        Boolean?                     @default(false)
  userId      Int
  user        User                         @relation(fields: [userId], references: [id], onDelete: Cascade)
  imageId     Int?
  image       Image?                       @relation(fields: [imageId], references: [id], onDelete: SetNull)
  write       CollectionWriteConfiguration @default(Private)
  read        CollectionReadConfiguration  @default(Private)
  type        CollectionType?
  mode        CollectionMode?
  metadata    Json                         @default("{}")

  items        CollectionItem[]
  contributors CollectionContributor[]
  tags         TagsOnCollection[]
  post         Post[]
  reports      CollectionReport[]
  rank         CollectionRank?
  stats        CollectionStat?
  metrics      CollectionMetric[]

  @@index([userId])
}

enum CollectionItemStatus {
  ACCEPTED
  REVIEW
  REJECTED
}

model CollectionItem {
  id           Int                  @id @default(autoincrement())
  createdAt    DateTime?            @default(now())
  updatedAt    DateTime?            @updatedAt
  collectionId Int
  collection   Collection           @relation(fields: [collectionId], references: [id], onDelete: Cascade)
  articleId    Int?
  article      Article?             @relation(fields: [articleId], references: [id], onDelete: Cascade)
  postId       Int?
  post         Post?                @relation(fields: [postId], references: [id], onDelete: Cascade)
  imageId      Int?
  image        Image?               @relation(fields: [imageId], references: [id], onDelete: Cascade)
  modelId      Int?
  model        Model?               @relation(fields: [modelId], references: [id], onDelete: Cascade)
  addedById    Int?
  addedBy      User?                @relation(fields: [addedById], references: [id], onDelete: SetNull)
  note         String?
  status       CollectionItemStatus @default(ACCEPTED)
  randomId     Int?

  @@unique([collectionId, articleId, postId, imageId, modelId])
  @@index([addedById], type: Hash)
  @@index([imageId], type: Hash)
  @@index([modelId], type: Hash)
  @@index([collectionId], type: Hash)
}

enum CollectionContributorPermission {
  VIEW
  ADD
  ADD_REVIEW
  MANAGE
}

model CollectionContributor {
  createdAt    DateTime?                         @default(now())
  updatedAt    DateTime?                         @updatedAt
  userId       Int
  user         User                              @relation(fields: [userId], references: [id], onDelete: Cascade)
  collectionId Int
  collection   Collection                        @relation(fields: [collectionId], references: [id], onDelete: Cascade)
  permissions  CollectionContributorPermission[]

  @@id([userId, collectionId])
}

model TagsOnCollection {
  collectionId Int
  tagId        Int
  createdAt    DateTime?  @default(now())
  collection   Collection @relation(fields: [collectionId], references: [id], onDelete: Cascade)
  tag          Tag        @relation(fields: [tagId], references: [id], onDelete: Cascade)

  @@id([tagId, collectionId])
  @@index([collectionId], type: Hash)
}

enum HomeBlockType {
  Collection
  Announcement
  Leaderboard
  Social
}

model HomeBlock {
  id        Int           @id @default(autoincrement())
  createdAt DateTime?     @default(now())
  updatedAt DateTime?     @updatedAt
  userId    Int
  user      User          @relation(fields: [userId], references: [id], onDelete: Cascade)
  metadata  Json          @default("{}")
  index     Int?
  type      HomeBlockType
  permanent Boolean       @default(false)
  sourceId  Int?
  source    HomeBlock?    @relation("Clones", fields: [sourceId], references: [id], onDelete: SetNull)
  clones    HomeBlock[]   @relation("Clones")
}

model BuzzTip {
  entityType String
  entityId   Int
  toUserId   Int
  fromUserId Int
  amount     Int
  createdAt  DateTime @default(now())
  updatedAt  DateTime @updatedAt

  @@id([entityType, entityId, fromUserId])
  @@index([toUserId])
}

enum Currency {
  USD
  BUZZ
}

enum BountyType {
  ModelCreation
  LoraCreation
  EmbedCreation
  DataSetCreation
  DataSetCaption
  ImageCreation
  VideoCreation
  Other
}

enum BountyMode {
  Individual
  Split
}

enum BountyEntryMode {
  Open
  BenefactorsOnly
}

model Bounty {
  id                      Int             @id @default(autoincrement())
  userId                  Int?
  user                    User?           @relation(fields: [userId], references: [id], onDelete: SetNull)
  name                    String // Locked after created
  description             String
  startsAt                DateTime
  expiresAt               DateTime // Locked after created
  createdAt               DateTime        @default(now())
  updatedAt               DateTime        @updatedAt
  details                 Json?
  mode                    BountyMode      @default(Individual)
  entryMode               BountyEntryMode @default(Open)
  type                    BountyType
  minBenefactorUnitAmount Int
  maxBenefactorUnitAmount Int? // Default to initial benefactor's entry
  entryLimit              Int             @default(1)
  nsfw                    Boolean         @default(false)
  poi                     Boolean         @default(false)
  complete                Boolean         @default(false)

  tags        TagsOnBounty[]
  entries     BountyEntry[]
  benefactors BountyBenefactor[]
  engagements BountyEngagement[]
  thread      Thread?
  metrics     BountyMetric[]
  rank        BountyRank?
  stats       BountyStat?
  reports     BountyReport[]

  @@index([userId], type: Hash)
  @@index([type])
  @@index([mode])
}

model BountyEntry {
  id          Int      @id @default(autoincrement())
  userId      Int?
  user        User?    @relation(fields: [userId], references: [id], onDelete: SetNull)
  bountyId    Int
  bounty      Bounty   @relation(fields: [bountyId], references: [id], onDelete: Cascade)
  createdAt   DateTime @default(now())
  updatedAt   DateTime @updatedAt
  locked      Boolean  @default(false)
  description String?

  benefactors BountyBenefactor[]
  thread      Thread?
  reactions   BountyEntryReaction[]
  metrics     BountyEntryMetric[]
  rank        BountyEntryRank?
  stats       BountyEntryStat?
  reports     BountyEntryReport[]

  @@index([bountyId], type: Hash)
}

model BountyEntryReaction {
  bountyEntry   BountyEntry     @relation(fields: [bountyEntryId], references: [id], onDelete: Cascade)
  bountyEntryId Int
  user          User            @relation(fields: [userId], references: [id], onDelete: Cascade)
  userId        Int
  reaction      ReviewReactions
  createdAt     DateTime        @default(now())

  @@id([bountyEntryId, userId, reaction])
  @@index([bountyEntryId], type: Hash)
}

model BountyBenefactor {
  userId      Int
  user        User         @relation(fields: [userId], references: [id], onDelete: Cascade)
  bountyId    Int
  bounty      Bounty       @relation(fields: [bountyId], references: [id], onDelete: Cascade)
  unitAmount  Int
  createdAt   DateTime     @default(now())
  updatedAt   DateTime     @updatedAt
  awardedAt   DateTime?
  awardedToId Int?
  awartedTo   BountyEntry? @relation(fields: [awardedToId], references: [id], onDelete: SetNull)
  currency    Currency     @default(BUZZ)

  @@id([bountyId, userId])
  @@index([bountyId], type: Hash)
  @@index([userId], type: Hash)
}

enum BountyEngagementType {
  Favorite
  Track
}

model BountyEngagement {
  userId    Int
  user      User                 @relation(fields: [userId], references: [id], onDelete: Cascade)
  bountyId  Int
  bounty    Bounty               @relation(fields: [bountyId], references: [id], onDelete: Cascade)
  type      BountyEngagementType
  createdAt DateTime             @default(now())

  @@id([type, bountyId, userId])
  @@index([bountyId])
  @@index([userId], type: Hash)
}

model TipConnection {
  transactionId String // guid
  entityId      Int
  entityType    String

  @@id([entityType, entityId, transactionId])
}

model BountyMetric {
  bounty          Bounty          @relation(fields: [bountyId], references: [id], onDelete: Cascade)
  bountyId        Int
  timeframe       MetricTimeframe
  favoriteCount   Int             @default(0)
  trackCount      Int             @default(0)
  entryCount      Int             @default(0)
  benefactorCount Int             @default(0)
  unitAmountCount Int             @default(0)
  commentCount    Int             @default(0)

  @@id([bountyId, timeframe])
}

model BountyEntryMetric {
  bountyEntry       BountyEntry     @relation(fields: [bountyEntryId], references: [id], onDelete: Cascade)
  bountyEntryId     Int
  timeframe         MetricTimeframe
  likeCount         Int             @default(0)
  dislikeCount      Int             @default(0)
  laughCount        Int             @default(0)
  cryCount          Int             @default(0)
  heartCount        Int             @default(0)
  unitAmountCount   Int             @default(0)
  tippedCount       Int             @default(0)
  tippedAmountCount Int             @default(0)

  @@id([bountyEntryId, timeframe])
}

/// @view
model QuestionRank {
  questionId              Int      @id
  question                Question @relation(fields: [questionId], references: [id], onDelete: NoAction)
  answerCountDay          Int
  answerCountWeek         Int
  answerCountMonth        Int
  answerCountYear         Int
  answerCountAllTime      Int
  heartCountDay           Int
  heartCountWeek          Int
  heartCountMonth         Int
  heartCountYear          Int
  heartCountAllTime       Int
  commentCountDay         Int
  commentCountWeek        Int
  commentCountMonth       Int
  commentCountYear        Int
  commentCountAllTime     Int
  answerCountDayRank      Int
  answerCountWeekRank     Int
  answerCountMonthRank    Int
  answerCountYearRank     Int
  answerCountAllTimeRank  Int
  heartCountDayRank       Int
  heartCountWeekRank      Int
  heartCountMonthRank     Int
  heartCountYearRank      Int
  heartCountAllTimeRank   Int
  commentCountDayRank     Int
  commentCountWeekRank    Int
  commentCountMonthRank   Int
  commentCountYearRank    Int
  commentCountAllTimeRank Int
}

/// @view
model AnswerRank {
  answerId                Int    @id
  answer                  Answer @relation(fields: [answerId], references: [id], onDelete: NoAction)
  checkCountDay           Int
  checkCountWeek          Int
  checkCountMonth         Int
  checkCountYear          Int
  checkCountAllTime       Int
  crossCountDay           Int
  crossCountWeek          Int
  crossCountMonth         Int
  crossCountYear          Int
  crossCountAllTime       Int
  heartCountDay           Int
  heartCountWeek          Int
  heartCountMonth         Int
  heartCountYear          Int
  heartCountAllTime       Int
  commentCountDay         Int
  commentCountWeek        Int
  commentCountMonth       Int
  commentCountYear        Int
  commentCountAllTime     Int
  checkCountDayRank       Int
  checkCountWeekRank      Int
  checkCountMonthRank     Int
  checkCountYearRank      Int
  checkCountAllTimeRank   Int
  crossCountDayRank       Int
  crossCountWeekRank      Int
  crossCountMonthRank     Int
  crossCountYearRank      Int
  crossCountAllTimeRank   Int
  heartCountDayRank       Int
  heartCountWeekRank      Int
  heartCountMonthRank     Int
  heartCountYearRank      Int
  heartCountAllTimeRank   Int
  commentCountDayRank     Int
  commentCountWeekRank    Int
  commentCountMonthRank   Int
  commentCountYearRank    Int
  commentCountAllTimeRank Int
}

/// @view
model ModelRank {
  model                        Model @relation(fields: [modelId], references: [id], onDelete: NoAction)
  modelId                      Int   @id
  downloadCountDay             Int   @default(0)
  downloadCountWeek            Int   @default(0)
  downloadCountMonth           Int   @default(0)
  downloadCountYear            Int   @default(0)
  downloadCountAllTime         Int   @default(0)
  ratingCountDay               Int   @default(0)
  ratingCountWeek              Int   @default(0)
  ratingCountMonth             Int   @default(0)
  ratingCountYear              Int   @default(0)
  ratingCountAllTime           Int   @default(0)
  ratingDay                    Float @default(0)
  ratingWeek                   Float @default(0)
  ratingMonth                  Float @default(0)
  ratingYear                   Float @default(0)
  ratingAllTime                Float @default(0)
  favoriteCountDay             Int   @default(0)
  favoriteCountWeek            Int   @default(0)
  favoriteCountMonth           Int   @default(0)
  favoriteCountYear            Int   @default(0)
  favoriteCountAllTime         Int   @default(0)
  commentCountDay              Int   @default(0)
  commentCountWeek             Int   @default(0)
  commentCountMonth            Int   @default(0)
  commentCountYear             Int   @default(0)
  commentCountAllTime          Int   @default(0)
  downloadCountDayRank         Int   @default(0)
  downloadCountWeekRank        Int   @default(0)
  downloadCountMonthRank       Int   @default(0)
  downloadCountYearRank        Int   @default(0)
  downloadCountAllTimeRank     Int   @default(0)
  ratingCountDayRank           Int   @default(0)
  ratingCountWeekRank          Int   @default(0)
  ratingCountMonthRank         Int   @default(0)
  ratingCountYearRank          Int   @default(0)
  ratingCountAllTimeRank       Int   @default(0)
  ratingDayRank                Int   @default(0)
  ratingWeekRank               Int   @default(0)
  ratingMonthRank              Int   @default(0)
  ratingYearRank               Int   @default(0)
  ratingAllTimeRank            Int   @default(0)
  favoriteCountDayRank         Int   @default(0)
  favoriteCountWeekRank        Int   @default(0)
  favoriteCountMonthRank       Int   @default(0)
  favoriteCountYearRank        Int   @default(0)
  favoriteCountAllTimeRank     Int   @default(0)
  collectedCountDay            Int   @default(0)
  collectedCountWeek           Int   @default(0)
  collectedCountMonth          Int   @default(0)
  collectedCountYear           Int   @default(0)
  collectedCountAllTime        Int   @default(0)
  collectedCountDayRank        Int   @default(0)
  collectedCountWeekRank       Int   @default(0)
  collectedCountMonthRank      Int   @default(0)
  collectedCountYearRank       Int   @default(0)
  collectedCountAllTimeRank    Int   @default(0)
  imageCountDay                Int   @default(0)
  imageCountWeek               Int   @default(0)
  imageCountMonth              Int   @default(0)
  imageCountYear               Int   @default(0)
  imageCountAllTime            Int   @default(0)
  imageCountDayRank            Int   @default(0)
  imageCountWeekRank           Int   @default(0)
  imageCountMonthRank          Int   @default(0)
  imageCountYearRank           Int   @default(0)
  imageCountAllTimeRank        Int   @default(0)
  commentCountDayRank          Int   @default(0)
  commentCountWeekRank         Int   @default(0)
  commentCountMonthRank        Int   @default(0)
  commentCountYearRank         Int   @default(0)
  commentCountAllTimeRank      Int   @default(0)
  tippedCountDayRank           Int   @default(0)
  tippedCountWeekRank          Int   @default(0)
  tippedCountMonthRank         Int   @default(0)
  tippedCountYearRank          Int   @default(0)
  tippedCountAllTimeRank       Int   @default(0)
  tippedCountDay               Int   @default(0)
  tippedCountWeek              Int   @default(0)
  tippedCountMonth             Int   @default(0)
  tippedCountYear              Int   @default(0)
  tippedCountAllTime           Int   @default(0)
  tippedAmountCountDayRank     Int   @default(0)
  tippedAmountCountWeekRank    Int   @default(0)
  tippedAmountCountMonthRank   Int   @default(0)
  tippedAmountCountYearRank    Int   @default(0)
  tippedAmountCountAllTimeRank Int   @default(0)
  tippedAmountCountDay         Int   @default(0)
  tippedAmountCountWeek        Int   @default(0)
  tippedAmountCountMonth       Int   @default(0)
  tippedAmountCountYear        Int   @default(0)
  tippedAmountCountAllTime     Int   @default(0)
  newRank                      Int   @default(0)
}

/// @view
model ModelReportStat {
  model                    Model @relation(fields: [modelId], references: [id], onDelete: NoAction)
  modelId                  Int   @id
  tosViolationPending      Int
  tosViolationUnactioned   Int
  tosViolationActioned     Int
  nsfwPending              Int
  nsfwUnactioned           Int
  nsfwActioned             Int
  ownershipPending         Int
  ownershipProcessing      Int
  ownershipActioned        Int
  ownershipUnactioned      Int
  adminAttentionPending    Int
  adminAttentionActioned   Int
  adminAttentionUnactioned Int
  claimPending             Int
  claimActioned            Int
  claimUnactioned          Int
}

/// @view
model ModelVersionRank {
  modelVersion             ModelVersion @relation(fields: [modelVersionId], references: [id], onDelete: NoAction)
  modelVersionId           Int          @id
  downloadCountDay         Int          @default(0)
  downloadCountWeek        Int          @default(0)
  downloadCountMonth       Int          @default(0)
  downloadCountYear        Int          @default(0)
  downloadCountAllTime     Int          @default(0)
  ratingCountDay           Int          @default(0)
  ratingCountWeek          Int          @default(0)
  ratingCountMonth         Int          @default(0)
  ratingCountYear          Int          @default(0)
  ratingCountAllTime       Int          @default(0)
  ratingDay                Float        @default(0)
  ratingWeek               Float        @default(0)
  ratingMonth              Float        @default(0)
  ratingYear               Float        @default(0)
  ratingAllTime            Float        @default(0)
  downloadCountDayRank     Int          @default(0)
  downloadCountWeekRank    Int          @default(0)
  downloadCountMonthRank   Int          @default(0)
  downloadCountYearRank    Int          @default(0)
  downloadCountAllTimeRank Int          @default(0)
  ratingCountDayRank       Int          @default(0)
  ratingCountWeekRank      Int          @default(0)
  ratingCountMonthRank     Int          @default(0)
  ratingCountYearRank      Int          @default(0)
  ratingCountAllTimeRank   Int          @default(0)
  ratingDayRank            Int          @default(0)
  ratingWeekRank           Int          @default(0)
  ratingMonthRank          Int          @default(0)
  ratingYearRank           Int          @default(0)
  ratingAllTimeRank        Int          @default(0)
  imageCountDay            Int          @default(0)
  imageCountWeek           Int          @default(0)
  imageCountMonth          Int          @default(0)
  imageCountYear           Int          @default(0)
  imageCountAllTime        Int          @default(0)
  imageCountDayRank        Int          @default(0)
  imageCountWeekRank       Int          @default(0)
  imageCountMonthRank      Int          @default(0)
  imageCountYearRank       Int          @default(0)
  imageCountAllTimeRank    Int          @default(0)
}

/// @view
model ArticleStat {
  articleId                Int     @id
  article                  Article @relation(fields: [articleId], references: [id], onDelete: NoAction)
  cryCountDay              Int     @default(0)
  cryCountWeek             Int     @default(0)
  cryCountMonth            Int     @default(0)
  cryCountYear             Int     @default(0)
  cryCountAllTime          Int     @default(0)
  dislikeCountDay          Int     @default(0)
  dislikeCountWeek         Int     @default(0)
  dislikeCountMonth        Int     @default(0)
  dislikeCountYear         Int     @default(0)
  dislikeCountAllTime      Int     @default(0)
  heartCountDay            Int     @default(0)
  heartCountWeek           Int     @default(0)
  heartCountMonth          Int     @default(0)
  heartCountYear           Int     @default(0)
  heartCountAllTime        Int     @default(0)
  laughCountDay            Int     @default(0)
  laughCountWeek           Int     @default(0)
  laughCountMonth          Int     @default(0)
  laughCountYear           Int     @default(0)
  laughCountAllTime        Int     @default(0)
  likeCountDay             Int     @default(0)
  likeCountWeek            Int     @default(0)
  likeCountMonth           Int     @default(0)
  likeCountYear            Int     @default(0)
  likeCountAllTime         Int     @default(0)
  commentCountDay          Int     @default(0)
  commentCountWeek         Int     @default(0)
  commentCountMonth        Int     @default(0)
  commentCountYear         Int     @default(0)
  commentCountAllTime      Int     @default(0)
  reactionCountDay         Int     @default(0)
  reactionCountWeek        Int     @default(0)
  reactionCountMonth       Int     @default(0)
  reactionCountYear        Int     @default(0)
  reactionCountAllTime     Int     @default(0)
  viewCountDay             Int     @default(0)
  viewCountWeek            Int     @default(0)
  viewCountMonth           Int     @default(0)
  viewCountYear            Int     @default(0)
  viewCountAllTime         Int     @default(0)
  favoriteCountDay         Int     @default(0)
  favoriteCountWeek        Int     @default(0)
  favoriteCountMonth       Int     @default(0)
  favoriteCountYear        Int     @default(0)
  favoriteCountAllTime     Int     @default(0)
  hideCountDay             Int     @default(0)
  hideCountWeek            Int     @default(0)
  hideCountMonth           Int     @default(0)
  hideCountYear            Int     @default(0)
  hideCountAllTime         Int     @default(0)
  tippedCountDay           Int     @default(0)
  tippedCountWeek          Int     @default(0)
  tippedCountMonth         Int     @default(0)
  tippedCountYear          Int     @default(0)
  tippedCountAllTime       Int     @default(0)
  tippedAmountCountDay     Int     @default(0)
  tippedAmountCountWeek    Int     @default(0)
  tippedAmountCountMonth   Int     @default(0)
  tippedAmountCountYear    Int     @default(0)
  tippedAmountCountAllTime Int     @default(0)
}

/// @view
model ArticleRank {
  articleId                    Int     @id
  article                      Article @relation(fields: [articleId], references: [id], onDelete: Cascade)
  cryCountDayRank              Int     @default(0)
  cryCountWeekRank             Int     @default(0)
  cryCountMonthRank            Int     @default(0)
  cryCountYearRank             Int     @default(0)
  cryCountAllTimeRank          Int     @default(0)
  dislikeCountDayRank          Int     @default(0)
  dislikeCountWeekRank         Int     @default(0)
  dislikeCountMonthRank        Int     @default(0)
  dislikeCountYearRank         Int     @default(0)
  dislikeCountAllTimeRank      Int     @default(0)
  heartCountDayRank            Int     @default(0)
  heartCountWeekRank           Int     @default(0)
  heartCountMonthRank          Int     @default(0)
  heartCountYearRank           Int     @default(0)
  heartCountAllTimeRank        Int     @default(0)
  laughCountDayRank            Int     @default(0)
  laughCountWeekRank           Int     @default(0)
  laughCountMonthRank          Int     @default(0)
  laughCountYearRank           Int     @default(0)
  laughCountAllTimeRank        Int     @default(0)
  likeCountDayRank             Int     @default(0)
  likeCountWeekRank            Int     @default(0)
  likeCountMonthRank           Int     @default(0)
  likeCountYearRank            Int     @default(0)
  likeCountAllTimeRank         Int     @default(0)
  commentCountDayRank          Int     @default(0)
  commentCountWeekRank         Int     @default(0)
  commentCountMonthRank        Int     @default(0)
  commentCountYearRank         Int     @default(0)
  commentCountAllTimeRank      Int     @default(0)
  reactionCountDayRank         Int     @default(0)
  reactionCountWeekRank        Int     @default(0)
  reactionCountMonthRank       Int     @default(0)
  reactionCountYearRank        Int     @default(0)
  reactionCountAllTimeRank     Int     @default(0)
  viewCountDayRank             Int     @default(0)
  viewCountWeekRank            Int     @default(0)
  viewCountMonthRank           Int     @default(0)
  viewCountYearRank            Int     @default(0)
  viewCountAllTimeRank         Int     @default(0)
  favoriteCountDayRank         Int     @default(0)
  favoriteCountWeekRank        Int     @default(0)
  favoriteCountMonthRank       Int     @default(0)
  favoriteCountYearRank        Int     @default(0)
  favoriteCountAllTimeRank     Int     @default(0)
  hideCountDayRank             Int     @default(0)
  hideCountWeekRank            Int     @default(0)
  hideCountMonthRank           Int     @default(0)
  hideCountYearRank            Int     @default(0)
  hideCountAllTimeRank         Int     @default(0)
  collectedCountDayRank        Int     @default(0)
  collectedCountWeekRank       Int     @default(0)
  collectedCountMonthRank      Int     @default(0)
  collectedCountYearRank       Int     @default(0)
  collectedCountAllTimeRank    Int     @default(0)
  tippedCountDayRank           Int     @default(0)
  tippedCountWeekRank          Int     @default(0)
  tippedCountMonthRank         Int     @default(0)
  tippedCountYearRank          Int     @default(0)
  tippedCountAllTimeRank       Int     @default(0)
  tippedAmountCountDayRank     Int     @default(0)
  tippedAmountCountWeekRank    Int     @default(0)
  tippedAmountCountMonthRank   Int     @default(0)
  tippedAmountCountYearRank    Int     @default(0)
  tippedAmountCountAllTimeRank Int     @default(0)
}

/// @view
model UserStat {
  user                     User  @relation(fields: [userId], references: [id], onDelete: NoAction)
  userId                   Int   @id
  uploadCountDay           Int
  uploadCountWeek          Int
  uploadCountMonth         Int
  uploadCountYear          Int
  uploadCountAllTime       Int
  reviewCountDay           Int
  reviewCountWeek          Int
  reviewCountMonth         Int
  reviewCountYear          Int
  reviewCountAllTime       Int
  downloadCountDay         Int
  downloadCountWeek        Int
  downloadCountMonth       Int
  downloadCountYear        Int
  downloadCountAllTime     Int
  ratingCountDay           Int
  ratingCountWeek          Int
  ratingCountMonth         Int
  ratingCountYear          Int
  ratingCountAllTime       Int
  followingCountDay        Int
  followingCountWeek       Int
  followingCountMonth      Int
  followingCountYear       Int
  followingCountAllTime    Int
  followerCountDay         Int
  followerCountWeek        Int
  followerCountMonth       Int
  followerCountYear        Int
  followerCountAllTime     Int
  hiddenCountDay           Int
  hiddenCountWeek          Int
  hiddenCountMonth         Int
  hiddenCountYear          Int
  hiddenCountAllTime       Int
  ratingDay                Float
  ratingWeek               Float
  ratingMonth              Float
  ratingYear               Float
  ratingAllTime            Float
  favoriteCountDay         Int
  favoriteCountWeek        Int
  favoriteCountMonth       Int
  favoriteCountYear        Int
  favoriteCountAllTime     Int
  answerCountDay           Int
  answerCountWeek          Int
  answerCountMonth         Int
  answerCountYear          Int
  answerCountAllTime       Int
  answerAcceptCountDay     Int
  answerAcceptCountWeek    Int
  answerAcceptCountMonth   Int
  answerAcceptCountYear    Int
  answerAcceptCountAllTime Int
}

/// @view
model UserRank {
  user                         User    @relation(fields: [userId], references: [id], onDelete: NoAction)
  userId                       Int     @id
  downloadCountDayRank         Int     @default(0)
  downloadCountWeekRank        Int     @default(0)
  downloadCountMonthRank       Int     @default(0)
  downloadCountYearRank        Int     @default(0)
  downloadCountAllTimeRank     Int     @default(0)
  ratingCountDayRank           Int     @default(0)
  ratingCountWeekRank          Int     @default(0)
  ratingCountMonthRank         Int     @default(0)
  ratingCountYearRank          Int     @default(0)
  ratingCountAllTimeRank       Int     @default(0)
  followerCountDayRank         Int     @default(0)
  followerCountWeekRank        Int     @default(0)
  followerCountMonthRank       Int     @default(0)
  followerCountYearRank        Int     @default(0)
  followerCountAllTimeRank     Int     @default(0)
  ratingDayRank                Int     @default(0)
  ratingWeekRank               Int     @default(0)
  ratingMonthRank              Int     @default(0)
  ratingYearRank               Int     @default(0)
  ratingAllTimeRank            Int     @default(0)
  favoriteCountDayRank         Int     @default(0)
  favoriteCountWeekRank        Int     @default(0)
  favoriteCountMonthRank       Int     @default(0)
  favoriteCountYearRank        Int     @default(0)
  favoriteCountAllTimeRank     Int     @default(0)
  answerCountDayRank           Int     @default(0)
  answerCountWeekRank          Int     @default(0)
  answerCountMonthRank         Int     @default(0)
  answerCountYearRank          Int     @default(0)
  answerCountAllTimeRank       Int     @default(0)
  answerAcceptCountDayRank     Int     @default(0)
  answerAcceptCountWeekRank    Int     @default(0)
  answerAcceptCountMonthRank   Int     @default(0)
  answerAcceptCountYearRank    Int     @default(0)
  answerAcceptCountAllTimeRank Int     @default(0)
  leaderboardRank              Int?
  leaderboardId                String?
  leaderboardTitle             String?
  leaderboardCosmetic          String?
}

/// @view
model TagStat {
  tag                  Tag @relation(fields: [tagId], references: [id], onDelete: NoAction)
  tagId                Int @id
  followerCountDay     Int
  followerCountWeek    Int
  followerCountMonth   Int
  followerCountYear    Int
  followerCountAllTime Int
  hiddenCountDay       Int
  hiddenCountWeek      Int
  hiddenCountMonth     Int
  hiddenCountYear      Int
  hiddenCountAllTime   Int
  modelCountDay        Int
  modelCountWeek       Int
  modelCountMonth      Int
  modelCountYear       Int
  modelCountAllTime    Int
  imageCountDay        Int
  imageCountWeek       Int
  imageCountMonth      Int
  imageCountYear       Int
  imageCountAllTime    Int
  postCountDay         Int
  postCountWeek        Int
  postCountMonth       Int
  postCountYear        Int
  postCountAllTime     Int
}

/// @view
model TagRank {
  tag                      Tag @relation(fields: [tagId], references: [id], onDelete: NoAction)
  tagId                    Int @id
  followerCountDayRank     Int @default(0)
  followerCountWeekRank    Int @default(0)
  followerCountMonthRank   Int @default(0)
  followerCountYearRank    Int @default(0)
  followerCountAllTimeRank Int @default(0)
  hiddenCountDayRank       Int @default(0)
  hiddenCountWeekRank      Int @default(0)
  hiddenCountMonthRank     Int @default(0)
  hiddenCountYearRank      Int @default(0)
  hiddenCountAllTimeRank   Int @default(0)
  modelCountDayRank        Int @default(0)
  modelCountWeekRank       Int @default(0)
  modelCountMonthRank      Int @default(0)
  modelCountYearRank       Int @default(0)
  modelCountAllTimeRank    Int @default(0)
  imageCountDayRank        Int @default(0)
  imageCountWeekRank       Int @default(0)
  imageCountMonthRank      Int @default(0)
  imageCountYearRank       Int @default(0)
  imageCountAllTimeRank    Int @default(0)
  postCountDayRank         Int @default(0)
  postCountWeekRank        Int @default(0)
  postCountMonthRank       Int @default(0)
  postCountYearRank        Int @default(0)
  postCountAllTimeRank     Int @default(0)
  articleCountDayRank      Int @default(0)
  articleCountWeekRank     Int @default(0)
  articleCountMonthRank    Int @default(0)
  articleCountYearRank     Int @default(0)
  articleCountAllTimeRank  Int @default(0)
}

/// @view
model ImageStat {
  imageId                  Int   @id
  image                    Image @relation(fields: [imageId], references: [id], onDelete: NoAction)
  cryCountDay              Int   @default(0)
  cryCountWeek             Int   @default(0)
  cryCountMonth            Int   @default(0)
  cryCountYear             Int   @default(0)
  cryCountAllTime          Int   @default(0)
  dislikeCountDay          Int   @default(0)
  dislikeCountWeek         Int   @default(0)
  dislikeCountMonth        Int   @default(0)
  dislikeCountYear         Int   @default(0)
  dislikeCountAllTime      Int   @default(0)
  heartCountDay            Int   @default(0)
  heartCountWeek           Int   @default(0)
  heartCountMonth          Int   @default(0)
  heartCountYear           Int   @default(0)
  heartCountAllTime        Int   @default(0)
  laughCountDay            Int   @default(0)
  laughCountWeek           Int   @default(0)
  laughCountMonth          Int   @default(0)
  laughCountYear           Int   @default(0)
  laughCountAllTime        Int   @default(0)
  likeCountDay             Int   @default(0)
  likeCountWeek            Int   @default(0)
  likeCountMonth           Int   @default(0)
  likeCountYear            Int   @default(0)
  likeCountAllTime         Int   @default(0)
  commentCountDay          Int   @default(0)
  commentCountWeek         Int   @default(0)
  commentCountMonth        Int   @default(0)
  commentCountYear         Int   @default(0)
  commentCountAllTime      Int   @default(0)
  reactionCountDay         Int   @default(0)
  reactionCountWeek        Int   @default(0)
  reactionCountMonth       Int   @default(0)
  reactionCountYear        Int   @default(0)
  reactionCountAllTime     Int   @default(0)
  tippedCountDay           Int   @default(0)
  tippedCountWeek          Int   @default(0)
  tippedCountMonth         Int   @default(0)
  tippedCountYear          Int   @default(0)
  tippedCountAllTime       Int   @default(0)
  tippedAmountCountDay     Int   @default(0)
  tippedAmountCountWeek    Int   @default(0)
  tippedAmountCountMonth   Int   @default(0)
  tippedAmountCountYear    Int   @default(0)
  tippedAmountCountAllTime Int   @default(0)
}

/// @view
model ImageRank {
  imageId                      Int   @id
  image                        Image @relation(fields: [imageId], references: [id], onDelete: NoAction)
  cryCountDayRank              Int   @default(0)
  cryCountWeekRank             Int   @default(0)
  cryCountMonthRank            Int   @default(0)
  cryCountYearRank             Int   @default(0)
  cryCountAllTimeRank          Int   @default(0)
  dislikeCountDayRank          Int   @default(0)
  dislikeCountWeekRank         Int   @default(0)
  dislikeCountMonthRank        Int   @default(0)
  dislikeCountYearRank         Int   @default(0)
  dislikeCountAllTimeRank      Int   @default(0)
  heartCountDayRank            Int   @default(0)
  heartCountWeekRank           Int   @default(0)
  heartCountMonthRank          Int   @default(0)
  heartCountYearRank           Int   @default(0)
  heartCountAllTimeRank        Int   @default(0)
  laughCountDayRank            Int   @default(0)
  laughCountWeekRank           Int   @default(0)
  laughCountMonthRank          Int   @default(0)
  laughCountYearRank           Int   @default(0)
  laughCountAllTimeRank        Int   @default(0)
  likeCountDayRank             Int   @default(0)
  likeCountWeekRank            Int   @default(0)
  likeCountMonthRank           Int   @default(0)
  likeCountYearRank            Int   @default(0)
  likeCountAllTimeRank         Int   @default(0)
  commentCountDayRank          Int   @default(0)
  commentCountWeekRank         Int   @default(0)
  commentCountMonthRank        Int   @default(0)
  commentCountYearRank         Int   @default(0)
  commentCountAllTimeRank      Int   @default(0)
  reactionCountDayRank         Int   @default(0)
  reactionCountWeekRank        Int   @default(0)
  reactionCountMonthRank       Int   @default(0)
  reactionCountYearRank        Int   @default(0)
  reactionCountAllTimeRank     Int   @default(0)
  collectedCountDayRank        Int   @default(0)
  collectedCountWeekRank       Int   @default(0)
  collectedCountMonthRank      Int   @default(0)
  collectedCountYearRank       Int   @default(0)
  collectedCountAllTimeRank    Int   @default(0)
  tippedCountDayRank           Int   @default(0)
  tippedCountWeekRank          Int   @default(0)
  tippedCountMonthRank         Int   @default(0)
  tippedCountYearRank          Int   @default(0)
  tippedCountAllTimeRank       Int   @default(0)
  tippedAmountCountDayRank     Int   @default(0)
  tippedAmountCountWeekRank    Int   @default(0)
  tippedAmountCountMonthRank   Int   @default(0)
  tippedAmountCountYearRank    Int   @default(0)
  tippedAmountCountAllTimeRank Int   @default(0)
}

/// @view
model ImageModHelper {
  imageId         Int      @id
  image           Image    @relation(fields: [imageId], references: [id], onDelete: NoAction)
  assessedNSFW    Boolean? @default(false)
  nsfwReportCount Int      @default(0)
}

/// @view
model ModelHash {
  modelId        Int           @id
  model          Model         @relation(fields: [modelId], references: [id])
  modelVersionId Int
  modelVersion   ModelVersion  @relation(fields: [modelVersionId], references: [id])
  hashType       ModelHashType
  fileType       String
  hash           String
}

/// @view
model PostHelper {
  postId  Int     @id
  post    Post    @relation(fields: [postId], references: [id], onDelete: NoAction)
  scanned Boolean
}

/// @view
model PostStat {
  postId               Int  @id
  post                 Post @relation(fields: [postId], references: [id], onDelete: NoAction)
  cryCountDay          Int  @default(0)
  cryCountWeek         Int  @default(0)
  cryCountMonth        Int  @default(0)
  cryCountYear         Int  @default(0)
  cryCountAllTime      Int  @default(0)
  dislikeCountDay      Int  @default(0)
  dislikeCountWeek     Int  @default(0)
  dislikeCountMonth    Int  @default(0)
  dislikeCountYear     Int  @default(0)
  dislikeCountAllTime  Int  @default(0)
  heartCountDay        Int  @default(0)
  heartCountWeek       Int  @default(0)
  heartCountMonth      Int  @default(0)
  heartCountYear       Int  @default(0)
  heartCountAllTime    Int  @default(0)
  laughCountDay        Int  @default(0)
  laughCountWeek       Int  @default(0)
  laughCountMonth      Int  @default(0)
  laughCountYear       Int  @default(0)
  laughCountAllTime    Int  @default(0)
  likeCountDay         Int  @default(0)
  likeCountWeek        Int  @default(0)
  likeCountMonth       Int  @default(0)
  likeCountYear        Int  @default(0)
  likeCountAllTime     Int  @default(0)
  commentCountDay      Int  @default(0)
  commentCountWeek     Int  @default(0)
  commentCountMonth    Int  @default(0)
  commentCountYear     Int  @default(0)
  commentCountAllTime  Int  @default(0)
  reactionCountDay     Int  @default(0)
  reactionCountWeek    Int  @default(0)
  reactionCountMonth   Int  @default(0)
  reactionCountYear    Int  @default(0)
  reactionCountAllTime Int  @default(0)
}

/// @view
model PostRank {
  postId                    Int  @id
  post                      Post @relation(fields: [postId], references: [id], onDelete: NoAction)
  cryCountDayRank           Int  @default(0)
  cryCountWeekRank          Int  @default(0)
  cryCountMonthRank         Int  @default(0)
  cryCountYearRank          Int  @default(0)
  cryCountAllTimeRank       Int  @default(0)
  dislikeCountDayRank       Int  @default(0)
  dislikeCountWeekRank      Int  @default(0)
  dislikeCountMonthRank     Int  @default(0)
  dislikeCountYearRank      Int  @default(0)
  dislikeCountAllTimeRank   Int  @default(0)
  heartCountDayRank         Int  @default(0)
  heartCountWeekRank        Int  @default(0)
  heartCountMonthRank       Int  @default(0)
  heartCountYearRank        Int  @default(0)
  heartCountAllTimeRank     Int  @default(0)
  laughCountDayRank         Int  @default(0)
  laughCountWeekRank        Int  @default(0)
  laughCountMonthRank       Int  @default(0)
  laughCountYearRank        Int  @default(0)
  laughCountAllTimeRank     Int  @default(0)
  likeCountDayRank          Int  @default(0)
  likeCountWeekRank         Int  @default(0)
  likeCountMonthRank        Int  @default(0)
  likeCountYearRank         Int  @default(0)
  likeCountAllTimeRank      Int  @default(0)
  commentCountDayRank       Int  @default(0)
  commentCountWeekRank      Int  @default(0)
  commentCountMonthRank     Int  @default(0)
  commentCountYearRank      Int  @default(0)
  commentCountAllTimeRank   Int  @default(0)
  reactionCountDayRank      Int  @default(0)
  reactionCountWeekRank     Int  @default(0)
  reactionCountMonthRank    Int  @default(0)
  reactionCountYearRank     Int  @default(0)
  reactionCountAllTimeRank  Int  @default(0)
  collectedCountDayRank     Int  @default(0)
  collectedCountWeekRank    Int  @default(0)
  collectedCountMonthRank   Int  @default(0)
  collectedCountYearRank    Int  @default(0)
  collectedCountAllTimeRank Int  @default(0)
}

/// @view
model CollectionStat {
  collection              Collection @relation(fields: [collectionId], references: [id], onDelete: NoAction)
  collectionId            Int        @id
  followerCountDay        Int
  followerCountWeek       Int
  followerCountMonth      Int
  followerCountYear       Int
  followerCountAllTime    Int
  itemCountDay            Int
  itemCountWeek           Int
  itemCountMonth          Int
  itemCountYear           Int
  itemCountAllTime        Int
  contributorCountDay     Int
  contributorCountWeek    Int
  contributorCountMonth   Int
  contributorCountYear    Int
  contributorCountAllTime Int
}

/// @view
model CollectionRank {
  collectionId                Int        @id
  collection                  Collection @relation(fields: [collectionId], references: [id], onDelete: NoAction)
  followerCountDayRank        Int        @default(0)
  followerCountWeekRank       Int        @default(0)
  followerCountMonthRank      Int        @default(0)
  followerCountYearRank       Int        @default(0)
  followerCountAllTimeRank    Int        @default(0)
  itemCountDayRank            Int        @default(0)
  itemCountWeekRank           Int        @default(0)
  itemCountMonthRank          Int        @default(0)
  itemCountYearRank           Int        @default(0)
  itemCountAllTimeRank        Int        @default(0)
  contributorCountDayRank     Int        @default(0)
  contributorCountWeekRank    Int        @default(0)
  contributorCountMonthRank   Int        @default(0)
  contributorCountYearRank    Int        @default(0)
  contributorCountAllTimeRank Int        @default(0)
}

/// @view
model ImageTag {
  imageId     Int
  image       Image     @relation(fields: [imageId], references: [id], onDelete: Cascade)
  tagId       Int
  tag         Tag       @relation(fields: [tagId], references: [id], onDelete: Cascade)
  tagName     String
  tagType     TagType
  tagNsfw     NsfwLevel
  automated   Boolean
  confidence  Int?
  score       Int
  upVotes     Int
  downVotes   Int
  needsReview Boolean
  concrete    Boolean
  lastUpvote  DateTime?
  source      TagSource

  @@id([imageId, tagId])
}

/// @view
model ModelTag {
  modelId     Int
  model       Model   @relation(fields: [modelId], references: [id], onDelete: Cascade)
  tagId       Int
  tag         Tag     @relation(fields: [tagId], references: [id], onDelete: Cascade)
  tagName     String
  tagType     TagType
  score       Int
  upVotes     Int
  downVotes   Int
  needsReview Boolean

  @@id([modelId, tagId])
}

/// @view
model ImageResourceHelper {
  id                    Int        @id
  imageId               Int
  image                 Image      @relation(fields: [imageId], references: [id])
  reviewId              Int?
  reviewRating          Int?
  reviewDetails         String?
  reviewCreatedAt       DateTime?
  name                  String?
  hash                  String?
  modelVersionId        Int?
  modelVersionName      String?
  modelVersionCreatedAt DateTime?
  modelId               Int?
  modelName             String?
  modelRating           Float?
  modelRatingCount      Int?
  modelDownloadCount    Int?
  modelCommentCount     Int?
  modelFavoriteCount    Int?
  modelType             ModelType?

  @@unique([imageId, name, modelVersionId])
}

/// @view
model PostResourceHelper {
  id                    Int        @id
  postId                Int
  post                  Post       @relation(fields: [postId], references: [id])
  reviewId              Int?
  reviewRating          Int?
  reviewDetails         String?
  reviewCreatedAt       DateTime?
  name                  String?
  modelVersionId        Int?
  modelVersionName      String?
  modelVersionCreatedAt DateTime?
  modelId               Int?
  modelName             String?
  modelRating           Int?
  modelRatingCount      Int?
  modelDownloadCount    Int?
  modelCommentCount     Int?
  modelFavoriteCount    Int?
  modelType             ModelType?

  @@unique([postId, name, modelVersionId])
}

/// @view
model PostImageTag {
  postId Int
  post   Post @relation(fields: [postId], references: [id], onDelete: NoAction)
  tagId  Int

  @@id([postId, tagId])
}

/// @view
model PostTag {
  postId    Int
  post      Post    @relation(fields: [postId], references: [id])
  tagId     Int
  tag       Tag     @relation(fields: [tagId], references: [id], onDelete: NoAction)
  tagName   String
  tagType   TagType
  score     Int
  upVotes   Int
  downVotes Int

  @@id([postId, tagId])
}

/// @view
model ResourceReviewHelper {
  resourceReviewId Int            @id
  resourceReview   ResourceReview @relation(fields: [resourceReviewId], references: [id])
  imageCount       Int
}

/// @view
model GenerationCoverage {
  modelId        Int
  model          Model        @relation(fields: [modelId], references: [id])
  modelVersionId Int          @unique
  modelVersion   ModelVersion @relation(fields: [modelVersionId], references: [id])
  covered        Boolean

  @@id([modelId, modelVersionId])
}

/// @view
model BountyStat {
  bountyId               Int    @id
  Bounty                 Bounty @relation(fields: [bountyId], references: [id], onDelete: NoAction)
  favoriteCountDay       Int
  favoriteCountWeek      Int
  favoriteCountMonth     Int
  favoriteCountYear      Int
  favoriteCountAllTime   Int
  trackCountDay          Int
  trackCountWeek         Int
  trackCountMonth        Int
  trackCountYear         Int
  trackCountAllTime      Int
  entryCountDay          Int
  entryCountWeek         Int
  entryCountMonth        Int
  entryCountYear         Int
  entryCountAllTime      Int
  benefactorCountDay     Int
  benefactorCountWeek    Int
  benefactorCountMonth   Int
  benefactorCountYear    Int
  benefactorCountAllTime Int
  unitAmountCountDay     Int
  unitAmountCountWeek    Int
  unitAmountCountMonth   Int
  unitAmountCountYear    Int
  unitAmountCountAllTime Int
  commentCountDay        Int
  commentCountWeek       Int
  commentCountMonth      Int
  commentCountYear       Int
  commentCountAllTime    Int
}

/// @view
model BountyRank {
  bountyId                   Int    @id
  Bounty                     Bounty @relation(fields: [bountyId], references: [id], onDelete: NoAction)
  favoriteCountDayRank       Int    @default(0)
  favoriteCountWeekRank      Int    @default(0)
  favoriteCountMonthRank     Int    @default(0)
  favoriteCountYearRank      Int    @default(0)
  favoriteCountAllTimeRank   Int    @default(0)
  trackCountDayRank          Int    @default(0)
  trackCountWeekRank         Int    @default(0)
  trackCountMonthRank        Int    @default(0)
  trackCountYearRank         Int    @default(0)
  trackCountAllTimeRank      Int    @default(0)
  entryCountDayRank          Int    @default(0)
  entryCountWeekRank         Int    @default(0)
  entryCountMonthRank        Int    @default(0)
  entryCountYearRank         Int    @default(0)
  entryCountAllTimeRank      Int    @default(0)
  benefactorCountDayRank     Int    @default(0)
  benefactorCountWeekRank    Int    @default(0)
  benefactorCountMonthRank   Int    @default(0)
  benefactorCountYearRank    Int    @default(0)
  benefactorCountAllTimeRank Int    @default(0)
  unitAmountCountDayRank     Int    @default(0)
  unitAmountCountWeekRank    Int    @default(0)
  unitAmountCountMonthRank   Int    @default(0)
  unitAmountCountYearRank    Int    @default(0)
  unitAmountCountAllTimeRank Int    @default(0)
  commentCountDayRank        Int    @default(0)
  commentCountWeekRank       Int    @default(0)
  commentCountMonthRank      Int    @default(0)
  commentCountYearRank       Int    @default(0)
  commentCountAllTimeRank    Int    @default(0)
}

/// @view
model BountyEntryStat {
  bountyEntryId            Int         @id
  BountyEntry              BountyEntry @relation(fields: [bountyEntryId], references: [id], onDelete: NoAction)
  cryCountDay              Int
  cryCountWeek             Int
  cryCountMonth            Int
  cryCountYear             Int
  cryCountAllTime          Int
  dislikeCountDay          Int
  dislikeCountWeek         Int
  dislikeCountMonth        Int
  dislikeCountYear         Int
  dislikeCountAllTime      Int
  heartCountDay            Int
  heartCountWeek           Int
  heartCountMonth          Int
  heartCountYear           Int
  heartCountAllTime        Int
  laughCountDay            Int
  laughCountWeek           Int
  laughCountMonth          Int
  laughCountYear           Int
  laughCountAllTime        Int
  likeCountDay             Int
  likeCountWeek            Int
  likeCountMonth           Int
  likeCountYear            Int
  likeCountAllTime         Int
  reactionCountDay         Int
  reactionCountWeek        Int
  reactionCountMonth       Int
  reactionCountYear        Int
  reactionCountAllTime     Int
  unitAmountCountDay       Int
  unitAmountCountWeek      Int
  unitAmountCountMonth     Int
  unitAmountCountYear      Int
  unitAmountCountAllTime   Int
  tippedCountDay           Int         @default(0)
  tippedCountWeek          Int         @default(0)
  tippedCountMonth         Int         @default(0)
  tippedCountYear          Int         @default(0)
  tippedCountAllTime       Int         @default(0)
  tippedAmountCountDay     Int         @default(0)
  tippedAmountCountWeek    Int         @default(0)
  tippedAmountCountMonth   Int         @default(0)
  tippedAmountCountYear    Int         @default(0)
  tippedAmountCountAllTime Int         @default(0)
}

/// @view
model BountyEntryRank {
  bountyEntryId                Int         @id
  BountyEntry                  BountyEntry @relation(fields: [bountyEntryId], references: [id], onDelete: NoAction)
  cryCountDayRank              Int         @default(0)
  cryCountWeekRank             Int         @default(0)
  cryCountMonthRank            Int         @default(0)
  cryCountYearRank             Int         @default(0)
  cryCountAllTimeRank          Int         @default(0)
  dislikeCountDayRank          Int         @default(0)
  dislikeCountWeekRank         Int         @default(0)
  dislikeCountMonthRank        Int         @default(0)
  dislikeCountYearRank         Int         @default(0)
  dislikeCountAllTimeRank      Int         @default(0)
  heartCountDayRank            Int         @default(0)
  heartCountWeekRank           Int         @default(0)
  heartCountMonthRank          Int         @default(0)
  heartCountYearRank           Int         @default(0)
  heartCountAllTimeRank        Int         @default(0)
  laughCountDayRank            Int         @default(0)
  laughCountWeekRank           Int         @default(0)
  laughCountMonthRank          Int         @default(0)
  laughCountYearRank           Int         @default(0)
  laughCountAllTimeRank        Int         @default(0)
  likeCountDayRank             Int         @default(0)
  likeCountWeekRank            Int         @default(0)
  likeCountMonthRank           Int         @default(0)
  likeCountYearRank            Int         @default(0)
  likeCountAllTimeRank         Int         @default(0)
  reactionCountDayRank         Int         @default(0)
  reactionCountWeekRank        Int         @default(0)
  reactionCountMonthRank       Int         @default(0)
  reactionCountYearRank        Int         @default(0)
  reactionCountAllTimeRank     Int         @default(0)
  unitAmountCountDayRank       Int         @default(0)
  unitAmountCountWeekRank      Int         @default(0)
  unitAmountCountMonthRank     Int         @default(0)
  unitAmountCountYearRank      Int         @default(0)
  unitAmountCountAllTimeRank   Int         @default(0)
  tippedCountDayRank           Int         @default(0)
  tippedCountWeekRank          Int         @default(0)
  tippedCountMonthRank         Int         @default(0)
  tippedCountYearRank          Int         @default(0)
  tippedCountAllTimeRank       Int         @default(0)
  tippedAmountCountDayRank     Int         @default(0)
  tippedAmountCountWeekRank    Int         @default(0)
  tippedAmountCountMonthRank   Int         @default(0)
  tippedAmountCountYearRank    Int         @default(0)
  tippedAmountCountAllTimeRank Int         @default(0)
}<|MERGE_RESOLUTION|>--- conflicted
+++ resolved
@@ -610,12 +610,8 @@
   rawScanResult     Json?
   hashes            ModelFileHash[]
   metadata          Json?
-<<<<<<< HEAD
-  visibility        ModelFileVisibility    @default(Public)
-=======
   visibility        ModelFileVisibility @default(Public)
   dataPurged        Boolean             @default(false)
->>>>>>> 93221c43
 
   @@index([modelVersionId], type: Hash)
 }
