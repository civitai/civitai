// This is your Prisma schema file,
// learn more about it in the docs: https://pris.ly/d/prisma-schema

generator client {
  provider        = "prisma-client-js"
  previewFeatures = ["filteredRelationCount", "orderByNulls"]
}

datasource db {
  provider = "postgresql"
  // NOTE: When using postgresql, mysql or sqlserver, uncomment the @db.Text annotations in model Account below
  // Further reading:
  // https://next-auth.js.org/adapters/prisma#create-the-prisma-schema
  // https://www.prisma.io/docs/reference/api-reference/prisma-schema-reference#string
  url      = env("DATABASE_URL")
}

// Necessary for Next auth
model Account {
  id                Int     @id @default(autoincrement())
  userId            Int
  type              String
  provider          String
  providerAccountId String
  refresh_token     String? @db.Text
  access_token      String? @db.Text
  expires_at        Int?
  token_type        String?
  scope             String?
  id_token          String? @db.Text
  session_state     String?
  user              User    @relation(fields: [userId], references: [id], onDelete: Cascade)

  @@unique([provider, providerAccountId])
}

// We aren't using DB sessions, but next-auth likes this... I guess.
model Session {
  id           Int      @id @default(autoincrement())
  sessionToken String   @unique
  userId       Int
  expires      DateTime
  user         User     @relation(fields: [userId], references: [id], onDelete: Cascade)
}

model SessionInvalidation {
  userId        Int
  user          User     @relation(fields: [userId], references: [id], onDelete: Cascade)
  invalidatedAt DateTime @default(now())

  @@id([userId, invalidatedAt])
}

model User {
  id                   Int                   @id @default(autoincrement())
  name                 String?
  username             String?               @unique @db.Citext
  // displayName       String?          @db.Citext // [deleted]
  email                String?               @unique
  emailVerified        DateTime?
  image                String?
  showNsfw             Boolean?              @default(false)
  blurNsfw             Boolean?              @default(true)
  isModerator          Boolean?              @default(false)
  tos                  Boolean?              @default(false)
  createdAt            DateTime              @default(now())
  deletedAt            DateTime?
  preferredModelFormat ModelFileFormat?      @default(SafeTensor)
  preferredPrunedModel Boolean?              @default(false)
  customerId           String?               @unique
  subscriptionId       String?
  subscription         CustomerSubscription?
  muted                Boolean?              @default(false)
  bannedAt             DateTime?
  autoplayGifs         Boolean?              @default(true)

  accounts             Account[]
  sessions             Session[]
  reviews              Review[]
  reviewReactions      ReviewReaction[]
  images               Image[]
  models               Model[]
  activities           UserActivity[]
  saves                SavedModel[]
  imports              Import[]
  keys                 ApiKey[]
  links                UserLink[]
  comments             Comment[]
  commentReactions     CommentReaction[]
  notifications        Notification[]
  notificationSettings UserNotificationSettings[]
  webhooks             Webhook[]
  interests            ModelInterest[]
  engagingUsers        UserEngagement[]           @relation("engagingUsers")
  engagedUsers         UserEngagement[]           @relation("engagedUsers")
  engagedModels        ModelEngagement[]
  engagedModelVersions ModelVersionEngagement[]
  metrics              UserMetric[]
  reports              Report[]
  questions            Question[]
  answers              Answer[]
  commentsv2           CommentV2[]
  questionReactions    QuestionReaction[]
  answerReactions      AnswerReaction[]
  commentV2Reactions   CommentV2Reaction[]
  answerVotes          AnswerVote[]
  tagsEngaged          TagEngagement[]

  imageReactions      ImageReaction[]
  sessionInvalidation SessionInvalidation[]
  stats               UserStat?
  rank                UserRank?
  downloads           DownloadHistory[]
  imageConnections    ImageConnection[]
  purchases           Purchase[]
  cosmetics           UserCosmetic[]
}

model CustomerSubscription {
  id                 String    @id
  userId             Int       @unique
  user               User      @relation(fields: [userId], references: [id], onDelete: Cascade)
  metadata           Json
  status             String
  priceId            String
  price              Price     @relation(fields: [priceId], references: [id])
  productId          String
  product            Product   @relation(fields: [productId], references: [id])
  cancelAtPeriodEnd  Boolean
  cancelAt           DateTime?
  canceledAt         DateTime?
  currentPeriodStart DateTime
  currentPeriodEnd   DateTime
  createdAt          DateTime
  endedAt            DateTime?
  updatedAt          DateTime?
}

model Product {
  id             String  @id
  active         Boolean
  name           String
  description    String?
  metadata       Json
  defaultPriceId String?

  prices                Price[]
  customerSubscriptions CustomerSubscription[]
  purchases             Purchase[]
}

model Price {
  id                    String                 @id
  productId             String
  product               Product                @relation(fields: [productId], references: [id])
  active                Boolean
  currency              String
  description           String?
  type                  String
  unitAmount            Int?
  interval              String?
  intervalCount         Int?
  metadata              Json
  customerSubscriptions CustomerSubscription[]
  purchases             Purchase[]
}

model Purchase {
  id         Int      @id @default(autoincrement())
  customerId String
  customer   User     @relation(fields: [customerId], references: [customerId])
  productId  String?
  product    Product? @relation(fields: [productId], references: [id])
  priceId    String?
  price      Price?   @relation(fields: [priceId], references: [id])
  status     String?
  createdAt  DateTime @default(now())
}

enum UserEngagementType {
  Follow
  Hide
}

model UserEngagement {
  userId       Int
  user         User               @relation("engagingUsers", fields: [userId], references: [id], onDelete: Cascade)
  targetUserId Int
  targetUser   User               @relation("engagedUsers", fields: [targetUserId], references: [id], onDelete: Cascade)
  type         UserEngagementType
  createdAt    DateTime           @default(now())

  @@id([userId, targetUserId])
}

model UserMetric {
  user              User            @relation(fields: [userId], references: [id], onDelete: Cascade)
  userId            Int
  timeframe         MetricTimeframe
  followingCount    Int             @default(0)
  followerCount     Int             @default(0)
  hiddenCount       Int             @default(0)
  uploadCount       Int             @default(0)
  reviewCount       Int             @default(0)
  answerCount       Int             @default(0)
  answerAcceptCount Int             @default(0)

  @@id([userId, timeframe])
}

enum LinkType {
  Sponsorship
  Social
  Other
}

model UserLink {
  id     Int      @id @default(autoincrement())
  userId Int
  user   User     @relation(fields: [userId], references: [id], onDelete: Cascade)
  url    String
  type   LinkType
}

model VerificationToken {
  identifier String
  token      String   @unique
  expires    DateTime

  @@unique([identifier, token])
}

enum ModelType {
  Checkpoint
  TextualInversion
  Hypernetwork
  AestheticGradient
  LORA
  Controlnet
  Poses
}

enum ImportStatus {
  Pending
  Processing
  Failed
  Completed
}

model Import {
  id         Int          @id @default(autoincrement())
  userId     Int?
  user       User?        @relation(fields: [userId], references: [id], onDelete: SetNull)
  createdAt  DateTime     @default(now())
  startedAt  DateTime?
  finishedAt DateTime?
  source     String
  status     ImportStatus @default(Pending)
  data       Json?
  parentId   Int?
  parent     Import?      @relation("ImportChildren", fields: [parentId], references: [id], onDelete: SetNull)

  modelVersion ModelVersion[]
  model        Model?
  children     Import[]       @relation("ImportChildren")
  importId     Int?
}

enum ModelStatus {
  Draft
  Published
  Unpublished
  GatherInterest
  Deleted
}

enum CommercialUse {
  None
  Image
  Rent
  Sell
}

enum CheckpointType {
  Trained
  Merge
}

model Model {
  id             Int             @id @default(autoincrement())
  name           String
  description    String?
  type           ModelType
  createdAt      DateTime        @default(now())
  updatedAt      DateTime        @updatedAt
  lastVersionAt  DateTime?
  nsfw           Boolean         @default(false)
  tosViolation   Boolean         @default(false)
  poi            Boolean         @default(false)
  userId         Int
  user           User            @relation(fields: [userId], references: [id])
  status         ModelStatus     @default(Draft)
  publishedAt    DateTime?
  fromImport     Import?         @relation(fields: [fromImportId], references: [id], onDelete: SetNull)
  fromImportId   Int?            @unique
  meta           Json            @default("{}")
  deletedAt      DateTime?
  checkpointType CheckpointType?
  locked         Boolean         @default(false)

  // Licensing
  allowNoCredit         Boolean       @default(true)
  allowCommercialUse    CommercialUse @default(Sell)
  allowDerivatives      Boolean       @default(true)
  allowDifferentLicense Boolean       @default(true)

  modelVersions    ModelVersion[]
  reviews          Review[]
  tagsOnModels     TagsOnModels[]
  metrics          ModelMetric[]
  saves            SavedModel[]
  reports          ModelReport[]
  engagements      ModelEngagement[]
  comments         Comment[]
  interests        ModelInterest[]
  licenses         License[]
  rank             ModelRank?
  reportStats      ModelReportStat?
  downloads        DownloadHistory[]
  imageConnections ImageConnection[]
  hashes           ModelHash[]
}

model License {
  id     Int     @id @default(autoincrement())
  name   String
  url    String
  models Model[]
}

model ModelInterest {
  userId    Int
  user      User     @relation(fields: [userId], references: [id], onDelete: Cascade)
  modelId   Int
  model     Model    @relation(fields: [modelId], references: [id], onDelete: Cascade)
  createdAt DateTime @default(now())

  @@id([userId, modelId])
}

enum ModelEngagementType {
  Favorite
  Hide
}

model ModelEngagement {
  userId    Int
  user      User                @relation(fields: [userId], references: [id], onDelete: Cascade)
  modelId   Int
  model     Model               @relation(fields: [modelId], references: [id], onDelete: Cascade)
  type      ModelEngagementType
  createdAt DateTime            @default(now())

  @@id([userId, modelId])
}

model ModelVersion {
  id                   Int         @id @default(autoincrement())
  index                Int?
  name                 String
  description          String?
  modelId              Int
  model                Model       @relation(fields: [modelId], references: [id], onDelete: Cascade)
  trainedWords         String[]
  steps                Int?
  epochs               Int?
  createdAt            DateTime    @default(now())
  updatedAt            DateTime    @updatedAt
  status               ModelStatus @default(Draft)
  fromImport           Import?     @relation(fields: [fromImportId], references: [id], onDelete: SetNull)
  fromImportId         Int?
  inaccurate           Boolean     @default(false)
  baseModel            String?
  meta                 Json        @default("{}")
  earlyAccessTimeFrame Int         @default(0)

  reviews          Review[]
  images           ImagesOnModels[]
  metrics          ModelVersionMetric[]
  files            ModelFile[]
  runStrategies    RunStrategy[]
  engagements      ModelVersionEngagement[]
  rank             ModelVersionRank?
  downloads        DownloadHistory[]
  imageConnections ImageConnection[]
  hashes           ModelHash[]
}

enum ModelVersionEngagementType {
  Notify
}

model ModelVersionEngagement {
  userId         Int
  user           User                       @relation(fields: [userId], references: [id], onDelete: Cascade)
  modelVersionId Int
  modelVersion   ModelVersion               @relation(fields: [modelVersionId], references: [id], onDelete: Cascade)
  type           ModelVersionEngagementType
  createdAt      DateTime                   @default(now())

  @@id([userId, modelVersionId])
}

enum ModelHashType {
  AutoV1
  AutoV2
  SHA256
  CRC32
  BLAKE3
}

model ModelFileHash {
  file      ModelFile     @relation(fields: [fileId], references: [id], onDelete: Cascade)
  fileId    Int
  type      ModelHashType
  hash      String
  createdAt DateTime      @default(now())

  @@id([fileId, type])
}

enum ScanResultCode {
  Pending
  Success
  Danger
  Error
}

enum ModelFileFormat {
  PickleTensor
  SafeTensor
  Other
}

model ModelFile {
  id                Int             @id @default(autoincrement())
  name              String
  url               String
  sizeKB            Float
  createdAt         DateTime        @default(now())
  type              String          @default("Model")
  format            ModelFileFormat @default(Other)
  modelVersionId    Int
  modelVersion      ModelVersion    @relation(fields: [modelVersionId], references: [id], onDelete: Cascade)
  pickleScanResult  ScanResultCode  @default(Pending)
  exists            Boolean?
  pickleScanMessage String?
  virusScanResult   ScanResultCode  @default(Pending)
  virusScanMessage  String?
  scannedAt         DateTime?
  scanRequestedAt   DateTime?
  rawScanResult     Json?
  hashes            ModelFileHash[]

  @@unique([modelVersionId, type, format])
}

enum MetricTimeframe {
  Day
  Week
  Month
  Year
  AllTime
}

model ModelMetric {
  model         Model           @relation(fields: [modelId], references: [id], onDelete: Cascade)
  modelId       Int
  timeframe     MetricTimeframe
  rating        Float           @default(0)
  ratingCount   Int             @default(0)
  downloadCount Int             @default(0)
  favoriteCount Int             @default(0)
  commentCount  Int             @default(0)

  @@id([modelId, timeframe])
}

model ModelVersionMetric {
  modelVersion   ModelVersion    @relation(fields: [modelVersionId], references: [id], onDelete: Cascade)
  modelVersionId Int
  timeframe      MetricTimeframe
  rating         Float           @default(0)
  ratingCount    Int             @default(0)
  downloadCount  Int             @default(0)
  favoriteCount  Int             @default(0)
  commentCount   Int             @default(0)

  @@id([modelVersionId, timeframe])
}

enum UserActivityType {
  ModelDownload
  ModelRun
  OtherDownload
  TrainingDataDownload
  HashReport
}

model UserActivity {
  id        Int              @id @default(autoincrement())
  userId    Int?
  user      User?            @relation(fields: [userId], references: [id], onDelete: Cascade)
  activity  UserActivityType
  details   Json?
  hide      Boolean          @default(false)
  createdAt DateTime         @default(now())

  @@index([userId, createdAt])
}

enum ReportReason {
  TOSViolation
  NSFW
  Ownership
  AdminAttention
  Claim
}

enum ReportStatus {
  Pending
  Processing
  Actioned
  Unactioned
}

model Report {
  id                      Int          @id @default(autoincrement())
  userId                  Int
  user                    User         @relation(fields: [userId], references: [id], onDelete: Cascade)
  reason                  ReportReason
  createdAt               DateTime     @default(now())
  details                 Json?
  internalNotes           String?
  previouslyReviewedCount Int          @default(0)
  alsoReportedBy          Int[]        @default([]) // UserIds

  status  ReportStatus
  model   ModelReport?
  review  ReviewReport?
  comment CommentReport?
  image   ImageReport?
}

model ModelReport {
  modelId  Int
  model    Model  @relation(fields: [modelId], references: [id], onDelete: Cascade)
  reportId Int    @unique
  report   Report @relation(fields: [reportId], references: [id], onDelete: Cascade)

  @@id([reportId, modelId])
}

model ReviewReport {
  reviewId Int
  review   Review @relation(fields: [reviewId], references: [id], onDelete: Cascade)
  reportId Int    @unique
  report   Report @relation(fields: [reportId], references: [id], onDelete: Cascade)

  @@id([reportId, reviewId])
}

model CommentReport {
  commentId Int
  comment   Comment @relation(fields: [commentId], references: [id], onDelete: Cascade)
  reportId  Int     @unique
  report    Report  @relation(fields: [reportId], references: [id], onDelete: Cascade)

  @@id([reportId, commentId])
}

model ImageReport {
  imageId  Int
  image    Image  @relation(fields: [imageId], references: [id], onDelete: Cascade)
  reportId Int    @unique
  report   Report @relation(fields: [reportId], references: [id], onDelete: Cascade)
}

model Review {
  id             Int           @id @default(autoincrement())
  model          Model         @relation(fields: [modelId], references: [id], onDelete: Cascade)
  modelId        Int
  modelVersion   ModelVersion? @relation(fields: [modelVersionId], references: [id], onDelete: SetNull)
  modelVersionId Int?
  user           User          @relation(fields: [userId], references: [id])
  userId         Int
  text           String?
  rating         Int
  createdAt      DateTime      @default(now())
  updatedAt      DateTime      @updatedAt
  nsfw           Boolean       @default(false)
  tosViolation   Boolean       @default(false)
  exclude        Boolean       @default(false)
  locked         Boolean       @default(false)

  reactions        ReviewReaction[]
  imagesOnReviews  ImagesOnReviews[]
  reports          ReviewReport[]
  comments         Comment[]
  imageConnections ImageConnection[]
}

enum ReviewReactions {
  Like
  Dislike
  Laugh
  Cry
  Heart
}

model ReviewReaction {
  id        Int             @id @default(autoincrement())
  review    Review          @relation(fields: [reviewId], references: [id], onDelete: Cascade)
  reviewId  Int
  user      User            @relation(fields: [userId], references: [id], onDelete: Cascade)
  userId    Int
  reaction  ReviewReactions
  createdAt DateTime        @default(now())
  updatedAt DateTime        @updatedAt

  @@unique([reviewId, userId, reaction])
}

enum ImageGenerationProcess {
  txt2img
  txt2imgHiRes
  img2img
  inpainting
}

model Image {
  id                Int                     @id @default(autoincrement())
  name              String?
  url               String
  user              User                    @relation(fields: [userId], references: [id], onDelete: Cascade)
  userId            Int
  createdAt         DateTime                @default(now())
  updatedAt         DateTime                @updatedAt
  meta              Json?
  hash              String?
  height            Int?
  width             Int?
  nsfw              Boolean                 @default(false)
  tosViolation      Boolean                 @default(false)
  analysis          Json?
  generationProcess ImageGenerationProcess?
  featuredAt        DateTime?
  needsReview       Boolean                 @default(false)

  imagesOnModels  ImagesOnModels?
  imagesOnReviews ImagesOnReviews?
  reports         ImageReport[]
  reactions       ImageReaction[]
  thread          Thread?
  tags            TagsOnImage[]
  metrics         ImageMetric[]
  connections     ImageConnection?
  stats           ImageStat?
  rank            ImageRank?
  modHelper       ImageModHelper?
}

model ImageMetric {
  image        Image           @relation(fields: [imageId], references: [id], onDelete: Cascade)
  imageId      Int
  timeframe    MetricTimeframe
  likeCount    Int             @default(0)
  dislikeCount Int             @default(0)
  laughCount   Int             @default(0)
  cryCount     Int             @default(0)
  heartCount   Int             @default(0)
  commentCount Int             @default(0)

  @@id([imageId, timeframe])
}

enum ImageOnModelType {
  Example
  Training
}

model ImagesOnModels {
  modelVersion   ModelVersion @relation(fields: [modelVersionId], references: [id], onDelete: Cascade)
  modelVersionId Int
  image          Image        @relation(fields: [imageId], references: [id], onDelete: Cascade)
  imageId        Int          @unique
  index          Int?

  @@id([imageId, modelVersionId])
}

model ImagesOnReviews {
  review   Review @relation(fields: [reviewId], references: [id], onDelete: Cascade)
  reviewId Int
  image    Image  @relation(fields: [imageId], references: [id], onDelete: Cascade)
  imageId  Int    @unique
  index    Int?

  @@id([imageId, reviewId])
}

enum TagTarget {
  Model
  Question
  Image
}

model Tag {
  id         Int         @id @default(autoincrement())
  name       String
  color      String?
  createdAt  DateTime    @default(now())
  updatedAt  DateTime    @updatedAt
  target     TagTarget[]
  unlisted   Boolean     @default(false)
  unfeatured Boolean     @default(false)
  isCategory Boolean     @default(false)

  tagsOnModels   TagsOnModels[]
  tagsOnQuestion TagsOnQuestions[]
  tagsOnImage    TagsOnImage[]
  usersEngaged   TagEngagement[]
  metrics        TagMetric[]
  stats          TagStat?
  rank           TagRank?

  @@unique([name])
}

model TagsOnModels {
  model     Model    @relation(fields: [modelId], references: [id], onDelete: Cascade)
  modelId   Int
  tag       Tag      @relation(fields: [tagId], references: [id], onDelete: Cascade)
  tagId     Int
  createdAt DateTime @default(now())

  @@id([modelId, tagId])
}

model TagsOnQuestions {
  question   Question @relation(fields: [questionId], references: [id], onDelete: Cascade)
  questionId Int
  tag        Tag      @relation(fields: [tagId], references: [id], onDelete: Cascade)
  tagId      Int

  @@id([tagId, questionId])
}

model TagsOnImage {
  imageId   Int
  image     Image    @relation(fields: [imageId], references: [id], onDelete: Cascade)
  tagId     Int
  tag       Tag      @relation(fields: [tagId], references: [id], onDelete: Cascade)
  createdAt DateTime @default(now())

  @@id([tagId, imageId])
}

model TagMetric {
  tag           Tag             @relation(fields: [tagId], references: [id], onDelete: Cascade)
  tagId         Int
  timeframe     MetricTimeframe
  modelCount    Int             @default(0)
  imageCount    Int             @default(0)
  hiddenCount   Int             @default(0)
  followerCount Int             @default(0)

  @@id([tagId, timeframe])
}

model SavedModel {
  model     Model    @relation(fields: [modelId], references: [id], onDelete: Cascade)
  modelId   Int
  user      User     @relation(fields: [userId], references: [id], onDelete: Cascade)
  userId    Int
  createdAt DateTime @default(now())
  updatedAt DateTime @updatedAt

  @@id([modelId, userId])
}

model RunStrategy {
  id             Int          @id @default(autoincrement())
  modelVersionId Int
  modelVersion   ModelVersion @relation(fields: [modelVersionId], references: [id], onDelete: Cascade)
  partnerId      Int
  partner        Partner      @relation(fields: [partnerId], references: [id], onDelete: Cascade)
  url            String
  createdAt      DateTime     @default(now())
}

enum PartnerPricingModel {
  Duration
  PerImage
}

model Partner {
  id               Int                 @id @default(autoincrement())
  name             String
  homepage         String?
  tos              String?
  privacy          String?
  startupTime      Int? //Seconds
  onDemand         Boolean
  onDemandStrategy String? // URL Template
  onDemandTypes    ModelType[]         @default([])
  stepsPerSecond   Int
  pricingModel     PartnerPricingModel
  price            String
  about            String?
  createdAt        DateTime            @default(now())
  nsfw             Boolean             @default(false)
  poi              Boolean             @default(false)
  personal         Boolean             @default(false)
  token            String?             @unique
  runStrategies    RunStrategy[]
}

model KeyValue {
  key   String @id
  value Json
}

model ApiKey {
  id        Int        @id @default(autoincrement())
  key       String     @unique
  name      String
  scope     KeyScope[]
  userId    Int
  user      User       @relation(fields: [userId], references: [id], onDelete: Cascade)
  createdAt DateTime   @default(now())
}

enum KeyScope {
  Read
  Write
}

model Comment {
  id           Int      @id @default(autoincrement())
  content      String
  createdAt    DateTime @default(now())
  updatedAt    DateTime @updatedAt
  nsfw         Boolean  @default(false)
  tosViolation Boolean  @default(false)
  parent       Comment? @relation("ParentComments", fields: [parentId], references: [id], onDelete: Cascade)
  parentId     Int?
  user         User     @relation(fields: [userId], references: [id], onDelete: Cascade)
  userId       Int
  model        Model    @relation(fields: [modelId], references: [id], onDelete: Cascade)
  modelId      Int
  review       Review?  @relation(fields: [reviewId], references: [id], onDelete: Cascade)
  reviewId     Int?
  locked       Boolean? @default(false)

  comments  Comment[]         @relation("ParentComments")
  reactions CommentReaction[]
  reports   CommentReport[]
}

model CommentReaction {
  id        Int             @id @default(autoincrement())
  commentId Int
  comment   Comment         @relation(fields: [commentId], references: [id], onDelete: Cascade)
  userId    Int
  user      User            @relation(fields: [userId], references: [id], onDelete: Cascade)
  reaction  ReviewReactions
  createdAt DateTime        @default(now())
  updatedAt DateTime        @updatedAt

  @@unique([commentId, userId, reaction])
}

model Log {
  id        String   @id @default(cuid())
  event     String
  details   Json?
  createdAt DateTime @default(now())
}

model Notification {
  id        String    @id @default(cuid())
  userId    Int
  user      User      @relation(fields: [userId], references: [id], onDelete: Cascade)
  type      String
  details   Json?
  createdAt DateTime  @default(now())
  viewedAt  DateTime?

  @@index([userId])
}

model UserNotificationSettings {
  id         Int      @id @default(autoincrement())
  userId     Int
  user       User     @relation(fields: [userId], references: [id], onDelete: Cascade)
  type       String
  disabledAt DateTime @default(now())

  @@unique([userId, type])
}

model Webhook {
  id        Int      @id @default(autoincrement())
  url       String
  notifyOn  String[] // Manually specified and managed since Prisma enums are not supported in arrays
  active    Boolean  @default(false)
  createdAt DateTime @default(now())
  updatedAt DateTime @updatedAt
  userId    Int
  user      User     @relation(fields: [userId], references: [id], onDelete: Cascade)

  @@unique([url, userId])
}

model Question {
  id               Int      @id @default(autoincrement())
  userId           Int
  user             User     @relation(fields: [userId], references: [id])
  createdAt        DateTime @default(now())
  updatedAt        DateTime @updatedAt
  title            String
  content          String
  selectedAnswerId Int?     @unique
  selectedAnswer   Answer?  @relation("SelectedAnswer", fields: [selectedAnswerId], references: [id])

  tags      TagsOnQuestions[]
  reactions QuestionReaction[]
  answers   Answer[]           @relation("Question")
  metrics   QuestionMetric[]
  rank      QuestionRank?
  thread    Thread?
}

model QuestionMetric {
  questionId   Int
  question     Question        @relation(fields: [questionId], references: [id], onDelete: Cascade)
  timeframe    MetricTimeframe
  heartCount   Int             @default(0)
  commentCount Int             @default(0)
  answerCount  Int             @default(0)

  @@id([questionId, timeframe])
}

model Answer {
  id         Int      @id @default(autoincrement())
  questionId Int
  question   Question @relation("Question", fields: [questionId], references: [id], onDelete: Cascade)
  userId     Int
  user       User     @relation(fields: [userId], references: [id], onDelete: Cascade)
  content    String
  createdAt  DateTime @default(now())
  updatedAt  DateTime @updatedAt

  reactions AnswerReaction[]
  metrics   AnswerMetric[]
  answerFor Question?        @relation("SelectedAnswer")
  votes     AnswerVote[]
  rank      AnswerRank?
  thread    Thread?
}

model AnswerVote {
  answer    Answer   @relation(fields: [answerId], references: [id], onDelete: Cascade)
  answerId  Int
  user      User     @relation(fields: [userId], references: [id], onDelete: Cascade)
  userId    Int
  vote      Boolean?
  createdAt DateTime @default(now())

  @@id([answerId, userId])
}

model MetricUpdateQueue {
  type      String
  id        Int
  createdAt DateTime @default(now())

  @@id([type, id])
}

model AnswerMetric {
  answerId     Int
  answer       Answer          @relation(fields: [answerId], references: [id], onDelete: Cascade)
  timeframe    MetricTimeframe
  checkCount   Int
  crossCount   Int
  heartCount   Int
  commentCount Int

  @@id([answerId, timeframe])
}

model CommentV2 {
  id           Int      @id @default(autoincrement())
  content      String
  createdAt    DateTime @default(now())
  updatedAt    DateTime @updatedAt
  nsfw         Boolean  @default(false)
  tosViolation Boolean  @default(false)
  userId       Int
  user         User     @relation(fields: [userId], references: [id], onDelete: Cascade)
  threadId     Int
  thread       Thread   @relation(fields: [threadId], references: [id], onDelete: Cascade)

  reactions CommentV2Reaction[]
}

model Thread {
  id     Int     @id @default(autoincrement())
  locked Boolean @default(false)

  questionId Int?      @unique
  question   Question? @relation(fields: [questionId], references: [id], onDelete: SetNull)
  answerId   Int?      @unique
  answer     Answer?   @relation(fields: [answerId], references: [id], onDelete: SetNull)
  imageId    Int?      @unique
  image      Image?    @relation(fields: [imageId], references: [id], onDelete: SetNull)

  comments CommentV2[]
}

model QuestionReaction {
  id         Int             @id @default(autoincrement())
  question   Question        @relation(fields: [questionId], references: [id], onDelete: Cascade)
  questionId Int
  user       User            @relation(fields: [userId], references: [id], onDelete: Cascade)
  userId     Int
  reaction   ReviewReactions
  createdAt  DateTime        @default(now())
  updatedAt  DateTime        @updatedAt

  @@unique([questionId, userId, reaction])
}

model AnswerReaction {
  id        Int             @id @default(autoincrement())
  answer    Answer          @relation(fields: [answerId], references: [id], onDelete: Cascade)
  answerId  Int
  user      User            @relation(fields: [userId], references: [id], onDelete: Cascade)
  userId    Int
  reaction  ReviewReactions
  createdAt DateTime        @default(now())
  updatedAt DateTime        @updatedAt

  @@unique([answerId, userId, reaction])
}

model CommentV2Reaction {
  id        Int             @id @default(autoincrement())
  comment   CommentV2       @relation(fields: [commentId], references: [id], onDelete: Cascade)
  commentId Int
  user      User            @relation(fields: [userId], references: [id], onDelete: Cascade)
  userId    Int
  reaction  ReviewReactions
  createdAt DateTime        @default(now())
  updatedAt DateTime        @updatedAt

  @@unique([commentId, userId, reaction])
}

model ImageReaction {
  id        Int             @id @default(autoincrement())
  imageId   Int
  image     Image           @relation(fields: [imageId], references: [id], onDelete: Cascade)
  userId    Int
  user      User            @relation(fields: [userId], references: [id], onDelete: Cascade)
  reaction  ReviewReactions
  createdAt DateTime        @default(now())
  updatedAt DateTime        @updatedAt

  @@unique([imageId, userId, reaction])
}

enum TagEngagementType {
  Hide
  Follow
}

model TagEngagement {
  userId    Int
  user      User              @relation(fields: [userId], references: [id], onDelete: Cascade)
  tagId     Int
  tag       Tag               @relation(fields: [tagId], references: [id], onDelete: Cascade)
  type      TagEngagementType
  createdAt DateTime          @default(now())

  @@id([userId, tagId])
}

model Announcement {
  id        Int       @id @default(autoincrement())
  title     String
  content   String
  emoji     String?
  color     String    @default("blue")
  createdAt DateTime  @default(now())
  updatedAt DateTime  @updatedAt
  startsAt  DateTime?
  endsAt    DateTime?
}

enum CosmeticType {
  Badge
  NamePlate
}

enum CosmeticSource {
  Trophy
  Purchase
  Event
  Membership
}

model Cosmetic {
  id              Int            @id @default(autoincrement())
  name            String
  description     String?
  type            CosmeticType
  source          CosmeticSource
  permanentUnlock Boolean
  data            Json
  createdAt       DateTime?      @default(now())
  updatedAt       DateTime?      @updatedAt
  availableStart  DateTime?
  availableEnd    DateTime?
  productId       String?
  UserCosmetic    UserCosmetic[]
}

model UserCosmetic {
  userId     Int
  user       User      @relation(fields: [userId], references: [id], onDelete: Cascade)
  cosmeticId Int
  cosmetic   Cosmetic  @relation(fields: [cosmeticId], references: [id], onDelete: Cascade)
  obtainedAt DateTime  @default(now()) // createdAt
  equippedAt DateTime?

  @@id([userId, cosmeticId])
}

/// @view
model QuestionRank {
  questionId              Int      @id
  question                Question @relation(fields: [questionId], references: [id], onDelete: NoAction)
  answerCountDay          Int
  answerCountWeek         Int
  answerCountMonth        Int
  answerCountYear         Int
  answerCountAllTime      Int
  heartCountDay           Int
  heartCountWeek          Int
  heartCountMonth         Int
  heartCountYear          Int
  heartCountAllTime       Int
  commentCountDay         Int
  commentCountWeek        Int
  commentCountMonth       Int
  commentCountYear        Int
  commentCountAllTime     Int
  answerCountDayRank      Int
  answerCountWeekRank     Int
  answerCountMonthRank    Int
  answerCountYearRank     Int
  answerCountAllTimeRank  Int
  heartCountDayRank       Int
  heartCountWeekRank      Int
  heartCountMonthRank     Int
  heartCountYearRank      Int
  heartCountAllTimeRank   Int
  commentCountDayRank     Int
  commentCountWeekRank    Int
  commentCountMonthRank   Int
  commentCountYearRank    Int
  commentCountAllTimeRank Int
}

/// @view
model AnswerRank {
  answerId                Int    @id
  answer                  Answer @relation(fields: [answerId], references: [id], onDelete: NoAction)
  checkCountDay           Int
  checkCountWeek          Int
  checkCountMonth         Int
  checkCountYear          Int
  checkCountAllTime       Int
  crossCountDay           Int
  crossCountWeek          Int
  crossCountMonth         Int
  crossCountYear          Int
  crossCountAllTime       Int
  heartCountDay           Int
  heartCountWeek          Int
  heartCountMonth         Int
  heartCountYear          Int
  heartCountAllTime       Int
  commentCountDay         Int
  commentCountWeek        Int
  commentCountMonth       Int
  commentCountYear        Int
  commentCountAllTime     Int
  checkCountDayRank       Int
  checkCountWeekRank      Int
  checkCountMonthRank     Int
  checkCountYearRank      Int
  checkCountAllTimeRank   Int
  crossCountDayRank       Int
  crossCountWeekRank      Int
  crossCountMonthRank     Int
  crossCountYearRank      Int
  crossCountAllTimeRank   Int
  heartCountDayRank       Int
  heartCountWeekRank      Int
  heartCountMonthRank     Int
  heartCountYearRank      Int
  heartCountAllTimeRank   Int
  commentCountDayRank     Int
  commentCountWeekRank    Int
  commentCountMonthRank   Int
  commentCountYearRank    Int
  commentCountAllTimeRank Int
}

/// @view
model ModelRank {
  model                    Model @relation(fields: [modelId], references: [id], onDelete: NoAction)
  modelId                  Int   @id
  downloadCountDay         Int
  downloadCountWeek        Int
  downloadCountMonth       Int
  downloadCountYear        Int
  downloadCountAllTime     Int
  ratingCountDay           Int
  ratingCountWeek          Int
  ratingCountMonth         Int
  ratingCountYear          Int
  ratingCountAllTime       Int
  ratingDay                Float
  ratingWeek               Float
  ratingMonth              Float
  ratingYear               Float
  ratingAllTime            Float
  favoriteCountDay         Int
  favoriteCountWeek        Int
  favoriteCountMonth       Int
  favoriteCountYear        Int
  favoriteCountAllTime     Int
  commentCountDay          Int
  commentCountWeek         Int
  commentCountMonth        Int
  commentCountYear         Int
  commentCountAllTime      Int
  downloadCountDayRank     Int
  downloadCountWeekRank    Int
  downloadCountMonthRank   Int
  downloadCountYearRank    Int
  downloadCountAllTimeRank Int
  ratingCountDayRank       Int
  ratingCountWeekRank      Int
  ratingCountMonthRank     Int
  ratingCountYearRank      Int
  ratingCountAllTimeRank   Int
  ratingDayRank            Int
  ratingWeekRank           Int
  ratingMonthRank          Int
  ratingYearRank           Int
  ratingAllTimeRank        Int
  favoriteCountDayRank     Int
  favoriteCountWeekRank    Int
  favoriteCountMonthRank   Int
  favoriteCountYearRank    Int
  favoriteCountAllTimeRank Int
  commentCountDayRank      Int
  commentCountWeekRank     Int
  commentCountMonthRank    Int
  commentCountYearRank     Int
  commentCountAllTimeRank  Int
  newRank                  Int
}

/// @view
model ModelReportStat {
  model                    Model @relation(fields: [modelId], references: [id], onDelete: NoAction)
  modelId                  Int   @id
  tosViolationPending      Int
  tosViolationUnactioned   Int
  tosViolationActioned     Int
  nsfwPending              Int
  nsfwUnactioned           Int
  nsfwActioned             Int
  ownershipPending         Int
  ownershipProcessing      Int
  ownershipActioned        Int
  ownershipUnactioned      Int
  adminAttentionPending    Int
  adminAttentionActioned   Int
  adminAttentionUnactioned Int
  claimPending             Int
  claimActioned            Int
  claimUnactioned          Int
}

/// @view
model ModelVersionRank {
  modelVersion             ModelVersion @relation(fields: [modelVersionId], references: [id], onDelete: NoAction)
  modelVersionId           Int          @id
  downloadCountDay         Int
  downloadCountWeek        Int
  downloadCountMonth       Int
  downloadCountYear        Int
  downloadCountAllTime     Int
  ratingCountDay           Int
  ratingCountWeek          Int
  ratingCountMonth         Int
  ratingCountYear          Int
  ratingCountAllTime       Int
  ratingDay                Float
  ratingWeek               Float
  ratingMonth              Float
  ratingYear               Float
  ratingAllTime            Float
  downloadCountDayRank     Int
  downloadCountWeekRank    Int
  downloadCountMonthRank   Int
  downloadCountYearRank    Int
  downloadCountAllTimeRank Int
  ratingCountDayRank       Int
  ratingCountWeekRank      Int
  ratingCountMonthRank     Int
  ratingCountYearRank      Int
  ratingCountAllTimeRank   Int
  ratingDayRank            Int
  ratingWeekRank           Int
  ratingMonthRank          Int
  ratingYearRank           Int
  ratingAllTimeRank        Int
}

/// @view
model UserStat {
  user                     User  @relation(fields: [userId], references: [id], onDelete: NoAction)
  userId                   Int   @id
  uploadCountDay           Int
  uploadCountWeek          Int
  uploadCountMonth         Int
  uploadCountYear          Int
  uploadCountAllTime       Int
  reviewCountDay           Int
  reviewCountWeek          Int
  reviewCountMonth         Int
  reviewCountYear          Int
  reviewCountAllTime       Int
  downloadCountDay         Int
  downloadCountWeek        Int
  downloadCountMonth       Int
  downloadCountYear        Int
  downloadCountAllTime     Int
  ratingCountDay           Int
  ratingCountWeek          Int
  ratingCountMonth         Int
  ratingCountYear          Int
  ratingCountAllTime       Int
  followingCountDay        Int
  followingCountWeek       Int
  followingCountMonth      Int
  followingCountYear       Int
  followingCountAllTime    Int
  followerCountDay         Int
  followerCountWeek        Int
  followerCountMonth       Int
  followerCountYear        Int
  followerCountAllTime     Int
  hiddenCountDay           Int
  hiddenCountWeek          Int
  hiddenCountMonth         Int
  hiddenCountYear          Int
  hiddenCountAllTime       Int
  ratingDay                Float
  ratingWeek               Float
  ratingMonth              Float
  ratingYear               Float
  ratingAllTime            Float
  favoriteCountDay         Int
  favoriteCountWeek        Int
  favoriteCountMonth       Int
  favoriteCountYear        Int
  favoriteCountAllTime     Int
  answerCountDay           Int
  answerCountWeek          Int
  answerCountMonth         Int
  answerCountYear          Int
  answerCountAllTime       Int
  answerAcceptCountDay     Int
  answerAcceptCountWeek    Int
  answerAcceptCountMonth   Int
  answerAcceptCountYear    Int
  answerAcceptCountAllTime Int
}

/// @view
model UserRank {
  user                         User @relation(fields: [userId], references: [id], onDelete: NoAction)
  userId                       Int  @id
  downloadCountDayRank         Int
  downloadCountWeekRank        Int
  downloadCountMonthRank       Int
  downloadCountYearRank        Int
  downloadCountAllTimeRank     Int
  ratingCountDayRank           Int
  ratingCountWeekRank          Int
  ratingCountMonthRank         Int
  ratingCountYearRank          Int
  ratingCountAllTimeRank       Int
  followerCountDayRank         Int
  followerCountWeekRank        Int
  followerCountMonthRank       Int
  followerCountYearRank        Int
  followerCountAllTimeRank     Int
  ratingDayRank                Int
  ratingWeekRank               Int
  ratingMonthRank              Int
  ratingYearRank               Int
  ratingAllTimeRank            Int
  favoriteCountDayRank         Int
  favoriteCountWeekRank        Int
  favoriteCountMonthRank       Int
  favoriteCountYearRank        Int
  favoriteCountAllTimeRank     Int
  answerCountDayRank           Int
  answerCountWeekRank          Int
  answerCountMonthRank         Int
  answerCountYearRank          Int
  answerCountAllTimeRank       Int
  answerAcceptCountDayRank     Int
  answerAcceptCountWeekRank    Int
  answerAcceptCountMonthRank   Int
  answerAcceptCountYearRank    Int
  answerAcceptCountAllTimeRank Int
  leaderboardRank              Int
}

/// @view
model TagStat {
  tag                  Tag @relation(fields: [tagId], references: [id], onDelete: NoAction)
  tagId                Int @id
  followerCountDay     Int
  followerCountWeek    Int
  followerCountMonth   Int
  followerCountYear    Int
  followerCountAllTime Int
  hiddenCountDay       Int
  hiddenCountWeek      Int
  hiddenCountMonth     Int
  hiddenCountYear      Int
  hiddenCountAllTime   Int
  modelCountDay        Int
  modelCountWeek       Int
  modelCountMonth      Int
  modelCountYear       Int
  modelCountAllTime    Int
  imageCountDay        Int
  imageCountWeek       Int
  imageCountMonth      Int
  imageCountYear       Int
  imageCountAllTime    Int
}

/// @view
model TagRank {
  tag                      Tag @relation(fields: [tagId], references: [id], onDelete: NoAction)
  tagId                    Int @id
  followerCountDayRank     Int
  followerCountWeekRank    Int
  followerCountMonthRank   Int
  followerCountYearRank    Int
  followerCountAllTimeRank Int
  hiddenCountDayRank       Int
  hiddenCountWeekRank      Int
  hiddenCountMonthRank     Int
  hiddenCountYearRank      Int
  hiddenCountAllTimeRank   Int
  modelCountDayRank        Int
  modelCountWeekRank       Int
  modelCountMonthRank      Int
  modelCountYearRank       Int
  modelCountAllTimeRank    Int
  imageCountDayRank        Int
  imageCountWeekRank       Int
  imageCountMonthRank      Int
  imageCountYearRank       Int
  imageCountAllTimeRank    Int
}

/// @view
model DownloadHistory {
  id             Int          @id
  userId         Int
  user           User         @relation(fields: [userId], references: [id], onDelete: NoAction)
  modelVersionId Int
  modelVersion   ModelVersion @relation(fields: [modelVersionId], references: [id], onDelete: NoAction)
  modelId        Int
  model          Model        @relation(fields: [modelId], references: [id], onDelete: NoAction)
  createdAt      DateTime
}

/// @view
model ImageConnection {
  imageId        Int           @id
  image          Image         @relation(fields: [imageId], references: [id], onDelete: NoAction)
  userId         Int
  user           User          @relation(fields: [userId], references: [id], onDelete: NoAction)
  modelId        Int?
  model          Model?        @relation(fields: [modelId], references: [id], onDelete: NoAction)
  modelVersionId Int?
  modelVersion   ModelVersion? @relation(fields: [modelVersionId], references: [id], onDelete: NoAction)
  reviewId       Int?
  review         Review?       @relation(fields: [reviewId], references: [id], onDelete: NoAction)
  index          Int?
}

/// @view
model ImageStat {
  imageId              Int   @id
  image                Image @relation(fields: [imageId], references: [id], onDelete: NoAction)
  cryCountDay          Int   @default(0)
  cryCountWeek         Int   @default(0)
  cryCountMonth        Int   @default(0)
  cryCountYear         Int   @default(0)
  cryCountAllTime      Int   @default(0)
  dislikeCountDay      Int   @default(0)
  dislikeCountWeek     Int   @default(0)
  dislikeCountMonth    Int   @default(0)
  dislikeCountYear     Int   @default(0)
  dislikeCountAllTime  Int   @default(0)
  heartCountDay        Int   @default(0)
  heartCountWeek       Int   @default(0)
  heartCountMonth      Int   @default(0)
  heartCountYear       Int   @default(0)
  heartCountAllTime    Int   @default(0)
  laughCountDay        Int   @default(0)
  laughCountWeek       Int   @default(0)
  laughCountMonth      Int   @default(0)
  laughCountYear       Int   @default(0)
  laughCountAllTime    Int   @default(0)
  likeCountDay         Int   @default(0)
  likeCountWeek        Int   @default(0)
  likeCountMonth       Int   @default(0)
  likeCountYear        Int   @default(0)
  likeCountAllTime     Int   @default(0)
  commentCountDay      Int   @default(0)
  commentCountWeek     Int   @default(0)
  commentCountMonth    Int   @default(0)
  commentCountYear     Int   @default(0)
  commentCountAllTime  Int   @default(0)
  reactionCountDay     Int   @default(0)
  reactionCountWeek    Int   @default(0)
  reactionCountMonth   Int   @default(0)
  reactionCountYear    Int   @default(0)
  reactionCountAllTime Int   @default(0)
}

/// @view
model ImageRank {
<<<<<<< HEAD
  imageId                 Int   @id
  image                   Image @relation(fields: [imageId], references: [id], onDelete: NoAction)
  cryCountDayRank         Int   @default(0)
  cryCountWeekRank        Int   @default(0)
  cryCountMonthRank       Int   @default(0)
  cryCountYearRank        Int   @default(0)
  cryCountAllTimeRank     Int   @default(0)
  dislikeCountDayRank     Int   @default(0)
  dislikeCountWeekRank    Int   @default(0)
  dislikeCountMonthRank   Int   @default(0)
  dislikeCountYearRank    Int   @default(0)
  dislikeCountAllTimeRank Int   @default(0)
  heartCountDayRank       Int   @default(0)
  heartCountWeekRank      Int   @default(0)
  heartCountMonthRank     Int   @default(0)
  heartCountYearRank      Int   @default(0)
  heartCountAllTimeRank   Int   @default(0)
  laughCountDayRank       Int   @default(0)
  laughCountWeekRank      Int   @default(0)
  laughCountMonthRank     Int   @default(0)
  laughCountYearRank      Int   @default(0)
  laughCountAllTimeRank   Int   @default(0)
  likeCountDayRank        Int   @default(0)
  likeCountWeekRank       Int   @default(0)
  likeCountMonthRank      Int   @default(0)
  likeCountYearRank       Int   @default(0)
  likeCountAllTimeRank    Int   @default(0)
  commentCountDayRank     Int   @default(0)
  commentCountWeekRank    Int   @default(0)
  commentCountMonthRank   Int   @default(0)
  commentCountYearRank    Int   @default(0)
  commentCountAllTimeRank Int   @default(0)
}

/// @view
model ModelHash {
  modelId        Int           @id
  model          Model         @relation(fields: [modelId], references: [id])
  modelVersionId Int
  modelVersion   ModelVersion  @relation(fields: [modelVersionId], references: [id])
  hashType       ModelHashType
  hash           String
=======
  imageId                  Int   @id
  image                    Image @relation(fields: [imageId], references: [id], onDelete: NoAction)
  cryCountDayRank          Int   @default(0)
  cryCountWeekRank         Int   @default(0)
  cryCountMonthRank        Int   @default(0)
  cryCountYearRank         Int   @default(0)
  cryCountAllTimeRank      Int   @default(0)
  dislikeCountDayRank      Int   @default(0)
  dislikeCountWeekRank     Int   @default(0)
  dislikeCountMonthRank    Int   @default(0)
  dislikeCountYearRank     Int   @default(0)
  dislikeCountAllTimeRank  Int   @default(0)
  heartCountDayRank        Int   @default(0)
  heartCountWeekRank       Int   @default(0)
  heartCountMonthRank      Int   @default(0)
  heartCountYearRank       Int   @default(0)
  heartCountAllTimeRank    Int   @default(0)
  laughCountDayRank        Int   @default(0)
  laughCountWeekRank       Int   @default(0)
  laughCountMonthRank      Int   @default(0)
  laughCountYearRank       Int   @default(0)
  laughCountAllTimeRank    Int   @default(0)
  likeCountDayRank         Int   @default(0)
  likeCountWeekRank        Int   @default(0)
  likeCountMonthRank       Int   @default(0)
  likeCountYearRank        Int   @default(0)
  likeCountAllTimeRank     Int   @default(0)
  commentCountDayRank      Int   @default(0)
  commentCountWeekRank     Int   @default(0)
  commentCountMonthRank    Int   @default(0)
  commentCountYearRank     Int   @default(0)
  commentCountAllTimeRank  Int   @default(0)
  reactionCountDayRank     Int   @default(0)
  reactionCountWeekRank    Int   @default(0)
  reactionCountMonthRank   Int   @default(0)
  reactionCountYearRank    Int   @default(0)
  reactionCountAllTimeRank Int   @default(0)
}

/// @view
model ImageModHelper {
  imageId         Int      @id
  image           Image    @relation(fields: [imageId], references: [id], onDelete: NoAction)
  assessedNSFW    Boolean? @default(false)
  nsfwReportCount Int      @default(0)
>>>>>>> fe8ab17e
}<|MERGE_RESOLUTION|>--- conflicted
+++ resolved
@@ -1572,50 +1572,6 @@
 
 /// @view
 model ImageRank {
-<<<<<<< HEAD
-  imageId                 Int   @id
-  image                   Image @relation(fields: [imageId], references: [id], onDelete: NoAction)
-  cryCountDayRank         Int   @default(0)
-  cryCountWeekRank        Int   @default(0)
-  cryCountMonthRank       Int   @default(0)
-  cryCountYearRank        Int   @default(0)
-  cryCountAllTimeRank     Int   @default(0)
-  dislikeCountDayRank     Int   @default(0)
-  dislikeCountWeekRank    Int   @default(0)
-  dislikeCountMonthRank   Int   @default(0)
-  dislikeCountYearRank    Int   @default(0)
-  dislikeCountAllTimeRank Int   @default(0)
-  heartCountDayRank       Int   @default(0)
-  heartCountWeekRank      Int   @default(0)
-  heartCountMonthRank     Int   @default(0)
-  heartCountYearRank      Int   @default(0)
-  heartCountAllTimeRank   Int   @default(0)
-  laughCountDayRank       Int   @default(0)
-  laughCountWeekRank      Int   @default(0)
-  laughCountMonthRank     Int   @default(0)
-  laughCountYearRank      Int   @default(0)
-  laughCountAllTimeRank   Int   @default(0)
-  likeCountDayRank        Int   @default(0)
-  likeCountWeekRank       Int   @default(0)
-  likeCountMonthRank      Int   @default(0)
-  likeCountYearRank       Int   @default(0)
-  likeCountAllTimeRank    Int   @default(0)
-  commentCountDayRank     Int   @default(0)
-  commentCountWeekRank    Int   @default(0)
-  commentCountMonthRank   Int   @default(0)
-  commentCountYearRank    Int   @default(0)
-  commentCountAllTimeRank Int   @default(0)
-}
-
-/// @view
-model ModelHash {
-  modelId        Int           @id
-  model          Model         @relation(fields: [modelId], references: [id])
-  modelVersionId Int
-  modelVersion   ModelVersion  @relation(fields: [modelVersionId], references: [id])
-  hashType       ModelHashType
-  hash           String
-=======
   imageId                  Int   @id
   image                    Image @relation(fields: [imageId], references: [id], onDelete: NoAction)
   cryCountDayRank          Int   @default(0)
@@ -1661,5 +1617,14 @@
   image           Image    @relation(fields: [imageId], references: [id], onDelete: NoAction)
   assessedNSFW    Boolean? @default(false)
   nsfwReportCount Int      @default(0)
->>>>>>> fe8ab17e
+}
+
+/// @view
+model ModelHash {
+  modelId        Int           @id
+  model          Model         @relation(fields: [modelId], references: [id])
+  modelVersionId Int
+  modelVersion   ModelVersion  @relation(fields: [modelVersionId], references: [id])
+  hashType       ModelHashType
+  hash           String
 }