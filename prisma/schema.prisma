// This is your Prisma schema file,
// learn more about it in the docs: https://pris.ly/d/prisma-schema

generator client {
  provider        = "prisma-client-js"
  previewFeatures = ["filteredRelationCount", "orderByNulls"]
}

datasource db {
  provider = "postgresql"
  // NOTE: When using postgresql, mysql or sqlserver, uncomment the @db.Text annotations in model Account below
  // Further reading:
  // https://next-auth.js.org/adapters/prisma#create-the-prisma-schema
  // https://www.prisma.io/docs/reference/api-reference/prisma-schema-reference#string
  url      = env("DATABASE_URL")
}

// Necessary for Next auth
model Account {
  id                Int     @id @default(autoincrement())
  userId            Int
  type              String
  provider          String
  providerAccountId String
  refresh_token     String? @db.Text
  access_token      String? @db.Text
  expires_at        Int?
  token_type        String?
  scope             String?
  id_token          String? @db.Text
  session_state     String?
  user              User    @relation(fields: [userId], references: [id], onDelete: Cascade)

  @@unique([provider, providerAccountId])
}

// We aren't using DB sessions, but next-auth likes this... I guess.
model Session {
  id           Int      @id @default(autoincrement())
  sessionToken String   @unique
  userId       Int
  expires      DateTime
  user         User     @relation(fields: [userId], references: [id], onDelete: Cascade)
}

model SessionInvalidation {
  userId        Int
  user          User     @relation(fields: [userId], references: [id], onDelete: Cascade)
  invalidatedAt DateTime @default(now())

  @@id([userId, invalidatedAt])
}

model User {
  id                   Int                   @id @default(autoincrement())
  name                 String?
  username             String?               @unique @db.Citext
  // displayName       String?          @db.Citext // [deleted]
  email                String?               @unique
  emailVerified        DateTime?
  image                String?
  showNsfw             Boolean?              @default(false)
  blurNsfw             Boolean?              @default(true)
  isModerator          Boolean?              @default(false)
  tos                  Boolean?              @default(false)
  createdAt            DateTime              @default(now())
  deletedAt            DateTime?
<<<<<<< HEAD
  preferredModelFormat ModelFileFormat?      @default(SafeTensor)
  preferredPrunedModel Boolean?              @default(false)
  customerId           String?               @unique
  subscriptionId       String?
  subscription         CustomerSubscription?
=======
  preferredModelFormat ModelFileFormat? @default(SafeTensor)
  preferredPrunedModel Boolean?         @default(false)
  muted                Boolean?         @default(false)
  bannedAt             DateTime?
>>>>>>> c915b305

  accounts             Account[]
  sessions             Session[]
  reviews              Review[]
  reviewReactions      ReviewReaction[]
  images               Image[]
  models               Model[]
  activities           UserActivity[]
  saves                SavedModel[]
  imports              Import[]
  keys                 ApiKey[]
  links                UserLink[]
  comments             Comment[]
  commentReactions     CommentReaction[]
  notifications        Notification[]
  notificationSettings UserNotificationSettings[]
  webhooks             Webhook[]
  interests            ModelInterest[]
  engagingUsers        UserEngagement[]           @relation("engagingUsers")
  engagedUsers         UserEngagement[]           @relation("engagedUsers")
  engagedModels        ModelEngagement[]
  engagedModelVersions ModelVersionEngagement[]
  metrics              UserMetric[]
  reports              Report[]
  questions            Question[]
  answers              Answer[]
  commentsv2           CommentV2[]
  questionReactions    QuestionReaction[]
  answerReactions      AnswerReaction[]
  commentV2Reactions   CommentV2Reaction[]
  answerVotes          AnswerVote[]
  tagsEngaged          TagEngagement[]

  imageReactions      ImageReaction[]
  sessionInvalidation SessionInvalidation[]
  stats               UserStat?
  rank                UserRank?
  downloads           DownloadHistory[]
  imageConnections    ImageConnection[]
<<<<<<< HEAD
  purchases           Purchase[]
}

model CustomerSubscription {
  id                 String    @id
  userId             Int       @unique
  user               User      @relation(fields: [userId], references: [id])
  metadata           Json
  status             String
  priceId            String
  price              Price     @relation(fields: [priceId], references: [id])
  productId          String
  product            Product   @relation(fields: [productId], references: [id])
  cancelAtPeriodEnd  Boolean
  cancelAt           DateTime?
  canceledAt         DateTime?
  currentPeriodStart DateTime
  currentPeriodEnd   DateTime
  createdAt          DateTime
  endedAt            DateTime?
}

model Product {
  id             String  @id
  active         Boolean
  name           String
  description    String?
  metadata       Json
  defaultPriceId String?

  prices                Price[]
  customerSubscriptions CustomerSubscription[]
  purchases             Purchase[]
}

model Price {
  id                    String                 @id
  productId             String
  product               Product                @relation(fields: [productId], references: [id])
  active                Boolean
  currency              String
  description           String?
  type                  String
  unitAmount            Int?
  interval              String?
  intervalCount         Int?
  metadata              Json
  customerSubscriptions CustomerSubscription[]
  purchases             Purchase[]
}

model Purchase {
  id         Int      @id @default(autoincrement())
  customerId String
  customer   User     @relation(fields: [customerId], references: [customerId])
  productId  String?
  product    Product? @relation(fields: [productId], references: [id])
  priceId    String?
  price      Price?   @relation(fields: [priceId], references: [id])
  status     String?
  createdAt  DateTime @default(now())
=======
  cosmetics           UserCosmetic[]
>>>>>>> c915b305
}

enum UserEngagementType {
  Follow
  Hide
}

model UserEngagement {
  userId       Int
  user         User               @relation("engagingUsers", fields: [userId], references: [id], onDelete: Cascade)
  targetUserId Int
  targetUser   User               @relation("engagedUsers", fields: [targetUserId], references: [id], onDelete: Cascade)
  type         UserEngagementType
  createdAt    DateTime           @default(now())

  @@id([userId, targetUserId])
}

model UserMetric {
  user              User            @relation(fields: [userId], references: [id], onDelete: Cascade)
  userId            Int
  timeframe         MetricTimeframe
  followingCount    Int             @default(0)
  followerCount     Int             @default(0)
  hiddenCount       Int             @default(0)
  uploadCount       Int             @default(0)
  reviewCount       Int             @default(0)
  answerCount       Int             @default(0)
  answerAcceptCount Int             @default(0)

  @@id([userId, timeframe])
}

enum LinkType {
  Sponsorship
  Social
  Other
}

model UserLink {
  id     Int      @id @default(autoincrement())
  userId Int
  user   User     @relation(fields: [userId], references: [id], onDelete: Cascade)
  url    String
  type   LinkType
}

model VerificationToken {
  identifier String
  token      String   @unique
  expires    DateTime

  @@unique([identifier, token])
}

enum ModelType {
  Checkpoint
  TextualInversion
  Hypernetwork
  AestheticGradient
  LORA
}

enum ImportStatus {
  Pending
  Processing
  Failed
  Completed
}

model Import {
  id         Int          @id @default(autoincrement())
  userId     Int?
  user       User?        @relation(fields: [userId], references: [id], onDelete: SetNull)
  createdAt  DateTime     @default(now())
  startedAt  DateTime?
  finishedAt DateTime?
  source     String
  status     ImportStatus @default(Pending)
  data       Json?
  parentId   Int?
  parent     Import?      @relation("ImportChildren", fields: [parentId], references: [id], onDelete: SetNull)

  modelVersion ModelVersion[]
  model        Model?
  children     Import[]       @relation("ImportChildren")
  importId     Int?
}

enum ModelStatus {
  Draft
  Published
  Unpublished
  GatherInterest
  Deleted
}

enum CommercialUse {
  None
  Image
  Rent
  Sell
}

enum CheckpointType {
  Trained
  Merge
}

model Model {
  id             Int             @id @default(autoincrement())
  name           String
  description    String?
  type           ModelType
  createdAt      DateTime        @default(now())
  updatedAt      DateTime        @updatedAt
  lastVersionAt  DateTime?
  nsfw           Boolean         @default(false)
  tosViolation   Boolean         @default(false)
  poi            Boolean         @default(false)
  userId         Int
  user           User            @relation(fields: [userId], references: [id])
  status         ModelStatus     @default(Draft)
  publishedAt    DateTime?
  fromImport     Import?         @relation(fields: [fromImportId], references: [id], onDelete: SetNull)
  fromImportId   Int?            @unique
  meta           Json            @default("{}")
  deletedAt      DateTime?
  checkpointType CheckpointType?

  // Licensing
  allowNoCredit         Boolean       @default(true)
  allowCommercialUse    CommercialUse @default(Sell)
  allowDerivatives      Boolean       @default(true)
  allowDifferentLicense Boolean       @default(true)

  modelVersions    ModelVersion[]
  reviews          Review[]
  tagsOnModels     TagsOnModels[]
  metrics          ModelMetric[]
  saves            SavedModel[]
  reports          ModelReport[]
  engagements      ModelEngagement[]
  comments         Comment[]
  interests        ModelInterest[]
  licenses         License[]
  rank             ModelRank?
  reportStats      ModelReportStat?
  downloads        DownloadHistory[]
  imageConnections ImageConnection[]
}

model License {
  id     Int     @id @default(autoincrement())
  name   String
  url    String
  models Model[]
}

model ModelInterest {
  userId    Int
  user      User     @relation(fields: [userId], references: [id], onDelete: Cascade)
  modelId   Int
  model     Model    @relation(fields: [modelId], references: [id], onDelete: Cascade)
  createdAt DateTime @default(now())

  @@id([userId, modelId])
}

enum ModelEngagementType {
  Favorite
  Hide
}

model ModelEngagement {
  userId    Int
  user      User                @relation(fields: [userId], references: [id], onDelete: Cascade)
  modelId   Int
  model     Model               @relation(fields: [modelId], references: [id], onDelete: Cascade)
  type      ModelEngagementType
  createdAt DateTime            @default(now())

  @@id([userId, modelId])
}

model ModelVersion {
  id                   Int         @id @default(autoincrement())
  index                Int?
  name                 String
  description          String?
  modelId              Int
  model                Model       @relation(fields: [modelId], references: [id], onDelete: Cascade)
  trainedWords         String[]
  steps                Int?
  epochs               Int?
  createdAt            DateTime    @default(now())
  updatedAt            DateTime    @updatedAt
  status               ModelStatus @default(Draft)
  fromImport           Import?     @relation(fields: [fromImportId], references: [id], onDelete: SetNull)
  fromImportId         Int?
  inaccurate           Boolean     @default(false)
  baseModel            String?
  meta                 Json        @default("{}")
  earlyAccessTimeFrame Int         @default(0)

  reviews          Review[]
  images           ImagesOnModels[]
  metrics          ModelVersionMetric[]
  files            ModelFile[]
  runStrategies    RunStrategy[]
  engagements      ModelVersionEngagement[]
  rank             ModelVersionRank?
  downloads        DownloadHistory[]
  imageConnections ImageConnection[]
}

enum ModelVersionEngagementType {
  Notify
}

model ModelVersionEngagement {
  userId         Int
  user           User                       @relation(fields: [userId], references: [id], onDelete: Cascade)
  modelVersionId Int
  modelVersion   ModelVersion               @relation(fields: [modelVersionId], references: [id], onDelete: Cascade)
  type           ModelVersionEngagementType
  createdAt      DateTime                   @default(now())

  @@id([userId, modelVersionId])
}

enum ModelHashType {
  AutoV1
  AutoV2
  SHA256
  CRC32
  BLAKE3
}

model ModelHash {
  file      ModelFile     @relation(fields: [fileId], references: [id], onDelete: Cascade)
  fileId    Int
  type      ModelHashType
  hash      String
  createdAt DateTime      @default(now())

  @@id([fileId, type])
}

enum ScanResultCode {
  Pending
  Success
  Danger
  Error
}

enum ModelFileFormat {
  PickleTensor
  SafeTensor
  Other
}

model ModelFile {
  id                Int             @id @default(autoincrement())
  name              String
  url               String
  sizeKB            Float
  createdAt         DateTime        @default(now())
  type              String          @default("Model")
  format            ModelFileFormat @default(Other)
  modelVersionId    Int
  modelVersion      ModelVersion    @relation(fields: [modelVersionId], references: [id], onDelete: Cascade)
  pickleScanResult  ScanResultCode  @default(Pending)
  exists            Boolean?
  pickleScanMessage String?
  virusScanResult   ScanResultCode  @default(Pending)
  virusScanMessage  String?
  scannedAt         DateTime?
  scanRequestedAt   DateTime?
  rawScanResult     Json?
  hashes            ModelHash[]

  @@unique([modelVersionId, type, format])
}

enum MetricTimeframe {
  Day
  Week
  Month
  Year
  AllTime
}

model ModelMetric {
  model         Model           @relation(fields: [modelId], references: [id], onDelete: Cascade)
  modelId       Int
  timeframe     MetricTimeframe
  rating        Float           @default(0)
  ratingCount   Int             @default(0)
  downloadCount Int             @default(0)
  favoriteCount Int             @default(0)
  commentCount  Int             @default(0)

  @@id([modelId, timeframe])
}

model ModelVersionMetric {
  modelVersion   ModelVersion    @relation(fields: [modelVersionId], references: [id], onDelete: Cascade)
  modelVersionId Int
  timeframe      MetricTimeframe
  rating         Float           @default(0)
  ratingCount    Int             @default(0)
  downloadCount  Int             @default(0)
  favoriteCount  Int             @default(0)
  commentCount   Int             @default(0)

  @@id([modelVersionId, timeframe])
}

enum UserActivityType {
  ModelDownload
  ModelRun
  OtherDownload
  TrainingDataDownload
  HashReport
}

model UserActivity {
  id        Int              @id @default(autoincrement())
  userId    Int?
  user      User?            @relation(fields: [userId], references: [id], onDelete: Cascade)
  activity  UserActivityType
  details   Json?
  hide      Boolean          @default(false)
  createdAt DateTime         @default(now())
}

enum ReportReason {
  TOSViolation
  NSFW
  Ownership
  AdminAttention
  Claim
}

enum ReportStatus {
  Pending
  Processing
  Valid
  Invalid
}

model Report {
  id        Int            @id @default(autoincrement())
  userId    Int
  user      User           @relation(fields: [userId], references: [id], onDelete: Cascade)
  reason    ReportReason
  createdAt DateTime       @default(now())
  details   Json?
  status    ReportStatus
  model     ModelReport?
  review    ReviewReport?
  comment   CommentReport?
  image     ImageReport?
}

model ModelReport {
  modelId  Int
  model    Model  @relation(fields: [modelId], references: [id], onDelete: Cascade)
  reportId Int    @unique
  report   Report @relation(fields: [reportId], references: [id], onDelete: Cascade)

  @@id([reportId, modelId])
}

model ReviewReport {
  reviewId Int
  review   Review @relation(fields: [reviewId], references: [id], onDelete: Cascade)
  reportId Int    @unique
  report   Report @relation(fields: [reportId], references: [id], onDelete: Cascade)

  @@id([reportId, reviewId])
}

model CommentReport {
  commentId Int
  comment   Comment @relation(fields: [commentId], references: [id], onDelete: Cascade)
  reportId  Int     @unique
  report    Report  @relation(fields: [reportId], references: [id], onDelete: Cascade)

  @@id([reportId, commentId])
}

model ImageReport {
  imageId  Int
  image    Image  @relation(fields: [imageId], references: [id], onDelete: Cascade)
  reportId Int    @unique
  report   Report @relation(fields: [reportId], references: [id], onDelete: Cascade)
}

model Review {
  id             Int           @id @default(autoincrement())
  model          Model         @relation(fields: [modelId], references: [id], onDelete: Cascade)
  modelId        Int
  modelVersion   ModelVersion? @relation(fields: [modelVersionId], references: [id], onDelete: SetNull)
  modelVersionId Int?
  user           User          @relation(fields: [userId], references: [id])
  userId         Int
  text           String?
  rating         Int
  createdAt      DateTime      @default(now())
  updatedAt      DateTime      @updatedAt
  nsfw           Boolean       @default(false)
  tosViolation   Boolean       @default(false)
  exclude        Boolean       @default(false)
  locked         Boolean       @default(false)

  reactions        ReviewReaction[]
  imagesOnReviews  ImagesOnReviews[]
  reports          ReviewReport[]
  comments         Comment[]
  imageConnections ImageConnection[]
}

enum ReviewReactions {
  Like
  Dislike
  Laugh
  Cry
  Heart
}

model ReviewReaction {
  id        Int             @id @default(autoincrement())
  review    Review          @relation(fields: [reviewId], references: [id], onDelete: Cascade)
  reviewId  Int
  user      User            @relation(fields: [userId], references: [id], onDelete: Cascade)
  userId    Int
  reaction  ReviewReactions
  createdAt DateTime        @default(now())
  updatedAt DateTime        @updatedAt

  @@unique([reviewId, userId, reaction])
}

model Image {
  id           Int      @id @default(autoincrement())
  name         String?
  url          String
  user         User     @relation(fields: [userId], references: [id], onDelete: Cascade)
  userId       Int
  createdAt    DateTime @default(now())
  updatedAt    DateTime @updatedAt
  meta         Json?
  hash         String?
  height       Int?
  width        Int?
  nsfw         Boolean  @default(false)
  tosViolation Boolean  @default(false)
  analysis     Json?

  imagesOnModels  ImagesOnModels?
  imagesOnReviews ImagesOnReviews?
  reports         ImageReport[]
  reactions       ImageReaction[]
  comments        ImageComment[]
  tags            TagsOnImage[]
  metrics         ImageMetric[]
  connections     ImageConnection?
  stats           ImageStat?
  rank            ImageRank?
}

model ImageMetric {
  image        Image           @relation(fields: [imageId], references: [id], onDelete: Cascade)
  imageId      Int
  timeframe    MetricTimeframe
  likeCount    Int             @default(0)
  dislikeCount Int             @default(0)
  laughCount   Int             @default(0)
  cryCount     Int             @default(0)
  heartCount   Int             @default(0)
  commentCount Int             @default(0)

  @@id([imageId, timeframe])
}

enum ImageOnModelType {
  Example
  Training
}

model ImagesOnModels {
  modelVersion   ModelVersion @relation(fields: [modelVersionId], references: [id], onDelete: Cascade)
  modelVersionId Int
  image          Image        @relation(fields: [imageId], references: [id], onDelete: Cascade)
  imageId        Int          @unique
  index          Int?

  @@id([imageId, modelVersionId])
}

model ImagesOnReviews {
  review   Review @relation(fields: [reviewId], references: [id], onDelete: Cascade)
  reviewId Int
  image    Image  @relation(fields: [imageId], references: [id], onDelete: Cascade)
  imageId  Int    @unique
  index    Int?

  @@id([imageId, reviewId])
}

enum TagTarget {
  Model
  Question
  Image
}

model Tag {
  id        Int       @id @default(autoincrement())
  name      String
  color     String?
  createdAt DateTime  @default(now())
  updatedAt DateTime  @updatedAt
  target    TagTarget
  unlisted  Boolean   @default(false)

  tagsOnModels   TagsOnModels[]
  tagsOnQuestion TagsOnQuestions[]
  tagsOnImage    TagsOnImage[]
  usersEngaged   TagEngagement[]
  metrics        TagMetric[]
  stats          TagStat?
  rank           TagRank?

  @@unique([name, target])
}

model TagsOnModels {
  model     Model    @relation(fields: [modelId], references: [id], onDelete: Cascade)
  modelId   Int
  tag       Tag      @relation(fields: [tagId], references: [id], onDelete: Cascade)
  tagId     Int
  createdAt DateTime @default(now())

  @@id([modelId, tagId])
}

model TagsOnQuestions {
  question   Question @relation(fields: [questionId], references: [id], onDelete: Cascade)
  questionId Int
  tag        Tag      @relation(fields: [tagId], references: [id], onDelete: Cascade)
  tagId      Int

  @@id([tagId, questionId])
}

model TagsOnImage {
  imageId   Int
  image     Image    @relation(fields: [imageId], references: [id], onDelete: Cascade)
  tagId     Int
  tag       Tag      @relation(fields: [tagId], references: [id], onDelete: Cascade)
  createdAt DateTime @default(now())

  @@id([tagId, imageId])
}

model TagMetric {
  tag           Tag             @relation(fields: [tagId], references: [id], onDelete: Cascade)
  tagId         Int
  timeframe     MetricTimeframe
  modelCount    Int             @default(0)
  hiddenCount   Int             @default(0)
  followerCount Int             @default(0)

  @@id([tagId, timeframe])
}

model SavedModel {
  model     Model    @relation(fields: [modelId], references: [id], onDelete: Cascade)
  modelId   Int
  user      User     @relation(fields: [userId], references: [id], onDelete: Cascade)
  userId    Int
  createdAt DateTime @default(now())
  updatedAt DateTime @updatedAt

  @@id([modelId, userId])
}

model RunStrategy {
  id             Int          @id @default(autoincrement())
  modelVersionId Int
  modelVersion   ModelVersion @relation(fields: [modelVersionId], references: [id], onDelete: Cascade)
  partnerId      Int
  partner        Partner      @relation(fields: [partnerId], references: [id], onDelete: Cascade)
  url            String
  createdAt      DateTime     @default(now())
}

enum PartnerPricingModel {
  Duration
  PerImage
}

model Partner {
  id               Int                 @id @default(autoincrement())
  name             String
  homepage         String?
  tos              String?
  privacy          String?
  startupTime      Int? //Seconds
  onDemand         Boolean
  onDemandStrategy String? // URL Template
  onDemandTypes    ModelType[]         @default([])
  stepsPerSecond   Int
  pricingModel     PartnerPricingModel
  price            String
  about            String?
  createdAt        DateTime            @default(now())
  nsfw             Boolean             @default(false)
  poi              Boolean             @default(false)
  personal         Boolean             @default(false)
  token            String?             @unique
  runStrategies    RunStrategy[]
}

model KeyValue {
  key   String @id
  value Json
}

model ApiKey {
  key       String     @unique
  name      String
  scope     KeyScope[]
  userId    Int
  user      User       @relation(fields: [userId], references: [id], onDelete: Cascade)
  createdAt DateTime   @default(now())

  @@unique([key, userId])
}

enum KeyScope {
  Read
  Write
}

model Comment {
  id           Int      @id @default(autoincrement())
  content      String
  createdAt    DateTime @default(now())
  updatedAt    DateTime @updatedAt
  nsfw         Boolean  @default(false)
  tosViolation Boolean  @default(false)
  parent       Comment? @relation("ParentComments", fields: [parentId], references: [id], onDelete: Cascade)
  parentId     Int?
  user         User     @relation(fields: [userId], references: [id], onDelete: Cascade)
  userId       Int
  model        Model    @relation(fields: [modelId], references: [id], onDelete: Cascade)
  modelId      Int
  review       Review?  @relation(fields: [reviewId], references: [id], onDelete: Cascade)
  reviewId     Int?
  locked       Boolean? @default(false)

  comments  Comment[]         @relation("ParentComments")
  reactions CommentReaction[]
  reports   CommentReport[]
}

model CommentReaction {
  id        Int             @id @default(autoincrement())
  commentId Int
  comment   Comment         @relation(fields: [commentId], references: [id], onDelete: Cascade)
  userId    Int
  user      User            @relation(fields: [userId], references: [id], onDelete: Cascade)
  reaction  ReviewReactions
  createdAt DateTime        @default(now())
  updatedAt DateTime        @updatedAt

  @@unique([commentId, userId, reaction])
}

model Log {
  id        String   @id @default(cuid())
  event     String
  details   Json?
  createdAt DateTime @default(now())
}

model Notification {
  id        String    @id @default(cuid())
  userId    Int
  user      User      @relation(fields: [userId], references: [id], onDelete: Cascade)
  type      String
  details   Json?
  createdAt DateTime  @default(now())
  viewedAt  DateTime?
}

model UserNotificationSettings {
  id         Int      @id @default(autoincrement())
  userId     Int
  user       User     @relation(fields: [userId], references: [id], onDelete: Cascade)
  type       String
  disabledAt DateTime @default(now())

  @@unique([userId, type])
}

model Webhook {
  id        Int      @id @default(autoincrement())
  url       String
  notifyOn  String[] // Manually specified and managed since Prisma enums are not supported in arrays
  active    Boolean  @default(false)
  createdAt DateTime @default(now())
  updatedAt DateTime @updatedAt
  userId    Int
  user      User     @relation(fields: [userId], references: [id], onDelete: Cascade)

  @@unique([url, userId])
}

model Question {
  id               Int      @id @default(autoincrement())
  userId           Int
  user             User     @relation(fields: [userId], references: [id])
  createdAt        DateTime @default(now())
  updatedAt        DateTime @updatedAt
  title            String
  content          String
  selectedAnswerId Int?     @unique
  selectedAnswer   Answer?  @relation("SelectedAnswer", fields: [selectedAnswerId], references: [id])

  tags      TagsOnQuestions[]
  reactions QuestionReaction[]
  comments  QuestionComment[]
  answers   Answer[]           @relation("Question")
  metrics   QuestionMetric[]
  rank      QuestionRank?
}

model QuestionMetric {
  questionId   Int
  question     Question        @relation(fields: [questionId], references: [id], onDelete: Cascade)
  timeframe    MetricTimeframe
  heartCount   Int             @default(0)
  commentCount Int             @default(0)
  answerCount  Int             @default(0)

  @@id([questionId, timeframe])
}

model Answer {
  id         Int      @id @default(autoincrement())
  questionId Int
  question   Question @relation("Question", fields: [questionId], references: [id], onDelete: Cascade)
  userId     Int
  user       User     @relation(fields: [userId], references: [id], onDelete: Cascade)
  content    String
  createdAt  DateTime @default(now())
  updatedAt  DateTime @updatedAt

  reactions AnswerReaction[]
  comments  AnswerComment[]
  metrics   AnswerMetric[]
  answerFor Question?        @relation("SelectedAnswer")
  votes     AnswerVote[]
  rank      AnswerRank?
}

model AnswerVote {
  answer    Answer   @relation(fields: [answerId], references: [id], onDelete: Cascade)
  answerId  Int
  user      User     @relation(fields: [userId], references: [id], onDelete: Cascade)
  userId    Int
  vote      Boolean?
  createdAt DateTime @default(now())

  @@id([answerId, userId])
}

model MetricUpdateQueue {
  type      String
  id        Int
  createdAt DateTime @default(now())

  @@id([type, id])
}

model AnswerMetric {
  answerId     Int
  answer       Answer          @relation(fields: [answerId], references: [id], onDelete: Cascade)
  timeframe    MetricTimeframe
  checkCount   Int
  crossCount   Int
  heartCount   Int
  commentCount Int

  @@id([answerId, timeframe])
}

model CommentV2 {
  id           Int         @id @default(autoincrement())
  content      String
  createdAt    DateTime    @default(now())
  updatedAt    DateTime    @updatedAt
  nsfw         Boolean     @default(false)
  tosViolation Boolean     @default(false)
  parentId     Int?
  parent       CommentV2?  @relation("ParentComments", fields: [parentId], references: [id], onDelete: Cascade)
  userId       Int
  user         User        @relation(fields: [userId], references: [id], onDelete: Cascade)
  comments     CommentV2[] @relation("ParentComments")
  locked       Boolean?    @default(false)

  question  QuestionComment?
  answer    AnswerComment?
  reactions CommentV2Reaction[]
  image     ImageComment?
}

model QuestionComment {
  questionId Int
  question   Question  @relation(fields: [questionId], references: [id], onDelete: Cascade)
  commentId  Int       @unique
  comment    CommentV2 @relation(fields: [commentId], references: [id], onDelete: Cascade)

  @@id([questionId, commentId])
}

model AnswerComment {
  answerId  Int
  answer    Answer    @relation(fields: [answerId], references: [id], onDelete: Cascade)
  commentId Int       @unique
  comment   CommentV2 @relation(fields: [commentId], references: [id], onDelete: Cascade)

  @@id([answerId, commentId])
}

model ImageComment {
  imageId   Int
  image     Image     @relation(fields: [imageId], references: [id], onDelete: Cascade)
  commentId Int       @unique
  comment   CommentV2 @relation(fields: [commentId], references: [id], onDelete: Cascade)

  @@id([imageId, commentId])
}

model QuestionReaction {
  id         Int             @id @default(autoincrement())
  question   Question        @relation(fields: [questionId], references: [id], onDelete: Cascade)
  questionId Int
  user       User            @relation(fields: [userId], references: [id], onDelete: Cascade)
  userId     Int
  reaction   ReviewReactions
  createdAt  DateTime        @default(now())
  updatedAt  DateTime        @updatedAt

  @@unique([questionId, userId, reaction])
}

model AnswerReaction {
  id        Int             @id @default(autoincrement())
  answer    Answer          @relation(fields: [answerId], references: [id], onDelete: Cascade)
  answerId  Int
  user      User            @relation(fields: [userId], references: [id], onDelete: Cascade)
  userId    Int
  reaction  ReviewReactions
  createdAt DateTime        @default(now())
  updatedAt DateTime        @updatedAt

  @@unique([answerId, userId, reaction])
}

model CommentV2Reaction {
  id        Int             @id @default(autoincrement())
  comment   CommentV2       @relation(fields: [commentId], references: [id], onDelete: Cascade)
  commentId Int
  user      User            @relation(fields: [userId], references: [id], onDelete: Cascade)
  userId    Int
  reaction  ReviewReactions
  createdAt DateTime        @default(now())
  updatedAt DateTime        @updatedAt

  @@unique([commentId, userId, reaction])
}

model ImageReaction {
  id        Int             @id @default(autoincrement())
  imageId   Int
  image     Image           @relation(fields: [imageId], references: [id], onDelete: Cascade)
  userId    Int
  user      User            @relation(fields: [userId], references: [id], onDelete: Cascade)
  reaction  ReviewReactions
  createdAt DateTime        @default(now())
  updatedAt DateTime        @updatedAt

  @@unique([imageId, userId, reaction])
}

enum TagEngagementType {
  Hide
  Follow
}

model TagEngagement {
  userId    Int
  user      User              @relation(fields: [userId], references: [id], onDelete: Cascade)
  tagId     Int
  tag       Tag               @relation(fields: [tagId], references: [id], onDelete: Cascade)
  type      TagEngagementType
  createdAt DateTime          @default(now())

  @@id([userId, tagId])
}

model Announcement {
  id        Int       @id @default(autoincrement())
  title     String
  content   String
  emoji     String?
  color     String    @default("blue")
  createdAt DateTime  @default(now())
  updatedAt DateTime  @updatedAt
  startsAt  DateTime?
  endsAt    DateTime?
}

enum CosmeticType {
  Badge
  NamePlate
}

enum CosmeticSource {
  Trophy
  Purchase
  Event
  Membership
}

model Cosmetic {
  id              Int            @id
  name            String
  description     String?
  type            CosmeticType
  source          CosmeticSource
  permanentUnlock Boolean
  data            Json
  createdAt       DateTime?      @default(now())
  updatedAt       DateTime?      @updatedAt
  UserCosmetic    UserCosmetic[]
}

model UserCosmetic {
  userId     Int
  user       User      @relation(fields: [userId], references: [id], onDelete: Cascade)
  cosmeticId Int
  cosmetic   Cosmetic  @relation(fields: [cosmeticId], references: [id], onDelete: Cascade)
  obtainedAt DateTime  @default(now()) // createdAt
  equippedAt DateTime?

  @@id([userId, cosmeticId])
}

/// @view
model QuestionRank {
  questionId              Int      @id
  question                Question @relation(fields: [questionId], references: [id], onDelete: NoAction)
  answerCountDay          Int
  answerCountWeek         Int
  answerCountMonth        Int
  answerCountYear         Int
  answerCountAllTime      Int
  heartCountDay           Int
  heartCountWeek          Int
  heartCountMonth         Int
  heartCountYear          Int
  heartCountAllTime       Int
  commentCountDay         Int
  commentCountWeek        Int
  commentCountMonth       Int
  commentCountYear        Int
  commentCountAllTime     Int
  answerCountDayRank      Int
  answerCountWeekRank     Int
  answerCountMonthRank    Int
  answerCountYearRank     Int
  answerCountAllTimeRank  Int
  heartCountDayRank       Int
  heartCountWeekRank      Int
  heartCountMonthRank     Int
  heartCountYearRank      Int
  heartCountAllTimeRank   Int
  commentCountDayRank     Int
  commentCountWeekRank    Int
  commentCountMonthRank   Int
  commentCountYearRank    Int
  commentCountAllTimeRank Int
}

/// @view
model AnswerRank {
  answerId                Int    @id
  answer                  Answer @relation(fields: [answerId], references: [id], onDelete: NoAction)
  checkCountDay           Int
  checkCountWeek          Int
  checkCountMonth         Int
  checkCountYear          Int
  checkCountAllTime       Int
  crossCountDay           Int
  crossCountWeek          Int
  crossCountMonth         Int
  crossCountYear          Int
  crossCountAllTime       Int
  heartCountDay           Int
  heartCountWeek          Int
  heartCountMonth         Int
  heartCountYear          Int
  heartCountAllTime       Int
  commentCountDay         Int
  commentCountWeek        Int
  commentCountMonth       Int
  commentCountYear        Int
  commentCountAllTime     Int
  checkCountDayRank       Int
  checkCountWeekRank      Int
  checkCountMonthRank     Int
  checkCountYearRank      Int
  checkCountAllTimeRank   Int
  crossCountDayRank       Int
  crossCountWeekRank      Int
  crossCountMonthRank     Int
  crossCountYearRank      Int
  crossCountAllTimeRank   Int
  heartCountDayRank       Int
  heartCountWeekRank      Int
  heartCountMonthRank     Int
  heartCountYearRank      Int
  heartCountAllTimeRank   Int
  commentCountDayRank     Int
  commentCountWeekRank    Int
  commentCountMonthRank   Int
  commentCountYearRank    Int
  commentCountAllTimeRank Int
}

/// @view
model ModelRank {
  model                    Model @relation(fields: [modelId], references: [id], onDelete: NoAction)
  modelId                  Int   @id
  downloadCountDay         Int
  downloadCountWeek        Int
  downloadCountMonth       Int
  downloadCountYear        Int
  downloadCountAllTime     Int
  ratingCountDay           Int
  ratingCountWeek          Int
  ratingCountMonth         Int
  ratingCountYear          Int
  ratingCountAllTime       Int
  ratingDay                Float
  ratingWeek               Float
  ratingMonth              Float
  ratingYear               Float
  ratingAllTime            Float
  favoriteCountDay         Int
  favoriteCountWeek        Int
  favoriteCountMonth       Int
  favoriteCountYear        Int
  favoriteCountAllTime     Int
  commentCountDay          Int
  commentCountWeek         Int
  commentCountMonth        Int
  commentCountYear         Int
  commentCountAllTime      Int
  downloadCountDayRank     Int
  downloadCountWeekRank    Int
  downloadCountMonthRank   Int
  downloadCountYearRank    Int
  downloadCountAllTimeRank Int
  ratingCountDayRank       Int
  ratingCountWeekRank      Int
  ratingCountMonthRank     Int
  ratingCountYearRank      Int
  ratingCountAllTimeRank   Int
  ratingDayRank            Int
  ratingWeekRank           Int
  ratingMonthRank          Int
  ratingYearRank           Int
  ratingAllTimeRank        Int
  favoriteCountDayRank     Int
  favoriteCountWeekRank    Int
  favoriteCountMonthRank   Int
  favoriteCountYearRank    Int
  favoriteCountAllTimeRank Int
  commentCountDayRank      Int
  commentCountWeekRank     Int
  commentCountMonthRank    Int
  commentCountYearRank     Int
  commentCountAllTimeRank  Int
  newRank                  Int
}

/// @view
model ModelReportStat {
  model                 Model @relation(fields: [modelId], references: [id], onDelete: NoAction)
  modelId               Int   @id
  tosViolationPending   Int
  tosViolationValid     Int
  tosViolationInvalid   Int
  nsfwPending           Int
  nsfwValid             Int
  nsfwInvalid           Int
  ownershipPending      Int
  ownershipProcessing   Int
  ownershipValid        Int
  ownershipInvalid      Int
  adminAttentionPending Int
  adminAttentionValid   Int
  adminAttentionInvalid Int
  claimPending          Int
  claimValid            Int
  claimInvalid          Int
}

/// @view
model ModelVersionRank {
  modelVersion             ModelVersion @relation(fields: [modelVersionId], references: [id], onDelete: NoAction)
  modelVersionId           Int          @id
  downloadCountDay         Int
  downloadCountWeek        Int
  downloadCountMonth       Int
  downloadCountYear        Int
  downloadCountAllTime     Int
  ratingCountDay           Int
  ratingCountWeek          Int
  ratingCountMonth         Int
  ratingCountYear          Int
  ratingCountAllTime       Int
  ratingDay                Float
  ratingWeek               Float
  ratingMonth              Float
  ratingYear               Float
  ratingAllTime            Float
  downloadCountDayRank     Int
  downloadCountWeekRank    Int
  downloadCountMonthRank   Int
  downloadCountYearRank    Int
  downloadCountAllTimeRank Int
  ratingCountDayRank       Int
  ratingCountWeekRank      Int
  ratingCountMonthRank     Int
  ratingCountYearRank      Int
  ratingCountAllTimeRank   Int
  ratingDayRank            Int
  ratingWeekRank           Int
  ratingMonthRank          Int
  ratingYearRank           Int
  ratingAllTimeRank        Int
}

/// @view
model UserStat {
  user                     User  @relation(fields: [userId], references: [id], onDelete: NoAction)
  userId                   Int   @id
  uploadCountDay           Int
  uploadCountWeek          Int
  uploadCountMonth         Int
  uploadCountYear          Int
  uploadCountAllTime       Int
  reviewCountDay           Int
  reviewCountWeek          Int
  reviewCountMonth         Int
  reviewCountYear          Int
  reviewCountAllTime       Int
  downloadCountDay         Int
  downloadCountWeek        Int
  downloadCountMonth       Int
  downloadCountYear        Int
  downloadCountAllTime     Int
  ratingCountDay           Int
  ratingCountWeek          Int
  ratingCountMonth         Int
  ratingCountYear          Int
  ratingCountAllTime       Int
  followingCountDay        Int
  followingCountWeek       Int
  followingCountMonth      Int
  followingCountYear       Int
  followingCountAllTime    Int
  followerCountDay         Int
  followerCountWeek        Int
  followerCountMonth       Int
  followerCountYear        Int
  followerCountAllTime     Int
  hiddenCountDay           Int
  hiddenCountWeek          Int
  hiddenCountMonth         Int
  hiddenCountYear          Int
  hiddenCountAllTime       Int
  ratingDay                Float
  ratingWeek               Float
  ratingMonth              Float
  ratingYear               Float
  ratingAllTime            Float
  favoriteCountDay         Int
  favoriteCountWeek        Int
  favoriteCountMonth       Int
  favoriteCountYear        Int
  favoriteCountAllTime     Int
  answerCountDay           Int
  answerCountWeek          Int
  answerCountMonth         Int
  answerCountYear          Int
  answerCountAllTime       Int
  answerAcceptCountDay     Int
  answerAcceptCountWeek    Int
  answerAcceptCountMonth   Int
  answerAcceptCountYear    Int
  answerAcceptCountAllTime Int
}

/// @view
model UserRank {
  user                         User @relation(fields: [userId], references: [id], onDelete: NoAction)
  userId                       Int  @id
  downloadCountDayRank         Int
  downloadCountWeekRank        Int
  downloadCountMonthRank       Int
  downloadCountYearRank        Int
  downloadCountAllTimeRank     Int
  ratingCountDayRank           Int
  ratingCountWeekRank          Int
  ratingCountMonthRank         Int
  ratingCountYearRank          Int
  ratingCountAllTimeRank       Int
  followerCountDayRank         Int
  followerCountWeekRank        Int
  followerCountMonthRank       Int
  followerCountYearRank        Int
  followerCountAllTimeRank     Int
  ratingDayRank                Int
  ratingWeekRank               Int
  ratingMonthRank              Int
  ratingYearRank               Int
  ratingAllTimeRank            Int
  favoriteCountDayRank         Int
  favoriteCountWeekRank        Int
  favoriteCountMonthRank       Int
  favoriteCountYearRank        Int
  favoriteCountAllTimeRank     Int
  answerCountDayRank           Int
  answerCountWeekRank          Int
  answerCountMonthRank         Int
  answerCountYearRank          Int
  answerCountAllTimeRank       Int
  answerAcceptCountDayRank     Int
  answerAcceptCountWeekRank    Int
  answerAcceptCountMonthRank   Int
  answerAcceptCountYearRank    Int
  answerAcceptCountAllTimeRank Int
  leaderboardRank              Int
}

/// @view
model TagStat {
  tag                  Tag @relation(fields: [tagId], references: [id], onDelete: NoAction)
  tagId                Int @id
  followerCountDay     Int
  followerCountWeek    Int
  followerCountMonth   Int
  followerCountYear    Int
  followerCountAllTime Int
  hiddenCountDay       Int
  hiddenCountWeek      Int
  hiddenCountMonth     Int
  hiddenCountYear      Int
  hiddenCountAllTime   Int
  modelCountDay        Int
  modelCountWeek       Int
  modelCountMonth      Int
  modelCountYear       Int
  modelCountAllTime    Int
}

/// @view
model TagRank {
  tag                      Tag @relation(fields: [tagId], references: [id], onDelete: NoAction)
  tagId                    Int @id
  followerCountDayRank     Int
  followerCountWeekRank    Int
  followerCountMonthRank   Int
  followerCountYearRank    Int
  followerCountAllTimeRank Int
  hiddenCountDayRank       Int
  hiddenCountWeekRank      Int
  hiddenCountMonthRank     Int
  hiddenCountYearRank      Int
  hiddenCountAllTimeRank   Int
  modelCountDayRank        Int
  modelCountWeekRank       Int
  modelCountMonthRank      Int
  modelCountYearRank       Int
  modelCountAllTimeRank    Int
}

/// @view
model DownloadHistory {
  id             Int          @id
  userId         Int
  user           User         @relation(fields: [userId], references: [id], onDelete: NoAction)
  modelVersionId Int
  modelVersion   ModelVersion @relation(fields: [modelVersionId], references: [id], onDelete: NoAction)
  modelId        Int
  model          Model        @relation(fields: [modelId], references: [id], onDelete: NoAction)
  createdAt      DateTime
}

/// @view
model ImageConnection {
  imageId        Int           @id
  image          Image         @relation(fields: [imageId], references: [id], onDelete: NoAction)
  userId         Int
  user           User          @relation(fields: [userId], references: [id], onDelete: NoAction)
  modelId        Int?
  model          Model?        @relation(fields: [modelId], references: [id], onDelete: NoAction)
  modelVersionId Int?
  modelVersion   ModelVersion? @relation(fields: [modelVersionId], references: [id], onDelete: NoAction)
  reviewId       Int?
  review         Review?       @relation(fields: [reviewId], references: [id], onDelete: NoAction)
  index          Int?
}

/// @view
model ImageStat {
  imageId             Int   @id
  image               Image @relation(fields: [imageId], references: [id], onDelete: NoAction)
  cryCountDay         Int   @default(0)
  cryCountWeek        Int   @default(0)
  cryCountMonth       Int   @default(0)
  cryCountYear        Int   @default(0)
  cryCountAllTime     Int   @default(0)
  dislikeCountDay     Int   @default(0)
  dislikeCountWeek    Int   @default(0)
  dislikeCountMonth   Int   @default(0)
  dislikeCountYear    Int   @default(0)
  dislikeCountAllTime Int   @default(0)
  heartCountDay       Int   @default(0)
  heartCountWeek      Int   @default(0)
  heartCountMonth     Int   @default(0)
  heartCountYear      Int   @default(0)
  heartCountAllTime   Int   @default(0)
  laughCountDay       Int   @default(0)
  laughCountWeek      Int   @default(0)
  laughCountMonth     Int   @default(0)
  laughCountYear      Int   @default(0)
  laughCountAllTime   Int   @default(0)
  likeCountDay        Int   @default(0)
  likeCountWeek       Int   @default(0)
  likeCountMonth      Int   @default(0)
  likeCountYear       Int   @default(0)
  likeCountAllTime    Int   @default(0)
  commentCountDay     Int   @default(0)
  commentCountWeek    Int   @default(0)
  commentCountMonth   Int   @default(0)
  commentCountYear    Int   @default(0)
  commentCountAllTime Int   @default(0)
}

/// @view
model ImageRank {
  imageId                 Int   @id
  image                   Image @relation(fields: [imageId], references: [id], onDelete: NoAction)
  cryCountDayRank         Int   @default(0)
  cryCountWeekRank        Int   @default(0)
  cryCountMonthRank       Int   @default(0)
  cryCountYearRank        Int   @default(0)
  cryCountAllTimeRank     Int   @default(0)
  dislikeCountDayRank     Int   @default(0)
  dislikeCountWeekRank    Int   @default(0)
  dislikeCountMonthRank   Int   @default(0)
  dislikeCountYearRank    Int   @default(0)
  dislikeCountAllTimeRank Int   @default(0)
  heartCountDayRank       Int   @default(0)
  heartCountWeekRank      Int   @default(0)
  heartCountMonthRank     Int   @default(0)
  heartCountYearRank      Int   @default(0)
  heartCountAllTimeRank   Int   @default(0)
  laughCountDayRank       Int   @default(0)
  laughCountWeekRank      Int   @default(0)
  laughCountMonthRank     Int   @default(0)
  laughCountYearRank      Int   @default(0)
  laughCountAllTimeRank   Int   @default(0)
  likeCountDayRank        Int   @default(0)
  likeCountWeekRank       Int   @default(0)
  likeCountMonthRank      Int   @default(0)
  likeCountYearRank       Int   @default(0)
  likeCountAllTimeRank    Int   @default(0)
  commentCountDayRank     Int   @default(0)
  commentCountWeekRank    Int   @default(0)
  commentCountMonthRank   Int   @default(0)
  commentCountYearRank    Int   @default(0)
  commentCountAllTimeRank Int   @default(0)
}<|MERGE_RESOLUTION|>--- conflicted
+++ resolved
@@ -65,18 +65,13 @@
   tos                  Boolean?              @default(false)
   createdAt            DateTime              @default(now())
   deletedAt            DateTime?
-<<<<<<< HEAD
   preferredModelFormat ModelFileFormat?      @default(SafeTensor)
   preferredPrunedModel Boolean?              @default(false)
   customerId           String?               @unique
   subscriptionId       String?
   subscription         CustomerSubscription?
-=======
-  preferredModelFormat ModelFileFormat? @default(SafeTensor)
-  preferredPrunedModel Boolean?         @default(false)
-  muted                Boolean?         @default(false)
+  muted                Boolean?              @default(false)
   bannedAt             DateTime?
->>>>>>> c915b305
 
   accounts             Account[]
   sessions             Session[]
@@ -116,8 +111,8 @@
   rank                UserRank?
   downloads           DownloadHistory[]
   imageConnections    ImageConnection[]
-<<<<<<< HEAD
   purchases           Purchase[]
+  cosmetics           UserCosmetic[]
 }
 
 model CustomerSubscription {
@@ -178,9 +173,6 @@
   price      Price?   @relation(fields: [priceId], references: [id])
   status     String?
   createdAt  DateTime @default(now())
-=======
-  cosmetics           UserCosmetic[]
->>>>>>> c915b305
 }
 
 enum UserEngagementType {
