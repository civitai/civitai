--- conflicted
+++ resolved
@@ -3524,7 +3524,6 @@
   createdBy   User @relation(fields: [createdById], references: [id], onDelete: Cascade)
 }
 
-<<<<<<< HEAD
 enum ChangelogType {
   Feature
   Bugfix
@@ -3544,7 +3543,8 @@
   type        ChangelogType
   tags        String[]      @default([])
   disabled    Boolean       @default(false)
-=======
+}
+
 model NewOrderPlayer {
   userId        Int              @id @unique
   user          User             @relation(fields: [userId], references: [id], onDelete: Cascade)
@@ -3585,7 +3585,6 @@
   createdAt      DateTime       @default(now())
   cleansedAt     DateTime?
   cleansedReason String?
->>>>>>> 54a19cb2
 }
 
 /// @view
