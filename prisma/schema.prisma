--- conflicted
+++ resolved
@@ -202,7 +202,6 @@
   answerVotes          AnswerVote[]
   tagsEngaged          TagEngagement[]
 
-<<<<<<< HEAD
   imageReactions             ImageReaction[]
   sessionInvalidation        SessionInvalidation[]
   stats                      UserStat?
@@ -242,48 +241,9 @@
   clubPostReactions          ClubPostReaction[]
   withdrawalRequests         BuzzWithdrawalRequest[]
   actionedWithdrawalRequests BuzzWithdrawalRequestHistory[]
-=======
-  imageReactions          ImageReaction[]
-  sessionInvalidation     SessionInvalidation[]
-  stats                   UserStat?
-  rank                    UserRank?
-  downloads               DownloadHistory[]
-  purchases               Purchase[]
-  cosmetics               UserCosmetic[]
-  postReactions           PostReaction[]
-  posts                   Post[]
-  resourceReviews         ResourceReview[]
-  tagImageVotes           TagsOnImageVote[]
-  tagModelVotes           TagsOnModelsVote[]
-  tagPostVotes            TagsOnPostVote[]
-  resourceReviewReactions ResourceReviewReaction[]
-  articleReactions        ArticleReaction[]
-  articles                Article[]
-  articleEngagements      ArticleEngagement[]
-  leaderboardResults      LeaderboardResult[]
-  receivedReports         UserReport[]
-  engagedImages           ImageEngagement[]
-  collections             Collection[]
-  collectionItems         CollectionItem[]
-  reviewedCollectionItems CollectionItem[]         @relation("reviewedBy")
-  contributingCollections CollectionContributor[]
-  homeBlocks              HomeBlock[]
-  bounties                Bounty[]
-  bountyEntries           BountyEntry[]
-  sponsoredBounties       BountyBenefactor[]
-  engagedBounties         BountyEngagement[]
-  bountyEntryReactions    BountyEntryReaction[]
-  referralCodes           UserReferralCode[]
-  clubs                   Club[]
-  memberships             ClubMembership[]
-  addedClubPosts          ClubPost[]
-  accessGrantedBy         EntityAccess[]
-  clubAdmin               ClubAdmin[]
-  clubPostReactions       ClubPostReaction[]
-  chatMembers             ChatMember[]
-  chatMessages            ChatMessage[]
-  chatOwners              Chat[]
->>>>>>> 98e58287
+  chatMembers                ChatMember[]
+  chatMessages               ChatMessage[]
+  chatOwners                 Chat[]
 }
 
 enum OnboardingStep {
@@ -1034,10 +994,10 @@
 }
 
 model ChatReport {
-  chatId Int
-  chat   Chat @relation(fields: [chatId], references: [id], onDelete: Cascade)
-  reportId      Int         @unique
-  report        Report      @relation(fields: [reportId], references: [id], onDelete: Cascade)
+  chatId   Int
+  chat     Chat   @relation(fields: [chatId], references: [id], onDelete: Cascade)
+  reportId Int    @unique
+  report   Report @relation(fields: [reportId], references: [id], onDelete: Cascade)
 
   @@id([reportId, chatId])
   @@index([chatId], type: Hash)
@@ -2675,7 +2635,7 @@
   hash      String   @unique // hash of asc-sorted userIds
   ownerId   Int
 
-  owner   User  @relation(fields: [ownerId], references: [id])
+  owner User @relation(fields: [ownerId], references: [id])
 
   chatMembers ChatMember[]
   messages    ChatMessage[]
