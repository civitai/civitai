--- conflicted
+++ resolved
@@ -645,16 +645,9 @@
   modelVersion   ModelVersion @relation(fields: [modelVersionId], references: [id], onDelete: Cascade)
   rating         Int
   details        String
-<<<<<<< HEAD
   userId         Int
   user           User         @relation(fields: [userId], references: [id], onDelete: Cascade)
   thread         Thread?
-=======
-  threadId       Int?
-  thread         Thread?      @relation(fields: [threadId], references: [id])
-
-  @@index([threadId], type: Hash)
->>>>>>> 14d36069
 }
 
 enum ReviewReactions {
@@ -1177,6 +1170,11 @@
   review     ResourceReview? @relation(fields: [reviewId], references: [id], onDelete: SetNull)
 
   comments CommentV2[]
+
+  @@index([reviewId], type: Hash)
+  @@index([postId], type: Hash)
+  @@index([questionId], type: Hash)
+  @@index([imageId], type: Hash)
 }
 
 model QuestionReaction {
