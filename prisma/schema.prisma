--- conflicted
+++ resolved
@@ -156,15 +156,12 @@
   collectionItems         CollectionItem[]
   contributingCollections CollectionContributor[]
   homeBlocks              HomeBlock[]
-<<<<<<< HEAD
-  referralCodes           UserReferralCode[]
-=======
   bounties                Bounty[]
   bountyEntries           BountyEntry[]
   sponsoredBounties       BountyBenefactor[]
   engagedBounties         BountyEngagement[]
   bountyEntryReactions    BountyEntryReaction[]
->>>>>>> 832c29fc
+  referralCodes           UserReferralCode[]
 }
 
 model CustomerSubscription {
