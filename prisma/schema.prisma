--- conflicted
+++ resolved
@@ -76,7 +76,7 @@
   notifications        Notification[]
   notificationSettings UserNotificationSettings[]
   webhooks             Webhook[]
-<<<<<<< HEAD
+  interests            ModelInterest[]
   engagingUsers        UserEngagement[]           @relation("engagingUsers")
   engagedUsers         UserEngagement[]           @relation("engagedUsers")
   metrics              UserMetric[]
@@ -107,9 +107,6 @@
   hiddenCount    Int             @default(0)
 
   @@id([userId, timeframe])
-=======
-  interests            ModelInterest[]
->>>>>>> fa30c15c
 }
 
 enum LinkType {
