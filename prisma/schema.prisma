// This is your Prisma schema file,
// learn more about it in the docs: https://pris.ly/d/prisma-schema

generator client {
  provider        = "prisma-client-js"
  previewFeatures = ["filteredRelationCount", "orderByNulls", "interactiveTransactions"]
}

datasource db {
  provider = "postgresql"
  // NOTE: When using postgresql, mysql or sqlserver, uncomment the @db.Text annotations in model Account below
  // Further reading:
  // https://next-auth.js.org/adapters/prisma#create-the-prisma-schema
  // https://www.prisma.io/docs/reference/api-reference/prisma-schema-reference#string
  url      = env("DATABASE_URL")
}

// Necessary for Next auth
model Account {
  id                Int     @id @default(autoincrement())
  userId            Int
  type              String
  provider          String
  providerAccountId String
  refresh_token     String? @db.Text
  access_token      String? @db.Text
  expires_at        Int?
  token_type        String?
  scope             String?
  id_token          String? @db.Text
  session_state     String?
  user              User    @relation(fields: [userId], references: [id], onDelete: Cascade)

  @@unique([provider, providerAccountId])
}

model Session {
  id           Int      @id @default(autoincrement())
  sessionToken String   @unique
  userId       Int
  expires      DateTime
  user         User     @relation(fields: [userId], references: [id], onDelete: Cascade)
}

model User {
  id            Int       @id @default(autoincrement())
  name          String?
  username      String?   @unique @db.Citext
  email         String?   @unique
  emailVerified DateTime?
  image         String?
  showNsfw      Boolean?  @default(false)
  blurNsfw      Boolean?  @default(true)
  isModerator   Boolean?  @default(false)
  tos           Boolean?  @default(false)
  createdAt     DateTime  @default(now())

  accounts             Account[]
  sessions             Session[]
  reviews              Review[]
  reviewReactions      ReviewReaction[]
  images               Image[]
  models               Model[]
  activities           UserActivity[]
  saves                SavedModel[]
  imports              Import[]
  keys                 ApiKey[]
  favoriteModels       FavoriteModel[]
  links                UserLink[]
  rank                 UserRank?
  comments             Comment[]
  commentReactions     CommentReaction[]
  notifications        Notification[]
  notificationSettings UserNotificationSettings[]
  webhooks             Webhook[]
  interests            ModelInterest[]
  engagingUsers        UserEngagement[]           @relation("engagingUsers")
  engagedUsers         UserEngagement[]           @relation("engagedUsers")
  metrics              UserMetric[]
  reports              Report[]
  questions            Question[]
  answers              Answer[]
  commentsv2           CommentV2[]
  questionReactions    QuestionReaction[]
  answerReactions      AnswerReaction[]
  commentV2Reactions   CommentV2Reaction[]
  answerVotes          AnswerVote[]
  downloads            DownloadHistory[]
  benefactors          Benefactor[]
  favoriteBounties     FavoriteBounty[]
  hunters              Hunter[]
  favoriteHunters      FavoriteHunter[]
  bounties             Bounty[]
}

enum UserEngagementType {
  Follow
  Hide
}

model UserEngagement {
  userId       Int
  user         User               @relation("engagingUsers", fields: [userId], references: [id])
  targetUserId Int
  targetUser   User               @relation("engagedUsers", fields: [targetUserId], references: [id])
  type         UserEngagementType
  createdAt    DateTime           @default(now())

  @@id([userId, targetUserId])
}

model UserMetric {
  user           User            @relation(fields: [userId], references: [id], onDelete: Cascade)
  userId         Int
  timeframe      MetricTimeframe
  followingCount Int             @default(0)
  followerCount  Int             @default(0)
  hiddenCount    Int             @default(0)

  @@id([userId, timeframe])
}

enum LinkType {
  Sponsorship
  Social
  Other
}

model UserLink {
  id     Int      @id @default(autoincrement())
  userId Int
  user   User     @relation(fields: [userId], references: [id], onDelete: Cascade)
  url    String
  type   LinkType
}

model VerificationToken {
  identifier String
  token      String   @unique
  expires    DateTime

  @@unique([identifier, token])
}

enum ModelType {
  Checkpoint
  TextualInversion
  Hypernetwork
  AestheticGradient
  LORA
}

enum ImportStatus {
  Pending
  Processing
  Failed
  Completed
}

model Import {
  id         Int          @id @default(autoincrement())
  userId     Int?
  user       User?        @relation(fields: [userId], references: [id], onDelete: SetNull)
  createdAt  DateTime     @default(now())
  startedAt  DateTime?
  finishedAt DateTime?
  source     String
  status     ImportStatus @default(Pending)
  data       Json?
  parentId   Int?
  parent     Import?      @relation("ImportChildren", fields: [parentId], references: [id], onDelete: SetNull)

  modelVersion ModelVersion[]
  model        Model?
  children     Import[]       @relation("ImportChildren")
  importId     Int?
}

enum ModelStatus {
  Draft
  Published
  Unpublished
  GatherInterest
}

model Model {
  id            Int         @id @default(autoincrement())
  name          String
  description   String?
  type          ModelType
  createdAt     DateTime    @default(now())
  updatedAt     DateTime    @updatedAt
  lastVersionAt DateTime?
  nsfw          Boolean     @default(false)
  tosViolation  Boolean     @default(false)
  poi           Boolean     @default(false)
  userId        Int
  user          User        @relation(fields: [userId], references: [id])
  status        ModelStatus @default(Draft)
  publishedAt   DateTime?
  fromImport    Import?     @relation(fields: [fromImportId], references: [id], onDelete: SetNull)
  fromImportId  Int?        @unique
  meta          Json        @default("{}")

  modelVersions  ModelVersion[]
  reviews        Review[]
  tagsOnModels   TagsOnModels[]
  metrics        ModelMetric[]
  saves          SavedModel[]
  rank           ModelRank?
  reportStats    ModelReportStat?
  reports        ModelReport[]
  favoriteModels FavoriteModel[]
  comments       Comment[]
  interests      ModelInterest[]
  downloads      DownloadHistory[]
}

model ModelInterest {
  userId    Int
  user      User     @relation(fields: [userId], references: [id], onDelete: Cascade)
  modelId   Int
  model     Model    @relation(fields: [modelId], references: [id], onDelete: Cascade)
  createdAt DateTime @default(now())

  @@id([userId, modelId])
}

model FavoriteModel {
  userId    Int
  user      User     @relation(fields: [userId], references: [id], onDelete: Cascade)
  modelId   Int
  model     Model    @relation(fields: [modelId], references: [id], onDelete: Cascade)
  createdAt DateTime @default(now())

  @@id([userId, modelId])
}

model ModelVersion {
  id           Int         @id @default(autoincrement())
  index        Int?
  name         String
  description  String?
  modelId      Int
  model        Model       @relation(fields: [modelId], references: [id], onDelete: Cascade)
  trainedWords String[]
  steps        Int?
  epochs       Int?
  createdAt    DateTime    @default(now())
  updatedAt    DateTime    @updatedAt
  status       ModelStatus @default(Draft)
  fromImport   Import?     @relation(fields: [fromImportId], references: [id], onDelete: SetNull)
  fromImportId Int?
  inaccurate   Boolean     @default(false)
  baseModel    String?
  meta         Json        @default("{}")

  reviews       Review[]
  images        ImagesOnModels[]
  metrics       ModelVersionMetric[]
  rank          ModelVersionRank?
  files         ModelFile[]
  runStrategies RunStrategy[]
  hashes        ModelHash[]
  downloads     DownloadHistory[]
}

enum ModelHashType {
  AutoV1
  SHA256
  CRC
}

model ModelHash {
  modelVersion   ModelVersion  @relation(fields: [modelVersionId], references: [id])
  modelVersionId Int
  type           ModelHashType
  hash           String
  createdAt      DateTime      @default(now())

  @@id([modelVersionId, type])
}

enum ScanResultCode {
  Pending
  Success
  Danger
  Error
}

enum ModelFileFormat {
  PickleTensor
  SafeTensor
  Other
}

model ModelFile {
  id                Int             @id @default(autoincrement())
  name              String
  url               String
  sizeKB            Float
  createdAt         DateTime        @default(now())
  type              String          @default("Model")
  format            ModelFileFormat @default(Other)
  modelVersionId    Int
  modelVersion      ModelVersion    @relation(fields: [modelVersionId], references: [id], onDelete: Cascade)
  pickleScanResult  ScanResultCode  @default(Pending)
  exists            Boolean?
  pickleScanMessage String?
  virusScanResult   ScanResultCode  @default(Pending)
  virusScanMessage  String?
  scannedAt         DateTime?
  scanRequestedAt   DateTime?
  rawScanResult     Json?
  primary           Boolean         @default(false)

  @@unique([modelVersionId, type, format])
}

enum MetricTimeframe {
  Day
  Week
  Month
  Year
  AllTime
}

model ModelMetric {
  model         Model           @relation(fields: [modelId], references: [id], onDelete: Cascade)
  modelId       Int
  timeframe     MetricTimeframe
  rating        Float           @default(0)
  ratingCount   Int             @default(0)
  downloadCount Int             @default(0)
  favoriteCount Int             @default(0)
  commentCount  Int             @default(0)

  @@id([modelId, timeframe])
}

model ModelVersionMetric {
  modelVersion   ModelVersion    @relation(fields: [modelVersionId], references: [id], onDelete: Cascade)
  modelVersionId Int
  timeframe      MetricTimeframe
  rating         Float           @default(0)
  ratingCount    Int             @default(0)
  downloadCount  Int             @default(0)
  favoriteCount  Int             @default(0)
  commentCount   Int             @default(0)

  @@id([modelVersionId, timeframe])
}

enum UserActivityType {
  ModelDownload
  ModelRun
  TrainingDataDownload
  HashReport
}

model UserActivity {
  id        Int              @id @default(autoincrement())
  userId    Int?
  user      User?            @relation(fields: [userId], references: [id], onDelete: Cascade)
  activity  UserActivityType
  details   Json?
  hide      Boolean          @default(false)
  createdAt DateTime         @default(now())
}

enum ReportReason {
  TOSViolation
  NSFW
  Ownership
  AdminAttention
  Claim
}

enum ReportStatus {
  Pending
  Valid
  Invalid
}

model Report {
  id        Int            @id @default(autoincrement())
  userId    Int
  user      User           @relation(fields: [userId], references: [id])
  reason    ReportReason
  createdAt DateTime       @default(now())
  details   Json?
  status    ReportStatus
  model     ModelReport?
  review    ReviewReport?
  comment   CommentReport?
}

model ModelReport {
  modelId  Int
  model    Model  @relation(fields: [modelId], references: [id])
  reportId Int    @unique
  report   Report @relation(fields: [reportId], references: [id])

  @@id([reportId, modelId])
}

model ReviewReport {
  reviewId Int
  review   Review @relation(fields: [reviewId], references: [id])
  reportId Int    @unique
  report   Report @relation(fields: [reportId], references: [id])

  @@id([reportId, reviewId])
}

model CommentReport {
  commentId Int
  comment   Comment @relation(fields: [commentId], references: [id])
  reportId  Int     @unique
  report    Report  @relation(fields: [reportId], references: [id])

  @@id([reportId, commentId])
}

model Review {
  id             Int           @id @default(autoincrement())
  model          Model         @relation(fields: [modelId], references: [id], onDelete: Cascade)
  modelId        Int
  modelVersion   ModelVersion? @relation(fields: [modelVersionId], references: [id], onDelete: Cascade)
  modelVersionId Int?
  user           User          @relation(fields: [userId], references: [id])
  userId         Int
  text           String?
  rating         Int
  createdAt      DateTime      @default(now())
  updatedAt      DateTime      @updatedAt
  nsfw           Boolean       @default(false)
  tosViolation   Boolean       @default(false)

  reactions       ReviewReaction[]
  imagesOnReviews ImagesOnReviews[]
  reports         ReviewReport[]
  comments        Comment[]
}

enum ReviewReactions {
  Like
  Dislike
  Laugh
  Cry
  Heart
}

model ReviewReaction {
  id        Int             @id @default(autoincrement())
  review    Review          @relation(fields: [reviewId], references: [id], onDelete: Cascade)
  reviewId  Int
  user      User            @relation(fields: [userId], references: [id], onDelete: Cascade)
  userId    Int
  reaction  ReviewReactions
  createdAt DateTime        @default(now())
  updatedAt DateTime        @updatedAt

  @@unique([reviewId, userId, reaction])
}

model Image {
  id           Int      @id @default(autoincrement())
  name         String?
  url          String
  user         User     @relation(fields: [userId], references: [id])
  userId       Int
  createdAt    DateTime @default(now())
  updatedAt    DateTime @updatedAt
  meta         Json?
  hash         String?
  height       Int?
  width        Int?
  nsfw         Boolean  @default(false)
  tosViolation Boolean  @default(false)

  imagesOnModels  ImagesOnModels[]
  imagesOnReviews ImagesOnReviews[]
  ImagesOnBounty  ImagesOnBounty[]
  ImagesOnHunter  ImagesOnHunter[]
}

enum ImageOnModelType {
  Example
  Training
}

model ImagesOnModels {
  modelVersion   ModelVersion @relation(fields: [modelVersionId], references: [id], onDelete: Cascade)
  modelVersionId Int
  image          Image        @relation(fields: [imageId], references: [id], onDelete: Cascade)
  imageId        Int
  index          Int?

  @@id([imageId, modelVersionId])
}

model ImagesOnReviews {
  review   Review @relation(fields: [reviewId], references: [id], onDelete: Cascade)
  reviewId Int
  image    Image  @relation(fields: [imageId], references: [id], onDelete: Cascade)
  imageId  Int
  index    Int?

  @@id([imageId, reviewId])
}

enum TagTarget {
  Model
  Question
}

model Tag {
  id        Int       @id @default(autoincrement())
  name      String
  color     String?
  createdAt DateTime  @default(now())
  updatedAt DateTime  @updatedAt
  target    TagTarget

<<<<<<< HEAD
  tagsOnModels TagsOnModels[]
  bounty       Bounty?        @relation(fields: [bountyId], references: [id])
  bountyId     Int?
=======
  tagsOnModels   TagsOnModels[]
  TagsOnQuestion TagsOnQuestions[]

  @@unique([name, target])
>>>>>>> 08c4fef0
}

model TagsOnModels {
  model   Model @relation(fields: [modelId], references: [id], onDelete: Cascade)
  modelId Int
  tag     Tag   @relation(fields: [tagId], references: [id], onDelete: Cascade)
  tagId   Int

  @@id([modelId, tagId])
}

model SavedModel {
  model     Model    @relation(fields: [modelId], references: [id], onDelete: Cascade)
  modelId   Int
  user      User     @relation(fields: [userId], references: [id], onDelete: Cascade)
  userId    Int
  createdAt DateTime @default(now())
  updatedAt DateTime @updatedAt

  @@id([modelId, userId])
}

model RunStrategy {
  id             Int          @id @default(autoincrement())
  modelVersionId Int
  modelVersion   ModelVersion @relation(fields: [modelVersionId], references: [id])
  partnerId      Int
  partner        Partner      @relation(fields: [partnerId], references: [id])
  url            String
  createdAt      DateTime     @default(now())
}

enum PartnerPricingModel {
  Duration
  PerImage
}

model Partner {
  id             Int                 @id @default(autoincrement())
  name           String
  homepage       String?
  tos            String?
  privacy        String?
  startupTime    Int? //Seconds
  onDemand       Boolean
  stepsPerSecond Int
  pricingModel   PartnerPricingModel
  price          String
  about          String?
  createdAt      DateTime            @default(now())
  nsfw           Boolean             @default(false)
  poi            Boolean             @default(false)
  token          String?             @unique
  runStrategies  RunStrategy[]
}

model KeyValue {
  key   String @id
  value Json
}

model ApiKey {
  key       String     @unique
  name      String
  scope     KeyScope[]
  userId    Int
  user      User       @relation(fields: [userId], references: [id], onDelete: Cascade)
  createdAt DateTime   @default(now())

  @@unique([key, userId])
}

enum KeyScope {
  Read
  Write
}

model Comment {
  id           Int      @id @default(autoincrement())
  content      String
  createdAt    DateTime @default(now())
  updatedAt    DateTime @updatedAt
  nsfw         Boolean  @default(false)
  tosViolation Boolean  @default(false)
  parent       Comment? @relation("ParentComments", fields: [parentId], references: [id], onDelete: Cascade)
  parentId     Int?
  user         User     @relation(fields: [userId], references: [id], onDelete: Cascade)
  userId       Int
  model        Model    @relation(fields: [modelId], references: [id], onDelete: Cascade)
  modelId      Int
  review       Review?  @relation(fields: [reviewId], references: [id], onDelete: Cascade)
  reviewId     Int?

  comments  Comment[]         @relation("ParentComments")
  reactions CommentReaction[]
  reports   CommentReport[]
}

model CommentReaction {
  id        Int             @id @default(autoincrement())
  commentId Int
  comment   Comment         @relation(fields: [commentId], references: [id], onDelete: Cascade)
  userId    Int
  user      User            @relation(fields: [userId], references: [id], onDelete: Cascade)
  reaction  ReviewReactions
  createdAt DateTime        @default(now())
  updatedAt DateTime        @updatedAt

  @@unique([commentId, userId, reaction])
}

model Log {
  id        String   @id @default(cuid())
  event     String
  details   Json?
  createdAt DateTime @default(now())
}

model Notification {
  id        String    @id @default(cuid())
  userId    Int
  user      User      @relation(fields: [userId], references: [id], onDelete: Cascade)
  type      String
  details   Json?
  createdAt DateTime  @default(now())
  viewedAt  DateTime?
}

model UserNotificationSettings {
  id         Int      @id @default(autoincrement())
  userId     Int
  user       User     @relation(fields: [userId], references: [id], onDelete: Cascade)
  type       String
  disabledAt DateTime @default(now())

  @@unique([userId, type])
}

model Webhook {
  id        Int      @id @default(autoincrement())
  url       String
  notifyOn  String[] // Manually specified and managed since Prisma enums are not supported in arrays
  active    Boolean  @default(false)
  createdAt DateTime @default(now())
  updatedAt DateTime @updatedAt
  userId    Int
  user      User     @relation(fields: [userId], references: [id], onDelete: Cascade)

  @@unique([url, userId])
}

<<<<<<< HEAD
model Bounty {
  id          Int       @id @default(autoincrement())
  name        String
  description String
  type        ModelType
  createdAt   DateTime  @default(now())
  deadline    DateTime?
  nsfw        Boolean   @default(false)
  poi         Boolean   @default(false)
  awardedAt   DateTime?
  userId      Int
  user        User      @relation(fields: [userId], references: [id])

  rank        BountyRank?
  images      ImagesOnBounty[]
  hunters     Hunter[]
  benefactors Benefactor[]
  tags        Tag[] //Implicit many-to-many
  favorites   FavoriteBounty[]
  files       BountyFile[]
  metrics     BountyMetric[]
}

model Benefactor {
  id           Int      @id @default(autoincrement())
  bounty       Bounty   @relation(fields: [bountyId], references: [id], onDelete: Cascade)
  bountyId     Int
  user         User     @relation(fields: [userId], references: [id], onDelete: Cascade)
  userId       Int
  contribution Int // Credits
  createdAt    DateTime @default(now())
  isPrimary    Boolean  @default(false)

  @@unique([bountyId, userId])
}

model FavoriteBounty {
  bounty    Bounty   @relation(fields: [bountyId], references: [id], onDelete: Cascade)
  bountyId  Int
  user      User     @relation(fields: [userId], references: [id], onDelete: Cascade)
  userId    Int
  createdAt DateTime @default(now())

  @@id([bountyId, userId])
}

model ImagesOnBounty {
  bounty   Bounty @relation(fields: [bountyId], references: [id], onDelete: Cascade)
  bountyId Int
  image    Image  @relation(fields: [imageId], references: [id], onDelete: Cascade)
  imageId  Int
  index    Int?

  @@id([imageId, bountyId])
}

model BountyFile {
  id        Int      @id @default(autoincrement())
  bounty    Bounty   @relation(fields: [bountyId], references: [id], onDelete: Cascade)
  bountyId  Int
  name      String
  url       String
  sizeKB    Float
  createdAt DateTime @default(now())
  type      String   @default("Training Data")
}

model Hunter {
  id        Int      @id @default(autoincrement())
  bounty    Bounty   @relation(fields: [bountyId], references: [id], onDelete: Cascade)
  bountyId  Int
  user      User     @relation(fields: [userId], references: [id], onDelete: Cascade)
  userId    Int
  createdAt DateTime @default(now())

  images        ImagesOnHunter[]
  favorites     FavoriteHunter[]
  hunterMetrics HunterMetric[]
  HunterRank    HunterRank[]

  @@unique([bountyId, userId])
}

model ImagesOnHunter {
  hunter         Hunter @relation(fields: [hunterBountyId, hunterUserId], references: [bountyId, userId])
  hunterId       Int
  image          Image  @relation(fields: [imageId], references: [id], onDelete: Cascade)
  imageId        Int
  index          Int?
  hunterBountyId Int
  hunterUserId   Int

  @@id([imageId, hunterId])
}

model FavoriteHunter {
  hunter         Hunter   @relation(fields: [hunterBountyId, hunterUserId], references: [bountyId, userId])
  hunterId       Int
  user           User     @relation(fields: [userId], references: [id])
  userId         Int
  createdAt      DateTime @default(now())
  hunterBountyId Int
  hunterUserId   Int

  @@id([hunterId, userId])
}

model BountyMetric {
  bounty          Bounty          @relation(fields: [bountyId], references: [id], onDelete: Cascade)
  bountyId        Int
  timeframe       MetricTimeframe
  favoriteCount   Int             @default(0)
  commentCount    Int             @default(0)
  hunterCount     Int             @default(0)
  benefactorCount Int             @default(0)
  bountyValue     Int             @default(0)

  @@id([bountyId, timeframe])
}

model HunterMetric {
  hunter        Hunter          @relation(fields: [hunterId], references: [id], onDelete: Cascade)
  hunterId      Int
  timeframe     MetricTimeframe
  favoriteCount Int             @default(0)
  commentCount  Int             @default(0)

  @@id([hunterId, timeframe])
=======
model Question {
  id               Int      @id @default(autoincrement())
  userId           Int
  user             User     @relation(fields: [userId], references: [id])
  createdAt        DateTime @default(now())
  updatedAt        DateTime @updatedAt
  title            String
  content          String
  selectedAnswerId Int?     @unique
  selectedAnswer   Answer?  @relation("SelectedAnswer", fields: [selectedAnswerId], references: [id])

  tags      TagsOnQuestions[]
  reactions QuestionReaction[]
  comments  QuestionComment[]
  answers   Answer[]           @relation("Question")
  metrics   QuestionMetric[]
  rank      QuestionRank?
}

model QuestionMetric {
  questionId   Int
  question     Question        @relation(fields: [questionId], references: [id], onDelete: Cascade)
  timeframe    MetricTimeframe
  heartCount   Int             @default(0)
  commentCount Int             @default(0)
  answerCount  Int             @default(0)

  @@id([questionId, timeframe])
}

model Answer {
  id         Int      @id @default(autoincrement())
  questionId Int
  question   Question @relation("Question", fields: [questionId], references: [id], onDelete: Cascade)
  userId     Int
  user       User     @relation(fields: [userId], references: [id], onDelete: Cascade)
  content    String
  createdAt  DateTime @default(now())
  updatedAt  DateTime @updatedAt

  reactions AnswerReaction[]
  comments  AnswerComment[]
  metrics   AnswerMetric[]
  answerFor Question?        @relation("SelectedAnswer")
  rank      AnswerRank?
  votes     AnswerVote[]
}

model AnswerVote {
  answer    Answer   @relation(fields: [answerId], references: [id])
  answerId  Int
  user      User     @relation(fields: [userId], references: [id])
  userId    Int
  vote      Boolean?
  createdAt DateTime @default(now())

  @@id([answerId, userId])
}

model AnswerMetric {
  answerId     Int
  answer       Answer          @relation(fields: [answerId], references: [id], onDelete: Cascade)
  timeframe    MetricTimeframe
  checkCount   Int
  crossCount   Int
  heartCount   Int
  commentCount Int

  @@id([answerId, timeframe])
}

model CommentV2 {
  id           Int         @id @default(autoincrement())
  content      String
  createdAt    DateTime    @default(now())
  updatedAt    DateTime    @updatedAt
  nsfw         Boolean     @default(false)
  tosViolation Boolean     @default(false)
  parentId     Int?
  parent       CommentV2?  @relation("ParentComments", fields: [parentId], references: [id], onDelete: Cascade)
  userId       Int
  user         User        @relation(fields: [userId], references: [id], onDelete: Cascade)
  comments     CommentV2[] @relation("ParentComments")

  question  QuestionComment?
  answer    AnswerComment?
  reactions CommentV2Reaction[]
}

model QuestionComment {
  questionId Int
  question   Question  @relation(fields: [questionId], references: [id], onDelete: Cascade)
  commentId  Int       @unique
  comment    CommentV2 @relation(fields: [commentId], references: [id], onDelete: Cascade)

  @@id([questionId, commentId])
}

model AnswerComment {
  answerId  Int
  answer    Answer    @relation(fields: [answerId], references: [id], onDelete: Cascade)
  commentId Int       @unique
  comment   CommentV2 @relation(fields: [commentId], references: [id], onDelete: Cascade)

  @@id([answerId, commentId])
}

model TagsOnQuestions {
  question   Question @relation(fields: [questionId], references: [id], onDelete: Cascade)
  questionId Int
  tag        Tag      @relation(fields: [tagId], references: [id], onDelete: Cascade)
  tagId      Int

  @@id([tagId, questionId])
}

model QuestionReaction {
  id         Int             @id @default(autoincrement())
  question   Question        @relation(fields: [questionId], references: [id], onDelete: Cascade)
  questionId Int
  user       User            @relation(fields: [userId], references: [id], onDelete: Cascade)
  userId     Int
  reaction   ReviewReactions
  createdAt  DateTime        @default(now())
  updatedAt  DateTime        @updatedAt

  @@unique([questionId, userId, reaction])
}

model AnswerReaction {
  id        Int             @id @default(autoincrement())
  answer    Answer          @relation(fields: [answerId], references: [id], onDelete: Cascade)
  answerId  Int
  user      User            @relation(fields: [userId], references: [id], onDelete: Cascade)
  userId    Int
  reaction  ReviewReactions
  createdAt DateTime        @default(now())
  updatedAt DateTime        @updatedAt

  @@unique([answerId, userId, reaction])
}

model CommentV2Reaction {
  id        Int             @id @default(autoincrement())
  comment   CommentV2       @relation(fields: [commentId], references: [id], onDelete: Cascade)
  commentId Int
  user      User            @relation(fields: [userId], references: [id], onDelete: Cascade)
  userId    Int
  reaction  ReviewReactions
  createdAt DateTime        @default(now())
  updatedAt DateTime        @updatedAt

  @@unique([commentId, userId, reaction])
}

/// @view
model QuestionRank {
  questionId              Int      @id
  question                Question @relation(fields: [questionId], references: [id], onDelete: NoAction)
  answerCountDay          Int
  answerCountWeek         Int
  answerCountMonth        Int
  answerCountYear         Int
  answerCountAllTime      Int
  heartCountDay           Int
  heartCountWeek          Int
  heartCountMonth         Int
  heartCountYear          Int
  heartCountAllTime       Int
  commentCountDay         Int
  commentCountWeek        Int
  commentCountMonth       Int
  commentCountYear        Int
  commentCountAllTime     Int
  answerCountDayRank      Int
  answerCountWeekRank     Int
  answerCountMonthRank    Int
  answerCountYearRank     Int
  answerCountAllTimeRank  Int
  heartCountDayRank       Int
  heartCountWeekRank      Int
  heartCountMonthRank     Int
  heartCountYearRank      Int
  heartCountAllTimeRank   Int
  commentCountDayRank     Int
  commentCountWeekRank    Int
  commentCountMonthRank   Int
  commentCountYearRank    Int
  commentCountAllTimeRank Int
}

/// @view
model AnswerRank {
  answerId                Int    @id
  answer                  Answer @relation(fields: [answerId], references: [id], onDelete: NoAction)
  checkCountDay           Int
  checkCountWeek          Int
  checkCountMonth         Int
  checkCountYear          Int
  checkCountAllTime       Int
  crossCountDay           Int
  crossCountWeek          Int
  crossCountMonth         Int
  crossCountYear          Int
  crossCountAllTime       Int
  heartCountDay           Int
  heartCountWeek          Int
  heartCountMonth         Int
  heartCountYear          Int
  heartCountAllTime       Int
  commentCountDay         Int
  commentCountWeek        Int
  commentCountMonth       Int
  commentCountYear        Int
  commentCountAllTime     Int
  checkCountDayRank       Int
  checkCountWeekRank      Int
  checkCountMonthRank     Int
  checkCountYearRank      Int
  checkCountAllTimeRank   Int
  crossCountDayRank       Int
  crossCountWeekRank      Int
  crossCountMonthRank     Int
  crossCountYearRank      Int
  crossCountAllTimeRank   Int
  heartCountDayRank       Int
  heartCountWeekRank      Int
  heartCountMonthRank     Int
  heartCountYearRank      Int
  heartCountAllTimeRank   Int
  commentCountDayRank     Int
  commentCountWeekRank    Int
  commentCountMonthRank   Int
  commentCountYearRank    Int
  commentCountAllTimeRank Int
>>>>>>> 08c4fef0
}

/// @view
model ModelRank {
  model                    Model @relation(fields: [modelId], references: [id], onDelete: NoAction)
  modelId                  Int   @id
  downloadCountDay         Int
  downloadCountWeek        Int
  downloadCountMonth       Int
  downloadCountYear        Int
  downloadCountAllTime     Int
  ratingCountDay           Int
  ratingCountWeek          Int
  ratingCountMonth         Int
  ratingCountYear          Int
  ratingCountAllTime       Int
  ratingDay                Float
  ratingWeek               Float
  ratingMonth              Float
  ratingYear               Float
  ratingAllTime            Float
  favoriteCountDay         Int
  favoriteCountWeek        Int
  favoriteCountMonth       Int
  favoriteCountYear        Int
  favoriteCountAllTime     Int
  commentCountDay          Int
  commentCountWeek         Int
  commentCountMonth        Int
  commentCountYear         Int
  commentCountAllTime      Int
  downloadCountDayRank     Int
  downloadCountWeekRank    Int
  downloadCountMonthRank   Int
  downloadCountYearRank    Int
  downloadCountAllTimeRank Int
  ratingCountDayRank       Int
  ratingCountWeekRank      Int
  ratingCountMonthRank     Int
  ratingCountYearRank      Int
  ratingCountAllTimeRank   Int
  ratingDayRank            Int
  ratingWeekRank           Int
  ratingMonthRank          Int
  ratingYearRank           Int
  ratingAllTimeRank        Int
  favoriteCountDayRank     Int
  favoriteCountWeekRank    Int
  favoriteCountMonthRank   Int
  favoriteCountYearRank    Int
  favoriteCountAllTimeRank Int
  commentCountDayRank      Int
  commentCountWeekRank     Int
  commentCountMonthRank    Int
  commentCountYearRank     Int
  commentCountAllTimeRank  Int
  newRank                  Int
  trendRank                Int
}

/// @view
model ModelReportStat {
  model                 Model @relation(fields: [modelId], references: [id], onDelete: NoAction)
  modelId               Int   @id
  tosViolationPending   Int
  tosViolationValid     Int
  tosViolationInvalid   Int
  nsfwPending           Int
  nsfwValid             Int
  nsfwInvalid           Int
  ownershipPending      Int
  ownershipValid        Int
  ownershipInvalid      Int
  adminAttentionPending Int
  adminAttentionValid   Int
  adminAttentionInvalid Int
  claimPending          Int
  claimValid            Int
  claimInvalid          Int
}

/// @view
model ModelVersionRank {
  modelVersion             ModelVersion @relation(fields: [modelVersionId], references: [id], onDelete: NoAction)
  modelVersionId           Int          @id
  downloadCountDay         Int
  downloadCountWeek        Int
  downloadCountMonth       Int
  downloadCountYear        Int
  downloadCountAllTime     Int
  ratingCountDay           Int
  ratingCountWeek          Int
  ratingCountMonth         Int
  ratingCountYear          Int
  ratingCountAllTime       Int
  ratingDay                Float
  ratingWeek               Float
  ratingMonth              Float
  ratingYear               Float
  ratingAllTime            Float
  downloadCountDayRank     Int
  downloadCountWeekRank    Int
  downloadCountMonthRank   Int
  downloadCountYearRank    Int
  downloadCountAllTimeRank Int
  ratingCountDayRank       Int
  ratingCountWeekRank      Int
  ratingCountMonthRank     Int
  ratingCountYearRank      Int
  ratingCountAllTimeRank   Int
  ratingDayRank            Int
  ratingWeekRank           Int
  ratingMonthRank          Int
  ratingYearRank           Int
  ratingAllTimeRank        Int
}

/// @view
model UserRank {
  user                     User  @relation(fields: [userId], references: [id], onDelete: NoAction)
  userId                   Int   @id
  downloadCountDay         Int
  downloadCountWeek        Int
  downloadCountMonth       Int
  downloadCountYear        Int
  downloadCountAllTime     Int
  ratingCountDay           Int
  ratingCountWeek          Int
  ratingCountMonth         Int
  ratingCountYear          Int
  ratingCountAllTime       Int
  followingCountDay        Int
  followingCountWeek       Int
  followingCountMonth      Int
  followingCountYear       Int
  followingCountAllTime    Int
  followerCountDay         Int
  followerCountWeek        Int
  followerCountMonth       Int
  followerCountYear        Int
  followerCountAllTime     Int
  hiddenCountDay           Int
  hiddenCountWeek          Int
  hiddenCountMonth         Int
  hiddenCountYear          Int
  hiddenCountAllTime       Int
  ratingDay                Float
  ratingWeek               Float
  ratingMonth              Float
  ratingYear               Float
  ratingAllTime            Float
  favoriteCountDay         Int
  favoriteCountWeek        Int
  favoriteCountMonth       Int
  favoriteCountYear        Int
  favoriteCountAllTime     Int
  downloadCountDayRank     Int
  downloadCountWeekRank    Int
  downloadCountMonthRank   Int
  downloadCountYearRank    Int
  downloadCountAllTimeRank Int
  ratingCountDayRank       Int
  ratingCountWeekRank      Int
  ratingCountMonthRank     Int
  ratingCountYearRank      Int
  ratingCountAllTimeRank   Int
  followerCountDayRank     Int
  followerCountWeekRank    Int
  followerCountMonthRank   Int
  followerCountYearRank    Int
  followerCountAllTimeRank Int
  ratingDayRank            Int
  ratingWeekRank           Int
  ratingMonthRank          Int
  ratingYearRank           Int
  ratingAllTimeRank        Int
  favoriteCountDayRank     Int
  favoriteCountWeekRank    Int
  favoriteCountMonthRank   Int
  favoriteCountYearRank    Int
  favoriteCountAllTimeRank Int
}

/// @view
model DownloadHistory {
  id             Int          @id
  userId         Int
  user           User         @relation(fields: [userId], references: [id], onDelete: NoAction)
  modelVersionId Int
  modelVersion   ModelVersion @relation(fields: [modelVersionId], references: [id], onDelete: NoAction)
  modelId        Int
  model          Model        @relation(fields: [modelId], references: [id], onDelete: NoAction)
  createdAt      DateTime
}

/// @view
model BountyRank {
  bounty                     Bounty @relation(fields: [bountyId], references: [id], onDelete: NoAction)
  bountyId                   Int    @id
  favoriteCountDay           Int
  favoriteCountWeek          Int
  favoriteCountMonth         Int
  favoriteCountYear          Int
  favoriteCountAllTime       Int
  commentCountDay            Int
  commentCountWeek           Int
  commentCountMonth          Int
  commentCountYear           Int
  commentCountAllTime        Int
  hunterCountDay             Int
  hunterCountWeek            Int
  hunterCountMonth           Int
  hunterCountYear            Int
  hunterCountAllTime         Int
  benefactorCountDay         Int
  benefactorCountWeek        Int
  benefactorCountMonth       Int
  benefactorCountYear        Int
  benefactorCountAllTime     Int
  bountyValueDay             Int
  bountyValueWeek            Int
  bountyValueMonth           Int
  bountyValueYear            Int
  bountyValueAllTime         Int
  favoriteCountDayRank       Int
  favoriteCountWeekRank      Int
  favoriteCountMonthRank     Int
  favoriteCountYearRank      Int
  favoriteCountAllTimeRank   Int
  commentCountDayRank        Int
  commentCountWeekRank       Int
  commentCountMonthRank      Int
  commentCountYearRank       Int
  commentCountAllTimeRank    Int
  hunterCountDayRank         Int
  hunterCountWeekRank        Int
  hunterCountMonthRank       Int
  hunterCountYearRank        Int
  hunterCountAllTimeRank     Int
  benefactorCountDayRank     Int
  benefactorCountWeekRank    Int
  benefactorCountMonthRank   Int
  benefactorCountYearRank    Int
  benefactorCountAllTimeRank Int
  bountyValueDayRank         Int
  bountyValueWeekRank        Int
  bountyValueMonthRank       Int
  bountyValueYearRank        Int
  bountyValueAllTimeRank     Int
}

/// @view
model HunterRank {
  hunter                   Hunter @relation(fields: [hunterId], references: [id], onDelete: NoAction)
  hunterId                 Int    @id
  favoriteCountDay         Int
  favoriteCountWeek        Int
  favoriteCountMonth       Int
  favoriteCountYear        Int
  favoriteCountAllTime     Int
  commentCountDay          Int
  commentCountWeek         Int
  commentCountMonth        Int
  commentCountYear         Int
  commentCountAllTime      Int
  favoriteCountDayRank     Int
  favoriteCountWeekRank    Int
  favoriteCountMonthRank   Int
  favoriteCountYearRank    Int
  favoriteCountAllTimeRank Int
  commentCountDayRank      Int
  commentCountWeekRank     Int
  commentCountMonthRank    Int
  commentCountYearRank     Int
  commentCountAllTimeRank  Int
}<|MERGE_RESOLUTION|>--- conflicted
+++ resolved
@@ -523,16 +523,12 @@
   updatedAt DateTime  @updatedAt
   target    TagTarget
 
-<<<<<<< HEAD
-  tagsOnModels TagsOnModels[]
-  bounty       Bounty?        @relation(fields: [bountyId], references: [id])
-  bountyId     Int?
-=======
   tagsOnModels   TagsOnModels[]
   TagsOnQuestion TagsOnQuestions[]
+  bounty         Bounty?           @relation(fields: [bountyId], references: [id])
+  bountyId       Int?
 
   @@unique([name, target])
->>>>>>> 08c4fef0
 }
 
 model TagsOnModels {
@@ -684,7 +680,161 @@
   @@unique([url, userId])
 }
 
-<<<<<<< HEAD
+model Question {
+  id               Int      @id @default(autoincrement())
+  userId           Int
+  user             User     @relation(fields: [userId], references: [id])
+  createdAt        DateTime @default(now())
+  updatedAt        DateTime @updatedAt
+  title            String
+  content          String
+  selectedAnswerId Int?     @unique
+  selectedAnswer   Answer?  @relation("SelectedAnswer", fields: [selectedAnswerId], references: [id])
+
+  tags      TagsOnQuestions[]
+  reactions QuestionReaction[]
+  comments  QuestionComment[]
+  answers   Answer[]           @relation("Question")
+  metrics   QuestionMetric[]
+  rank      QuestionRank?
+}
+
+model QuestionMetric {
+  questionId   Int
+  question     Question        @relation(fields: [questionId], references: [id], onDelete: Cascade)
+  timeframe    MetricTimeframe
+  heartCount   Int             @default(0)
+  commentCount Int             @default(0)
+  answerCount  Int             @default(0)
+
+  @@id([questionId, timeframe])
+}
+
+model Answer {
+  id         Int      @id @default(autoincrement())
+  questionId Int
+  question   Question @relation("Question", fields: [questionId], references: [id], onDelete: Cascade)
+  userId     Int
+  user       User     @relation(fields: [userId], references: [id], onDelete: Cascade)
+  content    String
+  createdAt  DateTime @default(now())
+  updatedAt  DateTime @updatedAt
+
+  reactions AnswerReaction[]
+  comments  AnswerComment[]
+  metrics   AnswerMetric[]
+  answerFor Question?        @relation("SelectedAnswer")
+  rank      AnswerRank?
+  votes     AnswerVote[]
+}
+
+model AnswerVote {
+  answer    Answer   @relation(fields: [answerId], references: [id])
+  answerId  Int
+  user      User     @relation(fields: [userId], references: [id])
+  userId    Int
+  vote      Boolean?
+  createdAt DateTime @default(now())
+
+  @@id([answerId, userId])
+}
+
+model AnswerMetric {
+  answerId     Int
+  answer       Answer          @relation(fields: [answerId], references: [id], onDelete: Cascade)
+  timeframe    MetricTimeframe
+  checkCount   Int
+  crossCount   Int
+  heartCount   Int
+  commentCount Int
+
+  @@id([answerId, timeframe])
+}
+
+model CommentV2 {
+  id           Int         @id @default(autoincrement())
+  content      String
+  createdAt    DateTime    @default(now())
+  updatedAt    DateTime    @updatedAt
+  nsfw         Boolean     @default(false)
+  tosViolation Boolean     @default(false)
+  parentId     Int?
+  parent       CommentV2?  @relation("ParentComments", fields: [parentId], references: [id], onDelete: Cascade)
+  userId       Int
+  user         User        @relation(fields: [userId], references: [id], onDelete: Cascade)
+  comments     CommentV2[] @relation("ParentComments")
+
+  question  QuestionComment?
+  answer    AnswerComment?
+  reactions CommentV2Reaction[]
+}
+
+model QuestionComment {
+  questionId Int
+  question   Question  @relation(fields: [questionId], references: [id], onDelete: Cascade)
+  commentId  Int       @unique
+  comment    CommentV2 @relation(fields: [commentId], references: [id], onDelete: Cascade)
+
+  @@id([questionId, commentId])
+}
+
+model AnswerComment {
+  answerId  Int
+  answer    Answer    @relation(fields: [answerId], references: [id], onDelete: Cascade)
+  commentId Int       @unique
+  comment   CommentV2 @relation(fields: [commentId], references: [id], onDelete: Cascade)
+
+  @@id([answerId, commentId])
+}
+
+model TagsOnQuestions {
+  question   Question @relation(fields: [questionId], references: [id], onDelete: Cascade)
+  questionId Int
+  tag        Tag      @relation(fields: [tagId], references: [id], onDelete: Cascade)
+  tagId      Int
+
+  @@id([tagId, questionId])
+}
+
+model QuestionReaction {
+  id         Int             @id @default(autoincrement())
+  question   Question        @relation(fields: [questionId], references: [id], onDelete: Cascade)
+  questionId Int
+  user       User            @relation(fields: [userId], references: [id], onDelete: Cascade)
+  userId     Int
+  reaction   ReviewReactions
+  createdAt  DateTime        @default(now())
+  updatedAt  DateTime        @updatedAt
+
+  @@unique([questionId, userId, reaction])
+}
+
+model AnswerReaction {
+  id        Int             @id @default(autoincrement())
+  answer    Answer          @relation(fields: [answerId], references: [id], onDelete: Cascade)
+  answerId  Int
+  user      User            @relation(fields: [userId], references: [id], onDelete: Cascade)
+  userId    Int
+  reaction  ReviewReactions
+  createdAt DateTime        @default(now())
+  updatedAt DateTime        @updatedAt
+
+  @@unique([answerId, userId, reaction])
+}
+
+model CommentV2Reaction {
+  id        Int             @id @default(autoincrement())
+  comment   CommentV2       @relation(fields: [commentId], references: [id], onDelete: Cascade)
+  commentId Int
+  user      User            @relation(fields: [userId], references: [id], onDelete: Cascade)
+  userId    Int
+  reaction  ReviewReactions
+  createdAt DateTime        @default(now())
+  updatedAt DateTime        @updatedAt
+
+  @@unique([commentId, userId, reaction])
+}
+
 model Bounty {
   id          Int       @id @default(autoincrement())
   name        String
@@ -813,243 +963,6 @@
   commentCount  Int             @default(0)
 
   @@id([hunterId, timeframe])
-=======
-model Question {
-  id               Int      @id @default(autoincrement())
-  userId           Int
-  user             User     @relation(fields: [userId], references: [id])
-  createdAt        DateTime @default(now())
-  updatedAt        DateTime @updatedAt
-  title            String
-  content          String
-  selectedAnswerId Int?     @unique
-  selectedAnswer   Answer?  @relation("SelectedAnswer", fields: [selectedAnswerId], references: [id])
-
-  tags      TagsOnQuestions[]
-  reactions QuestionReaction[]
-  comments  QuestionComment[]
-  answers   Answer[]           @relation("Question")
-  metrics   QuestionMetric[]
-  rank      QuestionRank?
-}
-
-model QuestionMetric {
-  questionId   Int
-  question     Question        @relation(fields: [questionId], references: [id], onDelete: Cascade)
-  timeframe    MetricTimeframe
-  heartCount   Int             @default(0)
-  commentCount Int             @default(0)
-  answerCount  Int             @default(0)
-
-  @@id([questionId, timeframe])
-}
-
-model Answer {
-  id         Int      @id @default(autoincrement())
-  questionId Int
-  question   Question @relation("Question", fields: [questionId], references: [id], onDelete: Cascade)
-  userId     Int
-  user       User     @relation(fields: [userId], references: [id], onDelete: Cascade)
-  content    String
-  createdAt  DateTime @default(now())
-  updatedAt  DateTime @updatedAt
-
-  reactions AnswerReaction[]
-  comments  AnswerComment[]
-  metrics   AnswerMetric[]
-  answerFor Question?        @relation("SelectedAnswer")
-  rank      AnswerRank?
-  votes     AnswerVote[]
-}
-
-model AnswerVote {
-  answer    Answer   @relation(fields: [answerId], references: [id])
-  answerId  Int
-  user      User     @relation(fields: [userId], references: [id])
-  userId    Int
-  vote      Boolean?
-  createdAt DateTime @default(now())
-
-  @@id([answerId, userId])
-}
-
-model AnswerMetric {
-  answerId     Int
-  answer       Answer          @relation(fields: [answerId], references: [id], onDelete: Cascade)
-  timeframe    MetricTimeframe
-  checkCount   Int
-  crossCount   Int
-  heartCount   Int
-  commentCount Int
-
-  @@id([answerId, timeframe])
-}
-
-model CommentV2 {
-  id           Int         @id @default(autoincrement())
-  content      String
-  createdAt    DateTime    @default(now())
-  updatedAt    DateTime    @updatedAt
-  nsfw         Boolean     @default(false)
-  tosViolation Boolean     @default(false)
-  parentId     Int?
-  parent       CommentV2?  @relation("ParentComments", fields: [parentId], references: [id], onDelete: Cascade)
-  userId       Int
-  user         User        @relation(fields: [userId], references: [id], onDelete: Cascade)
-  comments     CommentV2[] @relation("ParentComments")
-
-  question  QuestionComment?
-  answer    AnswerComment?
-  reactions CommentV2Reaction[]
-}
-
-model QuestionComment {
-  questionId Int
-  question   Question  @relation(fields: [questionId], references: [id], onDelete: Cascade)
-  commentId  Int       @unique
-  comment    CommentV2 @relation(fields: [commentId], references: [id], onDelete: Cascade)
-
-  @@id([questionId, commentId])
-}
-
-model AnswerComment {
-  answerId  Int
-  answer    Answer    @relation(fields: [answerId], references: [id], onDelete: Cascade)
-  commentId Int       @unique
-  comment   CommentV2 @relation(fields: [commentId], references: [id], onDelete: Cascade)
-
-  @@id([answerId, commentId])
-}
-
-model TagsOnQuestions {
-  question   Question @relation(fields: [questionId], references: [id], onDelete: Cascade)
-  questionId Int
-  tag        Tag      @relation(fields: [tagId], references: [id], onDelete: Cascade)
-  tagId      Int
-
-  @@id([tagId, questionId])
-}
-
-model QuestionReaction {
-  id         Int             @id @default(autoincrement())
-  question   Question        @relation(fields: [questionId], references: [id], onDelete: Cascade)
-  questionId Int
-  user       User            @relation(fields: [userId], references: [id], onDelete: Cascade)
-  userId     Int
-  reaction   ReviewReactions
-  createdAt  DateTime        @default(now())
-  updatedAt  DateTime        @updatedAt
-
-  @@unique([questionId, userId, reaction])
-}
-
-model AnswerReaction {
-  id        Int             @id @default(autoincrement())
-  answer    Answer          @relation(fields: [answerId], references: [id], onDelete: Cascade)
-  answerId  Int
-  user      User            @relation(fields: [userId], references: [id], onDelete: Cascade)
-  userId    Int
-  reaction  ReviewReactions
-  createdAt DateTime        @default(now())
-  updatedAt DateTime        @updatedAt
-
-  @@unique([answerId, userId, reaction])
-}
-
-model CommentV2Reaction {
-  id        Int             @id @default(autoincrement())
-  comment   CommentV2       @relation(fields: [commentId], references: [id], onDelete: Cascade)
-  commentId Int
-  user      User            @relation(fields: [userId], references: [id], onDelete: Cascade)
-  userId    Int
-  reaction  ReviewReactions
-  createdAt DateTime        @default(now())
-  updatedAt DateTime        @updatedAt
-
-  @@unique([commentId, userId, reaction])
-}
-
-/// @view
-model QuestionRank {
-  questionId              Int      @id
-  question                Question @relation(fields: [questionId], references: [id], onDelete: NoAction)
-  answerCountDay          Int
-  answerCountWeek         Int
-  answerCountMonth        Int
-  answerCountYear         Int
-  answerCountAllTime      Int
-  heartCountDay           Int
-  heartCountWeek          Int
-  heartCountMonth         Int
-  heartCountYear          Int
-  heartCountAllTime       Int
-  commentCountDay         Int
-  commentCountWeek        Int
-  commentCountMonth       Int
-  commentCountYear        Int
-  commentCountAllTime     Int
-  answerCountDayRank      Int
-  answerCountWeekRank     Int
-  answerCountMonthRank    Int
-  answerCountYearRank     Int
-  answerCountAllTimeRank  Int
-  heartCountDayRank       Int
-  heartCountWeekRank      Int
-  heartCountMonthRank     Int
-  heartCountYearRank      Int
-  heartCountAllTimeRank   Int
-  commentCountDayRank     Int
-  commentCountWeekRank    Int
-  commentCountMonthRank   Int
-  commentCountYearRank    Int
-  commentCountAllTimeRank Int
-}
-
-/// @view
-model AnswerRank {
-  answerId                Int    @id
-  answer                  Answer @relation(fields: [answerId], references: [id], onDelete: NoAction)
-  checkCountDay           Int
-  checkCountWeek          Int
-  checkCountMonth         Int
-  checkCountYear          Int
-  checkCountAllTime       Int
-  crossCountDay           Int
-  crossCountWeek          Int
-  crossCountMonth         Int
-  crossCountYear          Int
-  crossCountAllTime       Int
-  heartCountDay           Int
-  heartCountWeek          Int
-  heartCountMonth         Int
-  heartCountYear          Int
-  heartCountAllTime       Int
-  commentCountDay         Int
-  commentCountWeek        Int
-  commentCountMonth       Int
-  commentCountYear        Int
-  commentCountAllTime     Int
-  checkCountDayRank       Int
-  checkCountWeekRank      Int
-  checkCountMonthRank     Int
-  checkCountYearRank      Int
-  checkCountAllTimeRank   Int
-  crossCountDayRank       Int
-  crossCountWeekRank      Int
-  crossCountMonthRank     Int
-  crossCountYearRank      Int
-  crossCountAllTimeRank   Int
-  heartCountDayRank       Int
-  heartCountWeekRank      Int
-  heartCountMonthRank     Int
-  heartCountYearRank      Int
-  heartCountAllTimeRank   Int
-  commentCountDayRank     Int
-  commentCountWeekRank    Int
-  commentCountMonthRank   Int
-  commentCountYearRank    Int
-  commentCountAllTimeRank Int
->>>>>>> 08c4fef0
 }
 
 /// @view
@@ -1246,6 +1159,88 @@
 }
 
 /// @view
+model QuestionRank {
+  questionId              Int      @id
+  question                Question @relation(fields: [questionId], references: [id], onDelete: NoAction)
+  answerCountDay          Int
+  answerCountWeek         Int
+  answerCountMonth        Int
+  answerCountYear         Int
+  answerCountAllTime      Int
+  heartCountDay           Int
+  heartCountWeek          Int
+  heartCountMonth         Int
+  heartCountYear          Int
+  heartCountAllTime       Int
+  commentCountDay         Int
+  commentCountWeek        Int
+  commentCountMonth       Int
+  commentCountYear        Int
+  commentCountAllTime     Int
+  answerCountDayRank      Int
+  answerCountWeekRank     Int
+  answerCountMonthRank    Int
+  answerCountYearRank     Int
+  answerCountAllTimeRank  Int
+  heartCountDayRank       Int
+  heartCountWeekRank      Int
+  heartCountMonthRank     Int
+  heartCountYearRank      Int
+  heartCountAllTimeRank   Int
+  commentCountDayRank     Int
+  commentCountWeekRank    Int
+  commentCountMonthRank   Int
+  commentCountYearRank    Int
+  commentCountAllTimeRank Int
+}
+
+/// @view
+model AnswerRank {
+  answerId                Int    @id
+  answer                  Answer @relation(fields: [answerId], references: [id], onDelete: NoAction)
+  checkCountDay           Int
+  checkCountWeek          Int
+  checkCountMonth         Int
+  checkCountYear          Int
+  checkCountAllTime       Int
+  crossCountDay           Int
+  crossCountWeek          Int
+  crossCountMonth         Int
+  crossCountYear          Int
+  crossCountAllTime       Int
+  heartCountDay           Int
+  heartCountWeek          Int
+  heartCountMonth         Int
+  heartCountYear          Int
+  heartCountAllTime       Int
+  commentCountDay         Int
+  commentCountWeek        Int
+  commentCountMonth       Int
+  commentCountYear        Int
+  commentCountAllTime     Int
+  checkCountDayRank       Int
+  checkCountWeekRank      Int
+  checkCountMonthRank     Int
+  checkCountYearRank      Int
+  checkCountAllTimeRank   Int
+  crossCountDayRank       Int
+  crossCountWeekRank      Int
+  crossCountMonthRank     Int
+  crossCountYearRank      Int
+  crossCountAllTimeRank   Int
+  heartCountDayRank       Int
+  heartCountWeekRank      Int
+  heartCountMonthRank     Int
+  heartCountYearRank      Int
+  heartCountAllTimeRank   Int
+  commentCountDayRank     Int
+  commentCountWeekRank    Int
+  commentCountMonthRank   Int
+  commentCountYearRank    Int
+  commentCountAllTimeRank Int
+}
+
+/// @view
 model BountyRank {
   bounty                     Bounty @relation(fields: [bountyId], references: [id], onDelete: NoAction)
   bountyId                   Int    @id
