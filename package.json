--- conflicted
+++ resolved
@@ -1,10 +1,6 @@
 {
   "name": "model-share",
-<<<<<<< HEAD
-  "version": "5.0.134",
-=======
   "version": "5.0.138",
->>>>>>> 00da3807
   "private": true,
   "scripts": {
     "start": "next start",
