--- conflicted
+++ resolved
@@ -46,12 +46,8 @@
     "@aws-sdk/lib-storage": "^3.490.0",
     "@aws-sdk/s3-request-presigner": "^3.490.0",
     "@axiomhq/axiom-node": "^0.12.0",
-<<<<<<< HEAD
-    "@civitai/client": "^0.1.9-beta.3",
+    "@civitai/client": "^0.1.9-beta.7",
     "@civitai/next-axiom": "^0.17.0",
-=======
-    "@civitai/client": "^0.1.9-beta.7",
->>>>>>> d5bbeb9a
     "@clickhouse/client": "^0.2.2",
     "@cloudamqp/amqp-client": "^2.1.1",
     "@dnd-kit/core": "^6.1.0",
