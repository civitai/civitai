{
  "name": "model-share",
<<<<<<< HEAD
  "version": "5.0.139",
=======
  "version": "5.0.142",
>>>>>>> d0608248
  "private": true,
  "scripts": {
    "start": "next start",
    "start-debug": "NODE_OPTIONS='--inspect' next start",
    "dev": "next dev",
    "dev-debug": "cross-env NODE_OPTIONS=\"--max_old_space_size=8192 --inspect\" next dev",
    "dev-snap": "cross-env NODE_OPTIONS=\"--max_old_space_size=8192 --heapsnapshot-near-heap-limit=3\" next dev",
    "boost": "next-boost",
    "release:base": "git checkout release && git pull && git rebase main && git push && git checkout main",
    "release:major": "git pull && npm version major && git push --follow-tags && npm run release:base",
    "release:minor": "git pull && npm version minor && git push --follow-tags && npm run release:base",
    "release:patch": "git pull && npm version patch && git push --follow-tags && npm run release:base",
    "release": "npm run release:patch",
    "yolo": "npm run release",
    "build": "next build",
    "postbuild": "next-sitemap",
    "deploy": "npm run build && npm run db:deploy",
    "postinstall": "prisma generate",
    "typecheck": "tsc --noEmit",
    "lint": "next lint",
    "prettier:check": "prettier --check \"**/*.{ts,tsx}\"",
    "prettier:write": "prettier --write \"**/*.{ts,tsx}\"",
    "db:ui": "prisma studio",
    "db:pull": "prisma db pull",
    "db:push": "prisma db push",
    "db:migrate": "node scripts/prisma-migrate-with-views-workaround.mjs",
    "db:applied": "node scripts/prisma-mark-migration-applied.mjs",
    "db:deploy": "node scripts/prisma-migrate-with-views-workaround.mjs -p && npm run db:program",
    "db:program": "node scripts/prisma-prepare-programmability.mjs",
    "db:generate": "prisma generate",
    "db:seed": "prisma db seed",
    "share": "ngrok http 3000",
    "prepare": "husky"
  },
  "prisma": {
    "seed": "ts-node --compiler-options {\"module\":\"CommonJS\"} prisma/seed.ts"
  },
  "lint-staged": {
    "**/*.{ts,tsx}": "tsc-files --noEmit"
  },
  "dependencies": {
    "@aws-sdk/client-s3": "^3.490.0",
    "@aws-sdk/lib-storage": "^3.490.0",
    "@aws-sdk/s3-request-presigner": "^3.490.0",
    "@axiomhq/axiom-node": "^0.12.0",
    "@civitai/client": "^0.1.9-beta.3",
    "@clickhouse/client": "^0.2.2",
    "@cloudamqp/amqp-client": "^2.1.1",
    "@dnd-kit/core": "^6.1.0",
    "@dnd-kit/modifiers": "^7.0.0",
    "@dnd-kit/sortable": "^8.0.0",
    "@dnd-kit/utilities": "^3.2.2",
    "@emotion/react": "^11.10.4",
    "@emotion/server": "^11.10.0",
    "@essentials/memoize-one": "^1.1.0",
    "@essentials/one-key-map": "^1.2.0",
    "@google-cloud/recaptcha-enterprise": "^5.1.1",
    "@headlessui/react": "^2.0.3",
    "@hookform/resolvers": "^2.9.10",
    "@mailchimp/mailchimp_marketing": "^3.0.80",
    "@mantine/carousel": "^5.10.4",
    "@mantine/core": "^5.10.4",
    "@mantine/dates": "^5.10.4",
    "@mantine/dropzone": "^5.10.4",
    "@mantine/form": "^5.10.4",
    "@mantine/hooks": "^5.10.4",
    "@mantine/modals": "^5.10.4",
    "@mantine/next": "^5.10.4",
    "@mantine/notifications": "^5.10.4",
    "@mantine/nprogress": "^5.10.4",
    "@mantine/rte": "^5.10.4",
    "@mantine/spotlight": "^5.10.4",
    "@mantine/tiptap": "^5.10.4",
    "@marsidev/react-turnstile": "^1.0.1",
    "@meilisearch/instant-meilisearch": "0.13.5",
    "@microsoft/signalr": "^7.0.10",
    "@next-auth/prisma-adapter": "^1.0.7",
    "@okikio/sharedworker": "^1.0.4",
    "@paddle/paddle-js": "^1.2.1",
    "@paddle/paddle-node-sdk": "^1.4.1",
    "@paypal/react-paypal-js": "^8.1.3",
    "@prisma/client": "^5.17.0",
    "@rajesh896/broprint.js": "^2.1.1",
    "@react-hook/window-size": "^3.1.1",
    "@react-pdf/renderer": "^3.3.8",
    "@stripe/react-stripe-js": "^2.4.0",
    "@stripe/stripe-js": "^2.2.0",
    "@swc/helpers": "^0.5.11",
    "@tabler/icons-react": "^3.7.0",
    "@tailwindcss/aspect-ratio": "^0.4.2",
    "@tailwindcss/container-queries": "^0.1.1",
    "@tanstack/react-query": "^4.12.0",
    "@tanstack/react-query-devtools": "^4.13.0",
    "@tensorflow/tfjs": "^4.2.0",
    "@tensorflow/tfjs-backend-wasm": "^4.2.0",
    "@tiptap/extension-color": "^2.0.3",
    "@tiptap/extension-heading": "^2.0.3",
    "@tiptap/extension-image": "^2.0.0-beta.209",
    "@tiptap/extension-link": "^2.0.0-beta.209",
    "@tiptap/extension-mention": "^2.0.0-beta.209",
    "@tiptap/extension-placeholder": "^2.0.0-beta.209",
    "@tiptap/extension-text-style": "^2.0.3",
    "@tiptap/extension-underline": "^2.0.0-beta.209",
    "@tiptap/extension-youtube": "^2.0.0-beta.209",
    "@tiptap/pm": "^2.3.0",
    "@tiptap/react": "^2.0.0-beta.209",
    "@tiptap/starter-kit": "^2.0.0-beta.209",
    "@tiptap/suggestion": "^2.0.0-beta.209",
    "@trpc/client": "^10.45.0",
    "@trpc/next": "^10.45.0",
    "@trpc/react-query": "^10.45.0",
    "@trpc/server": "^10.45.0",
    "@types/stream-to-blob": "^2.0.0",
    "@vladmandic/human": "^3.0.5",
    "algoliasearch": "^4.23.3",
    "archiver": "^6.0.1",
    "arraybuffer-to-buffer": "^0.0.7",
    "axios": "^1.2.3",
    "blurhash": "^2.0.4",
    "chalk": "^5.2.0",
    "chart.js": "^4.4.0",
    "chartjs-adapter-dayjs-4": "^1.0.4",
    "cloudflare": "^2.9.1",
    "clsx": "^2.1.1",
    "cookies-next": "^2.1.1",
    "cron-parser": "^4.6.0",
    "crypto": "^1.0.1",
    "dayjs": "^1.11.12",
    "discord.js": "^14.7.1",
    "draft-js": "^0.11.7",
    "embla-carousel-react": "^7.0.3",
    "exifreader": "^4.13.0",
    "file-saver": "^2.0.5",
    "framer-motion": "^10.18.0",
    "gray-matter": "^4.0.3",
    "he": "^1.2.0",
    "html-to-text": "^9.0.5",
    "idb-keyval": "^6.2.0",
    "immer": "^9.0.15",
    "instantsearch.js": "4.64.1",
    "jsonwebtoken": "^9.0.1",
    "jssha": "^3.3.1",
    "jszip": "^3.10.1",
    "linkify-react": "^4.1.3",
    "linkifyjs": "^4.1.3",
    "lodash-es": "^4.17.21",
    "mantine-react-table": "^0.9.5",
    "masonic": "^3.7.0",
    "meilisearch": "0.33.0",
    "micro": "^10.0.1",
    "msgpackr": "^1.10.2",
    "next": "^12.3.4",
    "next-auth": "^4.24.5",
    "next-axiom": "^0.17.0",
    "next-plausible": "^3.12.0",
    "next-sitemap": "^4.2.3",
    "node-os-utils": "^1.3.7",
    "nodemailer": "^6.8.0",
    "p-limit": "^5.0.0",
    "path-to-regexp": "^6.2.1",
    "pg": "^8.11.3",
    "playfab-sdk": "^2.122.230320",
    "posthog-js": "^1.77.0",
    "prom-client": "^14.2.0",
    "query-string": "^7.1.1",
    "rand-seed": "^1.0.2",
    "randomstring": "^1.3.0",
    "rate-limiter-flexible": "^2.4.1",
    "react": "18.2.0",
    "react-blurhash": "^0.2.0",
    "react-chartjs-2": "^5.2.0",
    "react-dom": "18.2.0",
    "react-highlight-within-textarea": "^3.2.1",
    "react-hook-form": "^7.45.0",
    "react-instantsearch": "7.12.0",
    "react-instantsearch-router-nextjs": "7.12.0",
    "react-intersection-observer": "^9.4.0",
    "react-lottie": "^1.2.4",
    "react-markdown": "^8.0.3",
    "react-social-media-embed": "^2.5.9",
    "redis": "^4.7.0",
    "rehype-raw": "^6.1.1",
    "remark-gemoji": "^8.0.0",
    "remark-gfm": "^3.0.1",
    "remark-html": "^15.0.1",
    "remark-parse": "^10.0.1",
    "request-ip": "^3.3.0",
    "run-queue": "^2.0.1",
    "sanitize-html": "^2.7.3",
    "semver": "^7.6.0",
    "sharp": "^0.32.6",
    "slate": "^0.94.1",
    "slate-history": "^0.93.0",
    "slate-react": "^0.95.0",
    "slugify": "^1.6.5",
    "socket.io-client": "^4.5.4",
    "stream-to-blob": "^2.0.1",
    "stripe": "^11.6.0",
    "superjson": "1.9.1",
    "tippy.js": "^6.3.7",
    "trie-memoize": "^1.2.0",
    "unfurl.js": "^6.4.0",
    "unified": "^10.1.2",
    "use-sound": "^4.0.1",
    "uuid": "^9.0.0",
    "xml2js": "^0.6.2",
    "zod": "^3.22.3",
    "zustand": "^4.3.7"
  },
  "devDependencies": {
    "@next/eslint-plugin-next": "^12.1.4",
    "@types/archiver": "^6.0.2",
    "@types/cloudflare": "^2.7.9",
    "@types/file-saver": "^2.0.7",
    "@types/he": "^1.2.3",
    "@types/html-to-text": "^9.0.4",
    "@types/jsonwebtoken": "^9.0.2",
    "@types/lodash": "^4.14.189",
    "@types/lodash-es": "^4.17.7",
    "@types/mailchimp__mailchimp_marketing": "^3.0.12",
    "@types/marked": "^4.0.7",
    "@types/node": "18.11.0",
    "@types/node-os-utils": "^1.3.1",
    "@types/nodemailer": "^6.4.7",
    "@types/offscreencanvas": "^2019.7.3",
    "@types/pg": "^8.11.0",
    "@types/randomstring": "^1.1.8",
    "@types/react": "18.0.14",
    "@types/react-dom": "18.0.5",
    "@types/react-lottie": "^1.2.10",
    "@types/request-ip": "^0.0.37",
    "@types/sanitize-html": "^2.6.2",
    "@types/sharp": "^0.31.0",
    "@types/uuid": "^9.0.0",
    "@types/xml2js": "^0.4.14",
    "@typescript-eslint/eslint-plugin": "^5.33.0",
    "@typescript-eslint/parser": "^5.33.0",
    "autoprefixer": "^10.4.19",
    "cross-env": "^7.0.3",
    "cssnano": "^7.0.1",
    "eslint": "8.22.0",
    "eslint-config-airbnb": "^19.0.4",
    "eslint-config-airbnb-typescript": "^17.0.0",
    "eslint-config-mantine": "2.0.0",
    "eslint-config-next": "12.3.1",
    "eslint-config-prettier": "^8.5.0",
    "eslint-import-resolver-typescript": "^3.5.1",
    "eslint-plugin-import": "^2.26.0",
    "eslint-plugin-prettier": "^4.2.1",
    "eslint-plugin-tailwindcss": "^3.15.1",
    "husky": "^9.1.1",
    "lint-staged": "^15.2.7",
    "postcss": "^8.4.38",
    "prettier": "^2.8.8",
    "prisma": "^5.17.0",
    "tailwindcss": "^3.4.3",
    "ts-node": "^10.9.1",
    "tsc-files": "^1.1.4",
    "typescript": "^5.5.3"
  },
  "ct3aMetadata": {
    "initVersion": "6.2.1"
  },
  "overrides": {
    "@react-aria/interactions": "3.16.0"
  }
}<|MERGE_RESOLUTION|>--- conflicted
+++ resolved
@@ -1,10 +1,6 @@
 {
   "name": "model-share",
-<<<<<<< HEAD
-  "version": "5.0.139",
-=======
   "version": "5.0.142",
->>>>>>> d0608248
   "private": true,
   "scripts": {
     "start": "next start",
