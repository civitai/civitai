// @ts-check
import { withAxiom } from '@civitai/next-axiom';
import bundlAnalyzer from '@next/bundle-analyzer';
import packageJson from './package.json' assert { type: 'json' };

const isProd = process.env.NODE_ENV === 'production';
const isDev = process.env.NODE_ENV === 'development';
const analyze = process.env.ANALYZE === 'true';
const shouldOptimizeImports = (isDev && analyze) || isProd;

const withBundleAnalyzer = bundlAnalyzer({
  enabled: analyze,
});

/**
 * Don't be scared of the generics here.
 * All they do is to give us autocompletion when using this.
 *
 * @template {import('next').NextConfig} T
 * @param {T} config - A generic parameter that flows through to the return type
 * @constraint {{import('next').NextConfig}}
 */
function defineNextConfig(config) {
  return withBundleAnalyzer(config);
}

export default defineNextConfig(
  withAxiom({
    env: {
      version: packageJson.version,
    },
    reactStrictMode: true,
    productionBrowserSourceMaps: true,
    // Next.js i18n docs: https://nextjs.org/docs/advanced-features/i18n-routing
    i18n: {
      locales: ['en'],
      defaultLocale: 'en',
    },
    eslint: {
      ignoreDuringBuilds: true,
    },
    generateEtags: false,
    compress: false,
    images: {
      remotePatterns: [
        { hostname: 's3.us-west-1.wasabisys.com' },
        { hostname: 'model-share.s3.us-west-1.wasabisys.com' },
        { hostname: 'civitai-prod.s3.us-west-1.wasabisys.com' },
        { hostname: 'civitai-dev.s3.us-west-1.wasabisys.com' },
        { hostname: 'image.civitai.com' },
      ],
      // domains: [
      //   's3.us-west-1.wasabisys.com',
      //   'model-share.s3.us-west-1.wasabisys.com',
      //   'civitai-prod.s3.us-west-1.wasabisys.com',
      //   'civitai-dev.s3.us-west-1.wasabisys.com',
      //   'image.civitai.com',
      // ],
    },
    compiler:
      process.env.NODE_ENV === 'production'
        ? {
            reactRemoveProperties: { properties: ['^data-testid$'] },
            // removeConsole: true,
          }
        : {},
    transpilePackages: ['lodash', 'lodash-es', 'prisma'],
    experimental: {
      // scrollRestoration: true,
      largePageDataBytes: 512 * 100000,
      optimizePackageImports: ['@civitai/client', './srs/libs/form'],
    },
    headers: async () => {
      // Add X-Robots-Tag header to all pages matching /sitemap.xml and /sitemap-models.xml /sitemap-articles.xml, etc
      const headers = [
        {
          source: '/sitemap(-\\w+)?.xml',
          headers: [
            { key: 'X-Robots-Tag', value: 'noindex' },
            { key: 'Content-Type', value: 'application/xml' },
            { key: 'Cache-Control', value: 'public, max-age=86400, must-revalidate' },
          ],
        },
      ];

      if (process.env.NODE_ENV !== 'production') {
        headers.push({
          source: '/:path*',
          headers: [
            {
              key: 'X-Robots-Tag',
              value: 'noindex',
            },
          ],
        });
      }

      headers.push({
        source: '/:path*',
        headers: [{ key: 'X-Frame-Options', value: 'DENY' }],
      });

      return headers;
    },
    poweredByHeader: false,
    redirects: async () => {
      return [
        {
          source: '/api/download/training-data/:modelVersionId',
          destination: '/api/download/models/:modelVersionId?type=Training%20Data',
          permanent: true,
        },
        {
          source: '/github/:path*',
          destination: 'https://github.com/civitai/civitai/:path*',
          permanent: true,
        },
        {
          source: '/discord',
          destination: 'https://discord.gg/civitai',
          permanent: true,
        },
        {
          source: '/twitter',
          destination: 'https://twitter.com/HelloCivitai',
          permanent: true,
        },
        {
          source: '/reddit',
          destination: 'https://reddit.com/r/civitai',
          permanent: true,
        },
        {
          source: '/instagram',
          destination: 'https://www.instagram.com/hellocivitai/',
          permanent: true,
        },
        {
          source: '/tiktok',
          destination: 'https://www.tiktok.com/@hellocivitai',
          permanent: true,
        },
        {
          source: '/youtube',
          destination: 'https://www.youtube.com/@civitai',
          permanent: true,
        },
        {
          source: '/twitch',
          destination: 'https://www.twitch.tv/civitai',
          permanent: true,
        },
        {
          source: '/ideas',
          destination: 'https://github.com/civitai/civitai/discussions/categories/ideas',
          permanent: true,
        },
        {
          source: '/v/civitai-link-intro',
          destination: 'https://youtu.be/EHUjiDgh-MI',
          permanent: false,
        },
        {
          source: '/v/civitai-link-installation',
          destination: 'https://youtu.be/fs-Zs-fvxb0',
          permanent: false,
        },
        {
          source: '/gallery/:path*',
          destination: '/images/:path*',
          permanent: true,
        },
        {
          source: '/appeal',
          destination: 'https://forms.clickup.com/8459928/f/825mr-5844/5NXSA2EIT3YOS2JSF7',
          permanent: true,
        },
        {
          source: '/canny/feedback',
          destination: 'https://feedback.civitai.com/?b=feature-request',
          permanent: true,
        },
        {
          source: '/feedback',
          destination: 'https://feedback.civitai.com/?b=feature-request',
          permanent: true,
        },
        {
          source: '/canny/bugs',
          destination:
            'https://civitai-team.myfreshworks.com/login/auth/civitai?client_id=451979510707337272&redirect_uri=https%3A%2F%2Fcivitai.freshdesk.com%2Ffreshid%2Fcustomer_authorize_callback%3Fhd%3Dsupport.civitai.com',
          permanent: true,
        },
        {
          source: '/bugs',
          destination:
            'https://civitai-team.myfreshworks.com/login/auth/civitai?client_id=451979510707337272&redirect_uri=https%3A%2F%2Fcivitai.freshdesk.com%2Ffreshid%2Fcustomer_authorize_callback%3Fhd%3Dsupport.civitai.com',
          permanent: true,
        },
        {
          source: '/support-portal',
          destination:
            'https://civitai-team.myfreshworks.com/login/auth/civitai?client_id=451979510707337272&redirect_uri=https%3A%2F%2Fcivitai.freshdesk.com%2Ffreshid%2Fcustomer_authorize_callback%3Fhd%3Dsupport.civitai.com',
          permanent: true,
        },
        {
          source: '/leaderboard',
          destination: '/leaderboard/overall',
          permanent: true,
        },
        {
          source: '/forms/bounty-refund',
          destination: 'https://forms.clickup.com/8459928/f/825mr-8331/R30FGV9JFHLF527GGN',
          permanent: true,
        },
        {
          source: '/forms/press-inquiry',
          destination: 'https://forms.clickup.com/8459928/f/825mr-9351/RZXWRNLV9Q1D32ACNP',
          permanent: true,
        },
        {
          source: '/forms/matching-partner',
          destination: 'https://forms.clickup.com/8459928/f/825mr-9431/IQOAS1RXWHI1E2I1S3',
          permanent: true,
        },
        {
          source: '/holiday2023',
          destination: '/events/holiday2023',
          permanent: true,
        },
        {
          source: '/air/confirm',
          destination: '/studio/confirm',
          permanent: true,
        },
        {
          source: '/blocked-by-octoml',
          destination: '/articles/3307',
          permanent: true,
        },
        {
          source: '/blocked-by-provider',
          destination: '/articles/3307',
          permanent: true,
        },
        {
          source: '/wiki',
          destination: 'https://wiki.civitai.com',
          permanent: true,
        },
        {
          source: '/education',
          destination: 'https://education.civitai.com',
          permanent: true,
        },
        {
          source: '/advertise-with-us',
          destination: 'https://forms.clickup.com/8459928/f/825mr-10211/MIN35AIDXBZ7BTD5MG',
          permanent: true,
        },
        {
          source: '/ad-feedback',
          destination: 'https://forms.clickup.com/8459928/f/825mr-9711/WIMNO6V738T4ZBTPXP',
          permanent: true,
        },
        {
          source: '/cosmetic-shop',
          destination: '/shop',
          permanent: true,
        },
        {
          source: '/shop/cosmetic-shop',
          destination: '/shop',
          permanent: true,
        },
        {
          source: '/projectodyssey_season2',
          destination: '/collections/6503138',
          permanent: true,
        },
<<<<<<< HEAD

=======
>>>>>>> 81937f7f
        {
          source: '/creators-program',
          destination: '/creator-program',
          permanent: true,
        },
<<<<<<< HEAD

=======
>>>>>>> 81937f7f
      ];
    },
    output: 'standalone',
  })
);<|MERGE_RESOLUTION|>--- conflicted
+++ resolved
@@ -278,19 +278,11 @@
           destination: '/collections/6503138',
           permanent: true,
         },
-<<<<<<< HEAD
-
-=======
->>>>>>> 81937f7f
         {
           source: '/creators-program',
           destination: '/creator-program',
           permanent: true,
         },
-<<<<<<< HEAD
-
-=======
->>>>>>> 81937f7f
       ];
     },
     output: 'standalone',
