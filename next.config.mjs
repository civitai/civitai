--- conflicted
+++ resolved
@@ -31,11 +31,8 @@
     ],
   },
   experimental: {
-<<<<<<< HEAD
     scrollRestoration: true,
-=======
     largePageDataBytes: 512 * 100000,
->>>>>>> effe317d
   },
   redirects: async () => {
     return [
