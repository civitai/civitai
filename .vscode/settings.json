{
  "editor.formatOnSave": true,
  "editor.tabSize": 2,
  "editor.codeActionsOnSave": {
    "source.fixAll.eslint": "explicit"
  },
  "files.eol": "\n",
  "[sql]": {
    "editor.formatOnSave": false
  },
  "typescript.tsdk": "node_modules\\typescript\\lib",
  "[typescriptreact]": {
    "editor.defaultFormatter": "dbaeumer.vscode-eslint"
  },
<<<<<<< HEAD
  "makefile.configureOnOpen": false,
  "sqltools.connections": [
    {
      "previewLimit": 50,
      "server": "db",
      "port": 5432,
      "driver": "PostgreSQL",
      "name": "db",
      "database": "civitai",
      "username": "postgres",
      "password": "postgres"
    },
    {
      "server": "http://clickhouse",
      "port": 8123,
      "database": "default",
      "username": "default",
      "requestTimeout": 30000,
      "enableTls": false,
      "previewLimit": 50,
      "driver": "ClickHouse",
      "name": "clickhouse",
      "password": ""
    }
=======
  "typescript.preferences.autoImportFileExcludePatterns": [
    "@prisma/client"
>>>>>>> c191cf17
  ],
}<|MERGE_RESOLUTION|>--- conflicted
+++ resolved
@@ -12,7 +12,9 @@
   "[typescriptreact]": {
     "editor.defaultFormatter": "dbaeumer.vscode-eslint"
   },
-<<<<<<< HEAD
+  "typescript.preferences.autoImportFileExcludePatterns": [
+    "@prisma/client"
+  ],
   "makefile.configureOnOpen": false,
   "sqltools.connections": [
     {
@@ -37,9 +39,5 @@
       "name": "clickhouse",
       "password": ""
     }
-=======
-  "typescript.preferences.autoImportFileExcludePatterns": [
-    "@prisma/client"
->>>>>>> c191cf17
-  ],
+  ]
 }