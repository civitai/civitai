--- conflicted
+++ resolved
@@ -90,10 +90,7 @@
 /.serena/
 
 docs/working/
-<<<<<<< HEAD
 .claude/*.local.*
-=======
 local/
 .eslintcache
-nul
->>>>>>> 55a65dd5
+nul